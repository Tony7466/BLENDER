/* SPDX-FileCopyrightText: 2005 Blender Authors
 *
 * SPDX-License-Identifier: GPL-2.0-or-later */

/** \file
 * \ingroup bke
 */

#include "CLG_log.h"

#include "MEM_guardedalloc.h"

#include <climits>
#include <cstddef>
#include <cstdlib>
#include <cstring>

/* Allow using deprecated functionality for .blend file I/O. */
#define DNA_DEPRECATED_ALLOW

#include "DNA_action_types.h"
#include "DNA_anim_types.h"
#include "DNA_collection_types.h"
#include "DNA_gpencil_legacy_types.h"
#include "DNA_light_types.h"
#include "DNA_linestyle_types.h"
#include "DNA_material_types.h"
#include "DNA_modifier_types.h"
#include "DNA_node_types.h"
#include "DNA_scene_types.h"
#include "DNA_texture_types.h"
#include "DNA_world_types.h"

#include "BLI_color.hh"
#include "BLI_ghash.h"
#include "BLI_listbase.h"
#include "BLI_map.hh"
#include "BLI_math_rotation_types.hh"
#include "BLI_path_util.h"
#include "BLI_rand.hh"
#include "BLI_set.hh"
#include "BLI_stack.hh"
#include "BLI_string.h"
#include "BLI_string_utf8.h"
#include "BLI_string_utils.hh"
#include "BLI_threads.h"
#include "BLI_time.h"
#include "BLI_utildefines.h"
#include "BLI_vector_set.hh"
#include "BLT_translation.h"

#include "IMB_imbuf.hh"

#include "BKE_anim_data.h"
#include "BKE_animsys.h"
#include "BKE_asset.hh"
#include "BKE_bpath.h"
#include "BKE_colortools.hh"
#include "BKE_context.hh"
#include "BKE_cryptomatte.h"
#include "BKE_global.h"
#include "BKE_idprop.h"
#include "BKE_idprop.hh"
#include "BKE_idtype.hh"
#include "BKE_image_format.h"
#include "BKE_lib_id.hh"
#include "BKE_lib_query.hh"
#include "BKE_main.hh"
#include "BKE_node.hh"
#include "BKE_node_enum.hh"
#include "BKE_node_runtime.hh"
#include "BKE_node_tree_anonymous_attributes.hh"
#include "BKE_node_tree_interface.hh"
#include "BKE_node_tree_update.hh"
#include "BKE_node_tree_zones.hh"
#include "BKE_preview_image.hh"
#include "BKE_type_conversions.hh"

#include "RNA_access.hh"
#include "RNA_define.hh"
#include "RNA_enum_types.hh"
#include "RNA_prototypes.h"

#include "NOD_common.h"
#include "NOD_composite.hh"
#include "NOD_geometry.hh"
#include "NOD_geometry_nodes_lazy_function.hh"
#include "NOD_node_declaration.hh"
#include "NOD_register.hh"
#include "NOD_shader.h"
#include "NOD_socket.hh"
#include "NOD_texture.h"
#include "NOD_zone_socket_items.hh"

#include "DEG_depsgraph.hh"
#include "DEG_depsgraph_build.hh"

#include "BLO_read_write.hh"

#define NODE_DEFAULT_MAX_WIDTH 700

using blender::Array;
using blender::Map;
using blender::MutableSpan;
using blender::Set;
using blender::Span;
using blender::Stack;
using blender::StringRef;
using blender::Vector;
using blender::VectorSet;
using blender::bke::bNodeRuntime;
using blender::bke::bNodeSocketRuntime;
using blender::bke::bNodeTreeRuntime;
using blender::nodes::FieldInferencingInterface;
using blender::nodes::InputSocketFieldType;
using blender::nodes::NodeDeclaration;
using blender::nodes::OutputFieldDependency;
using blender::nodes::OutputSocketFieldType;
using blender::nodes::SocketDeclaration;

/* Forward declaration. */
static void write_node_socket_default_value(BlendWriter *writer, const bNodeSocket *sock);

static CLG_LogRef LOG = {"bke.node"};

namespace blender::bke {

/* Fallback types for undefined tree, nodes, sockets. */
bNodeTreeType NodeTreeTypeUndefined;
bNodeType NodeTypeUndefined;
bNodeSocketType NodeSocketTypeUndefined;

}  // namespace blender::bke

namespace blender::bke {

static void ntree_set_typeinfo(bNodeTree *ntree, bNodeTreeType *typeinfo);
static void node_socket_set_typeinfo(bNodeTree *ntree,
                                     bNodeSocket *sock,
                                     bNodeSocketType *typeinfo);
static void node_socket_copy(bNodeSocket *sock_dst, const bNodeSocket *sock_src, const int flag);
static void free_localized_node_groups(bNodeTree *ntree);
static bool socket_id_user_decrement(bNodeSocket *sock);

static void ntree_init_data(ID *id)
{
  bNodeTree *ntree = reinterpret_cast<bNodeTree *>(id);
  ntree->tree_interface.init_data();
  ntree->runtime = MEM_new<bNodeTreeRuntime>(__func__);
  ntree_set_typeinfo(ntree, nullptr);
}

static void ntree_copy_data(Main * /*bmain*/, ID *id_dst, const ID *id_src, const int flag)
{
  bNodeTree *ntree_dst = reinterpret_cast<bNodeTree *>(id_dst);
  const bNodeTree *ntree_src = reinterpret_cast<const bNodeTree *>(id_src);

  /* We never handle user-count here for own data. */
  const int flag_subdata = flag | LIB_ID_CREATE_NO_USER_REFCOUNT;

  ntree_dst->runtime = MEM_new<bNodeTreeRuntime>(__func__);
  bNodeTreeRuntime &dst_runtime = *ntree_dst->runtime;

  Map<const bNodeSocket *, bNodeSocket *> socket_map;

  dst_runtime.nodes_by_id.reserve(ntree_src->all_nodes().size());
  BLI_listbase_clear(&ntree_dst->nodes);
  int i;
  LISTBASE_FOREACH_INDEX (const bNode *, src_node, &ntree_src->nodes, i) {
    /* Don't find a unique name for every node, since they should have valid names already. */
    bNode *new_node = node_copy_with_mapping(
        ntree_dst, *src_node, flag_subdata, false, socket_map);
    dst_runtime.nodes_by_id.add_new(new_node);
    new_node->runtime->index_in_tree = i;
  }

  /* copy links */
  BLI_listbase_clear(&ntree_dst->links);
  LISTBASE_FOREACH (const bNodeLink *, src_link, &ntree_src->links) {
    bNodeLink *dst_link = static_cast<bNodeLink *>(MEM_dupallocN(src_link));
    dst_link->fromnode = dst_runtime.nodes_by_id.lookup_key_as(src_link->fromnode->identifier);
    dst_link->fromsock = socket_map.lookup(src_link->fromsock);
    dst_link->tonode = dst_runtime.nodes_by_id.lookup_key_as(src_link->tonode->identifier);
    dst_link->tosock = socket_map.lookup(src_link->tosock);
    BLI_assert(dst_link->tosock);
    dst_link->tosock->link = dst_link;
    BLI_addtail(&ntree_dst->links, dst_link);
  }

  /* update node->parent pointers */
  for (bNode *node : ntree_dst->all_nodes()) {
    if (node->parent) {
      node->parent = dst_runtime.nodes_by_id.lookup_key_as(node->parent->identifier);
    }
  }

  for (bNode *node : ntree_dst->all_nodes()) {
    nodeDeclarationEnsure(ntree_dst, node);
  }

  ntree_dst->tree_interface.copy_data(ntree_src->tree_interface, flag);
  /* copy preview hash */
  if (ntree_src->previews && (flag & LIB_ID_COPY_NO_PREVIEW) == 0) {
    bNodeInstanceHashIterator iter;

    ntree_dst->previews = BKE_node_instance_hash_new("node previews");

    NODE_INSTANCE_HASH_ITER (iter, ntree_src->previews) {
      bNodeInstanceKey key = node_instance_hash_iterator_get_key(&iter);
      bNodePreview *preview = static_cast<bNodePreview *>(
          node_instance_hash_iterator_get_value(&iter));
      BKE_node_instance_hash_insert(ntree_dst->previews, key, node_preview_copy(preview));
    }
  }
  else {
    ntree_dst->previews = nullptr;
  }

  if (ntree_src->runtime->field_inferencing_interface) {
    dst_runtime.field_inferencing_interface = std::make_unique<FieldInferencingInterface>(
        *ntree_src->runtime->field_inferencing_interface);
  }
  if (ntree_src->runtime->anonymous_attribute_inferencing) {
    using namespace blender::bke::anonymous_attribute_inferencing;
    dst_runtime.anonymous_attribute_inferencing =
        std::make_unique<AnonymousAttributeInferencingResult>(
            *ntree_src->runtime->anonymous_attribute_inferencing);
    for (FieldSource &field_source :
         dst_runtime.anonymous_attribute_inferencing->all_field_sources)
    {
      if (auto *socket_field_source = std::get_if<SocketFieldSource>(&field_source.data)) {
        socket_field_source->socket = socket_map.lookup(socket_field_source->socket);
      }
    }
    for (GeometrySource &geometry_source :
         dst_runtime.anonymous_attribute_inferencing->all_geometry_sources)
    {
      if (auto *socket_geometry_source = std::get_if<SocketGeometrySource>(&geometry_source.data))
      {
        socket_geometry_source->socket = socket_map.lookup(socket_geometry_source->socket);
      }
    }
  }

  if (ntree_src->geometry_node_asset_traits) {
    ntree_dst->geometry_node_asset_traits = MEM_new<GeometryNodeAssetTraits>(
        __func__, *ntree_src->geometry_node_asset_traits);
  }

  if (ntree_src->nested_node_refs) {
    ntree_dst->nested_node_refs = static_cast<bNestedNodeRef *>(
        MEM_malloc_arrayN(ntree_src->nested_node_refs_num, sizeof(bNestedNodeRef), __func__));
    uninitialized_copy_n(
        ntree_src->nested_node_refs, ntree_src->nested_node_refs_num, ntree_dst->nested_node_refs);
  }

  if (flag & LIB_ID_COPY_NO_PREVIEW) {
    ntree_dst->preview = nullptr;
  }
  else {
    BKE_previewimg_id_copy(&ntree_dst->id, &ntree_src->id);
  }
}

static void ntree_free_data(ID *id)
{
  bNodeTree *ntree = reinterpret_cast<bNodeTree *>(id);

  /* XXX hack! node trees should not store execution graphs at all.
   * This should be removed when old tree types no longer require it.
   * Currently the execution data for texture nodes remains in the tree
   * after execution, until the node tree is updated or freed. */
  if (ntree->runtime->execdata) {
    switch (ntree->type) {
      case NTREE_SHADER:
        ntreeShaderEndExecTree(ntree->runtime->execdata);
        break;
      case NTREE_TEXTURE:
        ntreeTexEndExecTree(ntree->runtime->execdata);
        ntree->runtime->execdata = nullptr;
        break;
    }
  }

  /* XXX not nice, but needed to free localized node groups properly */
  free_localized_node_groups(ntree);

  BLI_freelistN(&ntree->links);

  LISTBASE_FOREACH_MUTABLE (bNode *, node, &ntree->nodes) {
    node_free_node(ntree, node);
  }

  ntree->tree_interface.free_data();

  /* free preview hash */
  if (ntree->previews) {
    BKE_node_instance_hash_free(ntree->previews, (bNodeInstanceValueFP)node_preview_free);
  }

  if (ntree->id.tag & LIB_TAG_LOCALIZED) {
    BKE_libblock_free_data(&ntree->id, true);
  }

  MEM_delete(ntree->geometry_node_asset_traits);

  if (ntree->nested_node_refs) {
    MEM_freeN(ntree->nested_node_refs);
  }

  BKE_previewimg_free(&ntree->preview);
  MEM_delete(ntree->runtime);
}

static void library_foreach_node_socket(LibraryForeachIDData *data, bNodeSocket *sock)
{
  BKE_LIB_FOREACHID_PROCESS_FUNCTION_CALL(
      data,
      IDP_foreach_property(
          sock->prop, IDP_TYPE_FILTER_ID, BKE_lib_query_idpropertiesForeachIDLink_callback, data));

  switch (eNodeSocketDatatype(sock->type)) {
    case SOCK_OBJECT: {
      bNodeSocketValueObject &default_value = *sock->default_value_typed<bNodeSocketValueObject>();
      BKE_LIB_FOREACHID_PROCESS_IDSUPER(data, default_value.value, IDWALK_CB_USER);
      break;
    }
    case SOCK_IMAGE: {
      bNodeSocketValueImage &default_value = *sock->default_value_typed<bNodeSocketValueImage>();
      BKE_LIB_FOREACHID_PROCESS_IDSUPER(data, default_value.value, IDWALK_CB_USER);
      break;
    }
    case SOCK_COLLECTION: {
      bNodeSocketValueCollection &default_value =
          *sock->default_value_typed<bNodeSocketValueCollection>();
      BKE_LIB_FOREACHID_PROCESS_IDSUPER(data, default_value.value, IDWALK_CB_USER);
      break;
    }
    case SOCK_TEXTURE: {
      bNodeSocketValueTexture &default_value =
          *sock->default_value_typed<bNodeSocketValueTexture>();
      BKE_LIB_FOREACHID_PROCESS_IDSUPER(data, default_value.value, IDWALK_CB_USER);
      break;
    }
    case SOCK_MATERIAL: {
      bNodeSocketValueMaterial &default_value =
          *sock->default_value_typed<bNodeSocketValueMaterial>();
      BKE_LIB_FOREACHID_PROCESS_IDSUPER(data, default_value.value, IDWALK_CB_USER);
      break;
    }
    case SOCK_FLOAT:
    case SOCK_VECTOR:
    case SOCK_RGBA:
    case SOCK_BOOLEAN:
    case SOCK_ROTATION:
    case SOCK_MATRIX:
    case SOCK_INT:
    case SOCK_STRING:
    case SOCK_CUSTOM:
    case SOCK_SHADER:
    case SOCK_GEOMETRY:
    case SOCK_MENU:
      break;
  }
}

static void node_foreach_id(ID *id, LibraryForeachIDData *data)
{
  bNodeTree *ntree = reinterpret_cast<bNodeTree *>(id);

  BKE_LIB_FOREACHID_PROCESS_ID(
      data,
      ntree->owner_id,
      (IDWALK_CB_LOOPBACK | IDWALK_CB_NEVER_SELF | IDWALK_CB_READFILE_IGNORE));

  BKE_LIB_FOREACHID_PROCESS_IDSUPER(data, ntree->gpd, IDWALK_CB_USER);

  for (bNode *node : ntree->all_nodes()) {
    BKE_LIB_FOREACHID_PROCESS_ID(data, node->id, IDWALK_CB_USER);

    BKE_LIB_FOREACHID_PROCESS_FUNCTION_CALL(
        data,
        IDP_foreach_property(node->prop,
                             IDP_TYPE_FILTER_ID,
                             BKE_lib_query_idpropertiesForeachIDLink_callback,
                             data));
    LISTBASE_FOREACH (bNodeSocket *, sock, &node->inputs) {
      BKE_LIB_FOREACHID_PROCESS_FUNCTION_CALL(data, library_foreach_node_socket(data, sock));
    }
    LISTBASE_FOREACH (bNodeSocket *, sock, &node->outputs) {
      BKE_LIB_FOREACHID_PROCESS_FUNCTION_CALL(data, library_foreach_node_socket(data, sock));
    }
  }

  ntree->tree_interface.foreach_id(data);
}

static void node_foreach_cache(ID *id,
                               IDTypeForeachCacheFunctionCallback function_callback,
                               void *user_data)
{
  bNodeTree *nodetree = reinterpret_cast<bNodeTree *>(id);
  IDCacheKey key = {0};
  key.id_session_uid = id->session_uid;
  key.identifier = offsetof(bNodeTree, previews);

  /* TODO: see also `direct_link_nodetree()` in `readfile.cc`. */
#if 0
  function_callback(id, &key, static_cast<void **>(&nodetree->previews), 0, user_data);
#endif

  if (nodetree->type == NTREE_COMPOSIT) {
    for (bNode *node : nodetree->all_nodes()) {
      if (node->type == CMP_NODE_MOVIEDISTORTION) {
        key.identifier = size_t(BLI_ghashutil_strhash_p(node->name));
        function_callback(id, &key, static_cast<void **>(&node->storage), 0, user_data);
      }
    }
  }
}

static void node_foreach_path(ID *id, BPathForeachPathData *bpath_data)
{
  bNodeTree *ntree = reinterpret_cast<bNodeTree *>(id);

  switch (ntree->type) {
    case NTREE_SHADER: {
      for (bNode *node : ntree->all_nodes()) {
        if (node->type == SH_NODE_SCRIPT) {
          NodeShaderScript *nss = static_cast<NodeShaderScript *>(node->storage);
          BKE_bpath_foreach_path_fixed_process(bpath_data, nss->filepath, sizeof(nss->filepath));
        }
        else if (node->type == SH_NODE_TEX_IES) {
          NodeShaderTexIES *ies = static_cast<NodeShaderTexIES *>(node->storage);
          BKE_bpath_foreach_path_fixed_process(bpath_data, ies->filepath, sizeof(ies->filepath));
        }
      }
      break;
    }
    default:
      break;
  }
}

static ID **node_owner_pointer_get(ID *id)
{
  if ((id->flag & LIB_EMBEDDED_DATA) == 0) {
    return nullptr;
  }
  /* TODO: Sort this NO_MAIN or not for embedded node trees. See #86119. */
  // BLI_assert((id->tag & LIB_TAG_NO_MAIN) == 0);

  bNodeTree *ntree = reinterpret_cast<bNodeTree *>(id);
  BLI_assert(ntree->owner_id != nullptr);
  BLI_assert(ntreeFromID(ntree->owner_id) == ntree);

  return &ntree->owner_id;
}

}  // namespace blender::bke

namespace blender::bke::forward_compat {

static void write_node_socket_interface(BlendWriter *writer, const bNodeSocket *sock)
{
  BLO_write_struct(writer, bNodeSocket, sock);

  if (sock->prop) {
    IDP_BlendWrite(writer, sock->prop);
  }

  BLO_write_string(writer, sock->default_attribute_name);

  write_node_socket_default_value(writer, sock);
}

/* Construct a bNodeSocket that represents a node group socket the old way. */
static bNodeSocket *make_socket(bNodeTree *ntree,
                                const eNodeSocketInOut in_out,
                                const StringRef idname,

                                const StringRef name,
                                const StringRef identifier)
{
  bNodeSocketType *stype = nodeSocketTypeFind(idname.data());
  if (stype == nullptr) {
    return nullptr;
  }

  bNodeSocket *sock = MEM_cnew<bNodeSocket>(__func__);
  sock->runtime = MEM_new<bNodeSocketRuntime>(__func__);
  STRNCPY(sock->idname, stype->idname);
  sock->in_out = int(in_out);
  sock->type = int(SOCK_CUSTOM); /* int type undefined by default */
  node_socket_set_typeinfo(ntree, sock, stype);

  sock->limit = (in_out == SOCK_IN ? 1 : 0xFFF);

  STRNCPY(sock->identifier, identifier.data());
  STRNCPY(sock->name, name.data());
  sock->storage = nullptr;
  sock->flag |= SOCK_COLLAPSED;

  return sock;
}

/* Include the subtype suffix for old socket idnames. */
static StringRef get_legacy_socket_subtype_idname(StringRef idname, const void *socket_data)
{
  if (idname == "NodeSocketFloat") {
    const bNodeSocketValueFloat &float_data = *static_cast<const bNodeSocketValueFloat *>(
        socket_data);
    switch (float_data.subtype) {
      case PROP_UNSIGNED:
        return "NodeSocketFloatUnsigned";
      case PROP_PERCENTAGE:
        return "NodeSocketFloatPercentage";
      case PROP_FACTOR:
        return "NodeSocketFloatFactor";
      case PROP_ANGLE:
        return "NodeSocketFloatAngle";
      case PROP_TIME:
        return "NodeSocketFloatTime";
      case PROP_TIME_ABSOLUTE:
        return "NodeSocketFloatTimeAbsolute";
      case PROP_DISTANCE:
        return "NodeSocketFloatDistance";
    }
  }
  if (idname == "NodeSocketInt") {
    const bNodeSocketValueInt &int_data = *static_cast<const bNodeSocketValueInt *>(socket_data);
    switch (int_data.subtype) {
      case PROP_UNSIGNED:
        return "NodeSocketIntUnsigned";
      case PROP_PERCENTAGE:
        return "NodeSocketIntPercentage";
      case PROP_FACTOR:
        return "NodeSocketIntFactor";
    }
  }
  if (idname == "NodeSocketVector") {
    const bNodeSocketValueVector &vector_data = *static_cast<const bNodeSocketValueVector *>(
        socket_data);
    switch (vector_data.subtype) {
      case PROP_TRANSLATION:
        return "NodeSocketVectorTranslation";
      case PROP_DIRECTION:
        return "NodeSocketVectorDirection";
      case PROP_VELOCITY:
        return "NodeSocketVectorVelocity";
      case PROP_ACCELERATION:
        return "NodeSocketVectorAcceleration";
      case PROP_EULER:
        return "NodeSocketVectorEuler";
    }
  }
  return idname;
}

/**
 * Socket interface reconstruction for forward compatibility.
 * To enable previous Blender versions to read the new interface DNA data,
 * construct the bNodeSocket inputs/outputs lists.
 * This discards any information about panels and alternating input/output order,
 * but all functional information is preserved for executing node trees.
 */
static void construct_interface_as_legacy_sockets(bNodeTree *ntree)
{
  BLI_assert(BLI_listbase_is_empty(&ntree->inputs_legacy));
  BLI_assert(BLI_listbase_is_empty(&ntree->outputs_legacy));

  auto make_legacy_socket = [&](const bNodeTreeInterfaceSocket &socket,
                                eNodeSocketInOut in_out) -> bNodeSocket * {
    bNodeSocket *iosock = make_socket(
        ntree,
        in_out,
        get_legacy_socket_subtype_idname(socket.socket_type, socket.socket_data),
        socket.name ? socket.name : "",
        socket.identifier);
    if (!iosock) {
      return nullptr;
    }

    if (socket.description) {
      STRNCPY(iosock->description, socket.description);
    }
    node_socket_copy_default_value_data(
        eNodeSocketDatatype(iosock->typeinfo->type), iosock->default_value, socket.socket_data);
    if (socket.properties) {
      iosock->prop = IDP_CopyProperty(socket.properties);
    }
    SET_FLAG_FROM_TEST(
        iosock->flag, socket.flag & NODE_INTERFACE_SOCKET_HIDE_VALUE, SOCK_HIDE_VALUE);
    SET_FLAG_FROM_TEST(
        iosock->flag, socket.flag & NODE_INTERFACE_SOCKET_HIDE_IN_MODIFIER, SOCK_HIDE_IN_MODIFIER);
    iosock->attribute_domain = socket.attribute_domain;
    iosock->default_attribute_name = BLI_strdup_null(socket.default_attribute_name);
    return iosock;
  };

  /* Construct inputs/outputs socket lists in the node tree. */
  ntree->tree_interface.foreach_item([&](const bNodeTreeInterfaceItem &item) {
    if (const bNodeTreeInterfaceSocket *socket =
            node_interface::get_item_as<bNodeTreeInterfaceSocket>(&item))
    {
      if (socket->flag & NODE_INTERFACE_SOCKET_INPUT) {
        if (bNodeSocket *legacy_socket = make_legacy_socket(*socket, SOCK_IN)) {
          BLI_addtail(&ntree->inputs_legacy, legacy_socket);
        }
      }
      if (socket->flag & NODE_INTERFACE_SOCKET_OUTPUT) {
        if (bNodeSocket *legacy_socket = make_legacy_socket(*socket, SOCK_OUT)) {
          BLI_addtail(&ntree->outputs_legacy, legacy_socket);
        }
      }
    }
    return true;
  });
}

static void write_legacy_sockets(BlendWriter *writer, bNodeTree *ntree)
{
  /* Write inputs/outputs */
  LISTBASE_FOREACH (bNodeSocket *, sock, &ntree->inputs_legacy) {
    write_node_socket_interface(writer, sock);
  }
  LISTBASE_FOREACH (bNodeSocket *, sock, &ntree->outputs_legacy) {
    write_node_socket_interface(writer, sock);
  }
}

static void legacy_socket_interface_free(bNodeSocket *sock)
{
  if (sock->prop) {
    IDP_FreeProperty_ex(sock->prop, false);
  }

  if (sock->default_value) {
    MEM_freeN(sock->default_value);
  }
  if (sock->default_attribute_name) {
    MEM_freeN(sock->default_attribute_name);
  }
  MEM_delete(sock->runtime);
}

static void cleanup_legacy_sockets(bNodeTree *ntree)
{
  /* Clean up temporary inputs/outputs. */
  LISTBASE_FOREACH_MUTABLE (bNodeSocket *, socket, &ntree->inputs_legacy) {
    legacy_socket_interface_free(socket);
    MEM_freeN(socket);
  }
  LISTBASE_FOREACH_MUTABLE (bNodeSocket *, socket, &ntree->outputs_legacy) {
    legacy_socket_interface_free(socket);
    MEM_freeN(socket);
  }
  BLI_listbase_clear(&ntree->inputs_legacy);
  BLI_listbase_clear(&ntree->outputs_legacy);
}

}  // namespace blender::bke::forward_compat

static void write_node_socket_default_value(BlendWriter *writer, const bNodeSocket *sock)
{
  if (sock->default_value == nullptr) {
    return;
  }

  switch (eNodeSocketDatatype(sock->type)) {
    case SOCK_FLOAT:
      BLO_write_struct(writer, bNodeSocketValueFloat, sock->default_value);
      break;
    case SOCK_VECTOR:
      BLO_write_struct(writer, bNodeSocketValueVector, sock->default_value);
      break;
    case SOCK_RGBA:
      BLO_write_struct(writer, bNodeSocketValueRGBA, sock->default_value);
      break;
    case SOCK_BOOLEAN:
      BLO_write_struct(writer, bNodeSocketValueBoolean, sock->default_value);
      break;
    case SOCK_INT:
      BLO_write_struct(writer, bNodeSocketValueInt, sock->default_value);
      break;
    case SOCK_STRING:
      BLO_write_struct(writer, bNodeSocketValueString, sock->default_value);
      break;
    case SOCK_OBJECT:
      BLO_write_struct(writer, bNodeSocketValueObject, sock->default_value);
      break;
    case SOCK_IMAGE:
      BLO_write_struct(writer, bNodeSocketValueImage, sock->default_value);
      break;
    case SOCK_COLLECTION:
      BLO_write_struct(writer, bNodeSocketValueCollection, sock->default_value);
      break;
    case SOCK_TEXTURE:
      BLO_write_struct(writer, bNodeSocketValueTexture, sock->default_value);
      break;
    case SOCK_MATERIAL:
      BLO_write_struct(writer, bNodeSocketValueMaterial, sock->default_value);
      break;
    case SOCK_ROTATION:
      BLO_write_struct(writer, bNodeSocketValueRotation, sock->default_value);
      break;
<<<<<<< HEAD
    case SOCK_MATRIX:
      BLO_write_struct(writer, bNodeSocketValueMatrix, sock->default_value);
      break;
=======
    case SOCK_MENU: {
      BLO_write_struct(writer, bNodeSocketValueMenu, sock->default_value);
      break;
    }
>>>>>>> 6aaa74cd
    case SOCK_CUSTOM:
      /* Custom node sockets where default_value is defined uses custom properties for storage. */
      break;
    case SOCK_SHADER:
    case SOCK_GEOMETRY:
      BLI_assert_unreachable();
      break;
  }
}

static void write_node_socket(BlendWriter *writer, const bNodeSocket *sock)
{
  BLO_write_struct(writer, bNodeSocket, sock);

  if (sock->prop) {
    IDP_BlendWrite(writer, sock->prop);
  }

  /* This property should only be used for group node "interface" sockets. */
  BLI_assert(sock->default_attribute_name == nullptr);

  write_node_socket_default_value(writer, sock);
}

void ntreeBlendWrite(BlendWriter *writer, bNodeTree *ntree)
{
  BKE_id_blend_write(writer, &ntree->id);

  for (bNode *node : ntree->all_nodes()) {
    if (ntree->type == NTREE_SHADER && node->type == SH_NODE_BSDF_HAIR_PRINCIPLED) {
      /* For Principeld Hair BSDF, also write to `node->custom1` for forward compatibility, because
       * prior to 4.0 `node->custom1` was used for color parametrization instead of
       * `node->storage->parametrization`. */
      NodeShaderHairPrincipled *data = static_cast<NodeShaderHairPrincipled *>(node->storage);
      node->custom1 = data->parametrization;
    }

    BLO_write_struct(writer, bNode, node);

    if (node->prop) {
      IDP_BlendWrite(writer, node->prop);
    }

    LISTBASE_FOREACH (bNodeSocket *, sock, &node->inputs) {
      write_node_socket(writer, sock);
    }
    LISTBASE_FOREACH (bNodeSocket *, sock, &node->outputs) {
      write_node_socket(writer, sock);
    }
    BLO_write_struct_array(
        writer, bNodePanelState, node->num_panel_states, node->panel_states_array);

    if (node->storage) {
      if (ELEM(ntree->type, NTREE_SHADER, NTREE_GEOMETRY) &&
          ELEM(node->type, SH_NODE_CURVE_VEC, SH_NODE_CURVE_RGB, SH_NODE_CURVE_FLOAT))
      {
        BKE_curvemapping_blend_write(writer, static_cast<const CurveMapping *>(node->storage));
      }
      else if (ntree->type == NTREE_SHADER && (node->type == SH_NODE_SCRIPT)) {
        NodeShaderScript *nss = static_cast<NodeShaderScript *>(node->storage);
        if (nss->bytecode) {
          BLO_write_string(writer, nss->bytecode);
        }
        BLO_write_struct_by_name(writer, node->typeinfo->storagename, node->storage);
      }
      else if ((ntree->type == NTREE_COMPOSIT) && ELEM(node->type,
                                                       CMP_NODE_TIME,
                                                       CMP_NODE_CURVE_VEC,
                                                       CMP_NODE_CURVE_RGB,
                                                       CMP_NODE_HUECORRECT))
      {
        BKE_curvemapping_blend_write(writer, static_cast<const CurveMapping *>(node->storage));
      }
      else if ((ntree->type == NTREE_TEXTURE) &&
               ELEM(node->type, TEX_NODE_CURVE_RGB, TEX_NODE_CURVE_TIME))
      {
        BKE_curvemapping_blend_write(writer, static_cast<const CurveMapping *>(node->storage));
      }
      else if ((ntree->type == NTREE_COMPOSIT) && (node->type == CMP_NODE_MOVIEDISTORTION)) {
        /* pass */
      }
      else if ((ntree->type == NTREE_COMPOSIT) && (node->type == CMP_NODE_GLARE)) {
        /* Simple forward compatibility for fix for #50736.
         * Not ideal (there is no ideal solution here), but should do for now. */
        NodeGlare *ndg = static_cast<NodeGlare *>(node->storage);
        /* Not in undo case. */
        if (!BLO_write_is_undo(writer)) {
          switch (ndg->type) {
            case 2: /* Grrrr! magic numbers :( */
              ndg->angle = ndg->streaks;
              break;
            case 0:
              ndg->angle = ndg->star_45;
              break;
            default:
              break;
          }
        }
        BLO_write_struct_by_name(writer, node->typeinfo->storagename, node->storage);
      }
      else if ((ntree->type == NTREE_COMPOSIT) &&
               ELEM(node->type, CMP_NODE_CRYPTOMATTE, CMP_NODE_CRYPTOMATTE_LEGACY))
      {
        NodeCryptomatte *nc = static_cast<NodeCryptomatte *>(node->storage);
        BLO_write_string(writer, nc->matte_id);
        LISTBASE_FOREACH (CryptomatteEntry *, entry, &nc->entries) {
          BLO_write_struct(writer, CryptomatteEntry, entry);
        }
        BLO_write_struct_by_name(writer, node->typeinfo->storagename, node->storage);
      }
      else if (node->type == FN_NODE_INPUT_STRING) {
        NodeInputString *storage = static_cast<NodeInputString *>(node->storage);
        if (storage->string) {
          BLO_write_string(writer, storage->string);
        }
        BLO_write_struct_by_name(writer, node->typeinfo->storagename, storage);
      }
      else if (node->typeinfo != &blender::bke::NodeTypeUndefined) {
        BLO_write_struct_by_name(writer, node->typeinfo->storagename, node->storage);
      }
    }

    if (node->type == CMP_NODE_OUTPUT_FILE) {
      /* Inputs have their own storage data. */
      NodeImageMultiFile *nimf = (NodeImageMultiFile *)node->storage;
      BKE_image_format_blend_write(writer, &nimf->format);

      LISTBASE_FOREACH (bNodeSocket *, sock, &node->inputs) {
        NodeImageMultiFileSocket *sockdata = static_cast<NodeImageMultiFileSocket *>(
            sock->storage);
        BLO_write_struct(writer, NodeImageMultiFileSocket, sockdata);
        BKE_image_format_blend_write(writer, &sockdata->format);
      }
    }
    if (ELEM(node->type, CMP_NODE_IMAGE, CMP_NODE_R_LAYERS)) {
      /* Write extra socket info. */
      LISTBASE_FOREACH (bNodeSocket *, sock, &node->outputs) {
        BLO_write_struct(writer, NodeImageLayer, sock->storage);
      }
    }
    if (node->type == GEO_NODE_SIMULATION_OUTPUT) {
      blender::nodes::SimulationItemsAccessor::blend_write(writer, *node);
    }
    if (node->type == GEO_NODE_REPEAT_OUTPUT) {
      blender::nodes::RepeatItemsAccessor::blend_write(writer, *node);
    }
    if (node->type == GEO_NODE_INDEX_SWITCH) {
      blender::nodes::IndexSwitchItemsAccessor::blend_write(writer, *node);
    }
    if (node->type == GEO_NODE_BAKE) {
      blender::nodes::BakeItemsAccessor::blend_write(writer, *node);
    }
    if (node->type == GEO_NODE_MENU_SWITCH) {
      const NodeMenuSwitch &storage = *static_cast<const NodeMenuSwitch *>(node->storage);
      BLO_write_struct_array(writer,
                             NodeEnumItem,
                             storage.enum_definition.items_num,
                             storage.enum_definition.items_array);
      for (const NodeEnumItem &item : storage.enum_definition.items()) {
        BLO_write_string(writer, item.name);
        BLO_write_string(writer, item.description);
      }
    }
  }

  LISTBASE_FOREACH (bNodeLink *, link, &ntree->links) {
    BLO_write_struct(writer, bNodeLink, link);
  }

  ntree->tree_interface.write(writer);
  if (!BLO_write_is_undo(writer)) {
    blender::bke::forward_compat::write_legacy_sockets(writer, ntree);
  }

  BLO_write_struct(writer, GeometryNodeAssetTraits, ntree->geometry_node_asset_traits);

  BLO_write_struct_array(
      writer, bNestedNodeRef, ntree->nested_node_refs_num, ntree->nested_node_refs);

  BKE_previewimg_blend_write(writer, ntree->preview);
}

namespace blender::bke {

static void ntree_blend_write(BlendWriter *writer, ID *id, const void *id_address)
{
  bNodeTree *ntree = reinterpret_cast<bNodeTree *>(id);

  /* Clean up, important in undo case to reduce false detection of changed datablocks. */
  ntree->typeinfo = nullptr;
  ntree->runtime->execdata = nullptr;

  if (!BLO_write_is_undo(writer)) {
    /* Generate legacy inputs/outputs socket ListBase for forward compatibility.
     * Note: this has to happen before writing the ntree struct itself so that the ListBase
     * first/last pointers are valid. */
    blender::bke::forward_compat::construct_interface_as_legacy_sockets(ntree);
  }

  BLO_write_id_struct(writer, bNodeTree, id_address, &ntree->id);

  ntreeBlendWrite(writer, ntree);

  if (!BLO_write_is_undo(writer)) {
    blender::bke::forward_compat::cleanup_legacy_sockets(ntree);
  }
}

/**
 * Sockets with default_value data must be known built-in types, otherwise reading and writing data
 * correctly cannot be guaranteed. Discard any socket with default_value data that has an unknown
 * type.
 */
static bool is_node_socket_supported(const bNodeSocket *sock)
{
  switch (eNodeSocketDatatype(sock->type)) {
    case SOCK_FLOAT:
    case SOCK_VECTOR:
    case SOCK_RGBA:
    case SOCK_BOOLEAN:
    case SOCK_INT:
    case SOCK_STRING:
    case SOCK_CUSTOM:
    case SOCK_SHADER:
    case SOCK_GEOMETRY:
    case SOCK_OBJECT:
    case SOCK_IMAGE:
    case SOCK_COLLECTION:
    case SOCK_TEXTURE:
    case SOCK_MATERIAL:
    case SOCK_ROTATION:
<<<<<<< HEAD
    case SOCK_MATRIX:
=======
    case SOCK_MENU:
>>>>>>> 6aaa74cd
      return true;
  }
  return false;
}

static void direct_link_node_socket(BlendDataReader *reader, bNodeSocket *sock)
{
  BLO_read_data_address(reader, &sock->prop);
  IDP_BlendDataRead(reader, &sock->prop);

  BLO_read_data_address(reader, &sock->link);
  sock->typeinfo = nullptr;
  BLO_read_data_address(reader, &sock->storage);
  BLO_read_data_address(reader, &sock->default_value);
  BLO_read_data_address(reader, &sock->default_attribute_name);
  sock->runtime = MEM_new<bNodeSocketRuntime>(__func__);

  switch (eNodeSocketDatatype(sock->type)) {
    case SOCK_MENU: {
      bNodeSocketValueMenu &default_value = *sock->default_value_typed<bNodeSocketValueMenu>();
      /* Clear runtime data. */
      default_value.enum_items = nullptr;
      default_value.runtime_flag = 0;
      break;
    }
    default:
      break;
  }
}

static void direct_link_node_socket_list(BlendDataReader *reader, ListBase *socket_list)
{
  LISTBASE_FOREACH_MUTABLE (bNodeSocket *, sock, socket_list) {
    if (is_node_socket_supported(sock)) {
      direct_link_node_socket(reader, sock);
    }
    else {
      /* Remove unsupported sockets. */
      BLI_remlink(socket_list, sock);
      MEM_SAFE_FREE(sock);
    }
  }
}

void ntreeBlendReadData(BlendDataReader *reader, ID *owner_id, bNodeTree *ntree)
{
  /* Special case for this pointer, do not rely on regular `lib_link` process here. Avoids needs
   * for do_versioning, and ensures coherence of data in any case.
   *
   * NOTE: Old versions are very often 'broken' here, just fix it silently in these cases.
   */
  if (BLO_read_fileversion_get(reader) > 300) {
    BLI_assert((ntree->id.flag & LIB_EMBEDDED_DATA) != 0 || owner_id == nullptr);
  }
  BLI_assert(owner_id == nullptr || owner_id->lib == ntree->id.lib);
  if (owner_id != nullptr && (ntree->id.flag & LIB_EMBEDDED_DATA) == 0) {
    /* This is unfortunate, but currently a lot of existing files (including startup ones) have
     * missing `LIB_EMBEDDED_DATA` flag.
     *
     * NOTE: Using do_version is not a solution here, since this code will be called before any
     * do_version takes place. Keeping it here also ensures future (or unknown existing) similar
     * bugs won't go easily unnoticed. */
    if (BLO_read_fileversion_get(reader) > 300) {
      CLOG_WARN(&LOG,
                "Fixing root node tree '%s' owned by '%s' missing EMBEDDED tag, please consider "
                "re-saving your (startup) file",
                ntree->id.name,
                owner_id->name);
    }
    ntree->id.flag |= LIB_EMBEDDED_DATA;
  }
  ntree->owner_id = owner_id;

  /* NOTE: writing and reading goes in sync, for speed. */
  ntree->typeinfo = nullptr;

  ntree->runtime = MEM_new<bNodeTreeRuntime>(__func__);
  BKE_ntree_update_tag_missing_runtime_data(ntree);

  BLO_read_list(reader, &ntree->nodes);
  int i;
  LISTBASE_FOREACH_INDEX (bNode *, node, &ntree->nodes, i) {
    node->runtime = MEM_new<bNodeRuntime>(__func__);
    node->typeinfo = nullptr;
    node->runtime->index_in_tree = i;

    /* Create the `nodes_by_id` cache eagerly so it can be expected to be valid. Because
     * we create it here we also have to check for zero identifiers from previous versions. */
    if (node->identifier == 0 || ntree->runtime->nodes_by_id.contains_as(node->identifier)) {
      nodeUniqueID(ntree, node);
    }
    else {
      ntree->runtime->nodes_by_id.add_new(node);
    }

    BLO_read_list(reader, &node->inputs);
    BLO_read_list(reader, &node->outputs);
    BLO_read_data_address(reader, &node->panel_states_array);

    BLO_read_data_address(reader, &node->prop);
    IDP_BlendDataRead(reader, &node->prop);

    if (node->type == CMP_NODE_MOVIEDISTORTION) {
      /* Do nothing, this is runtime cache and hence handled by generic code using
       * `IDTypeInfo.foreach_cache` callback. */
    }
    else {
      BLO_read_data_address(reader, &node->storage);
    }

    if (node->storage) {
      switch (node->type) {
        case SH_NODE_CURVE_VEC:
        case SH_NODE_CURVE_RGB:
        case SH_NODE_CURVE_FLOAT:
        case CMP_NODE_TIME:
        case CMP_NODE_CURVE_VEC:
        case CMP_NODE_CURVE_RGB:
        case CMP_NODE_HUECORRECT:
        case TEX_NODE_CURVE_RGB:
        case TEX_NODE_CURVE_TIME: {
          BKE_curvemapping_blend_read(reader, static_cast<CurveMapping *>(node->storage));
          break;
        }
        case SH_NODE_SCRIPT: {
          NodeShaderScript *nss = static_cast<NodeShaderScript *>(node->storage);
          BLO_read_data_address(reader, &nss->bytecode);
          break;
        }
        case SH_NODE_TEX_POINTDENSITY: {
          NodeShaderTexPointDensity *npd = static_cast<NodeShaderTexPointDensity *>(node->storage);
          npd->pd = blender::dna::shallow_zero_initialize();
          break;
        }
        case SH_NODE_TEX_IMAGE: {
          NodeTexImage *tex = static_cast<NodeTexImage *>(node->storage);
          tex->iuser.scene = nullptr;
          break;
        }
        case SH_NODE_TEX_ENVIRONMENT: {
          NodeTexEnvironment *tex = static_cast<NodeTexEnvironment *>(node->storage);
          tex->iuser.scene = nullptr;
          break;
        }
        case CMP_NODE_IMAGE:
        case CMP_NODE_R_LAYERS:
        case CMP_NODE_VIEWER: {
          ImageUser *iuser = static_cast<ImageUser *>(node->storage);
          iuser->scene = nullptr;
          break;
        }
        case CMP_NODE_CRYPTOMATTE_LEGACY:
        case CMP_NODE_CRYPTOMATTE: {
          NodeCryptomatte *nc = static_cast<NodeCryptomatte *>(node->storage);
          BLO_read_data_address(reader, &nc->matte_id);
          BLO_read_list(reader, &nc->entries);
          BLI_listbase_clear(&nc->runtime.layers);
          break;
        }
        case TEX_NODE_IMAGE: {
          ImageUser *iuser = static_cast<ImageUser *>(node->storage);
          iuser->scene = nullptr;
          break;
        }
        case CMP_NODE_OUTPUT_FILE: {
          NodeImageMultiFile *nimf = static_cast<NodeImageMultiFile *>(node->storage);
          BKE_image_format_blend_read_data(reader, &nimf->format);
          break;
        }
        case FN_NODE_INPUT_STRING: {
          NodeInputString *storage = static_cast<NodeInputString *>(node->storage);
          BLO_read_data_address(reader, &storage->string);
          break;
        }
        case GEO_NODE_SIMULATION_OUTPUT: {
          blender::nodes::SimulationItemsAccessor::blend_read_data(reader, *node);
          break;
        }
        case GEO_NODE_REPEAT_OUTPUT: {
          blender::nodes::RepeatItemsAccessor::blend_read_data(reader, *node);
          break;
        }
        case GEO_NODE_INDEX_SWITCH: {
          blender::nodes::IndexSwitchItemsAccessor::blend_read_data(reader, *node);
          break;
        }
        case GEO_NODE_BAKE: {
          blender::nodes::BakeItemsAccessor::blend_read_data(reader, *node);
          break;
        }
        case GEO_NODE_MENU_SWITCH: {
          NodeMenuSwitch &storage = *static_cast<NodeMenuSwitch *>(node->storage);
          BLO_read_data_address(reader, &storage.enum_definition.items_array);
          for (const NodeEnumItem &item : storage.enum_definition.items()) {
            BLO_read_data_address(reader, &item.name);
            BLO_read_data_address(reader, &item.description);
          }
          break;
        }

        default:
          break;
      }
    }
  }
  BLO_read_list(reader, &ntree->links);
  BLI_assert(ntree->all_nodes().size() == BLI_listbase_count(&ntree->nodes));

  /* and we connect the rest */
  LISTBASE_FOREACH (bNode *, node, &ntree->nodes) {
    BLO_read_data_address(reader, &node->parent);

    direct_link_node_socket_list(reader, &node->inputs);
    direct_link_node_socket_list(reader, &node->outputs);

    /* Socket storage. */
    if (node->type == CMP_NODE_OUTPUT_FILE) {
      LISTBASE_FOREACH (bNodeSocket *, sock, &node->inputs) {
        NodeImageMultiFileSocket *sockdata = static_cast<NodeImageMultiFileSocket *>(
            sock->storage);
        BKE_image_format_blend_read_data(reader, &sockdata->format);
      }
    }
  }

  /* Read legacy interface socket lists for versioning. */
  BLO_read_list(reader, &ntree->inputs_legacy);
  BLO_read_list(reader, &ntree->outputs_legacy);
  direct_link_node_socket_list(reader, &ntree->inputs_legacy);
  direct_link_node_socket_list(reader, &ntree->outputs_legacy);

  ntree->tree_interface.read_data(reader);

  LISTBASE_FOREACH (bNodeLink *, link, &ntree->links) {
    BLO_read_data_address(reader, &link->fromnode);
    BLO_read_data_address(reader, &link->tonode);
    BLO_read_data_address(reader, &link->fromsock);
    BLO_read_data_address(reader, &link->tosock);
  }

  BLO_read_data_address(reader, &ntree->geometry_node_asset_traits);
  BLO_read_data_address(reader, &ntree->nested_node_refs);

  /* TODO: should be dealt by new generic cache handling of IDs... */
  ntree->previews = nullptr;

  BLO_read_data_address(reader, &ntree->preview);
  BKE_previewimg_blend_read(reader, ntree->preview);

  /* type verification is in lib-link */
}

static void ntree_blend_read_data(BlendDataReader *reader, ID *id)
{
  bNodeTree *ntree = reinterpret_cast<bNodeTree *>(id);
  ntreeBlendReadData(reader, nullptr, ntree);
}

static void ntree_blend_read_after_liblink(BlendLibReader *reader, ID *id)
{
  bNodeTree *ntree = reinterpret_cast<bNodeTree *>(id);

  /* Set `node->typeinfo` pointers. This is done in lib linking, after the
   * first versioning that can change types still without functions that
   * update the `typeinfo` pointers. Versioning after lib linking needs
   * these top be valid. */
  ntreeSetTypes(nullptr, ntree);

  /* For nodes with static socket layout, add/remove sockets as needed
   * to match the static layout. */
  if (!BLO_read_lib_is_undo(reader)) {
    LISTBASE_FOREACH (bNode *, node, &ntree->nodes) {
      /* Don't update node groups here because they may depend on other node groups which are not
       * fully versioned yet and don't have `typeinfo` pointers set. */
      if (!node->is_group()) {
        node_verify_sockets(ntree, node, false);
      }
    }
  }
}

void node_update_asset_metadata(bNodeTree &node_tree)
{
  AssetMetaData *asset_data = node_tree.id.asset_data;
  if (!asset_data) {
    return;
  }

  BKE_asset_metadata_idprop_ensure(asset_data, idprop::create("type", node_tree.type).release());
  auto inputs = idprop::create_group("inputs");
  auto outputs = idprop::create_group("outputs");
  node_tree.ensure_interface_cache();
  for (const bNodeTreeInterfaceSocket *socket : node_tree.interface_inputs()) {
    auto property = idprop::create(socket->name ? socket->name : "", socket->socket_type);
    IDP_AddToGroup(inputs.get(), property.release());
  }
  for (const bNodeTreeInterfaceSocket *socket : node_tree.interface_outputs()) {
    auto property = idprop::create(socket->name ? socket->name : "", socket->socket_type);
    IDP_AddToGroup(outputs.get(), property.release());
  }
  BKE_asset_metadata_idprop_ensure(asset_data, inputs.release());
  BKE_asset_metadata_idprop_ensure(asset_data, outputs.release());
  if (node_tree.geometry_node_asset_traits) {
    auto property = idprop::create("geometry_node_asset_traits_flag",
                                   node_tree.geometry_node_asset_traits->flag);
    BKE_asset_metadata_idprop_ensure(asset_data, property.release());
  }
}

static void node_tree_asset_pre_save(void *asset_ptr, AssetMetaData * /*asset_data*/)
{
  node_update_asset_metadata(*static_cast<bNodeTree *>(asset_ptr));
}

static void node_tree_asset_on_mark_asset(void *asset_ptr, AssetMetaData * /*asset_data*/)
{
  node_update_asset_metadata(*static_cast<bNodeTree *>(asset_ptr));
}

}  // namespace blender::bke

static AssetTypeInfo AssetType_NT = {
    /*pre_save_fn*/ blender::bke::node_tree_asset_pre_save,
    /*on_mark_asset_fn*/ blender::bke::node_tree_asset_on_mark_asset,
};

IDTypeInfo IDType_ID_NT = {
    /*id_code*/ ID_NT,
    /*id_filter*/ FILTER_ID_NT,
    /*main_listbase_index*/ INDEX_ID_NT,
    /*struct_size*/ sizeof(bNodeTree),
    /*name*/ "NodeTree",
    /*name_plural*/ N_("node_groups"),
    /*translation_context*/ BLT_I18NCONTEXT_ID_NODETREE,
    /*flags*/ IDTYPE_FLAGS_APPEND_IS_REUSABLE,
    /*asset_type_info*/ &AssetType_NT,

    /*init_data*/ blender::bke::ntree_init_data,
    /*copy_data*/ blender::bke::ntree_copy_data,
    /*free_data*/ blender::bke::ntree_free_data,
    /*make_local*/ nullptr,
    /*foreach_id*/ blender::bke::node_foreach_id,
    /*foreach_cache*/ blender::bke::node_foreach_cache,
    /*foreach_path*/ blender::bke::node_foreach_path,
    /*owner_pointer_get*/ blender::bke::node_owner_pointer_get,

    /*blend_write*/ blender::bke::ntree_blend_write,
    /*blend_read_data*/ blender::bke::ntree_blend_read_data,
    /*blend_read_after_liblink*/ blender::bke::ntree_blend_read_after_liblink,

    /*blend_read_undo_preserve*/ nullptr,

    /*lib_override_apply_post*/ nullptr,
};

namespace blender::bke {

static void node_add_sockets_from_type(bNodeTree *ntree, bNode *node, bNodeType *ntype)
{
  if (ntype->declare) {
    node_verify_sockets(ntree, node, true);
    return;
  }
  bNodeSocketTemplate *sockdef;

  if (ntype->inputs) {
    sockdef = ntype->inputs;
    while (sockdef->type != -1) {
      node_add_socket_from_template(ntree, node, sockdef, SOCK_IN);
      sockdef++;
    }
  }
  if (ntype->outputs) {
    sockdef = ntype->outputs;
    while (sockdef->type != -1) {
      node_add_socket_from_template(ntree, node, sockdef, SOCK_OUT);
      sockdef++;
    }
  }
}

/* NOTE: This function is called to initialize node data based on the type.
 * The #bNodeType may not be registered at creation time of the node,
 * so this can be delayed until the node type gets registered.
 */
static void node_init(const bContext *C, bNodeTree *ntree, bNode *node)
{
  BLI_assert(ntree != nullptr);
  bNodeType *ntype = node->typeinfo;
  if (ntype == &blender::bke::NodeTypeUndefined) {
    return;
  }

  /* only do this once */
  if (node->flag & NODE_INIT) {
    return;
  }

  node->flag = NODE_SELECT | NODE_OPTIONS | ntype->flag;
  node->width = ntype->width;
  node->height = ntype->height;
  node->color[0] = node->color[1] = node->color[2] = 0.608; /* default theme color */
  /* initialize the node name with the node label.
   * NOTE: do this after the initfunc so nodes get their data set which may be used in naming
   * (node groups for example) */
  /* XXX Do not use nodeLabel() here, it returns translated content for UI,
   *     which should *only* be used in UI, *never* in data...
   *     Data have their own translation option!
   *     This solution may be a bit rougher than nodeLabel()'s returned string, but it's simpler
   *     than adding "do_translate" flags to this func (and labelfunc() as well). */
  STRNCPY_UTF8(node->name, DATA_(ntype->ui_name));
  nodeUniqueName(ntree, node);

  /* Generally sockets should be added after the initialization, because the set of sockets might
   * depend on node properties. */
  const bool add_sockets_before_init = node->type == CMP_NODE_R_LAYERS;
  if (add_sockets_before_init) {
    node_add_sockets_from_type(ntree, node, ntype);
  }

  if (ntype->initfunc != nullptr) {
    ntype->initfunc(ntree, node);
  }

  if (ntree->typeinfo && ntree->typeinfo->node_add_init) {
    ntree->typeinfo->node_add_init(ntree, node);
  }

  if (!add_sockets_before_init) {
    node_add_sockets_from_type(ntree, node, ntype);
  }

  if (node->id) {
    id_us_plus(node->id);
  }

  if (ntype->initfunc_api) {
    PointerRNA ptr = RNA_pointer_create(&ntree->id, &RNA_Node, node);

    /* XXX WARNING: context can be nullptr in case nodes are added in do_versions.
     * Delayed init is not supported for nodes with context-based `initfunc_api` at the moment. */
    BLI_assert(C != nullptr);
    ntype->initfunc_api(C, &ptr);
  }

  node->flag |= NODE_INIT;
}

static void ntree_set_typeinfo(bNodeTree *ntree, bNodeTreeType *typeinfo)
{
  if (typeinfo) {
    ntree->typeinfo = typeinfo;
  }
  else {
    ntree->typeinfo = &blender::bke::NodeTreeTypeUndefined;
  }

  /* Deprecated integer type. */
  ntree->type = ntree->typeinfo->type;
  BKE_ntree_update_tag_all(ntree);
}

static void node_set_typeinfo(const bContext *C,
                              bNodeTree *ntree,
                              bNode *node,
                              bNodeType *typeinfo)
{
  /* for nodes saved in older versions storage can get lost, make undefined then */
  if (node->flag & NODE_INIT) {
    if (typeinfo && typeinfo->storagename[0] && !node->storage) {
      typeinfo = nullptr;
    }
  }

  if (typeinfo) {
    node->typeinfo = typeinfo;

    /* deprecated integer type */
    node->type = typeinfo->type;

    /* initialize the node if necessary */
    node_init(C, ntree, node);
  }
  else {
    node->typeinfo = &blender::bke::NodeTypeUndefined;
  }
}

/* WARNING: default_value must either be null or match the typeinfo at this point.
 * This function is called both for initializing new sockets and after loading files.
 */
static void node_socket_set_typeinfo(bNodeTree *ntree,
                                     bNodeSocket *sock,
                                     bNodeSocketType *typeinfo)
{
  if (typeinfo) {
    sock->typeinfo = typeinfo;

    /* deprecated integer type */
    sock->type = typeinfo->type;

    if (sock->default_value == nullptr) {
      /* initialize the default_value pointer used by standard socket types */
      node_socket_init_default_value(sock);
    }
  }
  else {
    sock->typeinfo = &blender::bke::NodeSocketTypeUndefined;
  }
  BKE_ntree_update_tag_socket_type(ntree, sock);
}

/* Set specific typeinfo pointers in all node trees on register/unregister */
static void update_typeinfo(Main *bmain,
                            const bContext *C,
                            bNodeTreeType *treetype,
                            bNodeType *nodetype,
                            bNodeSocketType *socktype,
                            const bool unregister)
{
  if (!bmain) {
    return;
  }

  FOREACH_NODETREE_BEGIN (bmain, ntree, id) {
    if (treetype && STREQ(ntree->idname, treetype->idname)) {
      ntree_set_typeinfo(ntree, unregister ? nullptr : treetype);
    }

    /* initialize nodes */
    for (bNode *node : ntree->all_nodes()) {
      if (nodetype && STREQ(node->idname, nodetype->idname)) {
        node_set_typeinfo(C, ntree, node, unregister ? nullptr : nodetype);
      }

      /* initialize node sockets */
      LISTBASE_FOREACH (bNodeSocket *, sock, &node->inputs) {
        if (socktype && STREQ(sock->idname, socktype->idname)) {
          node_socket_set_typeinfo(ntree, sock, unregister ? nullptr : socktype);
        }
      }
      LISTBASE_FOREACH (bNodeSocket *, sock, &node->outputs) {
        if (socktype && STREQ(sock->idname, socktype->idname)) {
          node_socket_set_typeinfo(ntree, sock, unregister ? nullptr : socktype);
        }
      }
    }
  }
  FOREACH_NODETREE_END;
}

}  // namespace blender::bke

void ntreeSetTypes(const bContext *C, bNodeTree *ntree)
{
  blender::bke::ntree_set_typeinfo(ntree, ntreeTypeFind(ntree->idname));

  for (bNode *node : ntree->all_nodes()) {
    /* Set socket typeinfo first because node initialization may rely on socket typeinfo for
     * generating declarations. */
    LISTBASE_FOREACH (bNodeSocket *, sock, &node->inputs) {
      blender::bke::node_socket_set_typeinfo(ntree, sock, nodeSocketTypeFind(sock->idname));
    }
    LISTBASE_FOREACH (bNodeSocket *, sock, &node->outputs) {
      blender::bke::node_socket_set_typeinfo(ntree, sock, nodeSocketTypeFind(sock->idname));
    }

    blender::bke::node_set_typeinfo(C, ntree, node, nodeTypeFind(node->idname));
  }
}

namespace blender::bke {

static GHash *nodetreetypes_hash = nullptr;
static GHash *nodetypes_hash = nullptr;
static GHash *nodetypes_alias_hash = nullptr;
static GHash *nodesockettypes_hash = nullptr;

}  // namespace blender::bke

bNodeTreeType *ntreeTypeFind(const char *idname)
{
  if (idname[0]) {
    bNodeTreeType *nt = static_cast<bNodeTreeType *>(
        BLI_ghash_lookup(blender::bke::nodetreetypes_hash, idname));
    if (nt) {
      return nt;
    }
  }

  return nullptr;
}

void ntreeTypeAdd(bNodeTreeType *nt)
{
  BLI_ghash_insert(blender::bke::nodetreetypes_hash, nt->idname, nt);
  /* XXX pass Main to register function? */
  /* Probably not. It is pretty much expected we want to update G_MAIN here I think -
   * or we'd want to update *all* active Mains, which we cannot do anyway currently. */
  blender::bke::update_typeinfo(G_MAIN, nullptr, nt, nullptr, nullptr, false);
}

static void ntree_free_type(void *treetype_v)
{
  bNodeTreeType *treetype = static_cast<bNodeTreeType *>(treetype_v);
  /* XXX pass Main to unregister function? */
  /* Probably not. It is pretty much expected we want to update G_MAIN here I think -
   * or we'd want to update *all* active Mains, which we cannot do anyway currently. */
  blender::bke::update_typeinfo(G_MAIN, nullptr, treetype, nullptr, nullptr, true);
  MEM_freeN(treetype);
}

void ntreeTypeFreeLink(const bNodeTreeType *nt)
{
  BLI_ghash_remove(blender::bke::nodetreetypes_hash, nt->idname, nullptr, ntree_free_type);
}

bool ntreeIsRegistered(const bNodeTree *ntree)
{
  return (ntree->typeinfo != &blender::bke::NodeTreeTypeUndefined);
}

GHashIterator *ntreeTypeGetIterator()
{
  return BLI_ghashIterator_new(blender::bke::nodetreetypes_hash);
}

bNodeType *nodeTypeFind(const char *idname)
{
  if (idname[0]) {
    bNodeType *nt = static_cast<bNodeType *>(
        BLI_ghash_lookup(blender::bke::nodetypes_hash, idname));
    if (nt) {
      return nt;
    }
  }

  return nullptr;
}

const char *nodeTypeFindAlias(const char *alias)
{
  if (alias[0]) {
    const char *idname = static_cast<const char *>(
        BLI_ghash_lookup(blender::bke::nodetypes_alias_hash, alias));
    if (idname) {
      return idname;
    }
  }

  return alias;
}

static void node_free_type(void *nodetype_v)
{
  bNodeType *nodetype = static_cast<bNodeType *>(nodetype_v);
  /* XXX pass Main to unregister function? */
  /* Probably not. It is pretty much expected we want to update G_MAIN here I think -
   * or we'd want to update *all* active Mains, which we cannot do anyway currently. */
  blender::bke::update_typeinfo(G_MAIN, nullptr, nullptr, nodetype, nullptr, true);

  delete nodetype->static_declaration;
  nodetype->static_declaration = nullptr;

  /* Can be null when the type is not dynamically allocated. */
  if (nodetype->free_self) {
    nodetype->free_self(nodetype);
  }
}

void nodeRegisterType(bNodeType *nt)
{
  /* debug only: basic verification of registered types */
  BLI_assert(nt->idname[0] != '\0');
  BLI_assert(nt->poll != nullptr);

  if (nt->declare) {
    nt->static_declaration = new blender::nodes::NodeDeclaration();
    blender::nodes::build_node_declaration(*nt, *nt->static_declaration, nullptr, nullptr);
  }

  BLI_ghash_insert(blender::bke::nodetypes_hash, nt->idname, nt);
  /* XXX pass Main to register function? */
  /* Probably not. It is pretty much expected we want to update G_MAIN here I think -
   * or we'd want to update *all* active Mains, which we cannot do anyway currently. */
  blender::bke::update_typeinfo(G_MAIN, nullptr, nullptr, nt, nullptr, false);
}

void nodeUnregisterType(bNodeType *nt)
{
  BLI_ghash_remove(blender::bke::nodetypes_hash, nt->idname, nullptr, node_free_type);
}

void nodeRegisterAlias(bNodeType *nt, const char *alias)
{
  BLI_ghash_insert(blender::bke::nodetypes_alias_hash, BLI_strdup(alias), BLI_strdup(nt->idname));
}

namespace blender::bke {

bool node_type_is_undefined(const bNode *node)
{
  if (node->typeinfo == &NodeTypeUndefined) {
    return true;
  }

  if (node->is_group()) {
    const ID *group_tree = node->id;
    if (group_tree == nullptr) {
      return false;
    }
    if (!ID_IS_LINKED(group_tree)) {
      return false;
    }
    if ((group_tree->tag & LIB_TAG_MISSING) == 0) {
      return false;
    }
    return true;
  }
  return false;
}

}  // namespace blender::bke

GHashIterator *nodeTypeGetIterator()
{
  return BLI_ghashIterator_new(blender::bke::nodetypes_hash);
}

bNodeSocketType *nodeSocketTypeFind(const char *idname)
{
  if (idname && idname[0]) {
    bNodeSocketType *st = static_cast<bNodeSocketType *>(
        BLI_ghash_lookup(blender::bke::nodesockettypes_hash, idname));
    if (st) {
      return st;
    }
  }

  return nullptr;
}

static void node_free_socket_type(void *socktype_v)
{
  bNodeSocketType *socktype = static_cast<bNodeSocketType *>(socktype_v);
  /* XXX pass Main to unregister function? */
  /* Probably not. It is pretty much expected we want to update G_MAIN here I think -
   * or we'd want to update *all* active Mains, which we cannot do anyway currently. */
  blender::bke::update_typeinfo(G_MAIN, nullptr, nullptr, nullptr, socktype, true);

  socktype->free_self(socktype);
}

void nodeRegisterSocketType(bNodeSocketType *st)
{
  BLI_ghash_insert(blender::bke::nodesockettypes_hash, st->idname, st);
  /* XXX pass Main to register function? */
  /* Probably not. It is pretty much expected we want to update G_MAIN here I think -
   * or we'd want to update *all* active Mains, which we cannot do anyway currently. */
  blender::bke::update_typeinfo(G_MAIN, nullptr, nullptr, nullptr, st, false);
}

void nodeUnregisterSocketType(bNodeSocketType *st)
{
  BLI_ghash_remove(blender::bke::nodesockettypes_hash, st->idname, nullptr, node_free_socket_type);
}

bool nodeSocketIsRegistered(const bNodeSocket *sock)
{
  return (sock->typeinfo != &blender::bke::NodeSocketTypeUndefined);
}

GHashIterator *nodeSocketTypeGetIterator()
{
  return BLI_ghashIterator_new(blender::bke::nodesockettypes_hash);
}

const char *nodeSocketTypeLabel(const bNodeSocketType *stype)
{
  /* Use socket type name as a fallback if label is undefined. */
  if (stype->label[0] == '\0') {
    return RNA_struct_ui_name(stype->ext_socket.srna);
  }
  return stype->label;
}

namespace blender::bke {

const char *nodeSocketSubTypeLabel(int subtype)
{
  const char *name;
  if (RNA_enum_name(rna_enum_property_subtype_items, subtype, &name)) {
    return name;
  }
  return "";
}

}  // namespace blender::bke

bNodeSocket *nodeFindSocket(const bNode *node,
                            const eNodeSocketInOut in_out,
                            const char *identifier)
{
  const ListBase *sockets = (in_out == SOCK_IN) ? &node->inputs : &node->outputs;
  LISTBASE_FOREACH (bNodeSocket *, sock, sockets) {
    if (STREQ(sock->identifier, identifier)) {
      return sock;
    }
  }
  return nullptr;
}

namespace blender::bke {

bNodeSocket *node_find_enabled_socket(bNode &node,
                                      const eNodeSocketInOut in_out,
                                      const StringRef name)
{
  ListBase *sockets = (in_out == SOCK_IN) ? &node.inputs : &node.outputs;
  LISTBASE_FOREACH (bNodeSocket *, socket, sockets) {
    if (socket->is_available() && socket->name == name) {
      return socket;
    }
  }
  return nullptr;
}

bNodeSocket *node_find_enabled_input_socket(bNode &node, const StringRef name)
{
  return node_find_enabled_socket(node, SOCK_IN, name);
}

bNodeSocket *node_find_enabled_output_socket(bNode &node, const StringRef name)
{
  return node_find_enabled_socket(node, SOCK_OUT, name);
}

static bool unique_identifier_check(void *arg, const char *identifier)
{
  const ListBase *lb = static_cast<const ListBase *>(arg);
  LISTBASE_FOREACH (bNodeSocket *, sock, lb) {
    if (STREQ(sock->identifier, identifier)) {
      return true;
    }
  }
  return false;
}

static bNodeSocket *make_socket(bNodeTree *ntree,
                                bNode * /*node*/,
                                const int in_out,
                                ListBase *lb,
                                const char *idname,
                                const char *identifier,
                                const char *name)
{
  char auto_identifier[MAX_NAME];

  if (identifier && identifier[0] != '\0') {
    /* use explicit identifier */
    STRNCPY(auto_identifier, identifier);
  }
  else {
    /* if no explicit identifier is given, assign a unique identifier based on the name */
    STRNCPY(auto_identifier, name);
  }
  /* Make the identifier unique. */
  BLI_uniquename_cb(
      unique_identifier_check, lb, "socket", '_', auto_identifier, sizeof(auto_identifier));

  bNodeSocket *sock = MEM_cnew<bNodeSocket>("sock");
  sock->runtime = MEM_new<bNodeSocketRuntime>(__func__);
  sock->in_out = in_out;

  STRNCPY(sock->identifier, auto_identifier);
  sock->limit = (in_out == SOCK_IN ? 1 : 0xFFF);

  STRNCPY(sock->name, name);
  sock->storage = nullptr;
  sock->flag |= SOCK_COLLAPSED;
  sock->type = SOCK_CUSTOM; /* int type undefined by default */

  STRNCPY(sock->idname, idname);
  node_socket_set_typeinfo(ntree, sock, nodeSocketTypeFind(idname));

  return sock;
}

static void socket_id_user_increment(bNodeSocket *sock)
{
  switch (eNodeSocketDatatype(sock->type)) {
    case SOCK_OBJECT: {
      bNodeSocketValueObject &default_value = *sock->default_value_typed<bNodeSocketValueObject>();
      id_us_plus(reinterpret_cast<ID *>(default_value.value));
      break;
    }
    case SOCK_IMAGE: {
      bNodeSocketValueImage &default_value = *sock->default_value_typed<bNodeSocketValueImage>();
      id_us_plus(reinterpret_cast<ID *>(default_value.value));
      break;
    }
    case SOCK_COLLECTION: {
      bNodeSocketValueCollection &default_value =
          *sock->default_value_typed<bNodeSocketValueCollection>();
      id_us_plus(reinterpret_cast<ID *>(default_value.value));
      break;
    }
    case SOCK_TEXTURE: {
      bNodeSocketValueTexture &default_value =
          *sock->default_value_typed<bNodeSocketValueTexture>();
      id_us_plus(reinterpret_cast<ID *>(default_value.value));
      break;
    }
    case SOCK_MATERIAL: {
      bNodeSocketValueMaterial &default_value =
          *sock->default_value_typed<bNodeSocketValueMaterial>();
      id_us_plus(reinterpret_cast<ID *>(default_value.value));
      break;
    }
    case SOCK_FLOAT:
    case SOCK_VECTOR:
    case SOCK_RGBA:
    case SOCK_BOOLEAN:
    case SOCK_ROTATION:
    case SOCK_MATRIX:
    case SOCK_INT:
    case SOCK_STRING:
    case SOCK_MENU:
    case SOCK_CUSTOM:
    case SOCK_SHADER:
    case SOCK_GEOMETRY:
      break;
  }
}

/** \return True if the socket had an ID default value. */
static bool socket_id_user_decrement(bNodeSocket *sock)
{
  switch (eNodeSocketDatatype(sock->type)) {
    case SOCK_OBJECT: {
      bNodeSocketValueObject &default_value = *sock->default_value_typed<bNodeSocketValueObject>();
      id_us_min(reinterpret_cast<ID *>(default_value.value));
      return default_value.value != nullptr;
    }
    case SOCK_IMAGE: {
      bNodeSocketValueImage &default_value = *sock->default_value_typed<bNodeSocketValueImage>();
      id_us_min(reinterpret_cast<ID *>(default_value.value));
      return default_value.value != nullptr;
    }
    case SOCK_COLLECTION: {
      bNodeSocketValueCollection &default_value =
          *sock->default_value_typed<bNodeSocketValueCollection>();
      id_us_min(reinterpret_cast<ID *>(default_value.value));
      return default_value.value != nullptr;
    }
    case SOCK_TEXTURE: {
      bNodeSocketValueTexture &default_value =
          *sock->default_value_typed<bNodeSocketValueTexture>();
      id_us_min(reinterpret_cast<ID *>(default_value.value));
      return default_value.value != nullptr;
    }
    case SOCK_MATERIAL: {
      bNodeSocketValueMaterial &default_value =
          *sock->default_value_typed<bNodeSocketValueMaterial>();
      id_us_min(reinterpret_cast<ID *>(default_value.value));
      return default_value.value != nullptr;
    }
    case SOCK_FLOAT:
    case SOCK_VECTOR:
    case SOCK_RGBA:
    case SOCK_BOOLEAN:
    case SOCK_ROTATION:
    case SOCK_MATRIX:
    case SOCK_INT:
    case SOCK_STRING:
    case SOCK_MENU:
    case SOCK_CUSTOM:
    case SOCK_SHADER:
    case SOCK_GEOMETRY:
      break;
  }
  return false;
}

void nodeModifySocketType(bNodeTree *ntree,
                          bNode * /*node*/,
                          bNodeSocket *sock,
                          const char *idname)
{
  bNodeSocketType *socktype = nodeSocketTypeFind(idname);

  if (!socktype) {
    CLOG_ERROR(&LOG, "node socket type %s undefined", idname);
    return;
  }

  if (sock->default_value) {
    if (sock->type != socktype->type) {
      /* Only reallocate the default value if the type changed so that UI data like min and max
       * isn't removed. This assumes that the default value is stored in the same format for all
       * socket types with the same #eNodeSocketDatatype. */
      socket_id_user_decrement(sock);
      MEM_freeN(sock->default_value);
      sock->default_value = nullptr;
    }
    else {
      /* Update the socket subtype when the storage isn't freed and recreated. */
      switch (eNodeSocketDatatype(sock->type)) {
        case SOCK_FLOAT: {
          sock->default_value_typed<bNodeSocketValueFloat>()->subtype = socktype->subtype;
          break;
        }
        case SOCK_VECTOR: {
          sock->default_value_typed<bNodeSocketValueVector>()->subtype = socktype->subtype;
          break;
        }
        case SOCK_INT: {
          sock->default_value_typed<bNodeSocketValueInt>()->subtype = socktype->subtype;
          break;
        }
        case SOCK_STRING: {
          sock->default_value_typed<bNodeSocketValueString>()->subtype = socktype->subtype;
          break;
        }
        case SOCK_RGBA:
        case SOCK_SHADER:
        case SOCK_BOOLEAN:
        case SOCK_ROTATION:
        case SOCK_MATRIX:
        case SOCK_CUSTOM:
        case SOCK_OBJECT:
        case SOCK_IMAGE:
        case SOCK_GEOMETRY:
        case SOCK_COLLECTION:
        case SOCK_TEXTURE:
        case SOCK_MATERIAL:
        case SOCK_MENU:
          break;
      }
    }
  }

  STRNCPY(sock->idname, idname);
  node_socket_set_typeinfo(ntree, sock, socktype);
}

}  // namespace blender::bke

void nodeModifySocketTypeStatic(
    bNodeTree *ntree, bNode *node, bNodeSocket *sock, const int type, const int subtype)
{
  const char *idname = nodeStaticSocketType(type, subtype);

  if (!idname) {
    CLOG_ERROR(&LOG, "static node socket type %d undefined", type);
    return;
  }

  blender::bke::nodeModifySocketType(ntree, node, sock, idname);
}

bNodeSocket *nodeAddSocket(bNodeTree *ntree,
                           bNode *node,
                           const eNodeSocketInOut in_out,
                           const char *idname,
                           const char *identifier,
                           const char *name)
{
  BLI_assert(node->type != NODE_FRAME);
  BLI_assert(!(in_out == SOCK_IN && node->type == NODE_GROUP_INPUT));
  BLI_assert(!(in_out == SOCK_OUT && node->type == NODE_GROUP_OUTPUT));

  ListBase *lb = (in_out == SOCK_IN ? &node->inputs : &node->outputs);
  bNodeSocket *sock = blender::bke::make_socket(ntree, node, in_out, lb, idname, identifier, name);

  BLI_remlink(lb, sock); /* does nothing for new socket */
  BLI_addtail(lb, sock);

  BKE_ntree_update_tag_socket_new(ntree, sock);

  return sock;
}

namespace blender::bke {

bool nodeIsStaticSocketType(const bNodeSocketType *stype)
{
  /*
   * Cannot rely on type==SOCK_CUSTOM here, because type is 0 by default
   * and can be changed on custom sockets.
   */
  return RNA_struct_is_a(stype->ext_socket.srna, &RNA_NodeSocketStandard);
}

}  // namespace blender::bke

const char *nodeStaticSocketType(const int type, const int subtype)
{
  switch (eNodeSocketDatatype(type)) {
    case SOCK_FLOAT:
      switch (PropertySubType(subtype)) {
        case PROP_UNSIGNED:
          return "NodeSocketFloatUnsigned";
        case PROP_PERCENTAGE:
          return "NodeSocketFloatPercentage";
        case PROP_FACTOR:
          return "NodeSocketFloatFactor";
        case PROP_ANGLE:
          return "NodeSocketFloatAngle";
        case PROP_TIME:
          return "NodeSocketFloatTime";
        case PROP_TIME_ABSOLUTE:
          return "NodeSocketFloatTimeAbsolute";
        case PROP_DISTANCE:
          return "NodeSocketFloatDistance";
        case PROP_NONE:
        default:
          return "NodeSocketFloat";
      }
    case SOCK_INT:
      switch (PropertySubType(subtype)) {
        case PROP_UNSIGNED:
          return "NodeSocketIntUnsigned";
        case PROP_PERCENTAGE:
          return "NodeSocketIntPercentage";
        case PROP_FACTOR:
          return "NodeSocketIntFactor";
        case PROP_NONE:
        default:
          return "NodeSocketInt";
      }
    case SOCK_BOOLEAN:
      return "NodeSocketBool";
    case SOCK_ROTATION:
      return "NodeSocketRotation";
    case SOCK_MATRIX:
      return "NodeSocketMatrix";
    case SOCK_VECTOR:
      switch (PropertySubType(subtype)) {
        case PROP_TRANSLATION:
          return "NodeSocketVectorTranslation";
        case PROP_DIRECTION:
          return "NodeSocketVectorDirection";
        case PROP_VELOCITY:
          return "NodeSocketVectorVelocity";
        case PROP_ACCELERATION:
          return "NodeSocketVectorAcceleration";
        case PROP_EULER:
          return "NodeSocketVectorEuler";
        case PROP_XYZ:
          return "NodeSocketVectorXYZ";
        case PROP_NONE:
        default:
          return "NodeSocketVector";
      }
    case SOCK_RGBA:
      return "NodeSocketColor";
    case SOCK_STRING:
      return "NodeSocketString";
    case SOCK_SHADER:
      return "NodeSocketShader";
    case SOCK_OBJECT:
      return "NodeSocketObject";
    case SOCK_IMAGE:
      return "NodeSocketImage";
    case SOCK_GEOMETRY:
      return "NodeSocketGeometry";
    case SOCK_COLLECTION:
      return "NodeSocketCollection";
    case SOCK_TEXTURE:
      return "NodeSocketTexture";
    case SOCK_MATERIAL:
      return "NodeSocketMaterial";
    case SOCK_MENU:
      return "NodeSocketMenu";
    case SOCK_CUSTOM:
      break;
  }
  return nullptr;
}

const char *nodeStaticSocketInterfaceTypeNew(const int type, const int subtype)
{
  switch (eNodeSocketDatatype(type)) {
    case SOCK_FLOAT:
      switch (PropertySubType(subtype)) {
        case PROP_UNSIGNED:
          return "NodeTreeInterfaceSocketFloatUnsigned";
        case PROP_PERCENTAGE:
          return "NodeTreeInterfaceSocketFloatPercentage";
        case PROP_FACTOR:
          return "NodeTreeInterfaceSocketFloatFactor";
        case PROP_ANGLE:
          return "NodeTreeInterfaceSocketFloatAngle";
        case PROP_TIME:
          return "NodeTreeInterfaceSocketFloatTime";
        case PROP_TIME_ABSOLUTE:
          return "NodeTreeInterfaceSocketFloatTimeAbsolute";
        case PROP_DISTANCE:
          return "NodeTreeInterfaceSocketFloatDistance";
        case PROP_NONE:
        default:
          return "NodeTreeInterfaceSocketFloat";
      }
    case SOCK_INT:
      switch (PropertySubType(subtype)) {
        case PROP_UNSIGNED:
          return "NodeTreeInterfaceSocketIntUnsigned";
        case PROP_PERCENTAGE:
          return "NodeTreeInterfaceSocketIntPercentage";
        case PROP_FACTOR:
          return "NodeTreeInterfaceSocketIntFactor";
        case PROP_NONE:
        default:
          return "NodeTreeInterfaceSocketInt";
      }
    case SOCK_BOOLEAN:
      return "NodeTreeInterfaceSocketBool";
    case SOCK_ROTATION:
      return "NodeTreeInterfaceSocketRotation";
    case SOCK_MATRIX:
      return "NodeTreeInterfaceSocketMatrix";
    case SOCK_VECTOR:
      switch (PropertySubType(subtype)) {
        case PROP_TRANSLATION:
          return "NodeTreeInterfaceSocketVectorTranslation";
        case PROP_DIRECTION:
          return "NodeTreeInterfaceSocketVectorDirection";
        case PROP_VELOCITY:
          return "NodeTreeInterfaceSocketVectorVelocity";
        case PROP_ACCELERATION:
          return "NodeTreeInterfaceSocketVectorAcceleration";
        case PROP_EULER:
          return "NodeTreeInterfaceSocketVectorEuler";
        case PROP_XYZ:
          return "NodeTreeInterfaceSocketVectorXYZ";
        case PROP_NONE:
        default:
          return "NodeTreeInterfaceSocketVector";
      }
    case SOCK_RGBA:
      return "NodeTreeInterfaceSocketColor";
    case SOCK_STRING:
      return "NodeTreeInterfaceSocketString";
    case SOCK_SHADER:
      return "NodeTreeInterfaceSocketShader";
    case SOCK_OBJECT:
      return "NodeTreeInterfaceSocketObject";
    case SOCK_IMAGE:
      return "NodeTreeInterfaceSocketImage";
    case SOCK_GEOMETRY:
      return "NodeTreeInterfaceSocketGeometry";
    case SOCK_COLLECTION:
      return "NodeTreeInterfaceSocketCollection";
    case SOCK_TEXTURE:
      return "NodeTreeInterfaceSocketTexture";
    case SOCK_MATERIAL:
      return "NodeTreeInterfaceSocketMaterial";
    case SOCK_MENU:
      return "NodeTreeInterfaceSocketMenu";
    case SOCK_CUSTOM:
      break;
  }
  return nullptr;
}

const char *nodeStaticSocketLabel(const int type, const int /*subtype*/)
{
  switch (eNodeSocketDatatype(type)) {
    case SOCK_FLOAT:
      return "Float";
    case SOCK_INT:
      return "Integer";
    case SOCK_BOOLEAN:
      return "Boolean";
    case SOCK_ROTATION:
      return "Rotation";
    case SOCK_MATRIX:
      return "Matrix";
    case SOCK_VECTOR:
      return "Vector";
    case SOCK_RGBA:
      return "Color";
    case SOCK_STRING:
      return "String";
    case SOCK_SHADER:
      return "Shader";
    case SOCK_OBJECT:
      return "Object";
    case SOCK_IMAGE:
      return "Image";
    case SOCK_GEOMETRY:
      return "Geometry";
    case SOCK_COLLECTION:
      return "Collection";
    case SOCK_TEXTURE:
      return "Texture";
    case SOCK_MATERIAL:
      return "Material";
    case SOCK_MENU:
      return "Menu";
    case SOCK_CUSTOM:
      break;
  }
  return nullptr;
}

bNodeSocket *nodeAddStaticSocket(bNodeTree *ntree,
                                 bNode *node,
                                 eNodeSocketInOut in_out,
                                 int type,
                                 int subtype,
                                 const char *identifier,
                                 const char *name)
{
  const char *idname = nodeStaticSocketType(type, subtype);

  if (!idname) {
    CLOG_ERROR(&LOG, "static node socket type %d undefined", type);
    return nullptr;
  }

  bNodeSocket *sock = nodeAddSocket(ntree, node, in_out, idname, identifier, name);
  sock->type = type;
  return sock;
}

namespace blender::bke {

static void node_socket_free(bNodeSocket *sock, const bool do_id_user)
{
  if (sock->prop) {
    IDP_FreePropertyContent_ex(sock->prop, do_id_user);
    MEM_freeN(sock->prop);
  }

  if (sock->default_value) {
    if (do_id_user) {
      socket_id_user_decrement(sock);
    }
    if (sock->type == SOCK_MENU) {
      auto &default_value_menu = *sock->default_value_typed<bNodeSocketValueMenu>();
      if (default_value_menu.enum_items) {
        /* Release shared data pointer. */
        default_value_menu.enum_items->remove_user_and_delete_if_last();
      }
    }
    MEM_freeN(sock->default_value);
  }
  if (sock->default_attribute_name) {
    MEM_freeN(sock->default_attribute_name);
  }
  MEM_delete(sock->runtime);
}

}  // namespace blender::bke

void nodeRemoveSocket(bNodeTree *ntree, bNode *node, bNodeSocket *sock)
{
  blender::bke::nodeRemoveSocketEx(ntree, node, sock, true);
}

namespace blender::bke {

void nodeRemoveSocketEx(bNodeTree *ntree, bNode *node, bNodeSocket *sock, const bool do_id_user)
{
  LISTBASE_FOREACH_MUTABLE (bNodeLink *, link, &ntree->links) {
    if (link->fromsock == sock || link->tosock == sock) {
      nodeRemLink(ntree, link);
    }
  }

  for (const int64_t i : node->runtime->internal_links.index_range()) {
    const bNodeLink &link = node->runtime->internal_links[i];
    if (link.fromsock == sock || link.tosock == sock) {
      node->runtime->internal_links.remove_and_reorder(i);
      BKE_ntree_update_tag_node_internal_link(ntree, node);
      break;
    }
  }

  /* this is fast, this way we don't need an in_out argument */
  BLI_remlink(&node->inputs, sock);
  BLI_remlink(&node->outputs, sock);

  blender::bke::node_socket_free(sock, do_id_user);
  MEM_freeN(sock);

  BKE_ntree_update_tag_socket_removed(ntree);
}

}  // namespace blender::bke

bNode *nodeFindNodebyName(bNodeTree *ntree, const char *name)
{
  return reinterpret_cast<bNode *>(BLI_findstring(&ntree->nodes, name, offsetof(bNode, name)));
}

void nodeFindNode(bNodeTree *ntree, bNodeSocket *sock, bNode **r_node, int *r_sockindex)
{
  *r_node = nullptr;
  if (ntree->runtime->topology_cache_mutex.is_cached()) {
    bNode *node = &sock->owner_node();
    *r_node = node;
    if (r_sockindex) {
      const ListBase *sockets = (sock->in_out == SOCK_IN) ? &node->inputs : &node->outputs;
      *r_sockindex = BLI_findindex(sockets, sock);
    }
    return;
  }
  const bool success = nodeFindNodeTry(ntree, sock, r_node, r_sockindex);
  BLI_assert(success);
  UNUSED_VARS_NDEBUG(success);
}

bool nodeFindNodeTry(bNodeTree *ntree, bNodeSocket *sock, bNode **r_node, int *r_sockindex)
{
  for (bNode *node : ntree->all_nodes()) {
    const ListBase *sockets = (sock->in_out == SOCK_IN) ? &node->inputs : &node->outputs;
    int i;
    LISTBASE_FOREACH_INDEX (const bNodeSocket *, tsock, sockets, i) {
      if (sock == tsock) {
        if (r_node != nullptr) {
          *r_node = node;
        }
        if (r_sockindex != nullptr) {
          *r_sockindex = i;
        }
        return true;
      }
    }
  }
  return false;
}

namespace blender::bke {

bNode *nodeFindRootParent(bNode *node)
{
  bNode *parent_iter = node;
  while (parent_iter->parent != nullptr) {
    parent_iter = parent_iter->parent;
  }
  if (parent_iter->type != NODE_FRAME) {
    return nullptr;
  }
  return parent_iter;
}

}  // namespace blender::bke

bool nodeIsParentAndChild(const bNode *parent, const bNode *child)
{
  for (const bNode *child_iter = child; child_iter; child_iter = child_iter->parent) {
    if (child_iter == parent) {
      return true;
    }
  }
  return false;
}

namespace blender::bke {

void nodeChainIter(const bNodeTree *ntree,
                   const bNode *node_start,
                   bool (*callback)(bNode *, bNode *, void *, const bool),
                   void *userdata,
                   const bool reversed)
{
  LISTBASE_FOREACH (bNodeLink *, link, &ntree->links) {
    if ((link->flag & NODE_LINK_VALID) == 0) {
      /* Skip links marked as cyclic. */
      continue;
    }
    /* Is the link part of the chain meaning node_start == fromnode
     * (or tonode for reversed case)? */
    if (!reversed) {
      if (link->fromnode != node_start) {
        continue;
      }
    }
    else {
      if (link->tonode != node_start) {
        continue;
      }
    }

    if (!callback(link->fromnode, link->tonode, userdata, reversed)) {
      return;
    }
    nodeChainIter(ntree, reversed ? link->fromnode : link->tonode, callback, userdata, reversed);
  }
}

static void iter_backwards_ex(const bNodeTree *ntree,
                              const bNode *node_start,
                              bool (*callback)(bNode *, bNode *, void *),
                              void *userdata,
                              const char recursion_mask)
{
  LISTBASE_FOREACH (bNodeSocket *, sock, &node_start->inputs) {
    bNodeLink *link = sock->link;
    if (link == nullptr) {
      continue;
    }
    if ((link->flag & NODE_LINK_VALID) == 0) {
      /* Skip links marked as cyclic. */
      continue;
    }
    if (link->fromnode->runtime->iter_flag & recursion_mask) {
      continue;
    }

    link->fromnode->runtime->iter_flag |= recursion_mask;

    if (!callback(link->fromnode, link->tonode, userdata)) {
      return;
    }
    iter_backwards_ex(ntree, link->fromnode, callback, userdata, recursion_mask);
  }
}

void nodeChainIterBackwards(const bNodeTree *ntree,
                            const bNode *node_start,
                            bool (*callback)(bNode *, bNode *, void *),
                            void *userdata,
                            const int recursion_lvl)
{
  if (!node_start) {
    return;
  }

  /* Limited by iter_flag type. */
  BLI_assert(recursion_lvl < 8);
  const char recursion_mask = (1 << recursion_lvl);

  /* Reset flag. */
  LISTBASE_FOREACH (bNode *, node, &ntree->nodes) {
    node->runtime->iter_flag &= ~recursion_mask;
  }

  iter_backwards_ex(ntree, node_start, callback, userdata, recursion_mask);
}

void nodeParentsIter(bNode *node, bool (*callback)(bNode *, void *), void *userdata)
{
  if (node->parent) {
    if (!callback(node->parent, userdata)) {
      return;
    }
    nodeParentsIter(node->parent, callback, userdata);
  }
}

bool nodeIsDanglingReroute(const bNodeTree *ntree, const bNode *node)
{
  ntree->ensure_topology_cache();
  BLI_assert(node_tree_runtime::topology_cache_is_available(*ntree));
  BLI_assert(!ntree->has_available_link_cycle());

  const bNode *iter_node = node;
  if (!iter_node->is_reroute()) {
    return false;
  }

  while (true) {
    const Span<const bNodeLink *> links = iter_node->input_socket(0).directly_linked_links();
    BLI_assert(links.size() <= 1);
    if (links.is_empty()) {
      return true;
    }
    const bNodeLink &link = *links[0];
    if (!link.is_available()) {
      return false;
    }
    if (link.is_muted()) {
      return false;
    }
    iter_node = link.fromnode;
    if (!iter_node->is_reroute()) {
      return false;
    }
  }
}

}  // namespace blender::bke

void nodeUniqueName(bNodeTree *ntree, bNode *node)
{
  BLI_uniquename(
      &ntree->nodes, node, DATA_("Node"), '.', offsetof(bNode, name), sizeof(node->name));
}

void nodeUniqueID(bNodeTree *ntree, bNode *node)
{
  /* Use a pointer cast to avoid overflow warnings. */
  const double time = BLI_check_seconds_timer() * 1000000.0;
  blender::RandomNumberGenerator id_rng{*reinterpret_cast<const uint32_t *>(&time)};

  /* In the unlikely case that the random ID doesn't match, choose a new one until it does. */
  int32_t new_id = id_rng.get_int32();
  while (ntree->runtime->nodes_by_id.contains_as(new_id) || new_id <= 0) {
    new_id = id_rng.get_int32();
  }

  node->identifier = new_id;
  ntree->runtime->nodes_by_id.add_new(node);
  node->runtime->index_in_tree = ntree->runtime->nodes_by_id.index_range().last();
  BLI_assert(node->runtime->index_in_tree == ntree->runtime->nodes_by_id.index_of(node));
}

bNode *nodeAddNode(const bContext *C, bNodeTree *ntree, const char *idname)
{
  bNode *node = MEM_cnew<bNode>("new node");
  node->runtime = MEM_new<bNodeRuntime>(__func__);
  BLI_addtail(&ntree->nodes, node);
  nodeUniqueID(ntree, node);
  node->ui_order = ntree->all_nodes().size();

  STRNCPY(node->idname, idname);
  blender::bke::node_set_typeinfo(C, ntree, node, nodeTypeFind(idname));

  BKE_ntree_update_tag_node_new(ntree, node);

  if (ELEM(node->type,
           GEO_NODE_INPUT_SCENE_TIME,
           GEO_NODE_INPUT_ACTIVE_CAMERA,
           GEO_NODE_SELF_OBJECT,
           GEO_NODE_SIMULATION_INPUT))
  {
    DEG_relations_tag_update(CTX_data_main(C));
  }

  return node;
}

bNode *nodeAddStaticNode(const bContext *C, bNodeTree *ntree, const int type)
{
  const char *idname = nullptr;

  NODE_TYPES_BEGIN (ntype) {
    /* Do an extra poll here, because some int types are used
     * for multiple node types, this helps find the desired type. */
    if (ntype->type != type) {
      continue;
    }

    const char *disabled_hint;
    if (ntype->poll && ntype->poll(ntype, ntree, &disabled_hint)) {
      idname = ntype->idname;
      break;
    }
  }
  NODE_TYPES_END;
  if (!idname) {
    CLOG_ERROR(&LOG, "static node type %d undefined", type);
    return nullptr;
  }
  return nodeAddNode(C, ntree, idname);
}

namespace blender::bke {

static void node_socket_copy(bNodeSocket *sock_dst, const bNodeSocket *sock_src, const int flag)
{
  sock_dst->runtime = MEM_new<bNodeSocketRuntime>(__func__);
  if (sock_src->prop) {
    sock_dst->prop = IDP_CopyProperty_ex(sock_src->prop, flag);
  }

  if (sock_src->default_value) {
    sock_dst->default_value = MEM_dupallocN(sock_src->default_value);

    if ((flag & LIB_ID_CREATE_NO_USER_REFCOUNT) == 0) {
      socket_id_user_increment(sock_dst);
    }

    if (sock_src->type == SOCK_MENU) {
      auto &default_value_menu = *sock_dst->default_value_typed<bNodeSocketValueMenu>();
      if (default_value_menu.enum_items) {
        /* Copy of shared data pointer. */
        default_value_menu.enum_items->add_user();
      }
    }
  }

  sock_dst->default_attribute_name = static_cast<char *>(
      MEM_dupallocN(sock_src->default_attribute_name));

  sock_dst->stack_index = 0;
}

bNode *node_copy_with_mapping(bNodeTree *dst_tree,
                              const bNode &node_src,
                              const int flag,
                              const bool use_unique,
                              Map<const bNodeSocket *, bNodeSocket *> &socket_map)
{
  bNode *node_dst = static_cast<bNode *>(MEM_mallocN(sizeof(bNode), __func__));
  *node_dst = node_src;

  node_dst->runtime = MEM_new<bNodeRuntime>(__func__);

  /* Can be called for nodes outside a node tree (e.g. clipboard). */
  if (dst_tree) {
    if (use_unique) {
      nodeUniqueName(dst_tree, node_dst);
      nodeUniqueID(dst_tree, node_dst);
    }
    BLI_addtail(&dst_tree->nodes, node_dst);
  }

  BLI_listbase_clear(&node_dst->inputs);
  LISTBASE_FOREACH (const bNodeSocket *, src_socket, &node_src.inputs) {
    bNodeSocket *dst_socket = static_cast<bNodeSocket *>(MEM_dupallocN(src_socket));
    node_socket_copy(dst_socket, src_socket, flag);
    BLI_addtail(&node_dst->inputs, dst_socket);
    socket_map.add_new(src_socket, dst_socket);
  }

  BLI_listbase_clear(&node_dst->outputs);
  LISTBASE_FOREACH (const bNodeSocket *, src_socket, &node_src.outputs) {
    bNodeSocket *dst_socket = static_cast<bNodeSocket *>(MEM_dupallocN(src_socket));
    node_socket_copy(dst_socket, src_socket, flag);
    BLI_addtail(&node_dst->outputs, dst_socket);
    socket_map.add_new(src_socket, dst_socket);
  }

  if (node_src.prop) {
    node_dst->prop = IDP_CopyProperty_ex(node_src.prop, flag);
  }

  node_dst->panel_states_array = static_cast<bNodePanelState *>(
      MEM_dupallocN(node_src.panel_states_array));

  node_dst->runtime->internal_links = node_src.runtime->internal_links;
  for (bNodeLink &dst_link : node_dst->runtime->internal_links) {
    dst_link.fromnode = node_dst;
    dst_link.tonode = node_dst;
    dst_link.fromsock = socket_map.lookup(dst_link.fromsock);
    dst_link.tosock = socket_map.lookup(dst_link.tosock);
  }

  if ((flag & LIB_ID_CREATE_NO_USER_REFCOUNT) == 0) {
    id_us_plus(node_dst->id);
  }

  if (node_src.typeinfo->copyfunc) {
    node_src.typeinfo->copyfunc(dst_tree, node_dst, &node_src);
  }

  if (dst_tree) {
    BKE_ntree_update_tag_node_new(dst_tree, node_dst);
  }

  /* Only call copy function when a copy is made for the main database, not
   * for cases like the dependency graph and localization. */
  if (node_dst->typeinfo->copyfunc_api && !(flag & LIB_ID_CREATE_NO_MAIN)) {
    PointerRNA ptr = RNA_pointer_create(reinterpret_cast<ID *>(dst_tree), &RNA_Node, node_dst);

    node_dst->typeinfo->copyfunc_api(&ptr, &node_src);
  }

  return node_dst;
}

/**
 * Type of value storage related with socket is the same.
 * \param socket: Node can have multiple sockets & storages pairs.
 */
static void *node_static_value_storage_for(bNode &node, const bNodeSocket &socket)
{
  if (!socket.is_output()) {
    return nullptr;
  }

  switch (node.type) {
    case FN_NODE_INPUT_BOOL:
      return &reinterpret_cast<NodeInputBool *>(node.storage)->boolean;
    case SH_NODE_VALUE:
      /* The value is stored in the default value of the first output socket. */
      return &static_cast<bNodeSocket *>(node.outputs.first)
                  ->default_value_typed<bNodeSocketValueFloat>()
                  ->value;
    case FN_NODE_INPUT_INT:
      return &reinterpret_cast<NodeInputInt *>(node.storage)->integer;
    case FN_NODE_INPUT_VECTOR:
      return &reinterpret_cast<NodeInputVector *>(node.storage)->vector;
    case FN_NODE_INPUT_COLOR:
      return &reinterpret_cast<NodeInputColor *>(node.storage)->color;
    case GEO_NODE_IMAGE:
      return &node.id;
    default:
      break;
  }

  return nullptr;
}

static void *socket_value_storage(bNodeSocket &socket)
{
  switch (eNodeSocketDatatype(socket.type)) {
    case SOCK_BOOLEAN:
      return &socket.default_value_typed<bNodeSocketValueBoolean>()->value;
    case SOCK_INT:
      return &socket.default_value_typed<bNodeSocketValueInt>()->value;
    case SOCK_FLOAT:
      return &socket.default_value_typed<bNodeSocketValueFloat>()->value;
    case SOCK_VECTOR:
      return &socket.default_value_typed<bNodeSocketValueVector>()->value;
    case SOCK_RGBA:
      return &socket.default_value_typed<bNodeSocketValueRGBA>()->value;
    case SOCK_IMAGE:
      return &socket.default_value_typed<bNodeSocketValueImage>()->value;
    case SOCK_TEXTURE:
      return &socket.default_value_typed<bNodeSocketValueTexture>()->value;
    case SOCK_COLLECTION:
      return &socket.default_value_typed<bNodeSocketValueCollection>()->value;
    case SOCK_OBJECT:
      return &socket.default_value_typed<bNodeSocketValueObject>()->value;
    case SOCK_MATERIAL:
      return &socket.default_value_typed<bNodeSocketValueMaterial>()->value;
    case SOCK_ROTATION:
      return &socket.default_value_typed<bNodeSocketValueRotation>()->value_euler;
<<<<<<< HEAD
    case SOCK_MATRIX:
      return &socket.default_value_typed<bNodeSocketValueMatrix>()->value;
=======
    case SOCK_MENU:
      return &socket.default_value_typed<bNodeSocketValueMenu>()->value;
>>>>>>> 6aaa74cd
    case SOCK_STRING:
      /* We don't want do this now! */
      return nullptr;
    case SOCK_CUSTOM:
    case SOCK_SHADER:
    case SOCK_GEOMETRY:
      /* Unmovable types. */
      break;
  }

  return nullptr;
}

void node_socket_move_default_value(Main & /*bmain*/,
                                    bNodeTree &tree,
                                    bNodeSocket &src,
                                    bNodeSocket &dst)
{
  tree.ensure_topology_cache();

  bNode &dst_node = dst.owner_node();
  bNode &src_node = src.owner_node();

  const CPPType &src_type = *src.typeinfo->base_cpp_type;
  const CPPType &dst_type = *dst.typeinfo->base_cpp_type;

  const bke::DataTypeConversions &convert = bke::get_implicit_type_conversions();

  if (src.is_multi_input()) {
    /* Multi input sockets no have value. */
    return;
  }
  if (ELEM(NODE_REROUTE, dst_node.type, src_node.type)) {
    /* Reroute node can't have ownership of socket value directly. */
    return;
  }
  if (&src_type != &dst_type) {
    if (!convert.is_convertible(src_type, dst_type)) {
      return;
    }
  }

  void *src_value = socket_value_storage(src);
  void *dst_value = node_static_value_storage_for(dst_node, dst);
  if (!dst_value || !src_value) {
    return;
  }

  convert.convert_to_uninitialized(src_type, dst_type, src_value, dst_value);

  src_type.destruct(src_value);
  if (ELEM(eNodeSocketDatatype(src.type),
           SOCK_COLLECTION,
           SOCK_IMAGE,
           SOCK_MATERIAL,
           SOCK_TEXTURE,
           SOCK_OBJECT))
  {
    src_type.value_initialize(src_value);
  }
}

bNode *node_copy(bNodeTree *dst_tree, const bNode &src_node, const int flag, const bool use_unique)
{
  Map<const bNodeSocket *, bNodeSocket *> socket_map;
  return node_copy_with_mapping(dst_tree, src_node, flag, use_unique, socket_map);
}

}  // namespace blender::bke

static int node_count_links(const bNodeTree *ntree, const bNodeSocket *socket)
{
  int count = 0;
  LISTBASE_FOREACH (bNodeLink *, link, &ntree->links) {
    if (ELEM(socket, link->fromsock, link->tosock)) {
      count++;
    }
  }
  return count;
}

bNodeLink *nodeAddLink(
    bNodeTree *ntree, bNode *fromnode, bNodeSocket *fromsock, bNode *tonode, bNodeSocket *tosock)
{
  BLI_assert(fromnode);
  BLI_assert(tonode);
  BLI_assert(ntree->all_nodes().contains(fromnode));
  BLI_assert(ntree->all_nodes().contains(tonode));

  bNodeLink *link = nullptr;
  if (eNodeSocketInOut(fromsock->in_out) == SOCK_OUT &&
      eNodeSocketInOut(tosock->in_out) == SOCK_IN)
  {
    link = MEM_cnew<bNodeLink>("link");
    if (ntree) {
      BLI_addtail(&ntree->links, link);
    }
    link->fromnode = fromnode;
    link->fromsock = fromsock;
    link->tonode = tonode;
    link->tosock = tosock;
  }
  else if (eNodeSocketInOut(fromsock->in_out) == SOCK_IN &&
           eNodeSocketInOut(tosock->in_out) == SOCK_OUT)
  {
    /* OK but flip */
    link = MEM_cnew<bNodeLink>("link");
    if (ntree) {
      BLI_addtail(&ntree->links, link);
    }
    link->fromnode = tonode;
    link->fromsock = tosock;
    link->tonode = fromnode;
    link->tosock = fromsock;
  }

  if (ntree) {
    BKE_ntree_update_tag_link_added(ntree, link);
  }

  if (link != nullptr && link->tosock->is_multi_input()) {
    link->multi_input_socket_index = node_count_links(ntree, link->tosock) - 1;
  }

  return link;
}

void nodeRemLink(bNodeTree *ntree, bNodeLink *link)
{
  /* Can be called for links outside a node tree (e.g. clipboard). */
  if (ntree) {
    BLI_remlink(&ntree->links, link);
  }

  if (link->tosock) {
    link->tosock->link = nullptr;
  }
  MEM_freeN(link);

  if (ntree) {
    BKE_ntree_update_tag_link_removed(ntree);
  }
}

namespace blender::bke {

void nodeLinkSetMute(bNodeTree *ntree, bNodeLink *link, const bool muted)
{
  const bool was_muted = link->is_muted();
  SET_FLAG_FROM_TEST(link->flag, muted, NODE_LINK_MUTED);
  if (muted != was_muted) {
    BKE_ntree_update_tag_link_mute(ntree, link);
  }
}

}  // namespace blender::bke

void nodeRemSocketLinks(bNodeTree *ntree, bNodeSocket *sock)
{
  LISTBASE_FOREACH_MUTABLE (bNodeLink *, link, &ntree->links) {
    if (link->fromsock == sock || link->tosock == sock) {
      nodeRemLink(ntree, link);
    }
  }
}

bool nodeLinkIsHidden(const bNodeLink *link)
{
  return !(link->fromsock->is_visible() && link->tosock->is_visible());
}

namespace blender::bke {

bool nodeLinkIsSelected(const bNodeLink *link)
{
  return (link->fromnode->flag & NODE_SELECT) || (link->tonode->flag & NODE_SELECT);
}

/* Adjust the indices of links connected to the given multi input socket after deleting the link at
 * `deleted_index`. This function also works if the link has not yet been deleted. */
static void adjust_multi_input_indices_after_removed_link(bNodeTree *ntree,
                                                          const bNodeSocket *sock,
                                                          const int deleted_index)
{
  LISTBASE_FOREACH (bNodeLink *, link, &ntree->links) {
    /* We only need to adjust those with a greater index, because the others will have the same
     * index. */
    if (link->tosock != sock || link->multi_input_socket_index <= deleted_index) {
      continue;
    }
    link->multi_input_socket_index -= 1;
  }
}

void nodeInternalRelink(bNodeTree *ntree, bNode *node)
{
  /* store link pointers in output sockets, for efficient lookup */
  for (bNodeLink &link : node->runtime->internal_links) {
    link.tosock->link = &link;
  }

  Vector<bNodeLink *> duplicate_links_to_remove;

  /* redirect downstream links */
  LISTBASE_FOREACH_MUTABLE (bNodeLink *, link, &ntree->links) {
    /* do we have internal link? */
    if (link->fromnode != node) {
      continue;
    }

    bNodeLink *internal_link = link->fromsock->link;
    bNodeLink *fromlink = internal_link ? internal_link->fromsock->link : nullptr;

    if (fromlink == nullptr) {
      if (link->tosock->is_multi_input()) {
        blender::bke::adjust_multi_input_indices_after_removed_link(
            ntree, link->tosock, link->multi_input_socket_index);
      }
      nodeRemLink(ntree, link);
      continue;
    }

    if (link->tosock->is_multi_input()) {
      /* remove the link that would be the same as the relinked one */
      LISTBASE_FOREACH_MUTABLE (bNodeLink *, link_to_compare, &ntree->links) {
        if (link_to_compare->fromsock == fromlink->fromsock &&
            link_to_compare->tosock == link->tosock)
        {
          blender::bke::adjust_multi_input_indices_after_removed_link(
              ntree, link_to_compare->tosock, link_to_compare->multi_input_socket_index);
          duplicate_links_to_remove.append_non_duplicates(link_to_compare);
        }
      }
    }

    link->fromnode = fromlink->fromnode;
    link->fromsock = fromlink->fromsock;

    /* if the up- or downstream link is invalid,
     * the replacement link will be invalid too.
     */
    if (!(fromlink->flag & NODE_LINK_VALID)) {
      link->flag &= ~NODE_LINK_VALID;
    }

    if (fromlink->flag & NODE_LINK_MUTED) {
      link->flag |= NODE_LINK_MUTED;
    }

    BKE_ntree_update_tag_link_changed(ntree);
  }

  for (bNodeLink *link : duplicate_links_to_remove) {
    nodeRemLink(ntree, link);
  }

  /* remove remaining upstream links */
  LISTBASE_FOREACH_MUTABLE (bNodeLink *, link, &ntree->links) {
    if (link->tonode == node) {
      nodeRemLink(ntree, link);
    }
  }
}

float2 nodeToView(const bNode *node, const float2 loc)
{
  float2 view_loc = loc;
  for (const bNode *node_iter = node; node_iter; node_iter = node_iter->parent) {
    view_loc += float2(node_iter->locx, node_iter->locy);
  }
  return view_loc;
}

float2 nodeFromView(const bNode *node, const float2 view_loc)
{
  float2 loc = view_loc;
  for (const bNode *node_iter = node; node_iter; node_iter = node_iter->parent) {
    loc -= float2(node_iter->locx, node_iter->locy);
  }
  return loc;
}

}  // namespace blender::bke

void nodeAttachNode(bNodeTree *ntree, bNode *node, bNode *parent)
{
  BLI_assert(parent->type == NODE_FRAME);
  BLI_assert(!nodeIsParentAndChild(parent, node));

  const blender::float2 loc = blender::bke::nodeToView(node, {});

  node->parent = parent;
  BKE_ntree_update_tag_parent_change(ntree, node);
  /* transform to parent space */
  const blender::float2 new_loc = blender::bke::nodeFromView(parent, loc);
  node->locx = new_loc.x;
  node->locy = new_loc.y;
}

void nodeDetachNode(bNodeTree *ntree, bNode *node)
{
  if (node->parent) {
    BLI_assert(node->parent->type == NODE_FRAME);

    /* transform to view space */
    const blender::float2 loc = blender::bke::nodeToView(node, {});
    node->locx = loc.x;
    node->locy = loc.y;
    node->parent = nullptr;
    BKE_ntree_update_tag_parent_change(ntree, node);
  }
}

namespace blender::bke {

void nodePositionRelative(bNode *from_node,
                          const bNode *to_node,
                          const bNodeSocket *from_sock,
                          const bNodeSocket *to_sock)
{
  float offset_x;
  int tot_sock_idx;

  /* Socket to plug into. */
  if (eNodeSocketInOut(to_sock->in_out) == SOCK_IN) {
    offset_x = -(from_node->typeinfo->width + 50);
    tot_sock_idx = BLI_listbase_count(&to_node->outputs);
    tot_sock_idx += BLI_findindex(&to_node->inputs, to_sock);
  }
  else {
    offset_x = to_node->typeinfo->width + 50;
    tot_sock_idx = BLI_findindex(&to_node->outputs, to_sock);
  }

  BLI_assert(tot_sock_idx != -1);

  float offset_y = U.widget_unit * tot_sock_idx;

  /* Output socket. */
  if (from_sock) {
    if (eNodeSocketInOut(from_sock->in_out) == SOCK_IN) {
      tot_sock_idx = BLI_listbase_count(&from_node->outputs);
      tot_sock_idx += BLI_findindex(&from_node->inputs, from_sock);
    }
    else {
      tot_sock_idx = BLI_findindex(&from_node->outputs, from_sock);
    }
  }

  BLI_assert(tot_sock_idx != -1);

  offset_y -= U.widget_unit * tot_sock_idx;

  from_node->locx = to_node->locx + offset_x;
  from_node->locy = to_node->locy - offset_y;
}

void nodePositionPropagate(bNode *node)
{
  LISTBASE_FOREACH (bNodeSocket *, socket, &node->inputs) {
    if (socket->link != nullptr) {
      bNodeLink *link = socket->link;
      nodePositionRelative(link->fromnode, link->tonode, link->fromsock, link->tosock);
      nodePositionPropagate(link->fromnode);
    }
  }
}

}  // namespace blender::bke

static bNodeTree *ntreeAddTree_do(
    Main *bmain, ID *owner_id, const bool is_embedded, const char *name, const char *idname)
{
  /* trees are created as local trees for compositor, material or texture nodes,
   * node groups and other tree types are created as library data.
   */
  int flag = 0;
  if (is_embedded || bmain == nullptr) {
    flag |= LIB_ID_CREATE_NO_MAIN;
  }
  bNodeTree *ntree = reinterpret_cast<bNodeTree *>(BKE_libblock_alloc(bmain, ID_NT, name, flag));
  BKE_libblock_init_empty(&ntree->id);
  if (is_embedded) {
    BLI_assert(owner_id != nullptr);
    ntree->id.flag |= LIB_EMBEDDED_DATA;
    ntree->owner_id = owner_id;
    bNodeTree **ntree_owner_ptr = BKE_ntree_ptr_from_id(owner_id);
    BLI_assert(ntree_owner_ptr != nullptr);
    *ntree_owner_ptr = ntree;
  }
  else {
    BLI_assert(owner_id == nullptr);
  }

  STRNCPY(ntree->idname, idname);
  blender::bke::ntree_set_typeinfo(ntree, ntreeTypeFind(idname));

  return ntree;
}

bNodeTree *ntreeAddTree(Main *bmain, const char *name, const char *idname)
{
  return ntreeAddTree_do(bmain, nullptr, false, name, idname);
}

namespace blender::bke {

bNodeTree *ntreeAddTreeEmbedded(Main * /*bmain*/,
                                ID *owner_id,
                                const char *name,
                                const char *idname)
{
  return ntreeAddTree_do(nullptr, owner_id, true, name, idname);
}

bNodeTree *ntreeCopyTree_ex(const bNodeTree *ntree, Main *bmain, const bool do_id_user)
{
  const int flag = do_id_user ? 0 : LIB_ID_CREATE_NO_USER_REFCOUNT | LIB_ID_CREATE_NO_MAIN;

  bNodeTree *ntree_copy = reinterpret_cast<bNodeTree *>(
      BKE_id_copy_ex(bmain, reinterpret_cast<const ID *>(ntree), nullptr, flag));
  return ntree_copy;
}
bNodeTree *ntreeCopyTree(Main *bmain, const bNodeTree *ntree)
{
  return ntreeCopyTree_ex(ntree, bmain, true);
}

/* *************** Node Preview *********** */

/* XXX this should be removed eventually ...
 * Currently BKE functions are modeled closely on previous code,
 * using node_preview_init_tree to set up previews for a whole node tree in advance.
 * This should be left more to the individual node tree implementations. */

bool node_preview_used(const bNode *node)
{
  /* XXX check for closed nodes? */
  return (node->typeinfo->flag & NODE_PREVIEW) != 0;
}

bNodePreview *node_preview_verify(bNodeInstanceHash *previews,
                                  bNodeInstanceKey key,
                                  const int xsize,
                                  const int ysize,
                                  const bool create)
{
  bNodePreview *preview = static_cast<bNodePreview *>(
      BKE_node_instance_hash_lookup(previews, key));
  if (!preview) {
    if (create) {
      preview = MEM_cnew<bNodePreview>("node preview");
      preview->ibuf = IMB_allocImBuf(xsize, ysize, 32, IB_rect);
      BKE_node_instance_hash_insert(previews, key, preview);
    }
    else {
      return nullptr;
    }
  }

  /* node previews can get added with variable size this way */
  if (xsize == 0 || ysize == 0) {
    return preview;
  }

  /* sanity checks & initialize */
  const uint size[2] = {uint(xsize), uint(ysize)};
  IMB_rect_size_set(preview->ibuf, size);
  if (preview->ibuf->byte_buffer.data == nullptr) {
    imb_addrectImBuf(preview->ibuf);
  }
  /* no clear, makes nicer previews */

  return preview;
}

bNodePreview *node_preview_copy(bNodePreview *preview)
{
  bNodePreview *new_preview = static_cast<bNodePreview *>(MEM_dupallocN(preview));
  new_preview->ibuf = IMB_dupImBuf(preview->ibuf);
  return new_preview;
}

void node_preview_free(bNodePreview *preview)
{
  if (preview->ibuf) {
    IMB_freeImBuf(preview->ibuf);
  }
  MEM_freeN(preview);
}

static void node_preview_init_tree_recursive(bNodeInstanceHash *previews,
                                             bNodeTree *ntree,
                                             bNodeInstanceKey parent_key,
                                             const int xsize,
                                             const int ysize)
{
  for (bNode *node : ntree->all_nodes()) {
    bNodeInstanceKey key = BKE_node_instance_key(parent_key, ntree, node);

    if (blender::bke::node_preview_used(node)) {
      node->runtime->preview_xsize = xsize;
      node->runtime->preview_ysize = ysize;

      blender::bke::node_preview_verify(previews, key, xsize, ysize, false);
    }

    bNodeTree *group = reinterpret_cast<bNodeTree *>(node->id);
    if (node->is_group() && group != nullptr) {
      node_preview_init_tree_recursive(previews, group, key, xsize, ysize);
    }
  }
}

void node_preview_init_tree(bNodeTree *ntree, int xsize, int ysize)
{
  if (!ntree) {
    return;
  }

  if (!ntree->previews) {
    ntree->previews = BKE_node_instance_hash_new("node previews");
  }

  node_preview_init_tree_recursive(ntree->previews, ntree, NODE_INSTANCE_KEY_BASE, xsize, ysize);
}

static void node_preview_tag_used_recursive(bNodeInstanceHash *previews,
                                            bNodeTree *ntree,
                                            bNodeInstanceKey parent_key)
{
  for (bNode *node : ntree->all_nodes()) {
    bNodeInstanceKey key = BKE_node_instance_key(parent_key, ntree, node);

    if (blender::bke::node_preview_used(node)) {
      BKE_node_instance_hash_tag_key(previews, key);
    }

    bNodeTree *group = reinterpret_cast<bNodeTree *>(node->id);
    if (node->is_group() && group != nullptr) {
      node_preview_tag_used_recursive(previews, group, key);
    }
  }
}

void node_preview_remove_unused(bNodeTree *ntree)
{
  if (!ntree || !ntree->previews) {
    return;
  }

  /* use the instance hash functions for tagging and removing unused previews */
  BKE_node_instance_hash_clear_tags(ntree->previews);
  node_preview_tag_used_recursive(ntree->previews, ntree, NODE_INSTANCE_KEY_BASE);

  BKE_node_instance_hash_remove_untagged(
      ntree->previews, reinterpret_cast<bNodeInstanceValueFP>(node_preview_free));
}

}  // namespace blender::bke

namespace blender::bke {

void node_preview_merge_tree(bNodeTree *to_ntree, bNodeTree *from_ntree, bool remove_old)
{
  if (remove_old || !to_ntree->previews) {
    /* free old previews */
    if (to_ntree->previews) {
      BKE_node_instance_hash_free(to_ntree->previews,
                                  reinterpret_cast<bNodeInstanceValueFP>(node_preview_free));
    }

    /* transfer previews */
    to_ntree->previews = from_ntree->previews;
    from_ntree->previews = nullptr;

    /* clean up, in case any to_ntree nodes have been removed */
    node_preview_remove_unused(to_ntree);
  }
  else {
    if (from_ntree->previews) {
      bNodeInstanceHashIterator iter;
      NODE_INSTANCE_HASH_ITER (iter, from_ntree->previews) {
        bNodeInstanceKey key = node_instance_hash_iterator_get_key(&iter);
        bNodePreview *preview = static_cast<bNodePreview *>(
            node_instance_hash_iterator_get_value(&iter));

        /* replace existing previews */
        BKE_node_instance_hash_remove(
            to_ntree->previews, key, reinterpret_cast<bNodeInstanceValueFP>(node_preview_free));
        BKE_node_instance_hash_insert(to_ntree->previews, key, preview);
      }

      /* NOTE: null free function here,
       * because pointers have already been moved over to to_ntree->previews! */
      BKE_node_instance_hash_free(from_ntree->previews, nullptr);
      from_ntree->previews = nullptr;
    }
  }
}

void nodeUnlinkNode(bNodeTree *ntree, bNode *node)
{
  LISTBASE_FOREACH_MUTABLE (bNodeLink *, link, &ntree->links) {
    ListBase *lb = nullptr;
    if (link->fromnode == node) {
      lb = &node->outputs;
    }
    else if (link->tonode == node) {
      lb = &node->inputs;
    }

    if (lb) {
      /* Only bother adjusting if the socket is not on the node we're deleting. */
      if (link->tonode != node && link->tosock->is_multi_input()) {
        adjust_multi_input_indices_after_removed_link(
            ntree, link->tosock, link->multi_input_socket_index);
      }
      LISTBASE_FOREACH (const bNodeSocket *, sock, lb) {
        if (link->fromsock == sock || link->tosock == sock) {
          nodeRemLink(ntree, link);
          break;
        }
      }
    }
  }
}

static void node_unlink_attached(bNodeTree *ntree, const bNode *parent)
{
  for (bNode *node : ntree->all_nodes()) {
    if (node->parent == parent) {
      nodeDetachNode(ntree, node);
    }
  }
}

void nodeRebuildIDVector(bNodeTree *node_tree)
{
  /* Rebuild nodes #VectorSet which must have the same order as the list. */
  node_tree->runtime->nodes_by_id.clear();
  int i;
  LISTBASE_FOREACH_INDEX (bNode *, node, &node_tree->nodes, i) {
    node_tree->runtime->nodes_by_id.add_new(node);
    node->runtime->index_in_tree = i;
  }
}

void node_free_node(bNodeTree *ntree, bNode *node)
{
  /* since it is called while free database, node->id is undefined */

  /* can be called for nodes outside a node tree (e.g. clipboard) */
  if (ntree) {
    BLI_remlink(&ntree->nodes, node);
    /* Rebuild nodes #VectorSet which must have the same order as the list. */
    nodeRebuildIDVector(ntree);

    /* texture node has bad habit of keeping exec data around */
    if (ntree->type == NTREE_TEXTURE && ntree->runtime->execdata) {
      ntreeTexEndExecTree(ntree->runtime->execdata);
      ntree->runtime->execdata = nullptr;
    }
  }

  if (node->typeinfo->freefunc) {
    node->typeinfo->freefunc(node);
  }

  LISTBASE_FOREACH_MUTABLE (bNodeSocket *, sock, &node->inputs) {
    /* Remember, no ID user refcount management here! */
    node_socket_free(sock, false);
    MEM_freeN(sock);
  }
  LISTBASE_FOREACH_MUTABLE (bNodeSocket *, sock, &node->outputs) {
    /* Remember, no ID user refcount management here! */
    node_socket_free(sock, false);
    MEM_freeN(sock);
  }

  MEM_SAFE_FREE(node->panel_states_array);

  if (node->prop) {
    /* Remember, no ID user refcount management here! */
    IDP_FreePropertyContent_ex(node->prop, false);
    MEM_freeN(node->prop);
  }

  if (node->runtime->declaration) {
    /* Only free if this declaration is not shared with the node type, which can happen if it does
     * not depend on any context. */
    if (node->runtime->declaration != node->typeinfo->static_declaration) {
      delete node->runtime->declaration;
    }
  }

  MEM_delete(node->runtime);
  MEM_freeN(node);

  if (ntree) {
    BKE_ntree_update_tag_node_removed(ntree);
  }
}

void ntreeFreeLocalNode(bNodeTree *ntree, bNode *node)
{
  /* For removing nodes while editing localized node trees. */
  BLI_assert((ntree->id.tag & LIB_TAG_LOCALIZED) != 0);

  /* These two lines assume the caller might want to free a single node and maintain
   * a valid state in the node tree. */
  nodeUnlinkNode(ntree, node);
  node_unlink_attached(ntree, node);

  node_free_node(ntree, node);
  nodeRebuildIDVector(ntree);
}

}  // namespace blender::bke

void nodeRemoveNode(Main *bmain, bNodeTree *ntree, bNode *node, const bool do_id_user)
{
  BLI_assert(ntree != nullptr);
  /* This function is not for localized node trees, we do not want
   * do to ID user reference-counting and removal of animation data then. */
  BLI_assert((ntree->id.tag & LIB_TAG_LOCALIZED) == 0);

  bool node_has_id = false;

  if (do_id_user) {
    /* Free callback for NodeCustomGroup. */
    if (node->typeinfo->freefunc_api) {
      PointerRNA ptr = RNA_pointer_create(&ntree->id, &RNA_Node, node);

      node->typeinfo->freefunc_api(&ptr);
    }

    /* Do user counting. */
    if (node->id) {
      id_us_min(node->id);
      node_has_id = true;
    }

    LISTBASE_FOREACH (bNodeSocket *, sock, &node->inputs) {
      node_has_id |= blender::bke::socket_id_user_decrement(sock);
    }
    LISTBASE_FOREACH (bNodeSocket *, sock, &node->outputs) {
      node_has_id |= blender::bke::socket_id_user_decrement(sock);
    }
  }

  /* Remove animation data. */
  char propname_esc[MAX_IDPROP_NAME * 2];
  char prefix[MAX_IDPROP_NAME * 2];

  BLI_str_escape(propname_esc, node->name, sizeof(propname_esc));
  SNPRINTF(prefix, "nodes[\"%s\"]", propname_esc);

  if (BKE_animdata_fix_paths_remove(&ntree->id, prefix)) {
    if (bmain != nullptr) {
      DEG_relations_tag_update(bmain);
    }
  }

  /* Also update relations for the scene time node, which causes a dependency
   * on time that users expect to be removed when the node is removed. */
  if (node_has_id ||
      ELEM(node->type, GEO_NODE_INPUT_SCENE_TIME, GEO_NODE_SELF_OBJECT, GEO_NODE_SIMULATION_INPUT))
  {
    if (bmain != nullptr) {
      DEG_relations_tag_update(bmain);
    }
  }

  blender::bke::nodeUnlinkNode(ntree, node);
  blender::bke::node_unlink_attached(ntree, node);

  /* Free node itself. */
  blender::bke::node_free_node(ntree, node);
  blender::bke::nodeRebuildIDVector(ntree);
}

namespace blender::bke {

static void free_localized_node_groups(bNodeTree *ntree)
{
  /* Only localized node trees store a copy for each node group tree.
   * Each node group tree in a localized node tree can be freed,
   * since it is a localized copy itself (no risk of accessing freed
   * data in main, see #37939). */
  if (!(ntree->id.tag & LIB_TAG_LOCALIZED)) {
    return;
  }

  LISTBASE_FOREACH (bNode *, node, &ntree->nodes) {
    bNodeTree *ngroup = reinterpret_cast<bNodeTree *>(node->id);
    if (node->is_group() && ngroup != nullptr) {
      ntreeFreeTree(ngroup);
      MEM_freeN(ngroup);
    }
  }
}

void ntreeFreeTree(bNodeTree *ntree)
{
  ntree_free_data(&ntree->id);
  BKE_animdata_free(&ntree->id, false);
}

}  // namespace blender::bke

void ntreeFreeEmbeddedTree(bNodeTree *ntree)
{
  blender::bke::ntreeFreeTree(ntree);
  BKE_libblock_free_data(&ntree->id, true);
  BKE_libblock_free_data_py(&ntree->id);
}

void ntreeFreeLocalTree(bNodeTree *ntree)
{
  if (ntree->id.tag & LIB_TAG_LOCALIZED) {
    blender::bke::ntreeFreeTree(ntree);
  }
  else {
    blender::bke::ntreeFreeTree(ntree);
    BKE_libblock_free_data(&ntree->id, true);
  }
}

void ntreeSetOutput(bNodeTree *ntree)
{
  const bool is_compositor = ntree->type == NTREE_COMPOSIT;
  /* find the active outputs, might become tree type dependent handler */
  LISTBASE_FOREACH (bNode *, node, &ntree->nodes) {
    if (node->typeinfo->nclass == NODE_CLASS_OUTPUT) {
      /* we need a check for which output node should be tagged like this, below an exception */
      if (ELEM(node->type, CMP_NODE_OUTPUT_FILE, GEO_NODE_VIEWER)) {
        continue;
      }
      const bool node_is_output = node->type == CMP_NODE_VIEWER;

      int output = 0;
      /* there is more types having output class, each one is checked */

      LISTBASE_FOREACH (bNode *, tnode, &ntree->nodes) {
        if (tnode->typeinfo->nclass != NODE_CLASS_OUTPUT) {
          continue;
        }

        /* same type, exception for viewer */
        const bool tnode_is_output = tnode->type == CMP_NODE_VIEWER;
        const bool compositor_case = is_compositor && tnode_is_output && node_is_output;
        if (tnode->type == node->type || compositor_case) {
          if (tnode->flag & NODE_DO_OUTPUT) {
            output++;
            if (output > 1) {
              tnode->flag &= ~NODE_DO_OUTPUT;
            }
          }
        }
      }

      if (output == 0) {
        node->flag |= NODE_DO_OUTPUT;
      }
    }

    /* group node outputs use this flag too */
    if (node->type == NODE_GROUP_OUTPUT) {
      int output = 0;
      LISTBASE_FOREACH (bNode *, tnode, &ntree->nodes) {
        if (tnode->type != NODE_GROUP_OUTPUT) {
          continue;
        }
        if (tnode->flag & NODE_DO_OUTPUT) {
          output++;
          if (output > 1) {
            tnode->flag &= ~NODE_DO_OUTPUT;
          }
        }
      }
      if (output == 0) {
        node->flag |= NODE_DO_OUTPUT;
      }
    }
  }

  /* here we could recursively set which nodes have to be done,
   * might be different for editor or for "real" use... */
}

bNodeTree **BKE_ntree_ptr_from_id(ID *id)
{
  switch (GS(id->name)) {
    case ID_MA:
      return &reinterpret_cast<Material *>(id)->nodetree;
    case ID_LA:
      return &reinterpret_cast<Light *>(id)->nodetree;
    case ID_WO:
      return &reinterpret_cast<World *>(id)->nodetree;
    case ID_TE:
      return &reinterpret_cast<Tex *>(id)->nodetree;
    case ID_SCE:
      return &reinterpret_cast<Scene *>(id)->nodetree;
    case ID_LS:
      return &reinterpret_cast<FreestyleLineStyle *>(id)->nodetree;
    default:
      return nullptr;
  }
}

bNodeTree *ntreeFromID(ID *id)
{
  bNodeTree **nodetree = BKE_ntree_ptr_from_id(id);
  return (nodetree != nullptr) ? *nodetree : nullptr;
}

namespace blender::bke {

void ntreeNodeFlagSet(const bNodeTree *ntree, const int flag, const bool enable)
{
  LISTBASE_FOREACH (bNode *, node, &ntree->nodes) {
    if (enable) {
      node->flag |= flag;
    }
    else {
      node->flag &= ~flag;
    }
  }
}

}  // namespace blender::bke

bNodeTree *ntreeLocalize(bNodeTree *ntree)
{
  if (ntree == nullptr) {
    return nullptr;
  }

  /* Make full copy outside of Main database.
   * NOTE: previews are not copied here. */
  bNodeTree *ltree = reinterpret_cast<bNodeTree *>(BKE_id_copy_ex(
      nullptr, &ntree->id, nullptr, (LIB_ID_COPY_LOCALIZE | LIB_ID_COPY_NO_ANIMDATA)));

  ltree->id.tag |= LIB_TAG_LOCALIZED;

  LISTBASE_FOREACH (bNode *, node, &ltree->nodes) {
    bNodeTree *group = reinterpret_cast<bNodeTree *>(node->id);
    if (node->is_group() && group != nullptr) {
      node->id = reinterpret_cast<ID *>(ntreeLocalize(group));
    }
  }

  /* Ensures only a single output node is enabled. */
  ntreeSetOutput(ntree);

  bNode *node_src = reinterpret_cast<bNode *>(ntree->nodes.first);
  bNode *node_local = reinterpret_cast<bNode *>(ltree->nodes.first);
  while (node_src != nullptr) {
    node_local->runtime->original = node_src;
    node_src = node_src->next;
    node_local = node_local->next;
  }

  if (ntree->typeinfo->localize) {
    ntree->typeinfo->localize(ltree, ntree);
  }

  return ltree;
}

namespace blender::bke {

void ntreeLocalMerge(Main *bmain, bNodeTree *localtree, bNodeTree *ntree)
{
  if (ntree && localtree) {
    if (ntree->typeinfo->local_merge) {
      ntree->typeinfo->local_merge(bmain, localtree, ntree);
    }
  }
}

static bool ntree_contains_tree_exec(const bNodeTree *tree_to_search_in,
                                     const bNodeTree *tree_to_search_for,
                                     Set<const bNodeTree *> &already_passed)
{
  if (tree_to_search_in == tree_to_search_for) {
    return true;
  }

  tree_to_search_in->ensure_topology_cache();
  for (const bNode *node_group : tree_to_search_in->group_nodes()) {
    const bNodeTree *sub_tree_search_in = reinterpret_cast<const bNodeTree *>(node_group->id);
    if (!sub_tree_search_in) {
      continue;
    }
    if (!already_passed.add(sub_tree_search_in)) {
      continue;
    }
    if (ntree_contains_tree_exec(sub_tree_search_in, tree_to_search_for, already_passed)) {
      return true;
    }
  }

  return false;
}

}  // namespace blender::bke

bool ntreeContainsTree(const bNodeTree *tree_to_search_in, const bNodeTree *tree_to_search_for)
{
  if (tree_to_search_in == tree_to_search_for) {
    return true;
  }

  Set<const bNodeTree *> already_passed;
  return blender::bke::ntree_contains_tree_exec(
      tree_to_search_in, tree_to_search_for, already_passed);
}

int nodeCountSocketLinks(const bNodeTree *ntree, const bNodeSocket *sock)
{
  int tot = 0;
  LISTBASE_FOREACH (const bNodeLink *, link, &ntree->links) {
    if (link->fromsock == sock || link->tosock == sock) {
      tot++;
    }
  }
  return tot;
}

bNode *nodeGetActive(bNodeTree *ntree)
{
  if (ntree == nullptr) {
    return nullptr;
  }

  for (bNode *node : ntree->all_nodes()) {
    if (node->flag & NODE_ACTIVE) {
      return node;
    }
  }
  return nullptr;
}

void nodeSetSelected(bNode *node, const bool select)
{
  if (select) {
    node->flag |= NODE_SELECT;
    return;
  }
  node->flag &= ~NODE_SELECT;
  /* deselect sockets too */
  LISTBASE_FOREACH (bNodeSocket *, sock, &node->inputs) {
    sock->flag &= ~NODE_SELECT;
  }
  LISTBASE_FOREACH (bNodeSocket *, sock, &node->outputs) {
    sock->flag &= ~NODE_SELECT;
  }
}

void nodeClearActive(bNodeTree *ntree)
{
  if (ntree == nullptr) {
    return;
  }

  for (bNode *node : ntree->all_nodes()) {
    node->flag &= ~NODE_ACTIVE;
  }
}

void nodeSetActive(bNodeTree *ntree, bNode *node)
{
  const bool is_paint_canvas = blender::bke::nodeSupportsActiveFlag(node,
                                                                    NODE_ACTIVE_PAINT_CANVAS);
  const bool is_texture_class = blender::bke::nodeSupportsActiveFlag(node, NODE_ACTIVE_TEXTURE);
  int flags_to_set = NODE_ACTIVE;
  SET_FLAG_FROM_TEST(flags_to_set, is_paint_canvas, NODE_ACTIVE_PAINT_CANVAS);
  SET_FLAG_FROM_TEST(flags_to_set, is_texture_class, NODE_ACTIVE_TEXTURE);

  /* Make sure only one node is active per node tree. */
  for (bNode *tnode : ntree->all_nodes()) {
    tnode->flag &= ~flags_to_set;
  }
  node->flag |= flags_to_set;
}

namespace blender::bke {

void nodeSetSocketAvailability(bNodeTree *ntree, bNodeSocket *sock, const bool is_available)
{
  if (is_available == sock->is_available()) {
    return;
  }
  if (is_available) {
    sock->flag &= ~SOCK_UNAVAIL;
  }
  else {
    sock->flag |= SOCK_UNAVAIL;
  }
  BKE_ntree_update_tag_socket_availability(ntree, sock);
}

}  // namespace blender::bke

int nodeSocketLinkLimit(const bNodeSocket *sock)
{
  if (sock->is_multi_input()) {
    return 4095;
  }
  if (sock->typeinfo == nullptr) {
    return sock->limit;
  }
  const bNodeSocketType &stype = *sock->typeinfo;
  if (!stype.use_link_limits_of_type) {
    return sock->limit;
  }
  return eNodeSocketInOut(sock->in_out) == SOCK_IN ? stype.input_link_limit :
                                                     stype.output_link_limit;
}

namespace blender::bke {

static void update_socket_declarations(ListBase *sockets,
                                       Span<blender::nodes::SocketDeclaration *> declarations)
{
  int index;
  LISTBASE_FOREACH_INDEX (bNodeSocket *, socket, sockets, index) {
    const SocketDeclaration &socket_decl = *declarations[index];
    socket->runtime->declaration = &socket_decl;
  }
}

static void reset_socket_declarations(ListBase *sockets)
{
  LISTBASE_FOREACH (bNodeSocket *, socket, sockets) {
    socket->runtime->declaration = nullptr;
  }
}

void nodeSocketDeclarationsUpdate(bNode *node)
{
  BLI_assert(node->runtime->declaration != nullptr);
  if (node->runtime->declaration->skip_updating_sockets) {
    reset_socket_declarations(&node->inputs);
    reset_socket_declarations(&node->outputs);
    return;
  }
  update_socket_declarations(&node->inputs, node->runtime->declaration->inputs);
  update_socket_declarations(&node->outputs, node->runtime->declaration->outputs);
}

bool nodeDeclarationEnsureOnOutdatedNode(bNodeTree *ntree, bNode *node)
{
  if (node->runtime->declaration != nullptr) {
    return false;
  }
  if (node->typeinfo->declare) {
    if (node->typeinfo->static_declaration) {
      if (!node->typeinfo->static_declaration->is_context_dependent) {
        node->runtime->declaration = node->typeinfo->static_declaration;
        return true;
      }
    }
  }
  if (node->typeinfo->declare) {
    BLI_assert(ntree != nullptr);
    BLI_assert(node != nullptr);
    blender::nodes::update_node_declaration_and_sockets(*ntree, *node);
    return true;
  }
  return false;
}

bool nodeDeclarationEnsure(bNodeTree *ntree, bNode *node)
{
  if (nodeDeclarationEnsureOnOutdatedNode(ntree, node)) {
    nodeSocketDeclarationsUpdate(node);
    return true;
  }
  return false;
}

}  // namespace blender::bke

void nodeDimensionsGet(const bNode *node, float *r_width, float *r_height)
{
  *r_width = node->runtime->totr.xmax - node->runtime->totr.xmin;
  *r_height = node->runtime->totr.ymax - node->runtime->totr.ymin;
}

void nodeTagUpdateID(bNode *node)
{
  node->runtime->update |= NODE_UPDATE_ID;
}

void nodeInternalLinks(bNode *node, bNodeLink **r_links, int *r_len)
{
  *r_links = node->runtime->internal_links.data();
  *r_len = node->runtime->internal_links.size();
}

/* Node Instance Hash */

const bNodeInstanceKey NODE_INSTANCE_KEY_BASE = {5381};
const bNodeInstanceKey NODE_INSTANCE_KEY_NONE = {0};

/* Generate a hash key from ntree and node names
 * Uses the djb2 algorithm with xor by Bernstein:
 * http://www.cse.yorku.ca/~oz/hash.html
 */
static bNodeInstanceKey node_hash_int_str(bNodeInstanceKey hash, const char *str)
{
  char c;

  while ((c = *str++)) {
    hash.value = ((hash.value << 5) + hash.value) ^ c; /* (hash * 33) ^ c */
  }

  /* separator '\0' character, to avoid ambiguity from concatenated strings */
  hash.value = (hash.value << 5) + hash.value; /* hash * 33 */

  return hash;
}

bNodeInstanceKey BKE_node_instance_key(bNodeInstanceKey parent_key,
                                       const bNodeTree *ntree,
                                       const bNode *node)
{
  bNodeInstanceKey key = node_hash_int_str(parent_key, ntree->id.name + 2);

  if (node) {
    key = node_hash_int_str(key, node->name);
  }

  return key;
}

static uint node_instance_hash_key(const void *key)
{
  return static_cast<const bNodeInstanceKey *>(key)->value;
}

static bool node_instance_hash_key_cmp(const void *a, const void *b)
{
  uint value_a = static_cast<const bNodeInstanceKey *>(a)->value;
  uint value_b = static_cast<const bNodeInstanceKey *>(b)->value;

  return (value_a != value_b);
}

bNodeInstanceHash *BKE_node_instance_hash_new(const char *info)
{
  bNodeInstanceHash *hash = static_cast<bNodeInstanceHash *>(
      MEM_mallocN(sizeof(bNodeInstanceHash), info));
  hash->ghash = BLI_ghash_new(
      node_instance_hash_key, node_instance_hash_key_cmp, "node instance hash ghash");
  return hash;
}

void BKE_node_instance_hash_free(bNodeInstanceHash *hash, bNodeInstanceValueFP valfreefp)
{
  BLI_ghash_free(hash->ghash, nullptr, reinterpret_cast<GHashValFreeFP>(valfreefp));
  MEM_freeN(hash);
}

void BKE_node_instance_hash_insert(bNodeInstanceHash *hash, bNodeInstanceKey key, void *value)
{
  bNodeInstanceHashEntry *entry = static_cast<bNodeInstanceHashEntry *>(value);
  entry->key = key;
  entry->tag = 0;
  BLI_ghash_insert(hash->ghash, &entry->key, value);
}

void *BKE_node_instance_hash_lookup(bNodeInstanceHash *hash, bNodeInstanceKey key)
{
  return BLI_ghash_lookup(hash->ghash, &key);
}

int BKE_node_instance_hash_remove(bNodeInstanceHash *hash,
                                  bNodeInstanceKey key,
                                  bNodeInstanceValueFP valfreefp)
{
  return BLI_ghash_remove(hash->ghash, &key, nullptr, reinterpret_cast<GHashValFreeFP>(valfreefp));
}

void BKE_node_instance_hash_clear(bNodeInstanceHash *hash, bNodeInstanceValueFP valfreefp)
{
  BLI_ghash_clear(hash->ghash, nullptr, reinterpret_cast<GHashValFreeFP>(valfreefp));
}

void *BKE_node_instance_hash_pop(bNodeInstanceHash *hash, bNodeInstanceKey key)
{
  return BLI_ghash_popkey(hash->ghash, &key, nullptr);
}

int BKE_node_instance_hash_haskey(bNodeInstanceHash *hash, bNodeInstanceKey key)
{
  return BLI_ghash_haskey(hash->ghash, &key);
}

int BKE_node_instance_hash_size(bNodeInstanceHash *hash)
{
  return BLI_ghash_len(hash->ghash);
}

void BKE_node_instance_hash_clear_tags(bNodeInstanceHash *hash)
{
  blender::bke::bNodeInstanceHashIterator iter;

  NODE_INSTANCE_HASH_ITER (iter, hash) {
    bNodeInstanceHashEntry *value = static_cast<bNodeInstanceHashEntry *>(
        blender::bke::node_instance_hash_iterator_get_value(&iter));

    value->tag = 0;
  }
}

void BKE_node_instance_hash_tag(bNodeInstanceHash * /*hash*/, void *value)
{
  bNodeInstanceHashEntry *entry = static_cast<bNodeInstanceHashEntry *>(value);
  entry->tag = 1;
}

bool BKE_node_instance_hash_tag_key(bNodeInstanceHash *hash, bNodeInstanceKey key)
{
  bNodeInstanceHashEntry *entry = static_cast<bNodeInstanceHashEntry *>(
      BKE_node_instance_hash_lookup(hash, key));

  if (entry) {
    entry->tag = 1;
    return true;
  }

  return false;
}

void BKE_node_instance_hash_remove_untagged(bNodeInstanceHash *hash,
                                            bNodeInstanceValueFP valfreefp)
{
  /* NOTE: Hash must not be mutated during iterating!
   * Store tagged entries in a separate list and remove items afterward.
   */
  bNodeInstanceKey *untagged = static_cast<bNodeInstanceKey *>(
      MEM_mallocN(sizeof(bNodeInstanceKey) * BKE_node_instance_hash_size(hash),
                  "temporary node instance key list"));
  blender::bke::bNodeInstanceHashIterator iter;
  int num_untagged = 0;
  NODE_INSTANCE_HASH_ITER (iter, hash) {
    bNodeInstanceHashEntry *value = static_cast<bNodeInstanceHashEntry *>(
        blender::bke::node_instance_hash_iterator_get_value(&iter));

    if (!value->tag) {
      untagged[num_untagged++] = blender::bke::node_instance_hash_iterator_get_key(&iter);
    }
  }

  for (int i = 0; i < num_untagged; i++) {
    BKE_node_instance_hash_remove(hash, untagged[i], valfreefp);
  }

  MEM_freeN(untagged);
}

namespace blender::bke {

/* Build a set of built-in node types to check for known types. */
static blender::Set<int> get_known_node_types_set()
{
  blender::Set<int> result;
  NODE_TYPES_BEGIN (ntype) {
    result.add(ntype->type);
  }
  NODE_TYPES_END;
  return result;
}

static bool can_read_node_type(const int type)
{
  /* Can always read custom node types. */
  if (type == NODE_CUSTOM) {
    return true;
  }

  /* Check known built-in types. */
  static blender::Set<int> known_types = get_known_node_types_set();
  return known_types.contains(type);
}

static void node_replace_undefined_types(bNode *node)
{
  /* If the integer type is unknown then this node cannot be read. */
  if (!can_read_node_type(node->type)) {
    node->type = NODE_CUSTOM;
    /* This type name is arbitrary, it just has to be unique enough to not match a future node
     * idname. Includes the old type identifier for debugging purposes. */
    const std::string old_idname = node->idname;
    BLI_snprintf(node->idname, sizeof(node->idname), "Undefined[%s]", old_idname.c_str());
    node->typeinfo = &NodeTypeUndefined;
  }
}

void ntreeUpdateAllNew(Main *main)
{
  /* Replace unknown node types with "Undefined".
   * This happens when loading files from newer Blender versions. Such nodes cannot be read
   * reliably so replace the idname with an undefined type. This keeps links and socket names but
   * discards storage and other type-specific data.
   *
   * Replacement has to happen after after-liblink-versioning, since some node types still get
   * replaced in those late versioning steps. */
  FOREACH_NODETREE_BEGIN (main, ntree, owner_id) {
    LISTBASE_FOREACH (bNode *, node, &ntree->nodes) {
      node_replace_undefined_types(node);
    }
  }
  FOREACH_NODETREE_END;
  /* Update all new node trees on file read or append, to add/remove sockets
   * in groups nodes if the group changed, and handle any update flags that
   * might have been set in file reading or versioning. */
  FOREACH_NODETREE_BEGIN (main, ntree, owner_id) {
    if (owner_id->tag & LIB_TAG_NEW) {
      BKE_ntree_update_tag_all(ntree);
    }
  }
  FOREACH_NODETREE_END;
  BKE_ntree_update_main(main, nullptr);
}

}  // namespace blender::bke

void ntreeUpdateAllUsers(Main *main, ID *id)
{
  if (id == nullptr) {
    return;
  }

  bool need_update = false;

  /* Update all users of ngroup, to add/remove sockets as needed. */
  FOREACH_NODETREE_BEGIN (main, ntree, owner_id) {
    for (bNode *node : ntree->all_nodes()) {
      if (node->id == id) {
        BKE_ntree_update_tag_node_property(ntree, node);
        need_update = true;
      }
    }
  }
  FOREACH_NODETREE_END;
  if (need_update) {
    BKE_ntree_update_main(main, nullptr);
  }
}

/* ************* node type access ********** */

namespace blender::bke {

void nodeLabel(const bNodeTree *ntree, const bNode *node, char *label, const int label_maxncpy)
{
  label[0] = '\0';

  if (node->label[0] != '\0') {
    BLI_strncpy(label, node->label, label_maxncpy);
  }
  else if (node->typeinfo->labelfunc) {
    node->typeinfo->labelfunc(ntree, node, label, label_maxncpy);
  }
  if (label[0] != '\0') {
    /* The previous methods (labelfunc) could not provide an adequate label for the node. */
    return;
  }

  BLI_strncpy(label, IFACE_(node->typeinfo->ui_name), label_maxncpy);
}

const char *nodeSocketShortLabel(const bNodeSocket *sock)
{
  if (sock->runtime->declaration != nullptr) {
    blender::StringRefNull short_label = sock->runtime->declaration->short_label;
    if (!short_label.is_empty()) {
      return sock->runtime->declaration->short_label.data();
    }
  }
  return nullptr;
}

const char *nodeSocketLabel(const bNodeSocket *sock)
{
  return (sock->label[0] != '\0') ? sock->label : sock->name;
}

static void node_type_base_defaults(bNodeType *ntype)
{
  /* default size values */
  blender::bke::node_type_size_preset(ntype, blender::bke::eNodeSizePreset::DEFAULT);
  ntype->height = 100;
  ntype->minheight = 30;
  ntype->maxheight = FLT_MAX;
}

/* allow this node for any tree type */
static bool node_poll_default(const bNodeType * /*ntype*/,
                              const bNodeTree * /*ntree*/,
                              const char ** /*disabled_hint*/)
{
  return true;
}

static bool node_poll_instance_default(const bNode *node,
                                       const bNodeTree *ntree,
                                       const char **disabled_hint)
{
  return node->typeinfo->poll(node->typeinfo, ntree, disabled_hint);
}

void node_type_base(bNodeType *ntype, const int type, const char *name, const short nclass)
{
  /* Use static type info header to map static int type to identifier string and RNA struct type.
   * Associate the RNA struct type with the bNodeType.
   * Dynamically registered nodes will create an RNA type at runtime
   * and call RNA_struct_blender_type_set, so this only needs to be done for old RNA types
   * created in makesrna, which can not be associated to a bNodeType immediately,
   * since bNodeTypes are registered afterward ...
   */
#define DefNode(Category, ID, DefFunc, EnumName, StructName, UIName, UIDesc) \
  case ID: { \
    STRNCPY(ntype->idname, #Category #StructName); \
    StructRNA *srna = RNA_struct_find(#Category #StructName); \
    BLI_assert(srna != nullptr); \
    ntype->rna_ext.srna = srna; \
    RNA_struct_blender_type_set(srna, ntype); \
    RNA_def_struct_ui_text(srna, UIName, UIDesc); \
    ntype->enum_name_legacy = EnumName; \
    STRNCPY(ntype->ui_description, UIDesc); \
    break; \
  }

  switch (type) {
#include "NOD_static_types.h"
  }

  /* make sure we have a valid type (everything registered) */
  BLI_assert(ntype->idname[0] != '\0');

  ntype->type = type;
  STRNCPY(ntype->ui_name, name);
  ntype->nclass = nclass;

  node_type_base_defaults(ntype);

  ntype->poll = node_poll_default;
  ntype->poll_instance = node_poll_instance_default;
}

}  // namespace blender::bke

void node_type_base_custom(bNodeType *ntype,
                           const char *idname,
                           const char *name,
                           const char *enum_name,
                           const short nclass)
{
  STRNCPY(ntype->idname, idname);
  ntype->type = NODE_CUSTOM;
  STRNCPY(ntype->ui_name, name);
  ntype->nclass = nclass;
  ntype->enum_name_legacy = enum_name;

  blender::bke::node_type_base_defaults(ntype);
}

namespace blender::bke {

std::optional<eCustomDataType> socket_type_to_custom_data_type(eNodeSocketDatatype type)
{
  switch (type) {
    case SOCK_FLOAT:
      return CD_PROP_FLOAT;
    case SOCK_VECTOR:
      return CD_PROP_FLOAT3;
    case SOCK_RGBA:
      return CD_PROP_COLOR;
    case SOCK_BOOLEAN:
      return CD_PROP_BOOL;
    case SOCK_ROTATION:
      return CD_PROP_QUATERNION;
    case SOCK_MATRIX:
      return CD_PROP_FLOAT4X4;
    case SOCK_INT:
      return CD_PROP_INT32;
    case SOCK_STRING:
      return CD_PROP_STRING;
    default:
      return std::nullopt;
  }
}

std::optional<eNodeSocketDatatype> custom_data_type_to_socket_type(eCustomDataType type)
{
  switch (type) {
    case CD_PROP_FLOAT:
      return SOCK_FLOAT;
    case CD_PROP_INT32:
      return SOCK_INT;
    case CD_PROP_FLOAT3:
      return SOCK_VECTOR;
    case CD_PROP_FLOAT2:
      return SOCK_VECTOR;
    case CD_PROP_BOOL:
      return SOCK_BOOLEAN;
    case CD_PROP_COLOR:
      return SOCK_RGBA;
    case CD_PROP_BYTE_COLOR:
      return SOCK_RGBA;
    case CD_PROP_QUATERNION:
      return SOCK_ROTATION;
    case CD_PROP_FLOAT4X4:
      return SOCK_MATRIX;
    default:
      return std::nullopt;
  }
}

static const CPPType *slow_socket_type_to_geo_nodes_base_cpp_type(const eNodeSocketDatatype type)
{
  const char *socket_idname = nodeStaticSocketType(type, 0);
  const bNodeSocketType *typeinfo = nodeSocketTypeFind(socket_idname);
  return typeinfo->base_cpp_type;
}

const CPPType *socket_type_to_geo_nodes_base_cpp_type(const eNodeSocketDatatype type)
{
  const CPPType *cpp_type;
  switch (type) {
    case SOCK_FLOAT:
      cpp_type = &CPPType::get<float>();
      break;
    case SOCK_INT:
      cpp_type = &CPPType::get<int>();
      break;
    case SOCK_RGBA:
      cpp_type = &CPPType::get<ColorGeometry4f>();
      break;
    case SOCK_BOOLEAN:
      cpp_type = &CPPType::get<bool>();
      break;
    case SOCK_VECTOR:
      cpp_type = &CPPType::get<float3>();
      break;
    case SOCK_ROTATION:
      cpp_type = &CPPType::get<math::Quaternion>();
      break;
    default:
      cpp_type = slow_socket_type_to_geo_nodes_base_cpp_type(type);
      break;
  }
  BLI_assert(cpp_type == slow_socket_type_to_geo_nodes_base_cpp_type(type));
  return cpp_type;
}

std::optional<eNodeSocketDatatype> geo_nodes_base_cpp_type_to_socket_type(const CPPType &type)
{
  if (type.is<float>()) {
    return SOCK_FLOAT;
  }
  if (type.is<int>()) {
    return SOCK_INT;
  }
  if (type.is<float3>()) {
    return SOCK_VECTOR;
  }
  if (type.is<ColorGeometry4f>()) {
    return SOCK_RGBA;
  }
  if (type.is<bool>()) {
    return SOCK_BOOLEAN;
  }
  if (type.is<math::Quaternion>()) {
    return SOCK_ROTATION;
  }
  if (type.is<float4x4>()) {
    return SOCK_MATRIX;
  }
  if (type.is<std::string>()) {
    return SOCK_STRING;
  }
  return std::nullopt;
}

std::optional<VolumeGridType> socket_type_to_grid_type(const eNodeSocketDatatype type)
{
  switch (type) {
    case SOCK_BOOLEAN:
      return VOLUME_GRID_BOOLEAN;
    case SOCK_FLOAT:
      return VOLUME_GRID_FLOAT;
    case SOCK_INT:
      return VOLUME_GRID_INT;
    case SOCK_VECTOR:
      return VOLUME_GRID_VECTOR_FLOAT;
    default:
      return std::nullopt;
  }
}

std::optional<eNodeSocketDatatype> grid_type_to_socket_type(const VolumeGridType type)
{
  switch (type) {
    case VOLUME_GRID_BOOLEAN:
      return SOCK_BOOLEAN;
    case VOLUME_GRID_FLOAT:
      return SOCK_FLOAT;
    case VOLUME_GRID_INT:
      return SOCK_INT;
    case VOLUME_GRID_VECTOR_FLOAT:
      return SOCK_VECTOR;
    default:
      return std::nullopt;
  }
}

struct SocketTemplateIdentifierCallbackData {
  bNodeSocketTemplate *list;
  bNodeSocketTemplate *ntemp;
};

static bool unique_socket_template_identifier_check(void *arg, const char *name)
{
  const SocketTemplateIdentifierCallbackData *data =
      static_cast<const SocketTemplateIdentifierCallbackData *>(arg);

  for (bNodeSocketTemplate *ntemp = data->list; ntemp->type >= 0; ntemp++) {
    if (ntemp != data->ntemp) {
      if (STREQ(ntemp->identifier, name)) {
        return true;
      }
    }
  }

  return false;
}

static void unique_socket_template_identifier(bNodeSocketTemplate *list,
                                              bNodeSocketTemplate *ntemp,
                                              const char defname[],
                                              const char delim)
{
  SocketTemplateIdentifierCallbackData data;
  data.list = list;
  data.ntemp = ntemp;

  BLI_uniquename_cb(unique_socket_template_identifier_check,
                    &data,
                    defname,
                    delim,
                    ntemp->identifier,
                    sizeof(ntemp->identifier));
}

void node_type_socket_templates(bNodeType *ntype,
                                bNodeSocketTemplate *inputs,
                                bNodeSocketTemplate *outputs)
{
  ntype->inputs = inputs;
  ntype->outputs = outputs;

  /* automatically generate unique identifiers */
  if (inputs) {
    /* clear identifier strings (uninitialized memory) */
    for (bNodeSocketTemplate *ntemp = inputs; ntemp->type >= 0; ntemp++) {
      ntemp->identifier[0] = '\0';
    }

    for (bNodeSocketTemplate *ntemp = inputs; ntemp->type >= 0; ntemp++) {
      STRNCPY(ntemp->identifier, ntemp->name);
      unique_socket_template_identifier(inputs, ntemp, ntemp->identifier, '_');
    }
  }
  if (outputs) {
    /* clear identifier strings (uninitialized memory) */
    for (bNodeSocketTemplate *ntemp = outputs; ntemp->type >= 0; ntemp++) {
      ntemp->identifier[0] = '\0';
    }

    for (bNodeSocketTemplate *ntemp = outputs; ntemp->type >= 0; ntemp++) {
      STRNCPY(ntemp->identifier, ntemp->name);
      unique_socket_template_identifier(outputs, ntemp, ntemp->identifier, '_');
    }
  }
}

void node_type_size(bNodeType *ntype, const int width, const int minwidth, const int maxwidth)
{
  ntype->width = width;
  ntype->minwidth = minwidth;
  if (maxwidth <= minwidth) {
    ntype->maxwidth = FLT_MAX;
  }
  else {
    ntype->maxwidth = maxwidth;
  }
}

void node_type_size_preset(bNodeType *ntype, const eNodeSizePreset size)
{
  switch (size) {
    case eNodeSizePreset::DEFAULT:
      node_type_size(ntype, 140, 100, NODE_DEFAULT_MAX_WIDTH);
      break;
    case eNodeSizePreset::SMALL:
      node_type_size(ntype, 100, 80, NODE_DEFAULT_MAX_WIDTH);
      break;
    case eNodeSizePreset::MIDDLE:
      node_type_size(ntype, 150, 120, NODE_DEFAULT_MAX_WIDTH);
      break;
    case eNodeSizePreset::LARGE:
      node_type_size(ntype, 240, 140, NODE_DEFAULT_MAX_WIDTH);
      break;
  }
}

}  // namespace blender::bke

void node_type_storage(bNodeType *ntype,
                       const char *storagename,
                       void (*freefunc)(bNode *node),
                       void (*copyfunc)(bNodeTree *dest_ntree,
                                        bNode *dest_node,
                                        const bNode *src_node))
{
  if (storagename) {
    STRNCPY(ntype->storagename, storagename);
  }
  else {
    ntype->storagename[0] = '\0';
  }
  ntype->copyfunc = copyfunc;
  ntype->freefunc = freefunc;
}

void BKE_node_system_init()
{
  blender::bke::nodetreetypes_hash = BLI_ghash_str_new("nodetreetypes_hash gh");
  blender::bke::nodetypes_hash = BLI_ghash_str_new("nodetypes_hash gh");
  blender::bke::nodetypes_alias_hash = BLI_ghash_str_new("nodetypes_alias_hash gh");
  blender::bke::nodesockettypes_hash = BLI_ghash_str_new("nodesockettypes_hash gh");

  register_nodes();
}

void BKE_node_system_exit()
{
  if (blender::bke::nodetypes_alias_hash) {
    BLI_ghash_free(blender::bke::nodetypes_alias_hash, MEM_freeN, MEM_freeN);
    blender::bke::nodetypes_alias_hash = nullptr;
  }

  if (blender::bke::nodetypes_hash) {
    NODE_TYPES_BEGIN (nt) {
      if (nt->rna_ext.free) {
        nt->rna_ext.free(nt->rna_ext.data);
      }
    }
    NODE_TYPES_END;

    BLI_ghash_free(blender::bke::nodetypes_hash, nullptr, node_free_type);
    blender::bke::nodetypes_hash = nullptr;
  }

  if (blender::bke::nodesockettypes_hash) {
    NODE_SOCKET_TYPES_BEGIN (st) {
      if (st->ext_socket.free) {
        st->ext_socket.free(st->ext_socket.data);
      }
      if (st->ext_interface.free) {
        st->ext_interface.free(st->ext_interface.data);
      }
    }
    NODE_SOCKET_TYPES_END;

    BLI_ghash_free(blender::bke::nodesockettypes_hash, nullptr, node_free_socket_type);
    blender::bke::nodesockettypes_hash = nullptr;
  }

  if (blender::bke::nodetreetypes_hash) {
    NODE_TREE_TYPES_BEGIN (nt) {
      if (nt->rna_ext.free) {
        nt->rna_ext.free(nt->rna_ext.data);
      }
    }
    NODE_TREE_TYPES_END;

    BLI_ghash_free(blender::bke::nodetreetypes_hash, nullptr, ntree_free_type);
    blender::bke::nodetreetypes_hash = nullptr;
  }
}

/* -------------------------------------------------------------------- */
/* NodeTree Iterator Helpers (FOREACH_NODETREE_BEGIN) */

void BKE_node_tree_iter_init(NodeTreeIterStore *ntreeiter, Main *bmain)
{
  ntreeiter->ngroup = (bNodeTree *)bmain->nodetrees.first;
  ntreeiter->scene = (Scene *)bmain->scenes.first;
  ntreeiter->mat = (Material *)bmain->materials.first;
  ntreeiter->tex = (Tex *)bmain->textures.first;
  ntreeiter->light = (Light *)bmain->lights.first;
  ntreeiter->world = (World *)bmain->worlds.first;
  ntreeiter->linestyle = (FreestyleLineStyle *)bmain->linestyles.first;
}
bool BKE_node_tree_iter_step(NodeTreeIterStore *ntreeiter, bNodeTree **r_nodetree, ID **r_id)
{
  if (ntreeiter->ngroup) {
    bNodeTree &node_tree = *reinterpret_cast<bNodeTree *>(ntreeiter->ngroup);
    *r_nodetree = &node_tree;
    *r_id = &node_tree.id;
    ntreeiter->ngroup = reinterpret_cast<bNodeTree *>(node_tree.id.next);
  }
  else if (ntreeiter->scene) {
    *r_nodetree = reinterpret_cast<bNodeTree *>(ntreeiter->scene->nodetree);
    *r_id = &ntreeiter->scene->id;
    ntreeiter->scene = reinterpret_cast<Scene *>(ntreeiter->scene->id.next);
  }
  else if (ntreeiter->mat) {
    *r_nodetree = reinterpret_cast<bNodeTree *>(ntreeiter->mat->nodetree);
    *r_id = &ntreeiter->mat->id;
    ntreeiter->mat = reinterpret_cast<Material *>(ntreeiter->mat->id.next);
  }
  else if (ntreeiter->tex) {
    *r_nodetree = reinterpret_cast<bNodeTree *>(ntreeiter->tex->nodetree);
    *r_id = &ntreeiter->tex->id;
    ntreeiter->tex = reinterpret_cast<Tex *>(ntreeiter->tex->id.next);
  }
  else if (ntreeiter->light) {
    *r_nodetree = reinterpret_cast<bNodeTree *>(ntreeiter->light->nodetree);
    *r_id = &ntreeiter->light->id;
    ntreeiter->light = reinterpret_cast<Light *>(ntreeiter->light->id.next);
  }
  else if (ntreeiter->world) {
    *r_nodetree = reinterpret_cast<bNodeTree *>(ntreeiter->world->nodetree);
    *r_id = &ntreeiter->world->id;
    ntreeiter->world = reinterpret_cast<World *>(ntreeiter->world->id.next);
  }
  else if (ntreeiter->linestyle) {
    *r_nodetree = reinterpret_cast<bNodeTree *>(ntreeiter->linestyle->nodetree);
    *r_id = &ntreeiter->linestyle->id;
    ntreeiter->linestyle = reinterpret_cast<FreestyleLineStyle *>(ntreeiter->linestyle->id.next);
  }
  else {
    return false;
  }

  return true;
}

void BKE_nodetree_remove_layer_n(bNodeTree *ntree, Scene *scene, const int layer_index)
{
  BLI_assert(layer_index != -1);
  BLI_assert(scene != nullptr);
  for (bNode *node : ntree->all_nodes()) {
    if (node->type == CMP_NODE_R_LAYERS && node->id == &scene->id) {
      if (node->custom1 == layer_index) {
        node->custom1 = 0;
      }
      else if (node->custom1 > layer_index) {
        node->custom1--;
      }
    }
  }
}<|MERGE_RESOLUTION|>--- conflicted
+++ resolved
@@ -704,16 +704,13 @@
     case SOCK_ROTATION:
       BLO_write_struct(writer, bNodeSocketValueRotation, sock->default_value);
       break;
-<<<<<<< HEAD
     case SOCK_MATRIX:
       BLO_write_struct(writer, bNodeSocketValueMatrix, sock->default_value);
       break;
-=======
     case SOCK_MENU: {
       BLO_write_struct(writer, bNodeSocketValueMenu, sock->default_value);
       break;
     }
->>>>>>> 6aaa74cd
     case SOCK_CUSTOM:
       /* Custom node sockets where default_value is defined uses custom properties for storage. */
       break;
@@ -945,11 +942,8 @@
     case SOCK_TEXTURE:
     case SOCK_MATERIAL:
     case SOCK_ROTATION:
-<<<<<<< HEAD
+    case SOCK_MENU:
     case SOCK_MATRIX:
-=======
-    case SOCK_MENU:
->>>>>>> 6aaa74cd
       return true;
   }
   return false;
@@ -2774,13 +2768,10 @@
       return &socket.default_value_typed<bNodeSocketValueMaterial>()->value;
     case SOCK_ROTATION:
       return &socket.default_value_typed<bNodeSocketValueRotation>()->value_euler;
-<<<<<<< HEAD
     case SOCK_MATRIX:
       return &socket.default_value_typed<bNodeSocketValueMatrix>()->value;
-=======
     case SOCK_MENU:
       return &socket.default_value_typed<bNodeSocketValueMenu>()->value;
->>>>>>> 6aaa74cd
     case SOCK_STRING:
       /* We don't want do this now! */
       return nullptr;
