--- conflicted
+++ resolved
@@ -3127,25 +3127,10 @@
   }
 
   /* sanity checks & initialize */
-<<<<<<< HEAD
-  if (preview->image.rect) {
-    if (preview->image.xsize != xsize || preview->image.ysize != ysize) {
-      MEM_freeN(preview->image.rect);
-      preview->image.rect = nullptr;
-    }
-  }
-
-  if (preview->image.rect == nullptr) {
-    preview->image.rect = reinterpret_cast<uchar *>(
-        MEM_callocN(4 * xsize + xsize * ysize * sizeof(char[4]), "node preview rect"));
-    preview->image.xsize = xsize;
-    preview->image.ysize = ysize;
-=======
   const uint size[2] = {uint(xsize), uint(ysize)};
   IMB_rect_size_set(preview->ibuf, size);
   if (preview->ibuf->byte_buffer.data == nullptr) {
     imb_addrectImBuf(preview->ibuf);
->>>>>>> b199f102
   }
   /* no clear, makes nicer previews */
 
@@ -3155,25 +3140,14 @@
 bNodePreview *node_preview_copy(bNodePreview *preview)
 {
   bNodePreview *new_preview = static_cast<bNodePreview *>(MEM_dupallocN(preview));
-<<<<<<< HEAD
-  if (preview->image.rect) {
-    new_preview->image.rect = static_cast<uchar *>(MEM_dupallocN(preview->image.rect));
-  }
-=======
   new_preview->ibuf = IMB_dupImBuf(preview->ibuf);
->>>>>>> b199f102
   return new_preview;
 }
 
 void node_preview_free(bNodePreview *preview)
 {
-<<<<<<< HEAD
-  if (preview->image.rect) {
-    MEM_freeN(preview->image.rect);
-=======
   if (preview->ibuf) {
     IMB_freeImBuf(preview->ibuf);
->>>>>>> b199f102
   }
   MEM_freeN(preview);
 }
@@ -3246,16 +3220,6 @@
       ntree->previews, reinterpret_cast<bNodeInstanceValueFP>(node_preview_free));
 }
 
-<<<<<<< HEAD
-void node_preview_clear(bNodePreview *preview)
-{
-  if (preview && preview->image.rect) {
-    memset(preview->image.rect, 0, MEM_allocN_len(preview->image.rect));
-  }
-}
-
-=======
->>>>>>> b199f102
 }  // namespace blender::bke
 
 namespace blender::bke {
