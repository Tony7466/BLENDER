/* SPDX-FileCopyrightText: 2005 Blender Authors
 *
 * SPDX-License-Identifier: GPL-2.0-or-later */

/** \file
 * \ingroup bke
 */

#include "CLG_log.h"

#include "MEM_guardedalloc.h"

#include <climits>
#include <cstddef>
#include <cstdlib>
#include <cstring>

/* Allow using deprecated functionality for .blend file I/O. */
#define DNA_DEPRECATED_ALLOW

#include "DNA_action_types.h"
#include "DNA_anim_types.h"
#include "DNA_collection_types.h"
#include "DNA_gpencil_legacy_types.h"
#include "DNA_light_types.h"
#include "DNA_linestyle_types.h"
#include "DNA_material_types.h"
#include "DNA_modifier_types.h"
#include "DNA_node_types.h"
#include "DNA_scene_types.h"
#include "DNA_texture_types.h"
#include "DNA_world_types.h"

#include "BLI_color.hh"
#include "BLI_ghash.h"
#include "BLI_listbase.h"
#include "BLI_map.hh"
#include "BLI_path_util.h"
#include "BLI_rand.hh"
#include "BLI_set.hh"
#include "BLI_stack.hh"
#include "BLI_string.h"
#include "BLI_string_utf8.h"
#include "BLI_string_utils.h"
#include "BLI_threads.h"
#include "BLI_utildefines.h"
#include "BLI_vector_set.hh"
#include "BLT_translation.h"

#include "IMB_imbuf.h"

#include "BKE_anim_data.h"
#include "BKE_animsys.h"
#include "BKE_asset.h"
#include "BKE_bpath.h"
#include "BKE_colortools.h"
#include "BKE_context.h"
#include "BKE_cryptomatte.h"
#include "BKE_global.h"
#include "BKE_icons.h"
#include "BKE_idprop.h"
#include "BKE_idprop.hh"
#include "BKE_idtype.h"
#include "BKE_image_format.h"
#include "BKE_lib_id.h"
#include "BKE_lib_query.h"
#include "BKE_main.h"
#include "BKE_node.hh"
#include "BKE_node_runtime.hh"
#include "BKE_node_tree_anonymous_attributes.hh"
#include "BKE_node_tree_interface.hh"
#include "BKE_node_tree_update.h"
#include "BKE_node_tree_zones.hh"
#include "BKE_type_conversions.hh"

#include "RNA_access.hh"
#include "RNA_define.hh"
#include "RNA_enum_types.hh"
#include "RNA_prototypes.h"

#include "NOD_common.h"
#include "NOD_composite.h"
#include "NOD_geometry.hh"
#include "NOD_geometry_nodes_lazy_function.hh"
#include "NOD_node_declaration.hh"
#include "NOD_register.hh"
#include "NOD_shader.h"
#include "NOD_socket.hh"
#include "NOD_texture.h"

#include "DEG_depsgraph.h"
#include "DEG_depsgraph_build.h"

#include "BLO_read_write.h"

#include "PIL_time.h"

#define NODE_DEFAULT_MAX_WIDTH 700

using blender::Array;
using blender::Map;
using blender::MutableSpan;
using blender::Set;
using blender::Span;
using blender::Stack;
using blender::StringRef;
using blender::Vector;
using blender::VectorSet;
using blender::bke::bNodeRuntime;
using blender::bke::bNodeSocketRuntime;
using blender::bke::bNodeTreeRuntime;
using blender::nodes::FieldInferencingInterface;
using blender::nodes::InputSocketFieldType;
using blender::nodes::NodeDeclaration;
using blender::nodes::OutputFieldDependency;
using blender::nodes::OutputSocketFieldType;
using blender::nodes::SocketDeclaration;

/* Forward declaration. */
static void write_node_socket_default_value(BlendWriter *writer, const bNodeSocket *sock);

static CLG_LogRef LOG = {"bke.node"};

namespace blender::bke {

/* Fallback types for undefined tree, nodes, sockets. */
bNodeTreeType NodeTreeTypeUndefined;
bNodeType NodeTypeUndefined;
bNodeSocketType NodeSocketTypeUndefined;

}  // namespace blender::bke

namespace blender::bke {

static void ntree_set_typeinfo(bNodeTree *ntree, bNodeTreeType *typeinfo);
static void node_socket_set_typeinfo(bNodeTree *ntree,
                                     bNodeSocket *sock,
                                     bNodeSocketType *typeinfo);
static void node_socket_copy(bNodeSocket *sock_dst, const bNodeSocket *sock_src, const int flag);
static void free_localized_node_groups(bNodeTree *ntree);
static bool socket_id_user_decrement(bNodeSocket *sock);

static void ntree_init_data(ID *id)
{
  bNodeTree *ntree = reinterpret_cast<bNodeTree *>(id);
  ntree->tree_interface.init_data();
  ntree->runtime = MEM_new<bNodeTreeRuntime>(__func__);
  ntree_set_typeinfo(ntree, nullptr);
}

static void ntree_copy_data(Main * /*bmain*/, ID *id_dst, const ID *id_src, const int flag)
{
  bNodeTree *ntree_dst = reinterpret_cast<bNodeTree *>(id_dst);
  const bNodeTree *ntree_src = reinterpret_cast<const bNodeTree *>(id_src);

  /* We never handle user-count here for own data. */
  const int flag_subdata = flag | LIB_ID_CREATE_NO_USER_REFCOUNT;

  ntree_dst->runtime = MEM_new<bNodeTreeRuntime>(__func__);
  bNodeTreeRuntime &dst_runtime = *ntree_dst->runtime;

  Map<const bNodeSocket *, bNodeSocket *> socket_map;

  dst_runtime.nodes_by_id.reserve(ntree_src->all_nodes().size());
  BLI_listbase_clear(&ntree_dst->nodes);
  int i;
  LISTBASE_FOREACH_INDEX (const bNode *, src_node, &ntree_src->nodes, i) {
    /* Don't find a unique name for every node, since they should have valid names already. */
    bNode *new_node = node_copy_with_mapping(
        ntree_dst, *src_node, flag_subdata, false, socket_map);
    dst_runtime.nodes_by_id.add_new(new_node);
    new_node->runtime->index_in_tree = i;
  }

  /* copy links */
  BLI_listbase_clear(&ntree_dst->links);
  LISTBASE_FOREACH (const bNodeLink *, src_link, &ntree_src->links) {
    bNodeLink *dst_link = static_cast<bNodeLink *>(MEM_dupallocN(src_link));
    dst_link->fromnode = dst_runtime.nodes_by_id.lookup_key_as(src_link->fromnode->identifier);
    dst_link->fromsock = socket_map.lookup(src_link->fromsock);
    dst_link->tonode = dst_runtime.nodes_by_id.lookup_key_as(src_link->tonode->identifier);
    dst_link->tosock = socket_map.lookup(src_link->tosock);
    BLI_assert(dst_link->tosock);
    dst_link->tosock->link = dst_link;
    BLI_addtail(&ntree_dst->links, dst_link);
  }

  /* update node->parent pointers */
  for (bNode *node : ntree_dst->all_nodes()) {
    if (node->parent) {
      node->parent = dst_runtime.nodes_by_id.lookup_key_as(node->parent->identifier);
    }
  }

  for (bNode *node : ntree_dst->all_nodes()) {
    nodeDeclarationEnsure(ntree_dst, node);
  }

  ntree_dst->tree_interface.copy_data(ntree_src->tree_interface, flag);
  /* copy preview hash */
  if (ntree_src->previews && (flag & LIB_ID_COPY_NO_PREVIEW) == 0) {
    bNodeInstanceHashIterator iter;

    ntree_dst->previews = BKE_node_instance_hash_new("node previews");

    NODE_INSTANCE_HASH_ITER (iter, ntree_src->previews) {
      bNodeInstanceKey key = node_instance_hash_iterator_get_key(&iter);
      bNodePreview *preview = static_cast<bNodePreview *>(
          node_instance_hash_iterator_get_value(&iter));
      BKE_node_instance_hash_insert(ntree_dst->previews, key, node_preview_copy(preview));
    }
  }
  else {
    ntree_dst->previews = nullptr;
  }

  if (ntree_src->runtime->field_inferencing_interface) {
    dst_runtime.field_inferencing_interface = std::make_unique<FieldInferencingInterface>(
        *ntree_src->runtime->field_inferencing_interface);
  }
  if (ntree_src->runtime->anonymous_attribute_inferencing) {
    using namespace blender::bke::anonymous_attribute_inferencing;
    dst_runtime.anonymous_attribute_inferencing =
        std::make_unique<AnonymousAttributeInferencingResult>(
            *ntree_src->runtime->anonymous_attribute_inferencing);
    for (FieldSource &field_source :
         dst_runtime.anonymous_attribute_inferencing->all_field_sources) {
      if (auto *socket_field_source = std::get_if<SocketFieldSource>(&field_source.data)) {
        socket_field_source->socket = socket_map.lookup(socket_field_source->socket);
      }
    }
    for (GeometrySource &geometry_source :
         dst_runtime.anonymous_attribute_inferencing->all_geometry_sources)
    {
      if (auto *socket_geometry_source = std::get_if<SocketGeometrySource>(&geometry_source.data))
      {
        socket_geometry_source->socket = socket_map.lookup(socket_geometry_source->socket);
      }
    }
  }

  if (ntree_src->geometry_node_asset_traits) {
    ntree_dst->geometry_node_asset_traits = MEM_new<GeometryNodeAssetTraits>(
        __func__, *ntree_src->geometry_node_asset_traits);
  }

  if (ntree_src->nested_node_refs) {
    ntree_dst->nested_node_refs = static_cast<bNestedNodeRef *>(
        MEM_malloc_arrayN(ntree_src->nested_node_refs_num, sizeof(bNestedNodeRef), __func__));
    uninitialized_copy_n(
        ntree_src->nested_node_refs, ntree_src->nested_node_refs_num, ntree_dst->nested_node_refs);
  }

  if (flag & LIB_ID_COPY_NO_PREVIEW) {
    ntree_dst->preview = nullptr;
  }
  else {
    BKE_previewimg_id_copy(&ntree_dst->id, &ntree_src->id);
  }
}

static void ntree_free_data(ID *id)
{
  bNodeTree *ntree = reinterpret_cast<bNodeTree *>(id);

  /* XXX hack! node trees should not store execution graphs at all.
   * This should be removed when old tree types no longer require it.
   * Currently the execution data for texture nodes remains in the tree
   * after execution, until the node tree is updated or freed. */
  if (ntree->runtime->execdata) {
    switch (ntree->type) {
      case NTREE_SHADER:
        ntreeShaderEndExecTree(ntree->runtime->execdata);
        break;
      case NTREE_TEXTURE:
        ntreeTexEndExecTree(ntree->runtime->execdata);
        ntree->runtime->execdata = nullptr;
        break;
    }
  }

  /* XXX not nice, but needed to free localized node groups properly */
  free_localized_node_groups(ntree);

  BLI_freelistN(&ntree->links);

  LISTBASE_FOREACH_MUTABLE (bNode *, node, &ntree->nodes) {
    node_free_node(ntree, node);
  }

  ntree->tree_interface.free_data();

  /* free preview hash */
  if (ntree->previews) {
    BKE_node_instance_hash_free(ntree->previews, (bNodeInstanceValueFP)node_preview_free);
  }

  if (ntree->id.tag & LIB_TAG_LOCALIZED) {
    BKE_libblock_free_data(&ntree->id, true);
  }

  MEM_delete(ntree->geometry_node_asset_traits);

  if (ntree->nested_node_refs) {
    MEM_freeN(ntree->nested_node_refs);
  }

  BKE_previewimg_free(&ntree->preview);
  MEM_delete(ntree->runtime);
}

static void library_foreach_node_socket(LibraryForeachIDData *data, bNodeSocket *sock)
{
  BKE_LIB_FOREACHID_PROCESS_FUNCTION_CALL(
      data,
      IDP_foreach_property(
          sock->prop, IDP_TYPE_FILTER_ID, BKE_lib_query_idpropertiesForeachIDLink_callback, data));

  switch (eNodeSocketDatatype(sock->type)) {
    case SOCK_OBJECT: {
      bNodeSocketValueObject &default_value = *sock->default_value_typed<bNodeSocketValueObject>();
      BKE_LIB_FOREACHID_PROCESS_IDSUPER(data, default_value.value, IDWALK_CB_USER);
      break;
    }
    case SOCK_IMAGE: {
      bNodeSocketValueImage &default_value = *sock->default_value_typed<bNodeSocketValueImage>();
      BKE_LIB_FOREACHID_PROCESS_IDSUPER(data, default_value.value, IDWALK_CB_USER);
      break;
    }
    case SOCK_COLLECTION: {
      bNodeSocketValueCollection &default_value =
          *sock->default_value_typed<bNodeSocketValueCollection>();
      BKE_LIB_FOREACHID_PROCESS_IDSUPER(data, default_value.value, IDWALK_CB_USER);
      break;
    }
    case SOCK_TEXTURE: {
      bNodeSocketValueTexture &default_value =
          *sock->default_value_typed<bNodeSocketValueTexture>();
      BKE_LIB_FOREACHID_PROCESS_IDSUPER(data, default_value.value, IDWALK_CB_USER);
      break;
    }
    case SOCK_MATERIAL: {
      bNodeSocketValueMaterial &default_value =
          *sock->default_value_typed<bNodeSocketValueMaterial>();
      BKE_LIB_FOREACHID_PROCESS_IDSUPER(data, default_value.value, IDWALK_CB_USER);
      break;
    }
    case SOCK_FLOAT:
    case SOCK_VECTOR:
    case SOCK_RGBA:
    case SOCK_BOOLEAN:
    case SOCK_ROTATION:
    case SOCK_INT:
    case SOCK_STRING:
    case SOCK_CUSTOM:
    case SOCK_SHADER:
    case SOCK_GEOMETRY:
      break;
  }
}

static void node_foreach_id(ID *id, LibraryForeachIDData *data)
{
  bNodeTree *ntree = reinterpret_cast<bNodeTree *>(id);

  BKE_LIB_FOREACHID_PROCESS_ID(
      data,
      ntree->owner_id,
      (IDWALK_CB_LOOPBACK | IDWALK_CB_NEVER_SELF | IDWALK_CB_READFILE_IGNORE));

  BKE_LIB_FOREACHID_PROCESS_IDSUPER(data, ntree->gpd, IDWALK_CB_USER);

  for (bNode *node : ntree->all_nodes()) {
    BKE_LIB_FOREACHID_PROCESS_ID(data, node->id, IDWALK_CB_USER);

    BKE_LIB_FOREACHID_PROCESS_FUNCTION_CALL(
        data,
        IDP_foreach_property(node->prop,
                             IDP_TYPE_FILTER_ID,
                             BKE_lib_query_idpropertiesForeachIDLink_callback,
                             data));
    LISTBASE_FOREACH (bNodeSocket *, sock, &node->inputs) {
      BKE_LIB_FOREACHID_PROCESS_FUNCTION_CALL(data, library_foreach_node_socket(data, sock));
    }
    LISTBASE_FOREACH (bNodeSocket *, sock, &node->outputs) {
      BKE_LIB_FOREACHID_PROCESS_FUNCTION_CALL(data, library_foreach_node_socket(data, sock));
    }
  }

  ntree->tree_interface.foreach_id(data);
}

static void node_foreach_cache(ID *id,
                               IDTypeForeachCacheFunctionCallback function_callback,
                               void *user_data)
{
  bNodeTree *nodetree = reinterpret_cast<bNodeTree *>(id);
  IDCacheKey key = {0};
  key.id_session_uuid = id->session_uuid;
  key.offset_in_ID = offsetof(bNodeTree, previews);

  /* TODO: see also `direct_link_nodetree()` in `readfile.cc`. */
#if 0
  function_callback(id, &key, static_cast<void **>(&nodetree->previews), 0, user_data);
#endif

  if (nodetree->type == NTREE_COMPOSIT) {
    for (bNode *node : nodetree->all_nodes()) {
      if (node->type == CMP_NODE_MOVIEDISTORTION) {
        key.offset_in_ID = size_t(BLI_ghashutil_strhash_p(node->name));
        function_callback(id, &key, static_cast<void **>(&node->storage), 0, user_data);
      }
    }
  }
}

static void node_foreach_path(ID *id, BPathForeachPathData *bpath_data)
{
  bNodeTree *ntree = reinterpret_cast<bNodeTree *>(id);

  switch (ntree->type) {
    case NTREE_SHADER: {
      for (bNode *node : ntree->all_nodes()) {
        if (node->type == SH_NODE_SCRIPT) {
          NodeShaderScript *nss = static_cast<NodeShaderScript *>(node->storage);
          BKE_bpath_foreach_path_fixed_process(bpath_data, nss->filepath, sizeof(nss->filepath));
        }
        else if (node->type == SH_NODE_TEX_IES) {
          NodeShaderTexIES *ies = static_cast<NodeShaderTexIES *>(node->storage);
          BKE_bpath_foreach_path_fixed_process(bpath_data, ies->filepath, sizeof(ies->filepath));
        }
      }
      break;
    }
    default:
      break;
  }
}

static ID **node_owner_pointer_get(ID *id)
{
  if ((id->flag & LIB_EMBEDDED_DATA) == 0) {
    return nullptr;
  }
  /* TODO: Sort this NO_MAIN or not for embedded node trees. See #86119. */
  // BLI_assert((id->tag & LIB_TAG_NO_MAIN) == 0);

  bNodeTree *ntree = reinterpret_cast<bNodeTree *>(id);
  BLI_assert(ntree->owner_id != nullptr);
  BLI_assert(ntreeFromID(ntree->owner_id) == ntree);

  return &ntree->owner_id;
}

}  // namespace blender::bke

namespace blender::bke::forward_compat {

static void write_node_socket_interface(BlendWriter *writer, const bNodeSocket *sock)
{
  BLO_write_struct(writer, bNodeSocket, sock);

  if (sock->prop) {
    IDP_BlendWrite(writer, sock->prop);
  }

  BLO_write_string(writer, sock->default_attribute_name);

  write_node_socket_default_value(writer, sock);
}

/* Construct a bNodeSocket that represents a node group socket the old way. */
static bNodeSocket *make_socket(bNodeTree *ntree,
                                const eNodeSocketInOut in_out,
                                const StringRef idname,
                                const StringRef name,
                                const StringRef identifier)
{
  bNodeSocketType *stype = nodeSocketTypeFind(idname.data());
  if (stype == nullptr) {
    return nullptr;
  }

  bNodeSocket *sock = MEM_cnew<bNodeSocket>(__func__);
  sock->runtime = MEM_new<bNodeSocketRuntime>(__func__);
  STRNCPY(sock->idname, stype->idname);
  sock->in_out = int(in_out);
  sock->type = int(SOCK_CUSTOM); /* int type undefined by default */
  node_socket_set_typeinfo(ntree, sock, stype);

  sock->limit = (in_out == SOCK_IN ? 1 : 0xFFF);

  BLI_strncpy(sock->identifier, identifier.data(), sizeof(sock->identifier));
  BLI_strncpy(sock->name, name.data(), sizeof(sock->name));
  sock->storage = nullptr;
  sock->flag |= SOCK_COLLAPSED;

  return sock;
}

/**
 * Socket interface reconstruction for forward compatibility.
 * To enable previous Blender versions to read the new interface DNA data,
 * construct the bNodeSocket inputs/outputs lists.
 * This discards any information about panels and alternating input/output order,
 * but all functional information is preserved for executing node trees.
 */
static void construct_interface_as_legacy_sockets(bNodeTree *ntree)
{
  BLI_assert(BLI_listbase_is_empty(&ntree->inputs_legacy));
  BLI_assert(BLI_listbase_is_empty(&ntree->outputs_legacy));

  auto make_legacy_socket = [&](const bNodeTreeInterfaceSocket &socket,
                                eNodeSocketInOut in_out) -> bNodeSocket * {
    bNodeSocket *iosock = make_socket(
        ntree, in_out, socket.socket_type, socket.name, socket.identifier);
    if (socket.description) {
      BLI_strncpy(iosock->description, socket.description, sizeof(iosock->description));
    }
    node_socket_copy_default_value_data(
        eNodeSocketDatatype(iosock->typeinfo->type), iosock->default_value, socket.socket_data);
    if (socket.properties) {
      iosock->prop = IDP_CopyProperty(socket.properties);
    }
    SET_FLAG_FROM_TEST(
        iosock->flag, socket.flag & NODE_INTERFACE_SOCKET_HIDE_VALUE, SOCK_HIDE_VALUE);
    SET_FLAG_FROM_TEST(
        iosock->flag, socket.flag & NODE_INTERFACE_SOCKET_HIDE_IN_MODIFIER, SOCK_HIDE_IN_MODIFIER);
    iosock->attribute_domain = socket.attribute_domain;
    if (socket.default_attribute_name) {
      BLI_strncpy(iosock->default_attribute_name,
                  socket.default_attribute_name,
                  sizeof(iosock->default_attribute_name));
    }
    return iosock;
  };

  /* Construct inputs/outputs socket lists in the node tree. */
  ntree->tree_interface.foreach_item([&](const bNodeTreeInterfaceItem &item) {
    if (const bNodeTreeInterfaceSocket *socket =
            node_interface::get_item_as<bNodeTreeInterfaceSocket>(&item))
    {
      if (socket->flag & NODE_INTERFACE_SOCKET_INPUT) {
        BLI_addtail(&ntree->inputs_legacy, make_legacy_socket(*socket, SOCK_IN));
      }
      if (socket->flag & NODE_INTERFACE_SOCKET_OUTPUT) {
        BLI_addtail(&ntree->outputs_legacy, make_legacy_socket(*socket, SOCK_OUT));
      }
    }
    return true;
  });
}

static void write_legacy_sockets(BlendWriter *writer, bNodeTree *ntree)
{
  /* Write inputs/outputs */
  LISTBASE_FOREACH (bNodeSocket *, sock, &ntree->inputs_legacy) {
    write_node_socket_interface(writer, sock);
  }
  LISTBASE_FOREACH (bNodeSocket *, sock, &ntree->outputs_legacy) {
    write_node_socket_interface(writer, sock);
  }
}

static void legacy_socket_interface_free(bNodeSocket *sock)
{
  if (sock->prop) {
    IDP_FreeProperty_ex(sock->prop, false);
  }

  if (sock->default_value) {
    MEM_freeN(sock->default_value);
  }
  if (sock->default_attribute_name) {
    MEM_freeN(sock->default_attribute_name);
  }
  MEM_delete(sock->runtime);
}

static void cleanup_legacy_sockets(bNodeTree *ntree)
{
  /* Clean up temporary inputs/outputs. */
  LISTBASE_FOREACH_MUTABLE (bNodeSocket *, socket, &ntree->inputs_legacy) {
    legacy_socket_interface_free(socket);
    MEM_freeN(socket);
  }
  LISTBASE_FOREACH_MUTABLE (bNodeSocket *, socket, &ntree->outputs_legacy) {
    legacy_socket_interface_free(socket);
    MEM_freeN(socket);
  }
  BLI_listbase_clear(&ntree->inputs_legacy);
  BLI_listbase_clear(&ntree->outputs_legacy);
}

}  // namespace blender::bke::forward_compat

static void write_node_socket_default_value(BlendWriter *writer, const bNodeSocket *sock)
{
  if (sock->default_value == nullptr) {
    return;
  }

  switch (eNodeSocketDatatype(sock->type)) {
    case SOCK_FLOAT:
      BLO_write_struct(writer, bNodeSocketValueFloat, sock->default_value);
      break;
    case SOCK_VECTOR:
      BLO_write_struct(writer, bNodeSocketValueVector, sock->default_value);
      break;
    case SOCK_RGBA:
      BLO_write_struct(writer, bNodeSocketValueRGBA, sock->default_value);
      break;
    case SOCK_BOOLEAN:
      BLO_write_struct(writer, bNodeSocketValueBoolean, sock->default_value);
      break;
    case SOCK_INT:
      BLO_write_struct(writer, bNodeSocketValueInt, sock->default_value);
      break;
    case SOCK_STRING:
      BLO_write_struct(writer, bNodeSocketValueString, sock->default_value);
      break;
    case SOCK_OBJECT:
      BLO_write_struct(writer, bNodeSocketValueObject, sock->default_value);
      break;
    case SOCK_IMAGE:
      BLO_write_struct(writer, bNodeSocketValueImage, sock->default_value);
      break;
    case SOCK_COLLECTION:
      BLO_write_struct(writer, bNodeSocketValueCollection, sock->default_value);
      break;
    case SOCK_TEXTURE:
      BLO_write_struct(writer, bNodeSocketValueTexture, sock->default_value);
      break;
    case SOCK_MATERIAL:
      BLO_write_struct(writer, bNodeSocketValueMaterial, sock->default_value);
      break;
    case SOCK_ROTATION:
      BLO_write_struct(writer, bNodeSocketValueRotation, sock->default_value);
      break;
    case SOCK_CUSTOM:
      /* Custom node sockets where default_value is defined uses custom properties for storage. */
      break;
    case SOCK_SHADER:
    case SOCK_GEOMETRY:
      BLI_assert_unreachable();
      break;
  }
}

static void write_node_socket(BlendWriter *writer, const bNodeSocket *sock)
{
  BLO_write_struct(writer, bNodeSocket, sock);

  if (sock->prop) {
    IDP_BlendWrite(writer, sock->prop);
  }

  /* This property should only be used for group node "interface" sockets. */
  BLI_assert(sock->default_attribute_name == nullptr);

  write_node_socket_default_value(writer, sock);
}

void ntreeBlendWrite(BlendWriter *writer, bNodeTree *ntree)
{
  BKE_id_blend_write(writer, &ntree->id);

  for (bNode *node : ntree->all_nodes()) {
    if (ntree->type == NTREE_SHADER && node->type == SH_NODE_BSDF_HAIR_PRINCIPLED) {
      /* For Principeld Hair BSDF, also write to `node->custom1` for forward compatibility, because
       * prior to 4.0 `node->custom1` was used for color parametrization instead of
       * `node->storage->parametrization`. */
      NodeShaderHairPrincipled *data = static_cast<NodeShaderHairPrincipled *>(node->storage);
      node->custom1 = data->parametrization;
    }

    BLO_write_struct(writer, bNode, node);

    if (node->prop) {
      IDP_BlendWrite(writer, node->prop);
    }

    LISTBASE_FOREACH (bNodeSocket *, sock, &node->inputs) {
      write_node_socket(writer, sock);
    }
    LISTBASE_FOREACH (bNodeSocket *, sock, &node->outputs) {
      write_node_socket(writer, sock);
    }
    BLO_write_struct_array(
        writer, bNodePanelState, node->num_panel_states, node->panel_states_array);

    if (node->storage) {
      if (ELEM(ntree->type, NTREE_SHADER, NTREE_GEOMETRY) &&
          ELEM(node->type, SH_NODE_CURVE_VEC, SH_NODE_CURVE_RGB, SH_NODE_CURVE_FLOAT))
      {
        BKE_curvemapping_blend_write(writer, static_cast<const CurveMapping *>(node->storage));
      }
      else if (ntree->type == NTREE_SHADER && (node->type == SH_NODE_SCRIPT)) {
        NodeShaderScript *nss = static_cast<NodeShaderScript *>(node->storage);
        if (nss->bytecode) {
          BLO_write_string(writer, nss->bytecode);
        }
        BLO_write_struct_by_name(writer, node->typeinfo->storagename, node->storage);
      }
      else if ((ntree->type == NTREE_COMPOSIT) && ELEM(node->type,
                                                       CMP_NODE_TIME,
                                                       CMP_NODE_CURVE_VEC,
                                                       CMP_NODE_CURVE_RGB,
                                                       CMP_NODE_HUECORRECT))
      {
        BKE_curvemapping_blend_write(writer, static_cast<const CurveMapping *>(node->storage));
      }
      else if ((ntree->type == NTREE_TEXTURE) &&
               ELEM(node->type, TEX_NODE_CURVE_RGB, TEX_NODE_CURVE_TIME))
      {
        BKE_curvemapping_blend_write(writer, static_cast<const CurveMapping *>(node->storage));
      }
      else if ((ntree->type == NTREE_COMPOSIT) && (node->type == CMP_NODE_MOVIEDISTORTION)) {
        /* pass */
      }
      else if ((ntree->type == NTREE_COMPOSIT) && (node->type == CMP_NODE_GLARE)) {
        /* Simple forward compatibility for fix for #50736.
         * Not ideal (there is no ideal solution here), but should do for now. */
        NodeGlare *ndg = static_cast<NodeGlare *>(node->storage);
        /* Not in undo case. */
        if (!BLO_write_is_undo(writer)) {
          switch (ndg->type) {
            case 2: /* Grrrr! magic numbers :( */
              ndg->angle = ndg->streaks;
              break;
            case 0:
              ndg->angle = ndg->star_45;
              break;
            default:
              break;
          }
        }
        BLO_write_struct_by_name(writer, node->typeinfo->storagename, node->storage);
      }
      else if ((ntree->type == NTREE_COMPOSIT) &&
               ELEM(node->type, CMP_NODE_CRYPTOMATTE, CMP_NODE_CRYPTOMATTE_LEGACY))
      {
        NodeCryptomatte *nc = static_cast<NodeCryptomatte *>(node->storage);
        BLO_write_string(writer, nc->matte_id);
        LISTBASE_FOREACH (CryptomatteEntry *, entry, &nc->entries) {
          BLO_write_struct(writer, CryptomatteEntry, entry);
        }
        BLO_write_struct_by_name(writer, node->typeinfo->storagename, node->storage);
      }
      else if (node->type == FN_NODE_INPUT_STRING) {
        NodeInputString *storage = static_cast<NodeInputString *>(node->storage);
        if (storage->string) {
          BLO_write_string(writer, storage->string);
        }
        BLO_write_struct_by_name(writer, node->typeinfo->storagename, storage);
      }
      else if (node->typeinfo != &blender::bke::NodeTypeUndefined) {
        BLO_write_struct_by_name(writer, node->typeinfo->storagename, node->storage);
      }
    }

    if (node->type == CMP_NODE_OUTPUT_FILE) {
      /* Inputs have their own storage data. */
      NodeImageMultiFile *nimf = (NodeImageMultiFile *)node->storage;
      BKE_image_format_blend_write(writer, &nimf->format);

      LISTBASE_FOREACH (bNodeSocket *, sock, &node->inputs) {
        NodeImageMultiFileSocket *sockdata = static_cast<NodeImageMultiFileSocket *>(
            sock->storage);
        BLO_write_struct(writer, NodeImageMultiFileSocket, sockdata);
        BKE_image_format_blend_write(writer, &sockdata->format);
      }
    }
    if (ELEM(node->type, CMP_NODE_IMAGE, CMP_NODE_R_LAYERS)) {
      /* Write extra socket info. */
      LISTBASE_FOREACH (bNodeSocket *, sock, &node->outputs) {
        BLO_write_struct(writer, NodeImageLayer, sock->storage);
      }
    }
    if (node->type == GEO_NODE_SIMULATION_OUTPUT) {
      const NodeGeometrySimulationOutput &storage =
          *static_cast<const NodeGeometrySimulationOutput *>(node->storage);
      BLO_write_struct_array(writer, NodeSimulationItem, storage.items_num, storage.items);
      for (const NodeSimulationItem &item : Span(storage.items, storage.items_num)) {
        BLO_write_string(writer, item.name);
      }
    }
    if (node->type == GEO_NODE_REPEAT_OUTPUT) {
      const NodeGeometryRepeatOutput &storage = *static_cast<const NodeGeometryRepeatOutput *>(
          node->storage);
      BLO_write_struct_array(writer, NodeRepeatItem, storage.items_num, storage.items);
      for (const NodeRepeatItem &item : Span(storage.items, storage.items_num)) {
        BLO_write_string(writer, item.name);
      }
    }
  }

  LISTBASE_FOREACH (bNodeLink *, link, &ntree->links) {
    BLO_write_struct(writer, bNodeLink, link);
  }

  ntree->tree_interface.write(writer);
  if (!BLO_write_is_undo(writer)) {
    blender::bke::forward_compat::write_legacy_sockets(writer, ntree);
  }

  BLO_write_struct_array(
      writer, bNestedNodeRef, ntree->nested_node_refs_num, ntree->nested_node_refs);

  BKE_previewimg_blend_write(writer, ntree->preview);
}

namespace blender::bke {

static void ntree_blend_write(BlendWriter *writer, ID *id, const void *id_address)
{
  bNodeTree *ntree = reinterpret_cast<bNodeTree *>(id);

  /* Clean up, important in undo case to reduce false detection of changed datablocks. */
  ntree->typeinfo = nullptr;
  ntree->runtime->execdata = nullptr;

  if (!BLO_write_is_undo(writer)) {
    /* Generate legacy inputs/outputs socket ListBase for forward compatibility.
     * Note: this has to happen before writing the ntree struct itself so that the ListBase
     * first/last pointers are valid. */
    blender::bke::forward_compat::construct_interface_as_legacy_sockets(ntree);
  }

  BLO_write_id_struct(writer, bNodeTree, id_address, &ntree->id);

  ntreeBlendWrite(writer, ntree);

  if (!BLO_write_is_undo(writer)) {
    blender::bke::forward_compat::cleanup_legacy_sockets(ntree);
  }
}

static void direct_link_node_socket(BlendDataReader *reader, bNodeSocket *sock)
{
  BLO_read_data_address(reader, &sock->prop);
  IDP_BlendDataRead(reader, &sock->prop);

  BLO_read_data_address(reader, &sock->link);
  sock->typeinfo = nullptr;
  BLO_read_data_address(reader, &sock->storage);
  BLO_read_data_address(reader, &sock->default_value);
  BLO_read_data_address(reader, &sock->default_attribute_name);
  sock->runtime = MEM_new<bNodeSocketRuntime>(__func__);
}

void ntreeBlendReadData(BlendDataReader *reader, ID *owner_id, bNodeTree *ntree)
{
  /* Special case for this pointer, do not rely on regular `lib_link` process here. Avoids needs
   * for do_versioning, and ensures coherence of data in any case.
   *
   * NOTE: Old versions are very often 'broken' here, just fix it silently in these cases.
   */
  if (BLO_read_fileversion_get(reader) > 300) {
    BLI_assert((ntree->id.flag & LIB_EMBEDDED_DATA) != 0 || owner_id == nullptr);
  }
  BLI_assert(owner_id == nullptr || owner_id->lib == ntree->id.lib);
  if (owner_id != nullptr && (ntree->id.flag & LIB_EMBEDDED_DATA) == 0) {
    /* This is unfortunate, but currently a lot of existing files (including startup ones) have
     * missing `LIB_EMBEDDED_DATA` flag.
     *
     * NOTE: Using do_version is not a solution here, since this code will be called before any
     * do_version takes place. Keeping it here also ensures future (or unknown existing) similar
     * bugs won't go easily unnoticed. */
    if (BLO_read_fileversion_get(reader) > 300) {
      CLOG_WARN(&LOG,
                "Fixing root node tree '%s' owned by '%s' missing EMBEDDED tag, please consider "
                "re-saving your (startup) file",
                ntree->id.name,
                owner_id->name);
    }
    ntree->id.flag |= LIB_EMBEDDED_DATA;
  }
  ntree->owner_id = owner_id;

  /* NOTE: writing and reading goes in sync, for speed. */
  ntree->typeinfo = nullptr;

  ntree->runtime = MEM_new<bNodeTreeRuntime>(__func__);
  BKE_ntree_update_tag_missing_runtime_data(ntree);

  BLO_read_list(reader, &ntree->nodes);
  int i;
  LISTBASE_FOREACH_INDEX (bNode *, node, &ntree->nodes, i) {
    node->runtime = MEM_new<bNodeRuntime>(__func__);
    node->typeinfo = nullptr;
    node->runtime->index_in_tree = i;

    /* Create the `nodes_by_id` cache eagerly so it can be expected to be valid. Because
     * we create it here we also have to check for zero identifiers from previous versions. */
    if (node->identifier == 0 || ntree->runtime->nodes_by_id.contains_as(node->identifier)) {
      nodeUniqueID(ntree, node);
    }
    else {
      ntree->runtime->nodes_by_id.add_new(node);
    }

    BLO_read_list(reader, &node->inputs);
    BLO_read_list(reader, &node->outputs);
    BLO_read_data_address(reader, &node->panel_states_array);

    BLO_read_data_address(reader, &node->prop);
    IDP_BlendDataRead(reader, &node->prop);

    if (node->type == CMP_NODE_MOVIEDISTORTION) {
      /* Do nothing, this is runtime cache and hence handled by generic code using
       * `IDTypeInfo.foreach_cache` callback. */
    }
    else {
      BLO_read_data_address(reader, &node->storage);
    }

    if (node->storage) {
      switch (node->type) {
        case SH_NODE_CURVE_VEC:
        case SH_NODE_CURVE_RGB:
        case SH_NODE_CURVE_FLOAT:
        case CMP_NODE_TIME:
        case CMP_NODE_CURVE_VEC:
        case CMP_NODE_CURVE_RGB:
        case CMP_NODE_HUECORRECT:
        case TEX_NODE_CURVE_RGB:
        case TEX_NODE_CURVE_TIME: {
          BKE_curvemapping_blend_read(reader, static_cast<CurveMapping *>(node->storage));
          break;
        }
        case SH_NODE_SCRIPT: {
          NodeShaderScript *nss = static_cast<NodeShaderScript *>(node->storage);
          BLO_read_data_address(reader, &nss->bytecode);
          break;
        }
        case SH_NODE_TEX_POINTDENSITY: {
          NodeShaderTexPointDensity *npd = static_cast<NodeShaderTexPointDensity *>(node->storage);
          npd->pd = blender::dna::shallow_zero_initialize();
          break;
        }
        case SH_NODE_TEX_IMAGE: {
          NodeTexImage *tex = static_cast<NodeTexImage *>(node->storage);
          tex->iuser.scene = nullptr;
          break;
        }
        case SH_NODE_TEX_ENVIRONMENT: {
          NodeTexEnvironment *tex = static_cast<NodeTexEnvironment *>(node->storage);
          tex->iuser.scene = nullptr;
          break;
        }
        case CMP_NODE_IMAGE:
        case CMP_NODE_R_LAYERS:
        case CMP_NODE_VIEWER:
        case CMP_NODE_SPLITVIEWER: {
          ImageUser *iuser = static_cast<ImageUser *>(node->storage);
          iuser->scene = nullptr;
          break;
        }
        case CMP_NODE_CRYPTOMATTE_LEGACY:
        case CMP_NODE_CRYPTOMATTE: {
          NodeCryptomatte *nc = static_cast<NodeCryptomatte *>(node->storage);
          BLO_read_data_address(reader, &nc->matte_id);
          BLO_read_list(reader, &nc->entries);
          BLI_listbase_clear(&nc->runtime.layers);
          break;
        }
        case TEX_NODE_IMAGE: {
          ImageUser *iuser = static_cast<ImageUser *>(node->storage);
          iuser->scene = nullptr;
          break;
        }
        case CMP_NODE_OUTPUT_FILE: {
          NodeImageMultiFile *nimf = static_cast<NodeImageMultiFile *>(node->storage);
          BKE_image_format_blend_read_data(reader, &nimf->format);
          break;
        }
        case FN_NODE_INPUT_STRING: {
          NodeInputString *storage = static_cast<NodeInputString *>(node->storage);
          BLO_read_data_address(reader, &storage->string);
          break;
        }
        case GEO_NODE_SIMULATION_OUTPUT: {
          NodeGeometrySimulationOutput &storage = *static_cast<NodeGeometrySimulationOutput *>(
              node->storage);
          BLO_read_data_address(reader, &storage.items);
          for (const NodeSimulationItem &item : Span(storage.items, storage.items_num)) {
            BLO_read_data_address(reader, &item.name);
          }
          break;
        }
        case GEO_NODE_REPEAT_OUTPUT: {
          NodeGeometryRepeatOutput &storage = *static_cast<NodeGeometryRepeatOutput *>(
              node->storage);
          BLO_read_data_address(reader, &storage.items);
          for (const NodeRepeatItem &item : Span(storage.items, storage.items_num)) {
            BLO_read_data_address(reader, &item.name);
          }
          break;
        }

        default:
          break;
      }
    }
  }
  BLO_read_list(reader, &ntree->links);
  BLI_assert(ntree->all_nodes().size() == BLI_listbase_count(&ntree->nodes));

  /* and we connect the rest */
  LISTBASE_FOREACH (bNode *, node, &ntree->nodes) {
    BLO_read_data_address(reader, &node->parent);

    LISTBASE_FOREACH (bNodeSocket *, sock, &node->inputs) {
      direct_link_node_socket(reader, sock);
    }
    LISTBASE_FOREACH (bNodeSocket *, sock, &node->outputs) {
      direct_link_node_socket(reader, sock);
    }

    /* Socket storage. */
    if (node->type == CMP_NODE_OUTPUT_FILE) {
      LISTBASE_FOREACH (bNodeSocket *, sock, &node->inputs) {
        NodeImageMultiFileSocket *sockdata = static_cast<NodeImageMultiFileSocket *>(
            sock->storage);
        BKE_image_format_blend_read_data(reader, &sockdata->format);
      }
    }
  }

  /* Read legacy interface socket lists for versioning. */
  BLO_read_list(reader, &ntree->inputs_legacy);
  BLO_read_list(reader, &ntree->outputs_legacy);
  LISTBASE_FOREACH (bNodeSocket *, sock, &ntree->inputs_legacy) {
    direct_link_node_socket(reader, sock);
  }
  LISTBASE_FOREACH (bNodeSocket *, sock, &ntree->outputs_legacy) {
    direct_link_node_socket(reader, sock);
  }

  ntree->tree_interface.read_data(reader);

  LISTBASE_FOREACH (bNodeLink *, link, &ntree->links) {
    BLO_read_data_address(reader, &link->fromnode);
    BLO_read_data_address(reader, &link->tonode);
    BLO_read_data_address(reader, &link->fromsock);
    BLO_read_data_address(reader, &link->tosock);
  }

  BLO_read_data_address(reader, &ntree->geometry_node_asset_traits);
  BLO_read_data_address(reader, &ntree->nested_node_refs);

  /* TODO: should be dealt by new generic cache handling of IDs... */
  ntree->previews = nullptr;

  BLO_read_data_address(reader, &ntree->preview);
  BKE_previewimg_blend_read(reader, ntree->preview);

  /* type verification is in lib-link */
}

static void ntree_blend_read_data(BlendDataReader *reader, ID *id)
{
  bNodeTree *ntree = reinterpret_cast<bNodeTree *>(id);
  ntreeBlendReadData(reader, nullptr, ntree);
}

static void lib_link_node_socket(BlendLibReader *reader, ID *self_id, bNodeSocket *sock)
{
  IDP_BlendReadLib(reader, self_id, sock->prop);

  /* This can happen for all socket types when a file is saved in an older version of Blender than
   * it was originally created in (#86298). Some socket types still require a default value. The
   * default value of those sockets will be created in `ntreeSetTypes`. */
  if (sock->default_value == nullptr) {
    return;
  }

  switch (eNodeSocketDatatype(sock->type)) {
    case SOCK_OBJECT: {
      BLO_read_id_address(
          reader, self_id, &sock->default_value_typed<bNodeSocketValueObject>()->value);
      break;
    }
    case SOCK_IMAGE: {
      BLO_read_id_address(
          reader, self_id, &sock->default_value_typed<bNodeSocketValueImage>()->value);
      break;
    }
    case SOCK_COLLECTION: {
      BLO_read_id_address(
          reader, self_id, &sock->default_value_typed<bNodeSocketValueCollection>()->value);
      break;
    }
    case SOCK_TEXTURE: {
      BLO_read_id_address(
          reader, self_id, &sock->default_value_typed<bNodeSocketValueTexture>()->value);
      break;
    }
    case SOCK_MATERIAL: {
      BLO_read_id_address(
          reader, self_id, &sock->default_value_typed<bNodeSocketValueMaterial>()->value);
      break;
    }
    case SOCK_FLOAT:
    case SOCK_VECTOR:
    case SOCK_RGBA:
    case SOCK_BOOLEAN:
    case SOCK_ROTATION:
    case SOCK_INT:
    case SOCK_STRING:
    case SOCK_CUSTOM:
    case SOCK_SHADER:
    case SOCK_GEOMETRY:
      break;
  }
}

static void lib_link_node_sockets(BlendLibReader *reader, ID *self_id, ListBase *sockets)
{
  LISTBASE_FOREACH (bNodeSocket *, sock, sockets) {
    lib_link_node_socket(reader, self_id, sock);
  }
}

void ntreeBlendReadLib(BlendLibReader *reader, bNodeTree *ntree)
{
  BLO_read_id_address(reader, &ntree->id, &ntree->gpd);

  LISTBASE_FOREACH (bNode *, node, &ntree->nodes) {
    /* Link ID Properties -- and copy this comment EXACTLY for easy finding
     * of library blocks that implement this. */
    IDP_BlendReadLib(reader, &ntree->id, node->prop);

    BLO_read_id_address(reader, &ntree->id, &node->id);

    lib_link_node_sockets(reader, &ntree->id, &node->inputs);
    lib_link_node_sockets(reader, &ntree->id, &node->outputs);
  }

  ntree->tree_interface.read_lib(reader, &ntree->id);

  /* Set `node->typeinfo` pointers. This is done in lib linking, after the
   * first versioning that can change types still without functions that
   * update the `typeinfo` pointers. Versioning after lib linking needs
   * these top be valid. */
  ntreeSetTypes(nullptr, ntree);

  /* For nodes with static socket layout, add/remove sockets as needed
   * to match the static layout. */
  if (!BLO_read_lib_is_undo(reader)) {
    LISTBASE_FOREACH (bNode *, node, &ntree->nodes) {
      /* Don't update node groups here because they may depend on other node groups which are not
       * fully versioned yet and don't have `typeinfo` pointers set. */
      if (!node->is_group()) {
        node_verify_sockets(ntree, node, false);
      }
    }
  }
}

static void ntree_blend_read_lib(BlendLibReader *reader, ID *id)
{
  bNodeTree *ntree = reinterpret_cast<bNodeTree *>(id);
  ntreeBlendReadLib(reader, ntree);
}

<<<<<<< HEAD
static void expand_node_socket(BlendExpander *expander, bNodeSocket *sock)
{
  IDP_BlendReadExpand(expander, sock->prop);

  if (sock->default_value == nullptr) {
    return;
  }

  switch (eNodeSocketDatatype(sock->type)) {
    case SOCK_OBJECT: {
      BLO_expand(expander, sock->default_value_typed<bNodeSocketValueObject>()->value);
      break;
    }
    case SOCK_IMAGE: {
      BLO_expand(expander, sock->default_value_typed<bNodeSocketValueImage>()->value);
      break;
    }
    case SOCK_COLLECTION: {
      BLO_expand(expander, sock->default_value_typed<bNodeSocketValueCollection>()->value);
      break;
    }
    case SOCK_TEXTURE: {
      BLO_expand(expander, sock->default_value_typed<bNodeSocketValueTexture>()->value);
      break;
    }
    case SOCK_MATERIAL: {
      BLO_expand(expander, sock->default_value_typed<bNodeSocketValueMaterial>()->value);
      break;
    }
    case SOCK_FLOAT:
    case SOCK_VECTOR:
    case SOCK_RGBA:
    case SOCK_BOOLEAN:
    case SOCK_ROTATION:
    case SOCK_INT:
    case SOCK_STRING:
    case SOCK_CUSTOM:
    case SOCK_SHADER:
    case SOCK_GEOMETRY:
      break;
  }
}

static void expand_node_sockets(BlendExpander *expander, ListBase *sockets)
{
  LISTBASE_FOREACH (bNodeSocket *, sock, sockets) {
    expand_node_socket(expander, sock);
  }
}

void ntreeBlendReadExpand(BlendExpander *expander, bNodeTree *ntree)
{
  if (ntree->gpd) {
    BLO_expand(expander, ntree->gpd);
  }

  LISTBASE_FOREACH (bNode *, node, &ntree->nodes) {
    if (node->id && !(node->type == CMP_NODE_R_LAYERS) &&
        !(node->type == CMP_NODE_CRYPTOMATTE && node->custom1 == CMP_CRYPTOMATTE_SRC_RENDER))
    {
      BLO_expand(expander, node->id);
    }

    IDP_BlendReadExpand(expander, node->prop);

    expand_node_sockets(expander, &node->inputs);
    expand_node_sockets(expander, &node->outputs);
  }

  ntree->tree_interface.read_expand(expander);
}

static void ntree_blend_read_expand(BlendExpander *expander, ID *id)
{
  bNodeTree *ntree = reinterpret_cast<bNodeTree *>(id);
  ntreeBlendReadExpand(expander, ntree);
}

=======
>>>>>>> 110eb666
static void node_tree_asset_pre_save(void *asset_ptr, AssetMetaData *asset_data)
{
  bNodeTree &node_tree = *static_cast<bNodeTree *>(asset_ptr);

  BKE_asset_metadata_idprop_ensure(asset_data, idprop::create("type", node_tree.type).release());
  auto inputs = idprop::create_group("inputs");
  auto outputs = idprop::create_group("outputs");
  node_tree.ensure_topology_cache();
  for (const bNodeTreeInterfaceSocket *socket : node_tree.interface_cache().inputs) {
    auto property = idprop::create(socket->name, socket->socket_type);
    IDP_AddToGroup(inputs.get(), property.release());
  }
  for (const bNodeTreeInterfaceSocket *socket : node_tree.interface_cache().outputs) {
    auto property = idprop::create(socket->name, socket->socket_type);
    IDP_AddToGroup(outputs.get(), property.release());
  }
  BKE_asset_metadata_idprop_ensure(asset_data, inputs.release());
  BKE_asset_metadata_idprop_ensure(asset_data, outputs.release());
  if (node_tree.geometry_node_asset_traits) {
    auto property = idprop::create("geometry_node_asset_traits_flag",
                                   node_tree.geometry_node_asset_traits->flag);
    BKE_asset_metadata_idprop_ensure(asset_data, property.release());
  }
}

}  // namespace blender::bke

static AssetTypeInfo AssetType_NT = {
    /*pre_save_fn*/ blender::bke::node_tree_asset_pre_save,
};

IDTypeInfo IDType_ID_NT = {
    /*id_code*/ ID_NT,
    /*id_filter*/ FILTER_ID_NT,
    /*main_listbase_index*/ INDEX_ID_NT,
    /*struct_size*/ sizeof(bNodeTree),
    /*name*/ "NodeTree",
    /*name_plural*/ "node_groups",
    /*translation_context*/ BLT_I18NCONTEXT_ID_NODETREE,
    /*flags*/ IDTYPE_FLAGS_APPEND_IS_REUSABLE,
    /*asset_type_info*/ &AssetType_NT,

    /*init_data*/ blender::bke::ntree_init_data,
    /*copy_data*/ blender::bke::ntree_copy_data,
    /*free_data*/ blender::bke::ntree_free_data,
    /*make_local*/ nullptr,
    /*foreach_id*/ blender::bke::node_foreach_id,
    /*foreach_cache*/ blender::bke::node_foreach_cache,
    /*foreach_path*/ blender::bke::node_foreach_path,
    /*owner_pointer_get*/ blender::bke::node_owner_pointer_get,

    /*blend_write*/ blender::bke::ntree_blend_write,
    /*blend_read_data*/ blender::bke::ntree_blend_read_data,
    /*blend_read_lib*/ blender::bke::ntree_blend_read_lib,

    /*blend_read_undo_preserve*/ nullptr,

    /*lib_override_apply_post*/ nullptr,
};

namespace blender::bke {

static void node_add_sockets_from_type(bNodeTree *ntree, bNode *node, bNodeType *ntype)
{
  if (ntype->declare || ntype->declare_dynamic) {
    node_verify_sockets(ntree, node, true);
    return;
  }
  bNodeSocketTemplate *sockdef;

  if (ntype->inputs) {
    sockdef = ntype->inputs;
    while (sockdef->type != -1) {
      node_add_socket_from_template(ntree, node, sockdef, SOCK_IN);
      sockdef++;
    }
  }
  if (ntype->outputs) {
    sockdef = ntype->outputs;
    while (sockdef->type != -1) {
      node_add_socket_from_template(ntree, node, sockdef, SOCK_OUT);
      sockdef++;
    }
  }
}

/* NOTE: This function is called to initialize node data based on the type.
 * The #bNodeType may not be registered at creation time of the node,
 * so this can be delayed until the node type gets registered.
 */
static void node_init(const bContext *C, bNodeTree *ntree, bNode *node)
{
  BLI_assert(ntree != nullptr);
  bNodeType *ntype = node->typeinfo;
  if (ntype == &blender::bke::NodeTypeUndefined) {
    return;
  }

  /* only do this once */
  if (node->flag & NODE_INIT) {
    return;
  }

  node->flag = NODE_SELECT | NODE_OPTIONS | ntype->flag;
  node->width = ntype->width;
  node->height = ntype->height;
  node->color[0] = node->color[1] = node->color[2] = 0.608; /* default theme color */
  /* initialize the node name with the node label.
   * NOTE: do this after the initfunc so nodes get their data set which may be used in naming
   * (node groups for example) */
  /* XXX Do not use nodeLabel() here, it returns translated content for UI,
   *     which should *only* be used in UI, *never* in data...
   *     Data have their own translation option!
   *     This solution may be a bit rougher than nodeLabel()'s returned string, but it's simpler
   *     than adding "do_translate" flags to this func (and labelfunc() as well). */
  STRNCPY_UTF8(node->name, DATA_(ntype->ui_name));
  nodeUniqueName(ntree, node);

  /* Generally sockets should be added after the initialization, because the set of sockets might
   * depend on node properties. */
  const bool add_sockets_before_init = node->type == CMP_NODE_R_LAYERS;
  if (add_sockets_before_init) {
    node_add_sockets_from_type(ntree, node, ntype);
  }

  if (ntype->initfunc != nullptr) {
    ntype->initfunc(ntree, node);
  }

  if (ntree->typeinfo && ntree->typeinfo->node_add_init) {
    ntree->typeinfo->node_add_init(ntree, node);
  }

  if (!add_sockets_before_init) {
    node_add_sockets_from_type(ntree, node, ntype);
  }

  if (node->id) {
    id_us_plus(node->id);
  }

  if (ntype->initfunc_api) {
    PointerRNA ptr;
    RNA_pointer_create(&ntree->id, &RNA_Node, node, &ptr);

    /* XXX WARNING: context can be nullptr in case nodes are added in do_versions.
     * Delayed init is not supported for nodes with context-based `initfunc_api` at the moment. */
    BLI_assert(C != nullptr);
    ntype->initfunc_api(C, &ptr);
  }

  node->flag |= NODE_INIT;
}

static void ntree_set_typeinfo(bNodeTree *ntree, bNodeTreeType *typeinfo)
{
  if (typeinfo) {
    ntree->typeinfo = typeinfo;
  }
  else {
    ntree->typeinfo = &blender::bke::NodeTreeTypeUndefined;
  }

  /* Deprecated integer type. */
  ntree->type = ntree->typeinfo->type;
  BKE_ntree_update_tag_all(ntree);
}

static void node_set_typeinfo(const bContext *C,
                              bNodeTree *ntree,
                              bNode *node,
                              bNodeType *typeinfo)
{
  /* for nodes saved in older versions storage can get lost, make undefined then */
  if (node->flag & NODE_INIT) {
    if (typeinfo && typeinfo->storagename[0] && !node->storage) {
      typeinfo = nullptr;
    }
  }

  if (typeinfo) {
    node->typeinfo = typeinfo;

    /* deprecated integer type */
    node->type = typeinfo->type;

    /* initialize the node if necessary */
    node_init(C, ntree, node);
  }
  else {
    node->typeinfo = &blender::bke::NodeTypeUndefined;
  }
}

/* WARNING: default_value must either be null or match the typeinfo at this point.
 * This function is called both for initializing new sockets and after loading files.
 */
static void node_socket_set_typeinfo(bNodeTree *ntree,
                                     bNodeSocket *sock,
                                     bNodeSocketType *typeinfo)
{
  if (typeinfo) {
    sock->typeinfo = typeinfo;

    /* deprecated integer type */
    sock->type = typeinfo->type;

    if (sock->default_value == nullptr) {
      /* initialize the default_value pointer used by standard socket types */
      node_socket_init_default_value(sock);
    }
  }
  else {
    sock->typeinfo = &blender::bke::NodeSocketTypeUndefined;
  }
  BKE_ntree_update_tag_socket_type(ntree, sock);
}

/* Set specific typeinfo pointers in all node trees on register/unregister */
static void update_typeinfo(Main *bmain,
                            const bContext *C,
                            bNodeTreeType *treetype,
                            bNodeType *nodetype,
                            bNodeSocketType *socktype,
                            const bool unregister)
{
  if (!bmain) {
    return;
  }

  FOREACH_NODETREE_BEGIN (bmain, ntree, id) {
    if (treetype && STREQ(ntree->idname, treetype->idname)) {
      ntree_set_typeinfo(ntree, unregister ? nullptr : treetype);
    }

    /* initialize nodes */
    for (bNode *node : ntree->all_nodes()) {
      if (nodetype && STREQ(node->idname, nodetype->idname)) {
        node_set_typeinfo(C, ntree, node, unregister ? nullptr : nodetype);
      }

      /* initialize node sockets */
      LISTBASE_FOREACH (bNodeSocket *, sock, &node->inputs) {
        if (socktype && STREQ(sock->idname, socktype->idname)) {
          node_socket_set_typeinfo(ntree, sock, unregister ? nullptr : socktype);
        }
      }
      LISTBASE_FOREACH (bNodeSocket *, sock, &node->outputs) {
        if (socktype && STREQ(sock->idname, socktype->idname)) {
          node_socket_set_typeinfo(ntree, sock, unregister ? nullptr : socktype);
        }
      }
    }
  }
  FOREACH_NODETREE_END;
}

}  // namespace blender::bke

void ntreeSetTypes(const bContext *C, bNodeTree *ntree)
{
  blender::bke::ntree_set_typeinfo(ntree, ntreeTypeFind(ntree->idname));

  for (bNode *node : ntree->all_nodes()) {
    blender::bke::node_set_typeinfo(C, ntree, node, nodeTypeFind(node->idname));

    LISTBASE_FOREACH (bNodeSocket *, sock, &node->inputs) {
      blender::bke::node_socket_set_typeinfo(ntree, sock, nodeSocketTypeFind(sock->idname));
    }
    LISTBASE_FOREACH (bNodeSocket *, sock, &node->outputs) {
      blender::bke::node_socket_set_typeinfo(ntree, sock, nodeSocketTypeFind(sock->idname));
    }
  }
}

namespace blender::bke {

static GHash *nodetreetypes_hash = nullptr;
static GHash *nodetypes_hash = nullptr;
static GHash *nodetypes_alias_hash = nullptr;
static GHash *nodesockettypes_hash = nullptr;

}  // namespace blender::bke

bNodeTreeType *ntreeTypeFind(const char *idname)
{
  if (idname[0]) {
    bNodeTreeType *nt = static_cast<bNodeTreeType *>(
        BLI_ghash_lookup(blender::bke::nodetreetypes_hash, idname));
    if (nt) {
      return nt;
    }
  }

  return nullptr;
}

void ntreeTypeAdd(bNodeTreeType *nt)
{
  BLI_ghash_insert(blender::bke::nodetreetypes_hash, nt->idname, nt);
  /* XXX pass Main to register function? */
  /* Probably not. It is pretty much expected we want to update G_MAIN here I think -
   * or we'd want to update *all* active Mains, which we cannot do anyway currently. */
  blender::bke::update_typeinfo(G_MAIN, nullptr, nt, nullptr, nullptr, false);
}

static void ntree_free_type(void *treetype_v)
{
  bNodeTreeType *treetype = static_cast<bNodeTreeType *>(treetype_v);
  /* XXX pass Main to unregister function? */
  /* Probably not. It is pretty much expected we want to update G_MAIN here I think -
   * or we'd want to update *all* active Mains, which we cannot do anyway currently. */
  blender::bke::update_typeinfo(G_MAIN, nullptr, treetype, nullptr, nullptr, true);
  MEM_freeN(treetype);
}

void ntreeTypeFreeLink(const bNodeTreeType *nt)
{
  BLI_ghash_remove(blender::bke::nodetreetypes_hash, nt->idname, nullptr, ntree_free_type);
}

bool ntreeIsRegistered(const bNodeTree *ntree)
{
  return (ntree->typeinfo != &blender::bke::NodeTreeTypeUndefined);
}

GHashIterator *ntreeTypeGetIterator()
{
  return BLI_ghashIterator_new(blender::bke::nodetreetypes_hash);
}

bNodeType *nodeTypeFind(const char *idname)
{
  if (idname[0]) {
    bNodeType *nt = static_cast<bNodeType *>(
        BLI_ghash_lookup(blender::bke::nodetypes_hash, idname));
    if (nt) {
      return nt;
    }
  }

  return nullptr;
}

const char *nodeTypeFindAlias(const char *alias)
{
  if (alias[0]) {
    const char *idname = static_cast<const char *>(
        BLI_ghash_lookup(blender::bke::nodetypes_alias_hash, alias));
    if (idname) {
      return idname;
    }
  }

  return alias;
}

static void node_free_type(void *nodetype_v)
{
  bNodeType *nodetype = static_cast<bNodeType *>(nodetype_v);
  /* XXX pass Main to unregister function? */
  /* Probably not. It is pretty much expected we want to update G_MAIN here I think -
   * or we'd want to update *all* active Mains, which we cannot do anyway currently. */
  blender::bke::update_typeinfo(G_MAIN, nullptr, nullptr, nodetype, nullptr, true);

  delete nodetype->fixed_declaration;
  nodetype->fixed_declaration = nullptr;

  /* Can be null when the type is not dynamically allocated. */
  if (nodetype->free_self) {
    nodetype->free_self(nodetype);
  }
}

void nodeRegisterType(bNodeType *nt)
{
  /* debug only: basic verification of registered types */
  BLI_assert(nt->idname[0] != '\0');
  BLI_assert(nt->poll != nullptr);

  if (nt->declare && !nt->declare_dynamic) {
    if (nt->fixed_declaration == nullptr) {
      nt->fixed_declaration = new blender::nodes::NodeDeclaration();
      blender::nodes::build_node_declaration(*nt, *nt->fixed_declaration);
    }
  }

  BLI_ghash_insert(blender::bke::nodetypes_hash, nt->idname, nt);
  /* XXX pass Main to register function? */
  /* Probably not. It is pretty much expected we want to update G_MAIN here I think -
   * or we'd want to update *all* active Mains, which we cannot do anyway currently. */
  blender::bke::update_typeinfo(G_MAIN, nullptr, nullptr, nt, nullptr, false);
}

void nodeUnregisterType(bNodeType *nt)
{
  BLI_ghash_remove(blender::bke::nodetypes_hash, nt->idname, nullptr, node_free_type);
}

void nodeRegisterAlias(bNodeType *nt, const char *alias)
{
  BLI_ghash_insert(blender::bke::nodetypes_alias_hash, BLI_strdup(alias), BLI_strdup(nt->idname));
}

namespace blender::bke {

bool node_type_is_undefined(const bNode *node)
{
  if (node->typeinfo == &NodeTypeUndefined) {
    return true;
  }

  if (node->is_group()) {
    const ID *group_tree = node->id;
    if (group_tree == nullptr) {
      return false;
    }
    if (!ID_IS_LINKED(group_tree)) {
      return false;
    }
    if ((group_tree->tag & LIB_TAG_MISSING) == 0) {
      return false;
    }
    return true;
  }
  return false;
}

}  // namespace blender::bke

GHashIterator *nodeTypeGetIterator()
{
  return BLI_ghashIterator_new(blender::bke::nodetypes_hash);
}

bNodeSocketType *nodeSocketTypeFind(const char *idname)
{
  if (idname && idname[0]) {
    bNodeSocketType *st = static_cast<bNodeSocketType *>(
        BLI_ghash_lookup(blender::bke::nodesockettypes_hash, idname));
    if (st) {
      return st;
    }
  }

  return nullptr;
}

static void node_free_socket_type(void *socktype_v)
{
  bNodeSocketType *socktype = static_cast<bNodeSocketType *>(socktype_v);
  /* XXX pass Main to unregister function? */
  /* Probably not. It is pretty much expected we want to update G_MAIN here I think -
   * or we'd want to update *all* active Mains, which we cannot do anyway currently. */
  blender::bke::update_typeinfo(G_MAIN, nullptr, nullptr, nullptr, socktype, true);

  socktype->free_self(socktype);
}

void nodeRegisterSocketType(bNodeSocketType *st)
{
  BLI_ghash_insert(blender::bke::nodesockettypes_hash, st->idname, st);
  /* XXX pass Main to register function? */
  /* Probably not. It is pretty much expected we want to update G_MAIN here I think -
   * or we'd want to update *all* active Mains, which we cannot do anyway currently. */
  blender::bke::update_typeinfo(G_MAIN, nullptr, nullptr, nullptr, st, false);
}

void nodeUnregisterSocketType(bNodeSocketType *st)
{
  BLI_ghash_remove(blender::bke::nodesockettypes_hash, st->idname, nullptr, node_free_socket_type);
}

bool nodeSocketIsRegistered(const bNodeSocket *sock)
{
  return (sock->typeinfo != &blender::bke::NodeSocketTypeUndefined);
}

GHashIterator *nodeSocketTypeGetIterator()
{
  return BLI_ghashIterator_new(blender::bke::nodesockettypes_hash);
}

const char *nodeSocketTypeLabel(const bNodeSocketType *stype)
{
  /* Use socket type name as a fallback if label is undefined. */
  if (stype->label[0] == '\0') {
    return RNA_struct_ui_name(stype->ext_socket.srna);
  }
  return stype->label;
}

namespace blender::bke {

const char *nodeSocketSubTypeLabel(int subtype)
{
  const char *name;
  if (RNA_enum_name(rna_enum_property_subtype_items, subtype, &name)) {
    return name;
  }
  return "";
}

}  // namespace blender::bke

bNodeSocket *nodeFindSocket(const bNode *node,
                            const eNodeSocketInOut in_out,
                            const char *identifier)
{
  const ListBase *sockets = (in_out == SOCK_IN) ? &node->inputs : &node->outputs;
  LISTBASE_FOREACH (bNodeSocket *, sock, sockets) {
    if (STREQ(sock->identifier, identifier)) {
      return sock;
    }
  }
  return nullptr;
}

namespace blender::bke {

bNodeSocket *node_find_enabled_socket(bNode &node,
                                      const eNodeSocketInOut in_out,
                                      const StringRef name)
{
  ListBase *sockets = (in_out == SOCK_IN) ? &node.inputs : &node.outputs;
  LISTBASE_FOREACH (bNodeSocket *, socket, sockets) {
    if (socket->is_available() && socket->name == name) {
      return socket;
    }
  }
  return nullptr;
}

bNodeSocket *node_find_enabled_input_socket(bNode &node, const StringRef name)
{
  return node_find_enabled_socket(node, SOCK_IN, name);
}

bNodeSocket *node_find_enabled_output_socket(bNode &node, const StringRef name)
{
  return node_find_enabled_socket(node, SOCK_OUT, name);
}

static bool unique_identifier_check(void *arg, const char *identifier)
{
  const ListBase *lb = static_cast<const ListBase *>(arg);
  LISTBASE_FOREACH (bNodeSocket *, sock, lb) {
    if (STREQ(sock->identifier, identifier)) {
      return true;
    }
  }
  return false;
}

static bNodeSocket *make_socket(bNodeTree *ntree,
                                bNode * /*node*/,
                                const int in_out,
                                ListBase *lb,
                                const char *idname,
                                const char *identifier,
                                const char *name)
{
  char auto_identifier[MAX_NAME];

  if (identifier && identifier[0] != '\0') {
    /* use explicit identifier */
    STRNCPY(auto_identifier, identifier);
  }
  else {
    /* if no explicit identifier is given, assign a unique identifier based on the name */
    STRNCPY(auto_identifier, name);
  }
  /* Make the identifier unique. */
  BLI_uniquename_cb(
      unique_identifier_check, lb, "socket", '_', auto_identifier, sizeof(auto_identifier));

  bNodeSocket *sock = MEM_cnew<bNodeSocket>("sock");
  sock->runtime = MEM_new<bNodeSocketRuntime>(__func__);
  sock->in_out = in_out;

  STRNCPY(sock->identifier, auto_identifier);
  sock->limit = (in_out == SOCK_IN ? 1 : 0xFFF);

  STRNCPY(sock->name, name);
  sock->storage = nullptr;
  sock->flag |= SOCK_COLLAPSED;
  sock->type = SOCK_CUSTOM; /* int type undefined by default */

  STRNCPY(sock->idname, idname);
  node_socket_set_typeinfo(ntree, sock, nodeSocketTypeFind(idname));

  return sock;
}

static void socket_id_user_increment(bNodeSocket *sock)
{
  switch (eNodeSocketDatatype(sock->type)) {
    case SOCK_OBJECT: {
      bNodeSocketValueObject &default_value = *sock->default_value_typed<bNodeSocketValueObject>();
      id_us_plus(reinterpret_cast<ID *>(default_value.value));
      break;
    }
    case SOCK_IMAGE: {
      bNodeSocketValueImage &default_value = *sock->default_value_typed<bNodeSocketValueImage>();
      id_us_plus(reinterpret_cast<ID *>(default_value.value));
      break;
    }
    case SOCK_COLLECTION: {
      bNodeSocketValueCollection &default_value =
          *sock->default_value_typed<bNodeSocketValueCollection>();
      id_us_plus(reinterpret_cast<ID *>(default_value.value));
      break;
    }
    case SOCK_TEXTURE: {
      bNodeSocketValueTexture &default_value =
          *sock->default_value_typed<bNodeSocketValueTexture>();
      id_us_plus(reinterpret_cast<ID *>(default_value.value));
      break;
    }
    case SOCK_MATERIAL: {
      bNodeSocketValueMaterial &default_value =
          *sock->default_value_typed<bNodeSocketValueMaterial>();
      id_us_plus(reinterpret_cast<ID *>(default_value.value));
      break;
    }
    case SOCK_FLOAT:
    case SOCK_VECTOR:
    case SOCK_RGBA:
    case SOCK_BOOLEAN:
    case SOCK_ROTATION:
    case SOCK_INT:
    case SOCK_STRING:
    case SOCK_CUSTOM:
    case SOCK_SHADER:
    case SOCK_GEOMETRY:
      break;
  }
}

/** \return True if the socket had an ID default value. */
static bool socket_id_user_decrement(bNodeSocket *sock)
{
  switch (eNodeSocketDatatype(sock->type)) {
    case SOCK_OBJECT: {
      bNodeSocketValueObject &default_value = *sock->default_value_typed<bNodeSocketValueObject>();
      id_us_min(reinterpret_cast<ID *>(default_value.value));
      return default_value.value != nullptr;
    }
    case SOCK_IMAGE: {
      bNodeSocketValueImage &default_value = *sock->default_value_typed<bNodeSocketValueImage>();
      id_us_min(reinterpret_cast<ID *>(default_value.value));
      return default_value.value != nullptr;
    }
    case SOCK_COLLECTION: {
      bNodeSocketValueCollection &default_value =
          *sock->default_value_typed<bNodeSocketValueCollection>();
      id_us_min(reinterpret_cast<ID *>(default_value.value));
      return default_value.value != nullptr;
    }
    case SOCK_TEXTURE: {
      bNodeSocketValueTexture &default_value =
          *sock->default_value_typed<bNodeSocketValueTexture>();
      id_us_min(reinterpret_cast<ID *>(default_value.value));
      return default_value.value != nullptr;
    }
    case SOCK_MATERIAL: {
      bNodeSocketValueMaterial &default_value =
          *sock->default_value_typed<bNodeSocketValueMaterial>();
      id_us_min(reinterpret_cast<ID *>(default_value.value));
      return default_value.value != nullptr;
    }
    case SOCK_FLOAT:
    case SOCK_VECTOR:
    case SOCK_RGBA:
    case SOCK_BOOLEAN:
    case SOCK_ROTATION:
    case SOCK_INT:
    case SOCK_STRING:
    case SOCK_CUSTOM:
    case SOCK_SHADER:
    case SOCK_GEOMETRY:
      break;
  }
  return false;
}

void nodeModifySocketType(bNodeTree *ntree,
                          bNode * /*node*/,
                          bNodeSocket *sock,
                          const char *idname)
{
  bNodeSocketType *socktype = nodeSocketTypeFind(idname);

  if (!socktype) {
    CLOG_ERROR(&LOG, "node socket type %s undefined", idname);
    return;
  }

  if (sock->default_value) {
    if (sock->type != socktype->type) {
      /* Only reallocate the default value if the type changed so that UI data like min and max
       * isn't removed. This assumes that the default value is stored in the same format for all
       * socket types with the same #eNodeSocketDatatype. */
      socket_id_user_decrement(sock);
      MEM_freeN(sock->default_value);
      sock->default_value = nullptr;
    }
    else {
      /* Update the socket subtype when the storage isn't freed and recreated. */
      switch (eNodeSocketDatatype(sock->type)) {
        case SOCK_FLOAT: {
          sock->default_value_typed<bNodeSocketValueFloat>()->subtype = socktype->subtype;
          break;
        }
        case SOCK_VECTOR: {
          sock->default_value_typed<bNodeSocketValueVector>()->subtype = socktype->subtype;
          break;
        }
        case SOCK_INT: {
          sock->default_value_typed<bNodeSocketValueInt>()->subtype = socktype->subtype;
          break;
        }
        case SOCK_STRING: {
          sock->default_value_typed<bNodeSocketValueString>()->subtype = socktype->subtype;
          break;
        }
        case SOCK_RGBA:
        case SOCK_SHADER:
        case SOCK_BOOLEAN:
        case SOCK_ROTATION:
        case SOCK_CUSTOM:
        case SOCK_OBJECT:
        case SOCK_IMAGE:
        case SOCK_GEOMETRY:
        case SOCK_COLLECTION:
        case SOCK_TEXTURE:
        case SOCK_MATERIAL:
          break;
      }
    }
  }

  STRNCPY(sock->idname, idname);
  node_socket_set_typeinfo(ntree, sock, socktype);
}

}  // namespace blender::bke

void nodeModifySocketTypeStatic(
    bNodeTree *ntree, bNode *node, bNodeSocket *sock, const int type, const int subtype)
{
  const char *idname = nodeStaticSocketType(type, subtype);

  if (!idname) {
    CLOG_ERROR(&LOG, "static node socket type %d undefined", type);
    return;
  }

  blender::bke::nodeModifySocketType(ntree, node, sock, idname);
}

bNodeSocket *nodeAddSocket(bNodeTree *ntree,
                           bNode *node,
                           const eNodeSocketInOut in_out,
                           const char *idname,
                           const char *identifier,
                           const char *name)
{
  BLI_assert(node->type != NODE_FRAME);
  BLI_assert(!(in_out == SOCK_IN && node->type == NODE_GROUP_INPUT));
  BLI_assert(!(in_out == SOCK_OUT && node->type == NODE_GROUP_OUTPUT));

  ListBase *lb = (in_out == SOCK_IN ? &node->inputs : &node->outputs);
  bNodeSocket *sock = blender::bke::make_socket(ntree, node, in_out, lb, idname, identifier, name);

  BLI_remlink(lb, sock); /* does nothing for new socket */
  BLI_addtail(lb, sock);

  BKE_ntree_update_tag_socket_new(ntree, sock);

  return sock;
}

namespace blender::bke {

bool nodeIsStaticSocketType(const bNodeSocketType *stype)
{
  /*
   * Cannot rely on type==SOCK_CUSTOM here, because type is 0 by default
   * and can be changed on custom sockets.
   */
  return RNA_struct_is_a(stype->ext_socket.srna, &RNA_NodeSocketStandard);
}

}  // namespace blender::bke

const char *nodeStaticSocketType(const int type, const int subtype)
{
  switch (eNodeSocketDatatype(type)) {
    case SOCK_FLOAT:
      switch (PropertySubType(subtype)) {
        case PROP_UNSIGNED:
          return "NodeSocketFloatUnsigned";
        case PROP_PERCENTAGE:
          return "NodeSocketFloatPercentage";
        case PROP_FACTOR:
          return "NodeSocketFloatFactor";
        case PROP_ANGLE:
          return "NodeSocketFloatAngle";
        case PROP_TIME:
          return "NodeSocketFloatTime";
        case PROP_TIME_ABSOLUTE:
          return "NodeSocketFloatTimeAbsolute";
        case PROP_DISTANCE:
          return "NodeSocketFloatDistance";
        case PROP_NONE:
        default:
          return "NodeSocketFloat";
      }
    case SOCK_INT:
      switch (PropertySubType(subtype)) {
        case PROP_UNSIGNED:
          return "NodeSocketIntUnsigned";
        case PROP_PERCENTAGE:
          return "NodeSocketIntPercentage";
        case PROP_FACTOR:
          return "NodeSocketIntFactor";
        case PROP_NONE:
        default:
          return "NodeSocketInt";
      }
    case SOCK_BOOLEAN:
      return "NodeSocketBool";
    case SOCK_ROTATION:
      return "NodeSocketRotation";
    case SOCK_VECTOR:
      switch (PropertySubType(subtype)) {
        case PROP_TRANSLATION:
          return "NodeSocketVectorTranslation";
        case PROP_DIRECTION:
          return "NodeSocketVectorDirection";
        case PROP_VELOCITY:
          return "NodeSocketVectorVelocity";
        case PROP_ACCELERATION:
          return "NodeSocketVectorAcceleration";
        case PROP_EULER:
          return "NodeSocketVectorEuler";
        case PROP_XYZ:
          return "NodeSocketVectorXYZ";
        case PROP_NONE:
        default:
          return "NodeSocketVector";
      }
    case SOCK_RGBA:
      return "NodeSocketColor";
    case SOCK_STRING:
      return "NodeSocketString";
    case SOCK_SHADER:
      return "NodeSocketShader";
    case SOCK_OBJECT:
      return "NodeSocketObject";
    case SOCK_IMAGE:
      return "NodeSocketImage";
    case SOCK_GEOMETRY:
      return "NodeSocketGeometry";
    case SOCK_COLLECTION:
      return "NodeSocketCollection";
    case SOCK_TEXTURE:
      return "NodeSocketTexture";
    case SOCK_MATERIAL:
      return "NodeSocketMaterial";
    case SOCK_CUSTOM:
      break;
  }
  return nullptr;
}

const char *nodeStaticSocketInterfaceTypeNew(const int type, const int subtype)
{
  switch (eNodeSocketDatatype(type)) {
    case SOCK_FLOAT:
      switch (PropertySubType(subtype)) {
        case PROP_UNSIGNED:
          return "NodeTreeInterfaceSocketFloatUnsigned";
        case PROP_PERCENTAGE:
          return "NodeTreeInterfaceSocketFloatPercentage";
        case PROP_FACTOR:
          return "NodeTreeInterfaceSocketFloatFactor";
        case PROP_ANGLE:
          return "NodeTreeInterfaceSocketFloatAngle";
        case PROP_TIME:
          return "NodeTreeInterfaceSocketFloatTime";
        case PROP_TIME_ABSOLUTE:
          return "NodeTreeInterfaceSocketFloatTimeAbsolute";
        case PROP_DISTANCE:
          return "NodeTreeInterfaceSocketFloatDistance";
        case PROP_NONE:
        default:
          return "NodeTreeInterfaceSocketFloat";
      }
    case SOCK_INT:
      switch (PropertySubType(subtype)) {
        case PROP_UNSIGNED:
          return "NodeTreeInterfaceSocketIntUnsigned";
        case PROP_PERCENTAGE:
          return "NodeTreeInterfaceSocketIntPercentage";
        case PROP_FACTOR:
          return "NodeTreeInterfaceSocketIntFactor";
        case PROP_NONE:
        default:
          return "NodeTreeInterfaceSocketInt";
      }
    case SOCK_BOOLEAN:
      return "NodeTreeInterfaceSocketBool";
    case SOCK_ROTATION:
      return "NodeTreeInterfaceSocketRotation";
    case SOCK_VECTOR:
      switch (PropertySubType(subtype)) {
        case PROP_TRANSLATION:
          return "NodeTreeInterfaceSocketVectorTranslation";
        case PROP_DIRECTION:
          return "NodeTreeInterfaceSocketVectorDirection";
        case PROP_VELOCITY:
          return "NodeTreeInterfaceSocketVectorVelocity";
        case PROP_ACCELERATION:
          return "NodeTreeInterfaceSocketVectorAcceleration";
        case PROP_EULER:
          return "NodeTreeInterfaceSocketVectorEuler";
        case PROP_XYZ:
          return "NodeTreeInterfaceSocketVectorXYZ";
        case PROP_NONE:
        default:
          return "NodeTreeInterfaceSocketVector";
      }
    case SOCK_RGBA:
      return "NodeTreeInterfaceSocketColor";
    case SOCK_STRING:
      return "NodeTreeInterfaceSocketString";
    case SOCK_SHADER:
      return "NodeTreeInterfaceSocketShader";
    case SOCK_OBJECT:
      return "NodeTreeInterfaceSocketObject";
    case SOCK_IMAGE:
      return "NodeTreeInterfaceSocketImage";
    case SOCK_GEOMETRY:
      return "NodeTreeInterfaceSocketGeometry";
    case SOCK_COLLECTION:
      return "NodeTreeInterfaceSocketCollection";
    case SOCK_TEXTURE:
      return "NodeTreeInterfaceSocketTexture";
    case SOCK_MATERIAL:
      return "NodeTreeInterfaceSocketMaterial";
    case SOCK_CUSTOM:
      break;
  }
  return nullptr;
}

const char *nodeStaticSocketLabel(const int type, const int /*subtype*/)
{
  switch (eNodeSocketDatatype(type)) {
    case SOCK_FLOAT:
      return "Float";
    case SOCK_INT:
      return "Integer";
    case SOCK_BOOLEAN:
      return "Boolean";
    case SOCK_ROTATION:
      return "Rotation";
    case SOCK_VECTOR:
      return "Vector";
    case SOCK_RGBA:
      return "Color";
    case SOCK_STRING:
      return "String";
    case SOCK_SHADER:
      return "Shader";
    case SOCK_OBJECT:
      return "Object";
    case SOCK_IMAGE:
      return "Image";
    case SOCK_GEOMETRY:
      return "Geometry";
    case SOCK_COLLECTION:
      return "Collection";
    case SOCK_TEXTURE:
      return "Texture";
    case SOCK_MATERIAL:
      return "Material";
    case SOCK_CUSTOM:
      break;
  }
  return nullptr;
}

bNodeSocket *nodeAddStaticSocket(bNodeTree *ntree,
                                 bNode *node,
                                 eNodeSocketInOut in_out,
                                 int type,
                                 int subtype,
                                 const char *identifier,
                                 const char *name)
{
  const char *idname = nodeStaticSocketType(type, subtype);

  if (!idname) {
    CLOG_ERROR(&LOG, "static node socket type %d undefined", type);
    return nullptr;
  }

  bNodeSocket *sock = nodeAddSocket(ntree, node, in_out, idname, identifier, name);
  sock->type = type;
  return sock;
}

namespace blender::bke {

static void node_socket_free(bNodeSocket *sock, const bool do_id_user)
{
  if (sock->prop) {
    IDP_FreePropertyContent_ex(sock->prop, do_id_user);
    MEM_freeN(sock->prop);
  }

  if (sock->default_value) {
    if (do_id_user) {
      socket_id_user_decrement(sock);
    }
    MEM_freeN(sock->default_value);
  }
  if (sock->default_attribute_name) {
    MEM_freeN(sock->default_attribute_name);
  }
  MEM_delete(sock->runtime);
}

}  // namespace blender::bke

void nodeRemoveSocket(bNodeTree *ntree, bNode *node, bNodeSocket *sock)
{
  blender::bke::nodeRemoveSocketEx(ntree, node, sock, true);
}

namespace blender::bke {

void nodeRemoveSocketEx(bNodeTree *ntree, bNode *node, bNodeSocket *sock, const bool do_id_user)
{
  LISTBASE_FOREACH_MUTABLE (bNodeLink *, link, &ntree->links) {
    if (link->fromsock == sock || link->tosock == sock) {
      nodeRemLink(ntree, link);
    }
  }

  for (const int64_t i : node->runtime->internal_links.index_range()) {
    const bNodeLink &link = node->runtime->internal_links[i];
    if (link.fromsock == sock || link.tosock == sock) {
      node->runtime->internal_links.remove_and_reorder(i);
      BKE_ntree_update_tag_node_internal_link(ntree, node);
      break;
    }
  }

  /* this is fast, this way we don't need an in_out argument */
  BLI_remlink(&node->inputs, sock);
  BLI_remlink(&node->outputs, sock);

  blender::bke::node_socket_free(sock, do_id_user);
  MEM_freeN(sock);

  BKE_ntree_update_tag_socket_removed(ntree);
}

}  // namespace blender::bke

bNode *nodeFindNodebyName(bNodeTree *ntree, const char *name)
{
  return reinterpret_cast<bNode *>(BLI_findstring(&ntree->nodes, name, offsetof(bNode, name)));
}

void nodeFindNode(bNodeTree *ntree, bNodeSocket *sock, bNode **r_node, int *r_sockindex)
{
  *r_node = nullptr;
  if (ntree->runtime->topology_cache_mutex.is_cached()) {
    bNode *node = &sock->owner_node();
    *r_node = node;
    if (r_sockindex) {
      const ListBase *sockets = (sock->in_out == SOCK_IN) ? &node->inputs : &node->outputs;
      *r_sockindex = BLI_findindex(sockets, sock);
    }
    return;
  }
  const bool success = nodeFindNodeTry(ntree, sock, r_node, r_sockindex);
  BLI_assert(success);
  UNUSED_VARS_NDEBUG(success);
}

bool nodeFindNodeTry(bNodeTree *ntree, bNodeSocket *sock, bNode **r_node, int *r_sockindex)
{
  for (bNode *node : ntree->all_nodes()) {
    const ListBase *sockets = (sock->in_out == SOCK_IN) ? &node->inputs : &node->outputs;
    int i;
    LISTBASE_FOREACH_INDEX (const bNodeSocket *, tsock, sockets, i) {
      if (sock == tsock) {
        if (r_node != nullptr) {
          *r_node = node;
        }
        if (r_sockindex != nullptr) {
          *r_sockindex = i;
        }
        return true;
      }
    }
  }
  return false;
}

namespace blender::bke {

bNode *nodeFindRootParent(bNode *node)
{
  bNode *parent_iter = node;
  while (parent_iter->parent != nullptr) {
    parent_iter = parent_iter->parent;
  }
  if (parent_iter->type != NODE_FRAME) {
    return nullptr;
  }
  return parent_iter;
}

}  // namespace blender::bke

bool nodeIsParentAndChild(const bNode *parent, const bNode *child)
{
  for (const bNode *child_iter = child; child_iter; child_iter = child_iter->parent) {
    if (child_iter == parent) {
      return true;
    }
  }
  return false;
}

namespace blender::bke {

void nodeChainIter(const bNodeTree *ntree,
                   const bNode *node_start,
                   bool (*callback)(bNode *, bNode *, void *, const bool),
                   void *userdata,
                   const bool reversed)
{
  LISTBASE_FOREACH (bNodeLink *, link, &ntree->links) {
    if ((link->flag & NODE_LINK_VALID) == 0) {
      /* Skip links marked as cyclic. */
      continue;
    }
    /* Is the link part of the chain meaning node_start == fromnode
     * (or tonode for reversed case)? */
    if (!reversed) {
      if (link->fromnode != node_start) {
        continue;
      }
    }
    else {
      if (link->tonode != node_start) {
        continue;
      }
    }

    if (!callback(link->fromnode, link->tonode, userdata, reversed)) {
      return;
    }
    nodeChainIter(ntree, reversed ? link->fromnode : link->tonode, callback, userdata, reversed);
  }
}

static void iter_backwards_ex(const bNodeTree *ntree,
                              const bNode *node_start,
                              bool (*callback)(bNode *, bNode *, void *),
                              void *userdata,
                              const char recursion_mask)
{
  LISTBASE_FOREACH (bNodeSocket *, sock, &node_start->inputs) {
    bNodeLink *link = sock->link;
    if (link == nullptr) {
      continue;
    }
    if ((link->flag & NODE_LINK_VALID) == 0) {
      /* Skip links marked as cyclic. */
      continue;
    }
    if (link->fromnode->runtime->iter_flag & recursion_mask) {
      continue;
    }

    link->fromnode->runtime->iter_flag |= recursion_mask;

    if (!callback(link->fromnode, link->tonode, userdata)) {
      return;
    }
    iter_backwards_ex(ntree, link->fromnode, callback, userdata, recursion_mask);
  }
}

void nodeChainIterBackwards(const bNodeTree *ntree,
                            const bNode *node_start,
                            bool (*callback)(bNode *, bNode *, void *),
                            void *userdata,
                            const int recursion_lvl)
{
  if (!node_start) {
    return;
  }

  /* Limited by iter_flag type. */
  BLI_assert(recursion_lvl < 8);
  const char recursion_mask = (1 << recursion_lvl);

  /* Reset flag. */
  LISTBASE_FOREACH (bNode *, node, &ntree->nodes) {
    node->runtime->iter_flag &= ~recursion_mask;
  }

  iter_backwards_ex(ntree, node_start, callback, userdata, recursion_mask);
}

void nodeParentsIter(bNode *node, bool (*callback)(bNode *, void *), void *userdata)
{
  if (node->parent) {
    if (!callback(node->parent, userdata)) {
      return;
    }
    nodeParentsIter(node->parent, callback, userdata);
  }
}

bool nodeIsDanglingReroute(const bNodeTree *ntree, const bNode *node)
{
  ntree->ensure_topology_cache();
  BLI_assert(node_tree_runtime::topology_cache_is_available(*ntree));
  BLI_assert(!ntree->has_available_link_cycle());

  const bNode *iter_node = node;
  if (!iter_node->is_reroute()) {
    return false;
  }

  while (true) {
    const Span<const bNodeLink *> links = iter_node->input_socket(0).directly_linked_links();
    BLI_assert(links.size() <= 1);
    if (links.is_empty()) {
      return true;
    }
    const bNodeLink &link = *links[0];
    if (!link.is_available()) {
      return false;
    }
    if (link.is_muted()) {
      return false;
    }
    iter_node = link.fromnode;
    if (!iter_node->is_reroute()) {
      return false;
    }
  }
}

}  // namespace blender::bke

void nodeUniqueName(bNodeTree *ntree, bNode *node)
{
  BLI_uniquename(
      &ntree->nodes, node, DATA_("Node"), '.', offsetof(bNode, name), sizeof(node->name));
}

void nodeUniqueID(bNodeTree *ntree, bNode *node)
{
  /* Use a pointer cast to avoid overflow warnings. */
  const double time = PIL_check_seconds_timer() * 1000000.0;
  blender::RandomNumberGenerator id_rng{*reinterpret_cast<const uint32_t *>(&time)};

  /* In the unlikely case that the random ID doesn't match, choose a new one until it does. */
  int32_t new_id = id_rng.get_int32();
  while (ntree->runtime->nodes_by_id.contains_as(new_id) || new_id <= 0) {
    new_id = id_rng.get_int32();
  }

  node->identifier = new_id;
  ntree->runtime->nodes_by_id.add_new(node);
  node->runtime->index_in_tree = ntree->runtime->nodes_by_id.index_range().last();
  BLI_assert(node->runtime->index_in_tree == ntree->runtime->nodes_by_id.index_of(node));
}

bNode *nodeAddNode(const bContext *C, bNodeTree *ntree, const char *idname)
{
  bNode *node = MEM_cnew<bNode>("new node");
  node->runtime = MEM_new<bNodeRuntime>(__func__);
  BLI_addtail(&ntree->nodes, node);
  nodeUniqueID(ntree, node);

  STRNCPY(node->idname, idname);
  blender::bke::node_set_typeinfo(C, ntree, node, nodeTypeFind(idname));

  BKE_ntree_update_tag_node_new(ntree, node);

  if (ELEM(node->type, GEO_NODE_INPUT_SCENE_TIME, GEO_NODE_SELF_OBJECT, GEO_NODE_SIMULATION_INPUT))
  {
    DEG_relations_tag_update(CTX_data_main(C));
  }

  return node;
}

bNode *nodeAddStaticNode(const bContext *C, bNodeTree *ntree, const int type)
{
  const char *idname = nullptr;

  NODE_TYPES_BEGIN (ntype) {
    /* Do an extra poll here, because some int types are used
     * for multiple node types, this helps find the desired type. */
    if (ntype->type != type) {
      continue;
    }

    const char *disabled_hint;
    if (ntype->poll && ntype->poll(ntype, ntree, &disabled_hint)) {
      idname = ntype->idname;
      break;
    }
  }
  NODE_TYPES_END;
  if (!idname) {
    CLOG_ERROR(&LOG, "static node type %d undefined", type);
    return nullptr;
  }
  return nodeAddNode(C, ntree, idname);
}

namespace blender::bke {

static void node_socket_copy(bNodeSocket *sock_dst, const bNodeSocket *sock_src, const int flag)
{
  sock_dst->runtime = MEM_new<bNodeSocketRuntime>(__func__);
  if (sock_src->prop) {
    sock_dst->prop = IDP_CopyProperty_ex(sock_src->prop, flag);
  }

  if (sock_src->default_value) {
    sock_dst->default_value = MEM_dupallocN(sock_src->default_value);

    if ((flag & LIB_ID_CREATE_NO_USER_REFCOUNT) == 0) {
      socket_id_user_increment(sock_dst);
    }
  }

  sock_dst->default_attribute_name = static_cast<char *>(
      MEM_dupallocN(sock_src->default_attribute_name));

  sock_dst->stack_index = 0;
}

bNode *node_copy_with_mapping(bNodeTree *dst_tree,
                              const bNode &node_src,
                              const int flag,
                              const bool use_unique,
                              Map<const bNodeSocket *, bNodeSocket *> &socket_map)
{
  bNode *node_dst = static_cast<bNode *>(MEM_mallocN(sizeof(bNode), __func__));
  *node_dst = node_src;

  node_dst->runtime = MEM_new<bNodeRuntime>(__func__);

  /* Can be called for nodes outside a node tree (e.g. clipboard). */
  if (dst_tree) {
    if (use_unique) {
      nodeUniqueName(dst_tree, node_dst);
      nodeUniqueID(dst_tree, node_dst);
    }
    BLI_addtail(&dst_tree->nodes, node_dst);
  }

  BLI_listbase_clear(&node_dst->inputs);
  LISTBASE_FOREACH (const bNodeSocket *, src_socket, &node_src.inputs) {
    bNodeSocket *dst_socket = static_cast<bNodeSocket *>(MEM_dupallocN(src_socket));
    node_socket_copy(dst_socket, src_socket, flag);
    BLI_addtail(&node_dst->inputs, dst_socket);
    socket_map.add_new(src_socket, dst_socket);
  }

  BLI_listbase_clear(&node_dst->outputs);
  LISTBASE_FOREACH (const bNodeSocket *, src_socket, &node_src.outputs) {
    bNodeSocket *dst_socket = static_cast<bNodeSocket *>(MEM_dupallocN(src_socket));
    node_socket_copy(dst_socket, src_socket, flag);
    BLI_addtail(&node_dst->outputs, dst_socket);
    socket_map.add_new(src_socket, dst_socket);
  }

  if (node_src.prop) {
    node_dst->prop = IDP_CopyProperty_ex(node_src.prop, flag);
  }

  node_dst->panel_states_array = static_cast<bNodePanelState *>(
      MEM_dupallocN(node_src.panel_states_array));

  node_dst->runtime->internal_links = node_src.runtime->internal_links;
  for (bNodeLink &dst_link : node_dst->runtime->internal_links) {
    dst_link.fromnode = node_dst;
    dst_link.tonode = node_dst;
    dst_link.fromsock = socket_map.lookup(dst_link.fromsock);
    dst_link.tosock = socket_map.lookup(dst_link.tosock);
  }

  if ((flag & LIB_ID_CREATE_NO_USER_REFCOUNT) == 0) {
    id_us_plus(node_dst->id);
  }

  if (node_src.typeinfo->copyfunc) {
    node_src.typeinfo->copyfunc(dst_tree, node_dst, &node_src);
  }

  if (dst_tree) {
    BKE_ntree_update_tag_node_new(dst_tree, node_dst);
  }

  /* Only call copy function when a copy is made for the main database, not
   * for cases like the dependency graph and localization. */
  if (node_dst->typeinfo->copyfunc_api && !(flag & LIB_ID_CREATE_NO_MAIN)) {
    PointerRNA ptr;
    RNA_pointer_create(reinterpret_cast<ID *>(dst_tree), &RNA_Node, node_dst, &ptr);

    node_dst->typeinfo->copyfunc_api(&ptr, &node_src);
  }

  return node_dst;
}

/**
 * Type of value storage related with socket is the same.
 * \param socket: Node can have multiple sockets & storages pairs.
 */
static void *node_static_value_storage_for(bNode &node, const bNodeSocket &socket)
{
  if (!socket.is_output()) {
    return nullptr;
  }

  switch (node.type) {
    case FN_NODE_INPUT_BOOL:
      return &reinterpret_cast<NodeInputBool *>(node.storage)->boolean;
    case FN_NODE_INPUT_INT:
      return &reinterpret_cast<NodeInputInt *>(node.storage)->integer;
    case FN_NODE_INPUT_VECTOR:
      return &reinterpret_cast<NodeInputVector *>(node.storage)->vector;
    case FN_NODE_INPUT_COLOR:
      return &reinterpret_cast<NodeInputColor *>(node.storage)->color;
    case GEO_NODE_IMAGE:
      return &node.id;
    default:
      break;
  }

  return nullptr;
}

static void *socket_value_storage(bNodeSocket &socket)
{
  switch (eNodeSocketDatatype(socket.type)) {
    case SOCK_BOOLEAN:
      return &socket.default_value_typed<bNodeSocketValueBoolean>()->value;
    case SOCK_INT:
      return &socket.default_value_typed<bNodeSocketValueInt>()->value;
    case SOCK_FLOAT:
      return &socket.default_value_typed<bNodeSocketValueFloat>()->value;
    case SOCK_VECTOR:
      return &socket.default_value_typed<bNodeSocketValueVector>()->value;
    case SOCK_RGBA:
      return &socket.default_value_typed<bNodeSocketValueRGBA>()->value;
    case SOCK_IMAGE:
      return &socket.default_value_typed<bNodeSocketValueImage>()->value;
    case SOCK_TEXTURE:
      return &socket.default_value_typed<bNodeSocketValueTexture>()->value;
    case SOCK_COLLECTION:
      return &socket.default_value_typed<bNodeSocketValueCollection>()->value;
    case SOCK_OBJECT:
      return &socket.default_value_typed<bNodeSocketValueObject>()->value;
    case SOCK_MATERIAL:
      return &socket.default_value_typed<bNodeSocketValueMaterial>()->value;
    case SOCK_STRING:
    case SOCK_ROTATION:
      /* We don't want do this now! */
      return nullptr;
    case SOCK_CUSTOM:
    case SOCK_SHADER:
    case SOCK_GEOMETRY:
      /* Unmovable types. */
      break;
  }

  return nullptr;
}

void node_socket_move_default_value(Main & /*bmain*/,
                                    bNodeTree &tree,
                                    bNodeSocket &src,
                                    bNodeSocket &dst)
{
  tree.ensure_topology_cache();

  bNode &dst_node = dst.owner_node();
  bNode &src_node = src.owner_node();

  const CPPType &src_type = *src.typeinfo->base_cpp_type;
  const CPPType &dst_type = *dst.typeinfo->base_cpp_type;

  const bke::DataTypeConversions &convert = bke::get_implicit_type_conversions();

  if (src.is_multi_input()) {
    /* Multi input sockets no have value. */
    return;
  }
  if (ELEM(NODE_REROUTE, dst_node.type, src_node.type)) {
    /* Reroute node can't have ownership of socket value directly. */
    return;
  }
  if (&src_type != &dst_type) {
    if (!convert.is_convertible(src_type, dst_type)) {
      return;
    }
  }

  void *src_value = socket_value_storage(src);
  void *dst_value = node_static_value_storage_for(dst_node, dst);
  if (!dst_value || !src_value) {
    return;
  }

  convert.convert_to_uninitialized(src_type, dst_type, src_value, dst_value);

  src_type.destruct(src_value);
  if (ELEM(eNodeSocketDatatype(src.type),
           SOCK_COLLECTION,
           SOCK_IMAGE,
           SOCK_MATERIAL,
           SOCK_TEXTURE,
           SOCK_OBJECT))
  {
    src_type.value_initialize(src_value);
  }
}

bNode *node_copy(bNodeTree *dst_tree, const bNode &src_node, const int flag, const bool use_unique)
{
  Map<const bNodeSocket *, bNodeSocket *> socket_map;
  return node_copy_with_mapping(dst_tree, src_node, flag, use_unique, socket_map);
}

}  // namespace blender::bke

static int node_count_links(const bNodeTree *ntree, const bNodeSocket *socket)
{
  int count = 0;
  LISTBASE_FOREACH (bNodeLink *, link, &ntree->links) {
    if (ELEM(socket, link->fromsock, link->tosock)) {
      count++;
    }
  }
  return count;
}

bNodeLink *nodeAddLink(
    bNodeTree *ntree, bNode *fromnode, bNodeSocket *fromsock, bNode *tonode, bNodeSocket *tosock)
{
  BLI_assert(fromnode);
  BLI_assert(tonode);
  BLI_assert(ntree->all_nodes().contains(fromnode));
  BLI_assert(ntree->all_nodes().contains(tonode));

  bNodeLink *link = nullptr;
  if (eNodeSocketInOut(fromsock->in_out) == SOCK_OUT &&
      eNodeSocketInOut(tosock->in_out) == SOCK_IN) {
    link = MEM_cnew<bNodeLink>("link");
    if (ntree) {
      BLI_addtail(&ntree->links, link);
    }
    link->fromnode = fromnode;
    link->fromsock = fromsock;
    link->tonode = tonode;
    link->tosock = tosock;
  }
  else if (eNodeSocketInOut(fromsock->in_out) == SOCK_IN &&
           eNodeSocketInOut(tosock->in_out) == SOCK_OUT)
  {
    /* OK but flip */
    link = MEM_cnew<bNodeLink>("link");
    if (ntree) {
      BLI_addtail(&ntree->links, link);
    }
    link->fromnode = tonode;
    link->fromsock = tosock;
    link->tonode = fromnode;
    link->tosock = fromsock;
  }

  if (ntree) {
    BKE_ntree_update_tag_link_added(ntree, link);
  }

  if (link != nullptr && link->tosock->is_multi_input()) {
    link->multi_input_socket_index = node_count_links(ntree, link->tosock) - 1;
  }

  return link;
}

void nodeRemLink(bNodeTree *ntree, bNodeLink *link)
{
  /* Can be called for links outside a node tree (e.g. clipboard). */
  if (ntree) {
    BLI_remlink(&ntree->links, link);
  }

  if (link->tosock) {
    link->tosock->link = nullptr;
  }
  MEM_freeN(link);

  if (ntree) {
    BKE_ntree_update_tag_link_removed(ntree);
  }
}

namespace blender::bke {

void nodeLinkSetMute(bNodeTree *ntree, bNodeLink *link, const bool muted)
{
  const bool was_muted = link->is_muted();
  SET_FLAG_FROM_TEST(link->flag, muted, NODE_LINK_MUTED);
  if (muted != was_muted) {
    BKE_ntree_update_tag_link_mute(ntree, link);
  }
}

}  // namespace blender::bke

void nodeRemSocketLinks(bNodeTree *ntree, bNodeSocket *sock)
{
  LISTBASE_FOREACH_MUTABLE (bNodeLink *, link, &ntree->links) {
    if (link->fromsock == sock || link->tosock == sock) {
      nodeRemLink(ntree, link);
    }
  }
}

bool nodeLinkIsHidden(const bNodeLink *link)
{
  return !(link->fromsock->is_visible() && link->tosock->is_visible());
}

namespace blender::bke {

bool nodeLinkIsSelected(const bNodeLink *link)
{
  return (link->fromnode->flag & NODE_SELECT) || (link->tonode->flag & NODE_SELECT);
}

/* Adjust the indices of links connected to the given multi input socket after deleting the link at
 * `deleted_index`. This function also works if the link has not yet been deleted. */
static void adjust_multi_input_indices_after_removed_link(bNodeTree *ntree,
                                                          const bNodeSocket *sock,
                                                          const int deleted_index)
{
  LISTBASE_FOREACH (bNodeLink *, link, &ntree->links) {
    /* We only need to adjust those with a greater index, because the others will have the same
     * index. */
    if (link->tosock != sock || link->multi_input_socket_index <= deleted_index) {
      continue;
    }
    link->multi_input_socket_index -= 1;
  }
}

void nodeInternalRelink(bNodeTree *ntree, bNode *node)
{
  /* store link pointers in output sockets, for efficient lookup */
  for (bNodeLink &link : node->runtime->internal_links) {
    link.tosock->link = &link;
  }

  Vector<bNodeLink *> duplicate_links_to_remove;

  /* redirect downstream links */
  LISTBASE_FOREACH_MUTABLE (bNodeLink *, link, &ntree->links) {
    /* do we have internal link? */
    if (link->fromnode != node) {
      continue;
    }

    bNodeLink *internal_link = link->fromsock->link;
    bNodeLink *fromlink = internal_link ? internal_link->fromsock->link : nullptr;

    if (fromlink == nullptr) {
      if (link->tosock->is_multi_input()) {
        blender::bke::adjust_multi_input_indices_after_removed_link(
            ntree, link->tosock, link->multi_input_socket_index);
      }
      nodeRemLink(ntree, link);
      continue;
    }

    if (link->tosock->is_multi_input()) {
      /* remove the link that would be the same as the relinked one */
      LISTBASE_FOREACH_MUTABLE (bNodeLink *, link_to_compare, &ntree->links) {
        if (link_to_compare->fromsock == fromlink->fromsock &&
            link_to_compare->tosock == link->tosock) {
          blender::bke::adjust_multi_input_indices_after_removed_link(
              ntree, link_to_compare->tosock, link_to_compare->multi_input_socket_index);
          duplicate_links_to_remove.append_non_duplicates(link_to_compare);
        }
      }
    }

    link->fromnode = fromlink->fromnode;
    link->fromsock = fromlink->fromsock;

    /* if the up- or downstream link is invalid,
     * the replacement link will be invalid too.
     */
    if (!(fromlink->flag & NODE_LINK_VALID)) {
      link->flag &= ~NODE_LINK_VALID;
    }

    if (fromlink->flag & NODE_LINK_MUTED) {
      link->flag |= NODE_LINK_MUTED;
    }

    BKE_ntree_update_tag_link_changed(ntree);
  }

  for (bNodeLink *link : duplicate_links_to_remove) {
    nodeRemLink(ntree, link);
  }

  /* remove remaining upstream links */
  LISTBASE_FOREACH_MUTABLE (bNodeLink *, link, &ntree->links) {
    if (link->tonode == node) {
      nodeRemLink(ntree, link);
    }
  }
}

float2 nodeToView(const bNode *node, const float2 loc)
{
  float2 view_loc = loc;
  for (const bNode *node_iter = node; node_iter; node_iter = node_iter->parent) {
    view_loc += float2(node_iter->locx, node_iter->locy);
  }
  return view_loc;
}

float2 nodeFromView(const bNode *node, const float2 view_loc)
{
  float2 loc = view_loc;
  for (const bNode *node_iter = node; node_iter; node_iter = node_iter->parent) {
    loc -= float2(node_iter->locx, node_iter->locy);
  }
  return loc;
}

}  // namespace blender::bke

void nodeAttachNode(bNodeTree *ntree, bNode *node, bNode *parent)
{
  BLI_assert(parent->type == NODE_FRAME);
  BLI_assert(!nodeIsParentAndChild(parent, node));

  const blender::float2 loc = blender::bke::nodeToView(node, {});

  node->parent = parent;
  BKE_ntree_update_tag_parent_change(ntree, node);
  /* transform to parent space */
  const blender::float2 new_loc = blender::bke::nodeFromView(parent, loc);
  node->locx = new_loc.x;
  node->locy = new_loc.y;
}

void nodeDetachNode(bNodeTree *ntree, bNode *node)
{
  if (node->parent) {
    BLI_assert(node->parent->type == NODE_FRAME);

    /* transform to view space */
    const blender::float2 loc = blender::bke::nodeToView(node, {});
    node->locx = loc.x;
    node->locy = loc.y;
    node->parent = nullptr;
    BKE_ntree_update_tag_parent_change(ntree, node);
  }
}

namespace blender::bke {

void nodePositionRelative(bNode *from_node,
                          const bNode *to_node,
                          const bNodeSocket *from_sock,
                          const bNodeSocket *to_sock)
{
  float offset_x;
  int tot_sock_idx;

  /* Socket to plug into. */
  if (eNodeSocketInOut(to_sock->in_out) == SOCK_IN) {
    offset_x = -(from_node->typeinfo->width + 50);
    tot_sock_idx = BLI_listbase_count(&to_node->outputs);
    tot_sock_idx += BLI_findindex(&to_node->inputs, to_sock);
  }
  else {
    offset_x = to_node->typeinfo->width + 50;
    tot_sock_idx = BLI_findindex(&to_node->outputs, to_sock);
  }

  BLI_assert(tot_sock_idx != -1);

  float offset_y = U.widget_unit * tot_sock_idx;

  /* Output socket. */
  if (from_sock) {
    if (eNodeSocketInOut(from_sock->in_out) == SOCK_IN) {
      tot_sock_idx = BLI_listbase_count(&from_node->outputs);
      tot_sock_idx += BLI_findindex(&from_node->inputs, from_sock);
    }
    else {
      tot_sock_idx = BLI_findindex(&from_node->outputs, from_sock);
    }
  }

  BLI_assert(tot_sock_idx != -1);

  offset_y -= U.widget_unit * tot_sock_idx;

  from_node->locx = to_node->locx + offset_x;
  from_node->locy = to_node->locy - offset_y;
}

void nodePositionPropagate(bNode *node)
{
  LISTBASE_FOREACH (bNodeSocket *, socket, &node->inputs) {
    if (socket->link != nullptr) {
      bNodeLink *link = socket->link;
      nodePositionRelative(link->fromnode, link->tonode, link->fromsock, link->tosock);
      nodePositionPropagate(link->fromnode);
    }
  }
}

}  // namespace blender::bke

static bNodeTree *ntreeAddTree_do(
    Main *bmain, ID *owner_id, const bool is_embedded, const char *name, const char *idname)
{
  /* trees are created as local trees for compositor, material or texture nodes,
   * node groups and other tree types are created as library data.
   */
  int flag = 0;
  if (is_embedded || bmain == nullptr) {
    flag |= LIB_ID_CREATE_NO_MAIN;
  }
  bNodeTree *ntree = reinterpret_cast<bNodeTree *>(BKE_libblock_alloc(bmain, ID_NT, name, flag));
  BKE_libblock_init_empty(&ntree->id);
  if (is_embedded) {
    BLI_assert(owner_id != nullptr);
    ntree->id.flag |= LIB_EMBEDDED_DATA;
    ntree->owner_id = owner_id;
    bNodeTree **ntree_owner_ptr = BKE_ntree_ptr_from_id(owner_id);
    BLI_assert(ntree_owner_ptr != nullptr);
    *ntree_owner_ptr = ntree;
  }
  else {
    BLI_assert(owner_id == nullptr);
  }

  STRNCPY(ntree->idname, idname);
  blender::bke::ntree_set_typeinfo(ntree, ntreeTypeFind(idname));

  return ntree;
}

bNodeTree *ntreeAddTree(Main *bmain, const char *name, const char *idname)
{
  return ntreeAddTree_do(bmain, nullptr, false, name, idname);
}

namespace blender::bke {

bNodeTree *ntreeAddTreeEmbedded(Main * /*bmain*/,
                                ID *owner_id,
                                const char *name,
                                const char *idname)
{
  return ntreeAddTree_do(nullptr, owner_id, true, name, idname);
}

bNodeTree *ntreeCopyTree_ex(const bNodeTree *ntree, Main *bmain, const bool do_id_user)
{
  const int flag = do_id_user ? 0 : LIB_ID_CREATE_NO_USER_REFCOUNT | LIB_ID_CREATE_NO_MAIN;

  bNodeTree *ntree_copy = reinterpret_cast<bNodeTree *>(
      BKE_id_copy_ex(bmain, reinterpret_cast<const ID *>(ntree), nullptr, flag));
  return ntree_copy;
}
bNodeTree *ntreeCopyTree(Main *bmain, const bNodeTree *ntree)
{
  return ntreeCopyTree_ex(ntree, bmain, true);
}

/* *************** Node Preview *********** */

/* XXX this should be removed eventually ...
 * Currently BKE functions are modeled closely on previous code,
 * using node_preview_init_tree to set up previews for a whole node tree in advance.
 * This should be left more to the individual node tree implementations. */

bool node_preview_used(const bNode *node)
{
  /* XXX check for closed nodes? */
  return (node->typeinfo->flag & NODE_PREVIEW) != 0;
}

bNodePreview *node_preview_verify(bNodeInstanceHash *previews,
                                  bNodeInstanceKey key,
                                  const int xsize,
                                  const int ysize,
                                  const bool create)
{
  bNodePreview *preview = static_cast<bNodePreview *>(
      BKE_node_instance_hash_lookup(previews, key));
  if (!preview) {
    if (create) {
      preview = MEM_cnew<bNodePreview>("node preview");
      preview->ibuf = IMB_allocImBuf(xsize, ysize, 32, IB_rect);
      BKE_node_instance_hash_insert(previews, key, preview);
    }
    else {
      return nullptr;
    }
  }

  /* node previews can get added with variable size this way */
  if (xsize == 0 || ysize == 0) {
    return preview;
  }

  /* sanity checks & initialize */
  const uint size[2] = {uint(xsize), uint(ysize)};
  IMB_rect_size_set(preview->ibuf, size);
  if (preview->ibuf->byte_buffer.data == nullptr) {
    imb_addrectImBuf(preview->ibuf);
  }
  /* no clear, makes nicer previews */

  return preview;
}

bNodePreview *node_preview_copy(bNodePreview *preview)
{
  bNodePreview *new_preview = static_cast<bNodePreview *>(MEM_dupallocN(preview));
  new_preview->ibuf = IMB_dupImBuf(preview->ibuf);
  return new_preview;
}

void node_preview_free(bNodePreview *preview)
{
  if (preview->ibuf) {
    IMB_freeImBuf(preview->ibuf);
  }
  MEM_freeN(preview);
}

static void node_preview_init_tree_recursive(bNodeInstanceHash *previews,
                                             bNodeTree *ntree,
                                             bNodeInstanceKey parent_key,
                                             const int xsize,
                                             const int ysize)
{
  for (bNode *node : ntree->all_nodes()) {
    bNodeInstanceKey key = BKE_node_instance_key(parent_key, ntree, node);

    if (blender::bke::node_preview_used(node)) {
      node->runtime->preview_xsize = xsize;
      node->runtime->preview_ysize = ysize;

      blender::bke::node_preview_verify(previews, key, xsize, ysize, false);
    }

    bNodeTree *group = reinterpret_cast<bNodeTree *>(node->id);
    if (node->is_group() && group != nullptr) {
      node_preview_init_tree_recursive(previews, group, key, xsize, ysize);
    }
  }
}

void node_preview_init_tree(bNodeTree *ntree, int xsize, int ysize)
{
  if (!ntree) {
    return;
  }

  if (!ntree->previews) {
    ntree->previews = BKE_node_instance_hash_new("node previews");
  }

  node_preview_init_tree_recursive(ntree->previews, ntree, NODE_INSTANCE_KEY_BASE, xsize, ysize);
}

static void node_preview_tag_used_recursive(bNodeInstanceHash *previews,
                                            bNodeTree *ntree,
                                            bNodeInstanceKey parent_key)
{
  for (bNode *node : ntree->all_nodes()) {
    bNodeInstanceKey key = BKE_node_instance_key(parent_key, ntree, node);

    if (blender::bke::node_preview_used(node)) {
      BKE_node_instance_hash_tag_key(previews, key);
    }

    bNodeTree *group = reinterpret_cast<bNodeTree *>(node->id);
    if (node->is_group() && group != nullptr) {
      node_preview_tag_used_recursive(previews, group, key);
    }
  }
}

void node_preview_remove_unused(bNodeTree *ntree)
{
  if (!ntree || !ntree->previews) {
    return;
  }

  /* use the instance hash functions for tagging and removing unused previews */
  BKE_node_instance_hash_clear_tags(ntree->previews);
  node_preview_tag_used_recursive(ntree->previews, ntree, NODE_INSTANCE_KEY_BASE);

  BKE_node_instance_hash_remove_untagged(
      ntree->previews, reinterpret_cast<bNodeInstanceValueFP>(node_preview_free));
}

}  // namespace blender::bke

namespace blender::bke {

void node_preview_merge_tree(bNodeTree *to_ntree, bNodeTree *from_ntree, bool remove_old)
{
  if (remove_old || !to_ntree->previews) {
    /* free old previews */
    if (to_ntree->previews) {
      BKE_node_instance_hash_free(to_ntree->previews,
                                  reinterpret_cast<bNodeInstanceValueFP>(node_preview_free));
    }

    /* transfer previews */
    to_ntree->previews = from_ntree->previews;
    from_ntree->previews = nullptr;

    /* clean up, in case any to_ntree nodes have been removed */
    node_preview_remove_unused(to_ntree);
  }
  else {
    if (from_ntree->previews) {
      bNodeInstanceHashIterator iter;
      NODE_INSTANCE_HASH_ITER (iter, from_ntree->previews) {
        bNodeInstanceKey key = node_instance_hash_iterator_get_key(&iter);
        bNodePreview *preview = static_cast<bNodePreview *>(
            node_instance_hash_iterator_get_value(&iter));

        /* replace existing previews */
        BKE_node_instance_hash_remove(
            to_ntree->previews, key, reinterpret_cast<bNodeInstanceValueFP>(node_preview_free));
        BKE_node_instance_hash_insert(to_ntree->previews, key, preview);
      }

      /* NOTE: null free function here,
       * because pointers have already been moved over to to_ntree->previews! */
      BKE_node_instance_hash_free(from_ntree->previews, nullptr);
      from_ntree->previews = nullptr;
    }
  }
}

void nodeUnlinkNode(bNodeTree *ntree, bNode *node)
{
  LISTBASE_FOREACH_MUTABLE (bNodeLink *, link, &ntree->links) {
    ListBase *lb = nullptr;
    if (link->fromnode == node) {
      lb = &node->outputs;
    }
    else if (link->tonode == node) {
      lb = &node->inputs;
    }

    if (lb) {
      /* Only bother adjusting if the socket is not on the node we're deleting. */
      if (link->tonode != node && link->tosock->is_multi_input()) {
        adjust_multi_input_indices_after_removed_link(
            ntree, link->tosock, link->multi_input_socket_index);
      }
      LISTBASE_FOREACH (const bNodeSocket *, sock, lb) {
        if (link->fromsock == sock || link->tosock == sock) {
          nodeRemLink(ntree, link);
          break;
        }
      }
    }
  }
}

static void node_unlink_attached(bNodeTree *ntree, const bNode *parent)
{
  for (bNode *node : ntree->all_nodes()) {
    if (node->parent == parent) {
      nodeDetachNode(ntree, node);
    }
  }
}

void nodeRebuildIDVector(bNodeTree *node_tree)
{
  /* Rebuild nodes #VectorSet which must have the same order as the list. */
  node_tree->runtime->nodes_by_id.clear();
  int i;
  LISTBASE_FOREACH_INDEX (bNode *, node, &node_tree->nodes, i) {
    node_tree->runtime->nodes_by_id.add_new(node);
    node->runtime->index_in_tree = i;
  }
}

void node_free_node(bNodeTree *ntree, bNode *node)
{
  /* since it is called while free database, node->id is undefined */

  /* can be called for nodes outside a node tree (e.g. clipboard) */
  if (ntree) {
    BLI_remlink(&ntree->nodes, node);
    /* Rebuild nodes #VectorSet which must have the same order as the list. */
    nodeRebuildIDVector(ntree);

    /* texture node has bad habit of keeping exec data around */
    if (ntree->type == NTREE_TEXTURE && ntree->runtime->execdata) {
      ntreeTexEndExecTree(ntree->runtime->execdata);
      ntree->runtime->execdata = nullptr;
    }
  }

  if (node->typeinfo->freefunc) {
    node->typeinfo->freefunc(node);
  }

  LISTBASE_FOREACH_MUTABLE (bNodeSocket *, sock, &node->inputs) {
    /* Remember, no ID user refcount management here! */
    node_socket_free(sock, false);
    MEM_freeN(sock);
  }
  LISTBASE_FOREACH_MUTABLE (bNodeSocket *, sock, &node->outputs) {
    /* Remember, no ID user refcount management here! */
    node_socket_free(sock, false);
    MEM_freeN(sock);
  }

  MEM_SAFE_FREE(node->panel_states_array);

  if (node->prop) {
    /* Remember, no ID user refcount management here! */
    IDP_FreePropertyContent_ex(node->prop, false);
    MEM_freeN(node->prop);
  }

  if (node->typeinfo->declare_dynamic) {
    delete node->runtime->declaration;
  }

  MEM_delete(node->runtime);
  MEM_freeN(node);

  if (ntree) {
    BKE_ntree_update_tag_node_removed(ntree);
  }
}

void ntreeFreeLocalNode(bNodeTree *ntree, bNode *node)
{
  /* For removing nodes while editing localized node trees. */
  BLI_assert((ntree->id.tag & LIB_TAG_LOCALIZED) != 0);

  /* These two lines assume the caller might want to free a single node and maintain
   * a valid state in the node tree. */
  nodeUnlinkNode(ntree, node);
  node_unlink_attached(ntree, node);

  node_free_node(ntree, node);
  nodeRebuildIDVector(ntree);
}

}  // namespace blender::bke

void nodeRemoveNode(Main *bmain, bNodeTree *ntree, bNode *node, const bool do_id_user)
{
  BLI_assert(ntree != nullptr);
  /* This function is not for localized node trees, we do not want
   * do to ID user reference-counting and removal of animation data then. */
  BLI_assert((ntree->id.tag & LIB_TAG_LOCALIZED) == 0);

  bool node_has_id = false;

  if (do_id_user) {
    /* Free callback for NodeCustomGroup. */
    if (node->typeinfo->freefunc_api) {
      PointerRNA ptr;
      RNA_pointer_create(&ntree->id, &RNA_Node, node, &ptr);

      node->typeinfo->freefunc_api(&ptr);
    }

    /* Do user counting. */
    if (node->id) {
      id_us_min(node->id);
      node_has_id = true;
    }

    LISTBASE_FOREACH (bNodeSocket *, sock, &node->inputs) {
      node_has_id |= blender::bke::socket_id_user_decrement(sock);
    }
    LISTBASE_FOREACH (bNodeSocket *, sock, &node->outputs) {
      node_has_id |= blender::bke::socket_id_user_decrement(sock);
    }
  }

  /* Remove animation data. */
  char propname_esc[MAX_IDPROP_NAME * 2];
  char prefix[MAX_IDPROP_NAME * 2];

  BLI_str_escape(propname_esc, node->name, sizeof(propname_esc));
  SNPRINTF(prefix, "nodes[\"%s\"]", propname_esc);

  if (BKE_animdata_fix_paths_remove(&ntree->id, prefix)) {
    if (bmain != nullptr) {
      DEG_relations_tag_update(bmain);
    }
  }

  /* Also update relations for the scene time node, which causes a dependency
   * on time that users expect to be removed when the node is removed. */
  if (node_has_id ||
      ELEM(node->type, GEO_NODE_INPUT_SCENE_TIME, GEO_NODE_SELF_OBJECT, GEO_NODE_SIMULATION_INPUT))
  {
    if (bmain != nullptr) {
      DEG_relations_tag_update(bmain);
    }
  }

  blender::bke::nodeUnlinkNode(ntree, node);
  blender::bke::node_unlink_attached(ntree, node);

  /* Free node itself. */
  blender::bke::node_free_node(ntree, node);
  blender::bke::nodeRebuildIDVector(ntree);
}

namespace blender::bke {

static void free_localized_node_groups(bNodeTree *ntree)
{
  /* Only localized node trees store a copy for each node group tree.
   * Each node group tree in a localized node tree can be freed,
   * since it is a localized copy itself (no risk of accessing free'd
   * data in main, see #37939). */
  if (!(ntree->id.tag & LIB_TAG_LOCALIZED)) {
    return;
  }

  LISTBASE_FOREACH (bNode *, node, &ntree->nodes) {
    bNodeTree *ngroup = reinterpret_cast<bNodeTree *>(node->id);
    if (node->is_group() && ngroup != nullptr) {
      ntreeFreeTree(ngroup);
      MEM_freeN(ngroup);
    }
  }
}

void ntreeFreeTree(bNodeTree *ntree)
{
  ntree_free_data(&ntree->id);
  BKE_animdata_free(&ntree->id, false);
}

}  // namespace blender::bke

void ntreeFreeEmbeddedTree(bNodeTree *ntree)
{
  blender::bke::ntreeFreeTree(ntree);
  BKE_libblock_free_data(&ntree->id, true);
  BKE_libblock_free_data_py(&ntree->id);
}

void ntreeFreeLocalTree(bNodeTree *ntree)
{
  if (ntree->id.tag & LIB_TAG_LOCALIZED) {
    blender::bke::ntreeFreeTree(ntree);
  }
  else {
    blender::bke::ntreeFreeTree(ntree);
    BKE_libblock_free_data(&ntree->id, true);
  }
}

void ntreeSetOutput(bNodeTree *ntree)
{
  const bool is_compositor = ntree->type == NTREE_COMPOSIT;
  /* find the active outputs, might become tree type dependent handler */
  LISTBASE_FOREACH (bNode *, node, &ntree->nodes) {
    if (node->typeinfo->nclass == NODE_CLASS_OUTPUT) {
      /* we need a check for which output node should be tagged like this, below an exception */
      if (ELEM(node->type, CMP_NODE_OUTPUT_FILE, GEO_NODE_VIEWER)) {
        continue;
      }
      const bool node_is_output = ELEM(node->type, CMP_NODE_VIEWER, CMP_NODE_SPLITVIEWER);

      int output = 0;
      /* there is more types having output class, each one is checked */

      LISTBASE_FOREACH (bNode *, tnode, &ntree->nodes) {
        if (tnode->typeinfo->nclass != NODE_CLASS_OUTPUT) {
          continue;
        }

        /* same type, exception for viewer */
        const bool tnode_is_output = ELEM(tnode->type, CMP_NODE_VIEWER, CMP_NODE_SPLITVIEWER);
        const bool compositor_case = is_compositor && tnode_is_output && node_is_output;
        if (tnode->type == node->type || compositor_case) {
          if (tnode->flag & NODE_DO_OUTPUT) {
            output++;
            if (output > 1) {
              tnode->flag &= ~NODE_DO_OUTPUT;
            }
          }
        }
      }

      if (output == 0) {
        node->flag |= NODE_DO_OUTPUT;
      }
    }

    /* group node outputs use this flag too */
    if (node->type == NODE_GROUP_OUTPUT) {
      int output = 0;
      LISTBASE_FOREACH (bNode *, tnode, &ntree->nodes) {
        if (tnode->type != NODE_GROUP_OUTPUT) {
          continue;
        }
        if (tnode->flag & NODE_DO_OUTPUT) {
          output++;
          if (output > 1) {
            tnode->flag &= ~NODE_DO_OUTPUT;
          }
        }
      }
      if (output == 0) {
        node->flag |= NODE_DO_OUTPUT;
      }
    }
  }

  /* here we could recursively set which nodes have to be done,
   * might be different for editor or for "real" use... */
}

bNodeTree **BKE_ntree_ptr_from_id(ID *id)
{
  switch (GS(id->name)) {
    case ID_MA:
      return &reinterpret_cast<Material *>(id)->nodetree;
    case ID_LA:
      return &reinterpret_cast<Light *>(id)->nodetree;
    case ID_WO:
      return &reinterpret_cast<World *>(id)->nodetree;
    case ID_TE:
      return &reinterpret_cast<Tex *>(id)->nodetree;
    case ID_SCE:
      return &reinterpret_cast<Scene *>(id)->nodetree;
    case ID_LS:
      return &reinterpret_cast<FreestyleLineStyle *>(id)->nodetree;
    default:
      return nullptr;
  }
}

bNodeTree *ntreeFromID(ID *id)
{
  bNodeTree **nodetree = BKE_ntree_ptr_from_id(id);
  return (nodetree != nullptr) ? *nodetree : nullptr;
}

namespace blender::bke {

void ntreeNodeFlagSet(const bNodeTree *ntree, const int flag, const bool enable)
{
  LISTBASE_FOREACH (bNode *, node, &ntree->nodes) {
    if (enable) {
      node->flag |= flag;
    }
    else {
      node->flag &= ~flag;
    }
  }
}

}  // namespace blender::bke

bNodeTree *ntreeLocalize(bNodeTree *ntree)
{
  if (ntree == nullptr) {
    return nullptr;
  }

  /* Make full copy outside of Main database.
   * NOTE: previews are not copied here. */
  bNodeTree *ltree = reinterpret_cast<bNodeTree *>(BKE_id_copy_ex(
      nullptr, &ntree->id, nullptr, (LIB_ID_COPY_LOCALIZE | LIB_ID_COPY_NO_ANIMDATA)));

  ltree->id.tag |= LIB_TAG_LOCALIZED;

  LISTBASE_FOREACH (bNode *, node, &ltree->nodes) {
    bNodeTree *group = reinterpret_cast<bNodeTree *>(node->id);
    if (node->is_group() && group != nullptr) {
      node->id = reinterpret_cast<ID *>(ntreeLocalize(group));
    }
  }

  /* Ensures only a single output node is enabled. */
  ntreeSetOutput(ntree);

  bNode *node_src = reinterpret_cast<bNode *>(ntree->nodes.first);
  bNode *node_local = reinterpret_cast<bNode *>(ltree->nodes.first);
  while (node_src != nullptr) {
    node_local->runtime->original = node_src;
    node_src = node_src->next;
    node_local = node_local->next;
  }

  if (ntree->typeinfo->localize) {
    ntree->typeinfo->localize(ltree, ntree);
  }

  return ltree;
}

namespace blender::bke {

void ntreeLocalMerge(Main *bmain, bNodeTree *localtree, bNodeTree *ntree)
{
  if (ntree && localtree) {
    if (ntree->typeinfo->local_merge) {
      ntree->typeinfo->local_merge(bmain, localtree, ntree);
    }
  }
}

static bool ntree_contains_tree_exec(const bNodeTree *tree_to_search_in,
                                     const bNodeTree *tree_to_search_for,
                                     Set<const bNodeTree *> &already_passed)
{
  if (tree_to_search_in == tree_to_search_for) {
    return true;
  }

  tree_to_search_in->ensure_topology_cache();
  for (const bNode *node_group : tree_to_search_in->group_nodes()) {
    const bNodeTree *sub_tree_search_in = reinterpret_cast<const bNodeTree *>(node_group->id);
    if (!sub_tree_search_in) {
      continue;
    }
    if (!already_passed.add(sub_tree_search_in)) {
      continue;
    }
    if (ntree_contains_tree_exec(sub_tree_search_in, tree_to_search_for, already_passed)) {
      return true;
    }
  }

  return false;
}

}  // namespace blender::bke

bool ntreeContainsTree(const bNodeTree *tree_to_search_in, const bNodeTree *tree_to_search_for)
{
  if (tree_to_search_in == tree_to_search_for) {
    return true;
  }

  Set<const bNodeTree *> already_passed;
  return blender::bke::ntree_contains_tree_exec(
      tree_to_search_in, tree_to_search_for, already_passed);
}

int nodeCountSocketLinks(const bNodeTree *ntree, const bNodeSocket *sock)
{
  int tot = 0;
  LISTBASE_FOREACH (const bNodeLink *, link, &ntree->links) {
    if (link->fromsock == sock || link->tosock == sock) {
      tot++;
    }
  }
  return tot;
}

bNode *nodeGetActive(bNodeTree *ntree)
{
  if (ntree == nullptr) {
    return nullptr;
  }

  for (bNode *node : ntree->all_nodes()) {
    if (node->flag & NODE_ACTIVE) {
      return node;
    }
  }
  return nullptr;
}

void nodeSetSelected(bNode *node, const bool select)
{
  if (select) {
    node->flag |= NODE_SELECT;
    return;
  }
  node->flag &= ~NODE_SELECT;
  /* deselect sockets too */
  LISTBASE_FOREACH (bNodeSocket *, sock, &node->inputs) {
    sock->flag &= ~NODE_SELECT;
  }
  LISTBASE_FOREACH (bNodeSocket *, sock, &node->outputs) {
    sock->flag &= ~NODE_SELECT;
  }
}

void nodeClearActive(bNodeTree *ntree)
{
  if (ntree == nullptr) {
    return;
  }

  for (bNode *node : ntree->all_nodes()) {
    node->flag &= ~NODE_ACTIVE;
  }
}

void nodeSetActive(bNodeTree *ntree, bNode *node)
{
  const bool is_paint_canvas = blender::bke::nodeSupportsActiveFlag(node,
                                                                    NODE_ACTIVE_PAINT_CANVAS);
  const bool is_texture_class = blender::bke::nodeSupportsActiveFlag(node, NODE_ACTIVE_TEXTURE);
  int flags_to_set = NODE_ACTIVE;
  SET_FLAG_FROM_TEST(flags_to_set, is_paint_canvas, NODE_ACTIVE_PAINT_CANVAS);
  SET_FLAG_FROM_TEST(flags_to_set, is_texture_class, NODE_ACTIVE_TEXTURE);

  /* Make sure only one node is active per node tree. */
  for (bNode *tnode : ntree->all_nodes()) {
    tnode->flag &= ~flags_to_set;
  }
  node->flag |= flags_to_set;
}

namespace blender::bke {

void nodeSetSocketAvailability(bNodeTree *ntree, bNodeSocket *sock, const bool is_available)
{
  if (is_available == sock->is_available()) {
    return;
  }
  if (is_available) {
    sock->flag &= ~SOCK_UNAVAIL;
  }
  else {
    sock->flag |= SOCK_UNAVAIL;
  }
  BKE_ntree_update_tag_socket_availability(ntree, sock);
}

}  // namespace blender::bke

int nodeSocketLinkLimit(const bNodeSocket *sock)
{
  if (sock->is_multi_input()) {
    return 4095;
  }
  if (sock->typeinfo == nullptr) {
    return sock->limit;
  }
  const bNodeSocketType &stype = *sock->typeinfo;
  if (!stype.use_link_limits_of_type) {
    return sock->limit;
  }
  return eNodeSocketInOut(sock->in_out) == SOCK_IN ? stype.input_link_limit :
                                                     stype.output_link_limit;
}

namespace blender::bke {

static void update_socket_declarations(ListBase *sockets,
                                       Span<blender::nodes::SocketDeclaration *> declarations)
{
  int index;
  LISTBASE_FOREACH_INDEX (bNodeSocket *, socket, sockets, index) {
    const SocketDeclaration &socket_decl = *declarations[index];
    socket->runtime->declaration = &socket_decl;
  }
}

static void reset_socket_declarations(ListBase *sockets)
{
  LISTBASE_FOREACH (bNodeSocket *, socket, sockets) {
    socket->runtime->declaration = nullptr;
  }
}

void nodeSocketDeclarationsUpdate(bNode *node)
{
  BLI_assert(node->runtime->declaration != nullptr);
  if (node->runtime->declaration->skip_updating_sockets) {
    reset_socket_declarations(&node->inputs);
    reset_socket_declarations(&node->outputs);
    return;
  }
  update_socket_declarations(&node->inputs, node->runtime->declaration->inputs);
  update_socket_declarations(&node->outputs, node->runtime->declaration->outputs);
}

bool nodeDeclarationEnsureOnOutdatedNode(bNodeTree *ntree, bNode *node)
{
  if (node->runtime->declaration != nullptr) {
    return false;
  }
  if (node->typeinfo->declare_dynamic) {
    BLI_assert(ntree != nullptr);
    BLI_assert(node != nullptr);
    blender::nodes::update_node_declaration_and_sockets(*ntree, *node);
    return true;
  }
  if (node->typeinfo->declare) {
    /* Declaration should have been created in #nodeRegisterType. */
    BLI_assert(node->typeinfo->fixed_declaration != nullptr);
    node->runtime->declaration = node->typeinfo->fixed_declaration;
    return true;
  }
  return false;
}

bool nodeDeclarationEnsure(bNodeTree *ntree, bNode *node)
{
  if (nodeDeclarationEnsureOnOutdatedNode(ntree, node)) {
    nodeSocketDeclarationsUpdate(node);
    return true;
  }
  return false;
}

}  // namespace blender::bke

void nodeDimensionsGet(const bNode *node, float *r_width, float *r_height)
{
  *r_width = node->runtime->totr.xmax - node->runtime->totr.xmin;
  *r_height = node->runtime->totr.ymax - node->runtime->totr.ymin;
}

void nodeTagUpdateID(bNode *node)
{
  node->runtime->update |= NODE_UPDATE_ID;
}

void nodeInternalLinks(bNode *node, bNodeLink **r_links, int *r_len)
{
  *r_links = node->runtime->internal_links.data();
  *r_len = node->runtime->internal_links.size();
}

/* Node Instance Hash */

const bNodeInstanceKey NODE_INSTANCE_KEY_BASE = {5381};
const bNodeInstanceKey NODE_INSTANCE_KEY_NONE = {0};

/* Generate a hash key from ntree and node names
 * Uses the djb2 algorithm with xor by Bernstein:
 * http://www.cse.yorku.ca/~oz/hash.html
 */
static bNodeInstanceKey node_hash_int_str(bNodeInstanceKey hash, const char *str)
{
  char c;

  while ((c = *str++)) {
    hash.value = ((hash.value << 5) + hash.value) ^ c; /* (hash * 33) ^ c */
  }

  /* separator '\0' character, to avoid ambiguity from concatenated strings */
  hash.value = (hash.value << 5) + hash.value; /* hash * 33 */

  return hash;
}

bNodeInstanceKey BKE_node_instance_key(bNodeInstanceKey parent_key,
                                       const bNodeTree *ntree,
                                       const bNode *node)
{
  bNodeInstanceKey key = node_hash_int_str(parent_key, ntree->id.name + 2);

  if (node) {
    key = node_hash_int_str(key, node->name);
  }

  return key;
}

static uint node_instance_hash_key(const void *key)
{
  return static_cast<const bNodeInstanceKey *>(key)->value;
}

static bool node_instance_hash_key_cmp(const void *a, const void *b)
{
  uint value_a = static_cast<const bNodeInstanceKey *>(a)->value;
  uint value_b = static_cast<const bNodeInstanceKey *>(b)->value;

  return (value_a != value_b);
}

bNodeInstanceHash *BKE_node_instance_hash_new(const char *info)
{
  bNodeInstanceHash *hash = static_cast<bNodeInstanceHash *>(
      MEM_mallocN(sizeof(bNodeInstanceHash), info));
  hash->ghash = BLI_ghash_new(
      node_instance_hash_key, node_instance_hash_key_cmp, "node instance hash ghash");
  return hash;
}

void BKE_node_instance_hash_free(bNodeInstanceHash *hash, bNodeInstanceValueFP valfreefp)
{
  BLI_ghash_free(hash->ghash, nullptr, reinterpret_cast<GHashValFreeFP>(valfreefp));
  MEM_freeN(hash);
}

void BKE_node_instance_hash_insert(bNodeInstanceHash *hash, bNodeInstanceKey key, void *value)
{
  bNodeInstanceHashEntry *entry = static_cast<bNodeInstanceHashEntry *>(value);
  entry->key = key;
  entry->tag = 0;
  BLI_ghash_insert(hash->ghash, &entry->key, value);
}

void *BKE_node_instance_hash_lookup(bNodeInstanceHash *hash, bNodeInstanceKey key)
{
  return BLI_ghash_lookup(hash->ghash, &key);
}

int BKE_node_instance_hash_remove(bNodeInstanceHash *hash,
                                  bNodeInstanceKey key,
                                  bNodeInstanceValueFP valfreefp)
{
  return BLI_ghash_remove(hash->ghash, &key, nullptr, reinterpret_cast<GHashValFreeFP>(valfreefp));
}

void BKE_node_instance_hash_clear(bNodeInstanceHash *hash, bNodeInstanceValueFP valfreefp)
{
  BLI_ghash_clear(hash->ghash, nullptr, reinterpret_cast<GHashValFreeFP>(valfreefp));
}

void *BKE_node_instance_hash_pop(bNodeInstanceHash *hash, bNodeInstanceKey key)
{
  return BLI_ghash_popkey(hash->ghash, &key, nullptr);
}

int BKE_node_instance_hash_haskey(bNodeInstanceHash *hash, bNodeInstanceKey key)
{
  return BLI_ghash_haskey(hash->ghash, &key);
}

int BKE_node_instance_hash_size(bNodeInstanceHash *hash)
{
  return BLI_ghash_len(hash->ghash);
}

void BKE_node_instance_hash_clear_tags(bNodeInstanceHash *hash)
{
  blender::bke::bNodeInstanceHashIterator iter;

  NODE_INSTANCE_HASH_ITER (iter, hash) {
    bNodeInstanceHashEntry *value = static_cast<bNodeInstanceHashEntry *>(
        blender::bke::node_instance_hash_iterator_get_value(&iter));

    value->tag = 0;
  }
}

void BKE_node_instance_hash_tag(bNodeInstanceHash * /*hash*/, void *value)
{
  bNodeInstanceHashEntry *entry = static_cast<bNodeInstanceHashEntry *>(value);
  entry->tag = 1;
}

bool BKE_node_instance_hash_tag_key(bNodeInstanceHash *hash, bNodeInstanceKey key)
{
  bNodeInstanceHashEntry *entry = static_cast<bNodeInstanceHashEntry *>(
      BKE_node_instance_hash_lookup(hash, key));

  if (entry) {
    entry->tag = 1;
    return true;
  }

  return false;
}

void BKE_node_instance_hash_remove_untagged(bNodeInstanceHash *hash,
                                            bNodeInstanceValueFP valfreefp)
{
  /* NOTE: Hash must not be mutated during iterating!
   * Store tagged entries in a separate list and remove items afterward.
   */
  bNodeInstanceKey *untagged = static_cast<bNodeInstanceKey *>(
      MEM_mallocN(sizeof(bNodeInstanceKey) * BKE_node_instance_hash_size(hash),
                  "temporary node instance key list"));
  blender::bke::bNodeInstanceHashIterator iter;
  int num_untagged = 0;
  NODE_INSTANCE_HASH_ITER (iter, hash) {
    bNodeInstanceHashEntry *value = static_cast<bNodeInstanceHashEntry *>(
        blender::bke::node_instance_hash_iterator_get_value(&iter));

    if (!value->tag) {
      untagged[num_untagged++] = blender::bke::node_instance_hash_iterator_get_key(&iter);
    }
  }

  for (int i = 0; i < num_untagged; i++) {
    BKE_node_instance_hash_remove(hash, untagged[i], valfreefp);
  }

  MEM_freeN(untagged);
}

namespace blender::bke {

void ntreeUpdateAllNew(Main *main)
{
  /* Update all new node trees on file read or append, to add/remove sockets
   * in groups nodes if the group changed, and handle any update flags that
   * might have been set in file reading or versioning. */
  FOREACH_NODETREE_BEGIN (main, ntree, owner_id) {
    if (owner_id->tag & LIB_TAG_NEW) {
      BKE_ntree_update_tag_all(ntree);
    }
  }
  FOREACH_NODETREE_END;
  BKE_ntree_update_main(main, nullptr);
}

}  // namespace blender::bke

void ntreeUpdateAllUsers(Main *main, ID *id)
{
  if (id == nullptr) {
    return;
  }

  bool need_update = false;

  /* Update all users of ngroup, to add/remove sockets as needed. */
  FOREACH_NODETREE_BEGIN (main, ntree, owner_id) {
    for (bNode *node : ntree->all_nodes()) {
      if (node->id == id) {
        BKE_ntree_update_tag_node_property(ntree, node);
        need_update = true;
      }
    }
  }
  FOREACH_NODETREE_END;
  if (need_update) {
    BKE_ntree_update_main(main, nullptr);
  }
}

/* ************* node type access ********** */

namespace blender::bke {

void nodeLabel(const bNodeTree *ntree, const bNode *node, char *label, const int label_maxncpy)
{
  label[0] = '\0';

  if (node->label[0] != '\0') {
    BLI_strncpy(label, node->label, label_maxncpy);
  }
  else if (node->typeinfo->labelfunc) {
    node->typeinfo->labelfunc(ntree, node, label, label_maxncpy);
  }
  if (label[0] != '\0') {
    /* The previous methods (labelfunc) could not provide an adequate label for the node. */
    return;
  }

  BLI_strncpy(label, IFACE_(node->typeinfo->ui_name), label_maxncpy);
}

const char *nodeSocketLabel(const bNodeSocket *sock)
{
  return (sock->label[0] != '\0') ? sock->label : sock->name;
}

static void node_type_base_defaults(bNodeType *ntype)
{
  /* default size values */
  blender::bke::node_type_size_preset(ntype, blender::bke::eNodeSizePreset::DEFAULT);
  ntype->height = 100;
  ntype->minheight = 30;
  ntype->maxheight = FLT_MAX;
}

/* allow this node for any tree type */
static bool node_poll_default(const bNodeType * /*ntype*/,
                              const bNodeTree * /*ntree*/,
                              const char ** /*disabled_hint*/)
{
  return true;
}

static bool node_poll_instance_default(const bNode *node,
                                       const bNodeTree *ntree,
                                       const char **disabled_hint)
{
  return node->typeinfo->poll(node->typeinfo, ntree, disabled_hint);
}

void node_type_base(bNodeType *ntype, const int type, const char *name, const short nclass)
{
  /* Use static type info header to map static int type to identifier string and RNA struct type.
   * Associate the RNA struct type with the bNodeType.
   * Dynamically registered nodes will create an RNA type at runtime
   * and call RNA_struct_blender_type_set, so this only needs to be done for old RNA types
   * created in makesrna, which can not be associated to a bNodeType immediately,
   * since bNodeTypes are registered afterward ...
   */
#define DefNode(Category, ID, DefFunc, EnumName, StructName, UIName, UIDesc) \
  case ID: { \
    STRNCPY(ntype->idname, #Category #StructName); \
    StructRNA *srna = RNA_struct_find(#Category #StructName); \
    BLI_assert(srna != nullptr); \
    ntype->rna_ext.srna = srna; \
    RNA_struct_blender_type_set(srna, ntype); \
    RNA_def_struct_ui_text(srna, UIName, UIDesc); \
    ntype->enum_name_legacy = EnumName; \
    STRNCPY(ntype->ui_description, UIDesc); \
    break; \
  }

  switch (type) {
#include "NOD_static_types.h"
  }

  /* make sure we have a valid type (everything registered) */
  BLI_assert(ntype->idname[0] != '\0');

  ntype->type = type;
  STRNCPY(ntype->ui_name, name);
  ntype->nclass = nclass;

  node_type_base_defaults(ntype);

  ntype->poll = node_poll_default;
  ntype->poll_instance = node_poll_instance_default;
}

}  // namespace blender::bke

void node_type_base_custom(bNodeType *ntype,
                           const char *idname,
                           const char *name,
                           const char *enum_name,
                           const short nclass)
{
  STRNCPY(ntype->idname, idname);
  ntype->type = NODE_CUSTOM;
  STRNCPY(ntype->ui_name, name);
  ntype->nclass = nclass;
  ntype->enum_name_legacy = enum_name;

  blender::bke::node_type_base_defaults(ntype);
}

namespace blender::bke {

struct SocketTemplateIdentifierCallbackData {
  bNodeSocketTemplate *list;
  bNodeSocketTemplate *ntemp;
};

static bool unique_socket_template_identifier_check(void *arg, const char *name)
{
  const SocketTemplateIdentifierCallbackData *data =
      static_cast<const SocketTemplateIdentifierCallbackData *>(arg);

  for (bNodeSocketTemplate *ntemp = data->list; ntemp->type >= 0; ntemp++) {
    if (ntemp != data->ntemp) {
      if (STREQ(ntemp->identifier, name)) {
        return true;
      }
    }
  }

  return false;
}

static void unique_socket_template_identifier(bNodeSocketTemplate *list,
                                              bNodeSocketTemplate *ntemp,
                                              const char defname[],
                                              const char delim)
{
  SocketTemplateIdentifierCallbackData data;
  data.list = list;
  data.ntemp = ntemp;

  BLI_uniquename_cb(unique_socket_template_identifier_check,
                    &data,
                    defname,
                    delim,
                    ntemp->identifier,
                    sizeof(ntemp->identifier));
}

void node_type_socket_templates(bNodeType *ntype,
                                bNodeSocketTemplate *inputs,
                                bNodeSocketTemplate *outputs)
{
  ntype->inputs = inputs;
  ntype->outputs = outputs;

  /* automatically generate unique identifiers */
  if (inputs) {
    /* clear identifier strings (uninitialized memory) */
    for (bNodeSocketTemplate *ntemp = inputs; ntemp->type >= 0; ntemp++) {
      ntemp->identifier[0] = '\0';
    }

    for (bNodeSocketTemplate *ntemp = inputs; ntemp->type >= 0; ntemp++) {
      STRNCPY(ntemp->identifier, ntemp->name);
      unique_socket_template_identifier(inputs, ntemp, ntemp->identifier, '_');
    }
  }
  if (outputs) {
    /* clear identifier strings (uninitialized memory) */
    for (bNodeSocketTemplate *ntemp = outputs; ntemp->type >= 0; ntemp++) {
      ntemp->identifier[0] = '\0';
    }

    for (bNodeSocketTemplate *ntemp = outputs; ntemp->type >= 0; ntemp++) {
      STRNCPY(ntemp->identifier, ntemp->name);
      unique_socket_template_identifier(outputs, ntemp, ntemp->identifier, '_');
    }
  }
}

void node_type_size(bNodeType *ntype, const int width, const int minwidth, const int maxwidth)
{
  ntype->width = width;
  ntype->minwidth = minwidth;
  if (maxwidth <= minwidth) {
    ntype->maxwidth = FLT_MAX;
  }
  else {
    ntype->maxwidth = maxwidth;
  }
}

void node_type_size_preset(bNodeType *ntype, const eNodeSizePreset size)
{
  switch (size) {
    case eNodeSizePreset::DEFAULT:
      node_type_size(ntype, 140, 100, NODE_DEFAULT_MAX_WIDTH);
      break;
    case eNodeSizePreset::SMALL:
      node_type_size(ntype, 100, 80, NODE_DEFAULT_MAX_WIDTH);
      break;
    case eNodeSizePreset::MIDDLE:
      node_type_size(ntype, 150, 120, NODE_DEFAULT_MAX_WIDTH);
      break;
    case eNodeSizePreset::LARGE:
      node_type_size(ntype, 240, 140, NODE_DEFAULT_MAX_WIDTH);
      break;
  }
}

}  // namespace blender::bke

void node_type_storage(bNodeType *ntype,
                       const char *storagename,
                       void (*freefunc)(bNode *node),
                       void (*copyfunc)(bNodeTree *dest_ntree,
                                        bNode *dest_node,
                                        const bNode *src_node))
{
  if (storagename) {
    STRNCPY(ntype->storagename, storagename);
  }
  else {
    ntype->storagename[0] = '\0';
  }
  ntype->copyfunc = copyfunc;
  ntype->freefunc = freefunc;
}

void BKE_node_system_init()
{
  blender::bke::nodetreetypes_hash = BLI_ghash_str_new("nodetreetypes_hash gh");
  blender::bke::nodetypes_hash = BLI_ghash_str_new("nodetypes_hash gh");
  blender::bke::nodetypes_alias_hash = BLI_ghash_str_new("nodetypes_alias_hash gh");
  blender::bke::nodesockettypes_hash = BLI_ghash_str_new("nodesockettypes_hash gh");

  register_nodes();
}

void BKE_node_system_exit()
{
  if (blender::bke::nodetypes_alias_hash) {
    BLI_ghash_free(blender::bke::nodetypes_alias_hash, MEM_freeN, MEM_freeN);
    blender::bke::nodetypes_alias_hash = nullptr;
  }

  if (blender::bke::nodetypes_hash) {
    NODE_TYPES_BEGIN (nt) {
      if (nt->rna_ext.free) {
        nt->rna_ext.free(nt->rna_ext.data);
      }
    }
    NODE_TYPES_END;

    BLI_ghash_free(blender::bke::nodetypes_hash, nullptr, node_free_type);
    blender::bke::nodetypes_hash = nullptr;
  }

  if (blender::bke::nodesockettypes_hash) {
    NODE_SOCKET_TYPES_BEGIN (st) {
      if (st->ext_socket.free) {
        st->ext_socket.free(st->ext_socket.data);
      }
      if (st->ext_interface.free) {
        st->ext_interface.free(st->ext_interface.data);
      }
    }
    NODE_SOCKET_TYPES_END;

    BLI_ghash_free(blender::bke::nodesockettypes_hash, nullptr, node_free_socket_type);
    blender::bke::nodesockettypes_hash = nullptr;
  }

  if (blender::bke::nodetreetypes_hash) {
    NODE_TREE_TYPES_BEGIN (nt) {
      if (nt->rna_ext.free) {
        nt->rna_ext.free(nt->rna_ext.data);
      }
    }
    NODE_TREE_TYPES_END;

    BLI_ghash_free(blender::bke::nodetreetypes_hash, nullptr, ntree_free_type);
    blender::bke::nodetreetypes_hash = nullptr;
  }
}

/* -------------------------------------------------------------------- */
/* NodeTree Iterator Helpers (FOREACH_NODETREE_BEGIN) */

void BKE_node_tree_iter_init(NodeTreeIterStore *ntreeiter, Main *bmain)
{
  ntreeiter->ngroup = (bNodeTree *)bmain->nodetrees.first;
  ntreeiter->scene = (Scene *)bmain->scenes.first;
  ntreeiter->mat = (Material *)bmain->materials.first;
  ntreeiter->tex = (Tex *)bmain->textures.first;
  ntreeiter->light = (Light *)bmain->lights.first;
  ntreeiter->world = (World *)bmain->worlds.first;
  ntreeiter->linestyle = (FreestyleLineStyle *)bmain->linestyles.first;
}
bool BKE_node_tree_iter_step(NodeTreeIterStore *ntreeiter, bNodeTree **r_nodetree, ID **r_id)
{
  if (ntreeiter->ngroup) {
    bNodeTree &node_tree = *reinterpret_cast<bNodeTree *>(ntreeiter->ngroup);
    *r_nodetree = &node_tree;
    *r_id = &node_tree.id;
    ntreeiter->ngroup = reinterpret_cast<bNodeTree *>(node_tree.id.next);
  }
  else if (ntreeiter->scene) {
    *r_nodetree = reinterpret_cast<bNodeTree *>(ntreeiter->scene->nodetree);
    *r_id = &ntreeiter->scene->id;
    ntreeiter->scene = reinterpret_cast<Scene *>(ntreeiter->scene->id.next);
  }
  else if (ntreeiter->mat) {
    *r_nodetree = reinterpret_cast<bNodeTree *>(ntreeiter->mat->nodetree);
    *r_id = &ntreeiter->mat->id;
    ntreeiter->mat = reinterpret_cast<Material *>(ntreeiter->mat->id.next);
  }
  else if (ntreeiter->tex) {
    *r_nodetree = reinterpret_cast<bNodeTree *>(ntreeiter->tex->nodetree);
    *r_id = &ntreeiter->tex->id;
    ntreeiter->tex = reinterpret_cast<Tex *>(ntreeiter->tex->id.next);
  }
  else if (ntreeiter->light) {
    *r_nodetree = reinterpret_cast<bNodeTree *>(ntreeiter->light->nodetree);
    *r_id = &ntreeiter->light->id;
    ntreeiter->light = reinterpret_cast<Light *>(ntreeiter->light->id.next);
  }
  else if (ntreeiter->world) {
    *r_nodetree = reinterpret_cast<bNodeTree *>(ntreeiter->world->nodetree);
    *r_id = &ntreeiter->world->id;
    ntreeiter->world = reinterpret_cast<World *>(ntreeiter->world->id.next);
  }
  else if (ntreeiter->linestyle) {
    *r_nodetree = reinterpret_cast<bNodeTree *>(ntreeiter->linestyle->nodetree);
    *r_id = &ntreeiter->linestyle->id;
    ntreeiter->linestyle = reinterpret_cast<FreestyleLineStyle *>(ntreeiter->linestyle->id.next);
  }
  else {
    return false;
  }

  return true;
}

void BKE_nodetree_remove_layer_n(bNodeTree *ntree, Scene *scene, const int layer_index)
{
  BLI_assert(layer_index != -1);
  BLI_assert(scene != nullptr);
  for (bNode *node : ntree->all_nodes()) {
    if (node->type == CMP_NODE_R_LAYERS && node->id == &scene->id) {
      if (node->custom1 == layer_index) {
        node->custom1 = 0;
      }
      else if (node->custom1 > layer_index) {
        node->custom1--;
      }
    }
  }
}<|MERGE_RESOLUTION|>--- conflicted
+++ resolved
@@ -1165,87 +1165,6 @@
   ntreeBlendReadLib(reader, ntree);
 }
 
-<<<<<<< HEAD
-static void expand_node_socket(BlendExpander *expander, bNodeSocket *sock)
-{
-  IDP_BlendReadExpand(expander, sock->prop);
-
-  if (sock->default_value == nullptr) {
-    return;
-  }
-
-  switch (eNodeSocketDatatype(sock->type)) {
-    case SOCK_OBJECT: {
-      BLO_expand(expander, sock->default_value_typed<bNodeSocketValueObject>()->value);
-      break;
-    }
-    case SOCK_IMAGE: {
-      BLO_expand(expander, sock->default_value_typed<bNodeSocketValueImage>()->value);
-      break;
-    }
-    case SOCK_COLLECTION: {
-      BLO_expand(expander, sock->default_value_typed<bNodeSocketValueCollection>()->value);
-      break;
-    }
-    case SOCK_TEXTURE: {
-      BLO_expand(expander, sock->default_value_typed<bNodeSocketValueTexture>()->value);
-      break;
-    }
-    case SOCK_MATERIAL: {
-      BLO_expand(expander, sock->default_value_typed<bNodeSocketValueMaterial>()->value);
-      break;
-    }
-    case SOCK_FLOAT:
-    case SOCK_VECTOR:
-    case SOCK_RGBA:
-    case SOCK_BOOLEAN:
-    case SOCK_ROTATION:
-    case SOCK_INT:
-    case SOCK_STRING:
-    case SOCK_CUSTOM:
-    case SOCK_SHADER:
-    case SOCK_GEOMETRY:
-      break;
-  }
-}
-
-static void expand_node_sockets(BlendExpander *expander, ListBase *sockets)
-{
-  LISTBASE_FOREACH (bNodeSocket *, sock, sockets) {
-    expand_node_socket(expander, sock);
-  }
-}
-
-void ntreeBlendReadExpand(BlendExpander *expander, bNodeTree *ntree)
-{
-  if (ntree->gpd) {
-    BLO_expand(expander, ntree->gpd);
-  }
-
-  LISTBASE_FOREACH (bNode *, node, &ntree->nodes) {
-    if (node->id && !(node->type == CMP_NODE_R_LAYERS) &&
-        !(node->type == CMP_NODE_CRYPTOMATTE && node->custom1 == CMP_CRYPTOMATTE_SRC_RENDER))
-    {
-      BLO_expand(expander, node->id);
-    }
-
-    IDP_BlendReadExpand(expander, node->prop);
-
-    expand_node_sockets(expander, &node->inputs);
-    expand_node_sockets(expander, &node->outputs);
-  }
-
-  ntree->tree_interface.read_expand(expander);
-}
-
-static void ntree_blend_read_expand(BlendExpander *expander, ID *id)
-{
-  bNodeTree *ntree = reinterpret_cast<bNodeTree *>(id);
-  ntreeBlendReadExpand(expander, ntree);
-}
-
-=======
->>>>>>> 110eb666
 static void node_tree_asset_pre_save(void *asset_ptr, AssetMetaData *asset_data)
 {
   bNodeTree &node_tree = *static_cast<bNodeTree *>(asset_ptr);
