--- conflicted
+++ resolved
@@ -797,7 +797,9 @@
     if (node->type == GEO_NODE_INDEX_SWITCH) {
       blender::nodes::IndexSwitchItemsAccessor::blend_write(writer, *node);
     }
-<<<<<<< HEAD
+    if (node->type == GEO_NODE_BAKE) {
+      blender::nodes::BakeItemsAccessor::blend_write(writer, *node);
+    }
     if (node->type == GEO_NODE_MENU_SWITCH) {
       const NodeMenuSwitch &storage = *static_cast<const NodeMenuSwitch *>(node->storage);
       BLO_write_struct_array(writer,
@@ -808,10 +810,6 @@
         BLO_write_string(writer, item.name);
         BLO_write_string(writer, item.description);
       }
-=======
-    if (node->type == GEO_NODE_BAKE) {
-      blender::nodes::BakeItemsAccessor::blend_write(writer, *node);
->>>>>>> 0ceb2728
     }
   }
 
@@ -1067,7 +1065,10 @@
           blender::nodes::IndexSwitchItemsAccessor::blend_read_data(reader, *node);
           break;
         }
-<<<<<<< HEAD
+        case GEO_NODE_BAKE: {
+          blender::nodes::BakeItemsAccessor::blend_read_data(reader, *node);
+          break;
+        }
         case GEO_NODE_MENU_SWITCH: {
           NodeMenuSwitch &storage = *static_cast<NodeMenuSwitch *>(node->storage);
           BLO_read_data_address(reader, &storage.enum_definition.items_array);
@@ -1075,10 +1076,6 @@
             BLO_read_data_address(reader, &item.name);
             BLO_read_data_address(reader, &item.description);
           }
-=======
-        case GEO_NODE_BAKE: {
-          blender::nodes::BakeItemsAccessor::blend_read_data(reader, *node);
->>>>>>> 0ceb2728
           break;
         }
 
