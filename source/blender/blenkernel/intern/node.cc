--- conflicted
+++ resolved
@@ -999,16 +999,12 @@
         }
         BLO_write_struct_by_name(writer, node->typeinfo->storagename, storage);
       }
-<<<<<<< HEAD
       else if (node->type == GEO_NODE_EVALUATE_FUNCTION) {
         NodeGeometryEvaluateFunction *storage = (NodeGeometryEvaluateFunction *)node->storage;
         BLO_write_struct_by_name(writer, node->typeinfo->storagename, storage);
         write_node_function_signature(writer, &storage->signature);
       }
-      else if (node->typeinfo != &NodeTypeUndefined) {
-=======
       else if (node->typeinfo != &blender::bke::NodeTypeUndefined) {
->>>>>>> 8cc22d28
         BLO_write_struct_by_name(writer, node->typeinfo->storagename, node->storage);
       }
     }
@@ -3257,14 +3253,8 @@
       /* remove the link that would be the same as the relinked one */
       LISTBASE_FOREACH_MUTABLE (bNodeLink *, link_to_compare, &ntree->links) {
         if (link_to_compare->fromsock == fromlink->fromsock &&
-<<<<<<< HEAD
-            link_to_compare->tosock == link->tosock)
-        {
-          adjust_multi_input_indices_after_removed_link(
-=======
             link_to_compare->tosock == link->tosock) {
           blender::bke::adjust_multi_input_indices_after_removed_link(
->>>>>>> 8cc22d28
               ntree, link_to_compare->tosock, link_to_compare->multi_input_socket_index);
           duplicate_links_to_remove.append_non_duplicates(link_to_compare);
         }
