/* SPDX-License-Identifier: GPL-2.0-or-later
 * Copyright 2018 Blender Foundation. All rights reserved. */

/** \file
 * \ingroup bke
 */

#include <mutex>

#include "atomic_ops.h"

#include "DNA_key_types.h"
#include "DNA_mesh_types.h"
#include "DNA_meshdata_types.h"

#include "BLI_array.hh"
#include "BLI_bitmap.h"
#include "BLI_math_vector.h"
#include "BLI_math_vector_types.hh"

#include "BKE_customdata.h"
#include "BKE_key.h"
#include "BKE_mesh.h"
#include "BKE_mesh_mapping.h"
#include "BKE_subdiv.h"
#include "BKE_subdiv_eval.h"
#include "BKE_subdiv_foreach.h"
#include "BKE_subdiv_mesh.h"

#include "MEM_guardedalloc.h"

using blender::float2;
using blender::float3;
using blender::IndexRange;
using blender::MutableSpan;
using blender::Span;

/* -------------------------------------------------------------------- */
/** \name Subdivision Context
 * \{ */

struct SubdivMeshContext {
  const SubdivToMeshSettings *settings;
  const Mesh *coarse_mesh;
  const float (*coarse_positions)[3];
<<<<<<< HEAD
  const MEdge *coarse_edges;
  blender::OffsetIndices<int> coarse_polys;
  Span<int> coarse_corner_verts;

  Subdiv *subdiv;
  Mesh *subdiv_mesh;
  float3 *subdiv_positions;
  MEdge *subdiv_edges;
  MutableSpan<int> subdiv_poly_offsets;
  MutableSpan<int> subdiv_corner_verts;
  MutableSpan<int> subdiv_corner_edges;
=======
  blender::Span<MEdge> coarse_edges;
  blender::Span<MPoly> coarse_polys;
  blender::Span<int> coarse_corner_verts;

  Subdiv *subdiv;
  Mesh *subdiv_mesh;
  blender::MutableSpan<float3> subdiv_positions;
  blender::MutableSpan<MEdge> subdiv_edges;
  blender::MutableSpan<MPoly> subdiv_polys;
  blender::MutableSpan<int> subdiv_corner_verts;
  blender::MutableSpan<int> subdiv_corner_edges;
>>>>>>> 636c98c8

  /* Cached custom data arrays for faster access. */
  int *vert_origindex;
  int *edge_origindex;
  int *loop_origindex;
  int *poly_origindex;
  /* UV layers interpolation. */
  int num_uv_layers;
  float2 *uv_layers[MAX_MTFACE];

  /* Original coordinates (ORCO) interpolation. */
  float (*orco)[3];
  float (*cloth_orco)[3];
  /* Per-subdivided vertex counter of averaged values. */
  int *accumulated_counters;
  bool have_displacement;

  /* Lazily initialize a map from vertices to connected edges. */
  std::mutex vert_to_edge_map_mutex;
  int *vert_to_edge_buffer;
  MeshElemMap *vert_to_edge_map;
};

static void subdiv_mesh_ctx_cache_uv_layers(SubdivMeshContext *ctx)
{
  Mesh *subdiv_mesh = ctx->subdiv_mesh;
  ctx->num_uv_layers = CustomData_number_of_layers(&subdiv_mesh->ldata, CD_PROP_FLOAT2);
  for (int layer_index = 0; layer_index < ctx->num_uv_layers; layer_index++) {
    ctx->uv_layers[layer_index] = static_cast<float2 *>(CustomData_get_layer_n_for_write(
        &subdiv_mesh->ldata, CD_PROP_FLOAT2, layer_index, subdiv_mesh->totloop));
  }
}

static void subdiv_mesh_ctx_cache_custom_data_layers(SubdivMeshContext *ctx)
{
  Mesh *subdiv_mesh = ctx->subdiv_mesh;
<<<<<<< HEAD
  ctx->subdiv_positions = subdiv_mesh->vert_positions_for_write().data();
  ctx->subdiv_edges = BKE_mesh_edges_for_write(subdiv_mesh);
  ctx->subdiv_poly_offsets = subdiv_mesh->poly_offsets_for_write();
=======
  ctx->subdiv_positions = subdiv_mesh->vert_positions_for_write();
  ctx->subdiv_edges = subdiv_mesh->edges_for_write();
  ctx->subdiv_polys = subdiv_mesh->polys_for_write();
>>>>>>> 636c98c8
  ctx->subdiv_corner_verts = subdiv_mesh->corner_verts_for_write();
  ctx->subdiv_corner_edges = subdiv_mesh->corner_edges_for_write();
  /* Pointers to original indices layers. */
  ctx->vert_origindex = static_cast<int *>(
      CustomData_get_layer_for_write(&subdiv_mesh->vdata, CD_ORIGINDEX, subdiv_mesh->totvert));
  ctx->edge_origindex = static_cast<int *>(
      CustomData_get_layer_for_write(&subdiv_mesh->edata, CD_ORIGINDEX, subdiv_mesh->totedge));
  ctx->loop_origindex = static_cast<int *>(
      CustomData_get_layer_for_write(&subdiv_mesh->ldata, CD_ORIGINDEX, subdiv_mesh->totloop));
  ctx->poly_origindex = static_cast<int *>(
      CustomData_get_layer_for_write(&subdiv_mesh->pdata, CD_ORIGINDEX, subdiv_mesh->totpoly));
  /* UV layers interpolation. */
  subdiv_mesh_ctx_cache_uv_layers(ctx);
  /* Orco interpolation. */
  ctx->orco = static_cast<float(*)[3]>(
      CustomData_get_layer_for_write(&subdiv_mesh->vdata, CD_ORCO, subdiv_mesh->totvert));
  ctx->cloth_orco = static_cast<float(*)[3]>(
      CustomData_get_layer_for_write(&subdiv_mesh->vdata, CD_CLOTH_ORCO, subdiv_mesh->totvert));
}

static void subdiv_mesh_prepare_accumulator(SubdivMeshContext *ctx, int num_vertices)
{
  if (!ctx->have_displacement) {
    return;
  }
  ctx->accumulated_counters = static_cast<int *>(
      MEM_calloc_arrayN(num_vertices, sizeof(*ctx->accumulated_counters), __func__));
}

static void subdiv_mesh_context_free(SubdivMeshContext *ctx)
{
  MEM_SAFE_FREE(ctx->accumulated_counters);
  MEM_SAFE_FREE(ctx->vert_to_edge_buffer);
  MEM_SAFE_FREE(ctx->vert_to_edge_map);
}

/** \} */

/* -------------------------------------------------------------------- */
/** \name Loop custom data copy helpers
 * \{ */

struct LoopsOfPtex {
  /* First loop of the ptex, starts at ptex (0, 0) and goes in u direction. */
  int first_loop;
  /* Last loop of the ptex, starts at ptex (0, 0) and goes in v direction. */
  int last_loop;
  /* For quad coarse faces only. */
  int second_loop;
  int third_loop;
};

static void loops_of_ptex_get(LoopsOfPtex *loops_of_ptex,
                              const IndexRange coarse_poly,
                              const int ptex_of_poly_index)
{
  const int first_ptex_loop_index = coarse_poly.start() + ptex_of_poly_index;
  /* Loop which look in the (opposite) V direction of the current
   * ptex face.
   *
   * TODO(sergey): Get rid of using module on every iteration. */
  const int last_ptex_loop_index = coarse_poly.start() +
                                   (ptex_of_poly_index + coarse_poly.size() - 1) %
                                       coarse_poly.size();
  loops_of_ptex->first_loop = first_ptex_loop_index;
  loops_of_ptex->last_loop = last_ptex_loop_index;
  if (coarse_poly.size() == 4) {
    loops_of_ptex->second_loop = loops_of_ptex->first_loop + 1;
    loops_of_ptex->third_loop = loops_of_ptex->first_loop + 2;
  }
  else {
    loops_of_ptex->second_loop = -1;
    loops_of_ptex->third_loop = -1;
  }
}

/** \} */

/* -------------------------------------------------------------------- */
/** \name Vertex custom data interpolation helpers
 * \{ */

/* TODO(sergey): Somehow de-duplicate with loops storage, without too much
 * exception cases all over the code. */

struct VerticesForInterpolation {
  /* This field points to a vertex data which is to be used for interpolation.
   * The idea is to avoid unnecessary allocations for regular faces, where
   * we can simply use corner vertices. */
  const CustomData *vertex_data;
  /* Vertices data calculated for ptex corners. There are always 4 elements
   * in this custom data, aligned the following way:
   *
   *   index 0 -> uv (0, 0)
   *   index 1 -> uv (0, 1)
   *   index 2 -> uv (1, 1)
   *   index 3 -> uv (1, 0)
   *
   * Is allocated for non-regular faces (triangles and n-gons). */
  CustomData vertex_data_storage;
  bool vertex_data_storage_allocated;
  /* Indices within vertex_data to interpolate for. The indices are aligned
   * with uv coordinates in a similar way as indices in loop_data_storage. */
  int vertex_indices[4];
};

static void vertex_interpolation_init(const SubdivMeshContext *ctx,
                                      VerticesForInterpolation *vertex_interpolation,
                                      const IndexRange coarse_poly)
{
  const Mesh *coarse_mesh = ctx->coarse_mesh;
  if (coarse_poly.size() == 4) {
    vertex_interpolation->vertex_data = &coarse_mesh->vdata;
    vertex_interpolation->vertex_indices[0] = ctx->coarse_corner_verts[coarse_poly.start() + 0];
    vertex_interpolation->vertex_indices[1] = ctx->coarse_corner_verts[coarse_poly.start() + 1];
    vertex_interpolation->vertex_indices[2] = ctx->coarse_corner_verts[coarse_poly.start() + 2];
    vertex_interpolation->vertex_indices[3] = ctx->coarse_corner_verts[coarse_poly.start() + 3];
    vertex_interpolation->vertex_data_storage_allocated = false;
  }
  else {
    vertex_interpolation->vertex_data = &vertex_interpolation->vertex_data_storage;
    /* Allocate storage for loops corresponding to ptex corners. */
    CustomData_copy(&ctx->coarse_mesh->vdata,
                    &vertex_interpolation->vertex_data_storage,
                    CD_MASK_EVERYTHING.vmask,
                    CD_SET_DEFAULT,
                    4);
    /* Initialize indices. */
    vertex_interpolation->vertex_indices[0] = 0;
    vertex_interpolation->vertex_indices[1] = 1;
    vertex_interpolation->vertex_indices[2] = 2;
    vertex_interpolation->vertex_indices[3] = 3;
    vertex_interpolation->vertex_data_storage_allocated = true;
    /* Interpolate center of poly right away, it stays unchanged for all
     * ptex faces. */
    const float weight = 1.0f / float(coarse_poly.size());
    blender::Array<float, 32> weights(coarse_poly.size());
    blender::Array<int, 32> indices(coarse_poly.size());
    for (int i = 0; i < coarse_poly.size(); i++) {
      weights[i] = weight;
      indices[i] = ctx->coarse_corner_verts[coarse_poly.start() + i];
    }
    CustomData_interp(&coarse_mesh->vdata,
                      &vertex_interpolation->vertex_data_storage,
                      indices.data(),
                      weights.data(),
                      nullptr,
                      coarse_poly.size(),
                      2);
  }
}

static void vertex_interpolation_from_corner(const SubdivMeshContext *ctx,
                                             VerticesForInterpolation *vertex_interpolation,
                                             const IndexRange coarse_poly,
                                             const int corner)
{
  if (coarse_poly.size() == 4) {
    /* Nothing to do, all indices and data is already assigned. */
  }
  else {
    const CustomData *vertex_data = &ctx->coarse_mesh->vdata;
    LoopsOfPtex loops_of_ptex;
    loops_of_ptex_get(&loops_of_ptex, coarse_poly, corner);
    /* Ptex face corner corresponds to a poly loop with same index. */
    CustomData_copy_data(vertex_data,
                         &vertex_interpolation->vertex_data_storage,
                         ctx->coarse_corner_verts[coarse_poly.start() + corner],
                         0,
                         1);
    /* Interpolate remaining ptex face corners, which hits loops
     * middle points.
     *
     * TODO(sergey): Re-use one of interpolation results from previous
     * iteration. */
    const float weights[2] = {0.5f, 0.5f};
    const int first_loop_index = loops_of_ptex.first_loop;
    const int last_loop_index = loops_of_ptex.last_loop;
    const int first_indices[2] = {
        ctx->coarse_corner_verts[first_loop_index],
        ctx->coarse_corner_verts[coarse_poly.start() +
                                 (first_loop_index - coarse_poly.start() + 1) %
                                     coarse_poly.size()]};
    const int last_indices[2] = {ctx->coarse_corner_verts[first_loop_index],
                                 ctx->coarse_corner_verts[last_loop_index]};
    CustomData_interp(vertex_data,
                      &vertex_interpolation->vertex_data_storage,
                      first_indices,
                      weights,
                      nullptr,
                      2,
                      1);
    CustomData_interp(vertex_data,
                      &vertex_interpolation->vertex_data_storage,
                      last_indices,
                      weights,
                      nullptr,
                      2,
                      3);
  }
}

static void vertex_interpolation_end(VerticesForInterpolation *vertex_interpolation)
{
  if (vertex_interpolation->vertex_data_storage_allocated) {
    CustomData_free(&vertex_interpolation->vertex_data_storage, 4);
  }
}

/** \} */

/* -------------------------------------------------------------------- */
/** \name Loop custom data interpolation helpers
 * \{ */

struct LoopsForInterpolation {
  /* This field points to a loop data which is to be used for interpolation.
   * The idea is to avoid unnecessary allocations for regular faces, where
   * we can simply interpolate corner vertices. */
  const CustomData *loop_data;
  /* Loops data calculated for ptex corners. There are always 4 elements
   * in this custom data, aligned the following way:
   *
   *   index 0 -> uv (0, 0)
   *   index 1 -> uv (0, 1)
   *   index 2 -> uv (1, 1)
   *   index 3 -> uv (1, 0)
   *
   * Is allocated for non-regular faces (triangles and n-gons). */
  CustomData loop_data_storage;
  bool loop_data_storage_allocated;
  /* Indices within loop_data to interpolate for. The indices are aligned with
   * uv coordinates in a similar way as indices in loop_data_storage. */
  int loop_indices[4];
};

static void loop_interpolation_init(const SubdivMeshContext *ctx,
                                    LoopsForInterpolation *loop_interpolation,
                                    const IndexRange coarse_poly)
{
  const Mesh *coarse_mesh = ctx->coarse_mesh;
  if (coarse_poly.size() == 4) {
    loop_interpolation->loop_data = &coarse_mesh->ldata;
    loop_interpolation->loop_indices[0] = coarse_poly.start() + 0;
    loop_interpolation->loop_indices[1] = coarse_poly.start() + 1;
    loop_interpolation->loop_indices[2] = coarse_poly.start() + 2;
    loop_interpolation->loop_indices[3] = coarse_poly.start() + 3;
    loop_interpolation->loop_data_storage_allocated = false;
  }
  else {
    loop_interpolation->loop_data = &loop_interpolation->loop_data_storage;
    /* Allocate storage for loops corresponding to ptex corners. */
    CustomData_copy(&ctx->coarse_mesh->ldata,
                    &loop_interpolation->loop_data_storage,
                    CD_MASK_EVERYTHING.lmask,
                    CD_SET_DEFAULT,
                    4);
    /* Initialize indices. */
    loop_interpolation->loop_indices[0] = 0;
    loop_interpolation->loop_indices[1] = 1;
    loop_interpolation->loop_indices[2] = 2;
    loop_interpolation->loop_indices[3] = 3;
    loop_interpolation->loop_data_storage_allocated = true;
    /* Interpolate center of poly right away, it stays unchanged for all
     * ptex faces. */
    const float weight = 1.0f / float(coarse_poly.size());
    blender::Array<float, 32> weights(coarse_poly.size());
    blender::Array<int, 32> indices(coarse_poly.size());
    for (int i = 0; i < coarse_poly.size(); i++) {
      weights[i] = weight;
      indices[i] = coarse_poly.start() + i;
    }
    CustomData_interp(&coarse_mesh->ldata,
                      &loop_interpolation->loop_data_storage,
                      indices.data(),
                      weights.data(),
                      nullptr,
                      coarse_poly.size(),
                      2);
  }
}

static void loop_interpolation_from_corner(const SubdivMeshContext *ctx,
                                           LoopsForInterpolation *loop_interpolation,
                                           const IndexRange coarse_poly,
                                           const int corner)
{
  if (coarse_poly.size() == 4) {
    /* Nothing to do, all indices and data is already assigned. */
  }
  else {
    const CustomData *loop_data = &ctx->coarse_mesh->ldata;
    LoopsOfPtex loops_of_ptex;
    loops_of_ptex_get(&loops_of_ptex, coarse_poly, corner);
    /* Ptex face corner corresponds to a poly loop with same index. */
    CustomData_free_elem(&loop_interpolation->loop_data_storage, 0, 1);
    CustomData_copy_data(
        loop_data, &loop_interpolation->loop_data_storage, coarse_poly.start() + corner, 0, 1);
    /* Interpolate remaining ptex face corners, which hits loops
     * middle points.
     *
     * TODO(sergey): Re-use one of interpolation results from previous
     * iteration. */
    const float weights[2] = {0.5f, 0.5f};
    const int base_loop_index = coarse_poly.start();
    const int first_loop_index = loops_of_ptex.first_loop;
    const int second_loop_index = base_loop_index +
                                  (first_loop_index - base_loop_index + 1) % coarse_poly.size();
    const int first_indices[2] = {first_loop_index, second_loop_index};
    const int last_indices[2] = {loops_of_ptex.last_loop, loops_of_ptex.first_loop};
    CustomData_interp(
        loop_data, &loop_interpolation->loop_data_storage, first_indices, weights, nullptr, 2, 1);
    CustomData_interp(
        loop_data, &loop_interpolation->loop_data_storage, last_indices, weights, nullptr, 2, 3);
  }
}

static void loop_interpolation_end(LoopsForInterpolation *loop_interpolation)
{
  if (loop_interpolation->loop_data_storage_allocated) {
    CustomData_free(&loop_interpolation->loop_data_storage, 4);
  }
}

/** \} */

/* -------------------------------------------------------------------- */
/** \name TLS
 * \{ */

struct SubdivMeshTLS {
  bool vertex_interpolation_initialized;
  VerticesForInterpolation vertex_interpolation;
  int vertex_interpolation_coarse_poly_index;
  int vertex_interpolation_coarse_corner;

  bool loop_interpolation_initialized;
  LoopsForInterpolation loop_interpolation;
  int loop_interpolation_coarse_poly_index;
  int loop_interpolation_coarse_corner;
};

static void subdiv_mesh_tls_free(void *tls_v)
{
  SubdivMeshTLS *tls = static_cast<SubdivMeshTLS *>(tls_v);
  if (tls->vertex_interpolation_initialized) {
    vertex_interpolation_end(&tls->vertex_interpolation);
  }
  if (tls->loop_interpolation_initialized) {
    loop_interpolation_end(&tls->loop_interpolation);
  }
}

/** \} */

/* -------------------------------------------------------------------- */
/** \name Evaluation helper functions
 * \{ */

static void subdiv_vertex_orco_evaluate(const SubdivMeshContext *ctx,
                                        const int ptex_face_index,
                                        const float u,
                                        const float v,
                                        const int subdiv_vertex_index)
{
  if (ctx->orco || ctx->cloth_orco) {
    float vertex_data[6];
    BKE_subdiv_eval_vertex_data(ctx->subdiv, ptex_face_index, u, v, vertex_data);

    if (ctx->orco) {
      copy_v3_v3(ctx->orco[subdiv_vertex_index], vertex_data);
      if (ctx->cloth_orco) {
        copy_v3_v3(ctx->cloth_orco[subdiv_vertex_index], vertex_data + 3);
      }
    }
    else if (ctx->cloth_orco) {
      copy_v3_v3(ctx->cloth_orco[subdiv_vertex_index], vertex_data);
    }
  }
}

/** \} */

/* -------------------------------------------------------------------- */
/** \name Accumulation helpers
 * \{ */

static void subdiv_accumulate_vertex_displacement(SubdivMeshContext *ctx,
                                                  const int ptex_face_index,
                                                  const float u,
                                                  const float v,
                                                  const int subdiv_vertex_index)
{
  /* Accumulate displacement. */
  Subdiv *subdiv = ctx->subdiv;
  float dummy_P[3], dPdu[3], dPdv[3], D[3];
  BKE_subdiv_eval_limit_point_and_derivatives(subdiv, ptex_face_index, u, v, dummy_P, dPdu, dPdv);

  /* NOTE: The subdivided mesh is allocated in this module, and its vertices are kept at zero
   * locations as a default calloc(). */
  BKE_subdiv_eval_displacement(subdiv, ptex_face_index, u, v, dPdu, dPdv, D);
  ctx->subdiv_positions[subdiv_vertex_index] += D;

  if (ctx->accumulated_counters) {
    ++ctx->accumulated_counters[subdiv_vertex_index];
  }
}

/** \} */

/* -------------------------------------------------------------------- */
/** \name Callbacks
 * \{ */

static bool subdiv_mesh_topology_info(const SubdivForeachContext *foreach_context,
                                      const int num_vertices,
                                      const int num_edges,
                                      const int num_loops,
                                      const int num_polygons,
                                      const int * /*subdiv_polygon_offset*/)
{
  /* Multi-resolution grid data will be applied or become invalid after subdivision,
   * so don't try to preserve it and use memory. Crease values should also not be interpolated. */
  CustomData_MeshMasks mask = CD_MASK_EVERYTHING;
  mask.lmask &= ~CD_MASK_MULTIRES_GRIDS;
  /* Propagate edge creases so they can be used in another subdivision modifier (maintaining
   * existing behavior), but don't propagate vertex creases to avoid extra work when the result
   * isn't useful anyway. */
  mask.vmask &= ~CD_MASK_CREASE;

  SubdivMeshContext *subdiv_context = static_cast<SubdivMeshContext *>(foreach_context->user_data);
  subdiv_context->subdiv_mesh = BKE_mesh_new_nomain_from_template_ex(
      subdiv_context->coarse_mesh, num_vertices, num_edges, 0, num_loops, num_polygons, mask);
  subdiv_mesh_ctx_cache_custom_data_layers(subdiv_context);
  subdiv_mesh_prepare_accumulator(subdiv_context, num_vertices);
  subdiv_context->subdiv_mesh->runtime->subsurf_face_dot_tags.clear();
  subdiv_context->subdiv_mesh->runtime->subsurf_face_dot_tags.resize(num_vertices);
  if (subdiv_context->settings->use_optimal_display) {
    subdiv_context->subdiv_mesh->runtime->subsurf_optimal_display_edges.clear();
    subdiv_context->subdiv_mesh->runtime->subsurf_optimal_display_edges.resize(num_edges);
  }
  return true;
}

/** \} */

/* -------------------------------------------------------------------- */
/** \name Vertex subdivision process
 * \{ */

static void subdiv_vertex_data_copy(const SubdivMeshContext *ctx,
                                    const int coarse_vertex_index,
                                    const int subdiv_vertex_index)
{
  const Mesh *coarse_mesh = ctx->coarse_mesh;
  CustomData_copy_data(
      &coarse_mesh->vdata, &ctx->subdiv_mesh->vdata, coarse_vertex_index, subdiv_vertex_index, 1);
}

static void subdiv_vertex_data_interpolate(const SubdivMeshContext *ctx,
                                           const int subdiv_vertex_index,
                                           const VerticesForInterpolation *vertex_interpolation,
                                           const float u,
                                           const float v)
{
  const float weights[4] = {(1.0f - u) * (1.0f - v), u * (1.0f - v), u * v, (1.0f - u) * v};
  CustomData_interp(vertex_interpolation->vertex_data,
                    &ctx->subdiv_mesh->vdata,
                    vertex_interpolation->vertex_indices,
                    weights,
                    nullptr,
                    4,
                    subdiv_vertex_index);
  if (ctx->vert_origindex != nullptr) {
    ctx->vert_origindex[subdiv_vertex_index] = ORIGINDEX_NONE;
  }
}

static void evaluate_vertex_and_apply_displacement_copy(const SubdivMeshContext *ctx,
                                                        const int ptex_face_index,
                                                        const float u,
                                                        const float v,
                                                        const int coarse_vertex_index,
                                                        const int subdiv_vertex_index)
{
  float3 &subdiv_position = ctx->subdiv_positions[subdiv_vertex_index];
  /* Displacement is accumulated in subdiv vertex position.
   * Needs to be backed up before copying data from original vertex. */
  float D[3] = {0.0f, 0.0f, 0.0f};
  if (ctx->have_displacement) {
    const float inv_num_accumulated = 1.0f / ctx->accumulated_counters[subdiv_vertex_index];
    copy_v3_v3(D, subdiv_position);
    mul_v3_fl(D, inv_num_accumulated);
  }
  /* Copy custom data and evaluate position. */
  subdiv_vertex_data_copy(ctx, coarse_vertex_index, subdiv_vertex_index);
  BKE_subdiv_eval_limit_point(ctx->subdiv, ptex_face_index, u, v, subdiv_position);
  /* Apply displacement. */
  subdiv_position += D;
  /* Evaluate undeformed texture coordinate. */
  subdiv_vertex_orco_evaluate(ctx, ptex_face_index, u, v, subdiv_vertex_index);
  /* Remove face-dot flag. This can happen if there is more than one subsurf modifier. */
  ctx->subdiv_mesh->runtime->subsurf_face_dot_tags[subdiv_vertex_index].reset();
}

static void evaluate_vertex_and_apply_displacement_interpolate(
    const SubdivMeshContext *ctx,
    const int ptex_face_index,
    const float u,
    const float v,
    VerticesForInterpolation *vertex_interpolation,
    const int subdiv_vertex_index)
{
  float3 &subdiv_position = ctx->subdiv_positions[subdiv_vertex_index];
  /* Displacement is accumulated in subdiv vertex position.
   * Needs to be backed up before copying data from original vertex. */
  float D[3] = {0.0f, 0.0f, 0.0f};
  if (ctx->have_displacement) {
    const float inv_num_accumulated = 1.0f / ctx->accumulated_counters[subdiv_vertex_index];
    copy_v3_v3(D, subdiv_position);
    mul_v3_fl(D, inv_num_accumulated);
  }
  /* Interpolate custom data and evaluate position. */
  subdiv_vertex_data_interpolate(ctx, subdiv_vertex_index, vertex_interpolation, u, v);
  BKE_subdiv_eval_limit_point(ctx->subdiv, ptex_face_index, u, v, subdiv_position);
  /* Apply displacement. */
  add_v3_v3(subdiv_position, D);
  /* Evaluate undeformed texture coordinate. */
  subdiv_vertex_orco_evaluate(ctx, ptex_face_index, u, v, subdiv_vertex_index);
}

static void subdiv_mesh_vertex_displacement_every_corner_or_edge(
    const SubdivForeachContext *foreach_context,
    void * /*tls*/,
    const int ptex_face_index,
    const float u,
    const float v,
    const int subdiv_vertex_index)
{
  SubdivMeshContext *ctx = static_cast<SubdivMeshContext *>(foreach_context->user_data);
  subdiv_accumulate_vertex_displacement(ctx, ptex_face_index, u, v, subdiv_vertex_index);
}

static void subdiv_mesh_vertex_displacement_every_corner(
    const SubdivForeachContext *foreach_context,
    void *tls,
    const int ptex_face_index,
    const float u,
    const float v,
    const int /*coarse_vertex_index*/,
    const int /*coarse_poly_index*/,
    const int /*coarse_corner*/,
    const int subdiv_vertex_index)
{
  subdiv_mesh_vertex_displacement_every_corner_or_edge(
      foreach_context, tls, ptex_face_index, u, v, subdiv_vertex_index);
}

static void subdiv_mesh_vertex_displacement_every_edge(const SubdivForeachContext *foreach_context,
                                                       void *tls,
                                                       const int ptex_face_index,
                                                       const float u,
                                                       const float v,
                                                       const int /*coarse_edge_index*/,
                                                       const int /*coarse_poly_index*/,
                                                       const int /*coarse_corner*/,
                                                       const int subdiv_vertex_index)
{
  subdiv_mesh_vertex_displacement_every_corner_or_edge(
      foreach_context, tls, ptex_face_index, u, v, subdiv_vertex_index);
}

static void subdiv_mesh_vertex_corner(const SubdivForeachContext *foreach_context,
                                      void * /*tls*/,
                                      const int ptex_face_index,
                                      const float u,
                                      const float v,
                                      const int coarse_vertex_index,
                                      const int /*coarse_poly_index*/,
                                      const int /*coarse_corner*/,
                                      const int subdiv_vertex_index)
{
  BLI_assert(coarse_vertex_index != ORIGINDEX_NONE);
  SubdivMeshContext *ctx = static_cast<SubdivMeshContext *>(foreach_context->user_data);
  evaluate_vertex_and_apply_displacement_copy(
      ctx, ptex_face_index, u, v, coarse_vertex_index, subdiv_vertex_index);
}

static void subdiv_mesh_ensure_vertex_interpolation(SubdivMeshContext *ctx,
                                                    SubdivMeshTLS *tls,
                                                    const int coarse_poly_index,
                                                    const int coarse_corner)
{
  const IndexRange coarse_poly = ctx->coarse_polys[coarse_poly_index];
  /* Check whether we've moved to another corner or polygon. */
  if (tls->vertex_interpolation_initialized) {
    if (tls->vertex_interpolation_coarse_poly_index != coarse_poly_index ||
        tls->vertex_interpolation_coarse_corner != coarse_corner) {
      vertex_interpolation_end(&tls->vertex_interpolation);
      tls->vertex_interpolation_initialized = false;
    }
  }
  /* Initialize the interpolation. */
  if (!tls->vertex_interpolation_initialized) {
    vertex_interpolation_init(ctx, &tls->vertex_interpolation, coarse_poly);
  }
  /* Update it for a new corner if needed. */
  if (!tls->vertex_interpolation_initialized ||
      tls->vertex_interpolation_coarse_corner != coarse_corner) {
    vertex_interpolation_from_corner(ctx, &tls->vertex_interpolation, coarse_poly, coarse_corner);
  }
  /* Store settings used for the current state of interpolator. */
  tls->vertex_interpolation_initialized = true;
  tls->vertex_interpolation_coarse_poly_index = coarse_poly_index;
  tls->vertex_interpolation_coarse_corner = coarse_corner;
}

static void subdiv_mesh_vertex_edge(const SubdivForeachContext *foreach_context,
                                    void *tls_v,
                                    const int ptex_face_index,
                                    const float u,
                                    const float v,
                                    const int /*coarse_edge_index*/,
                                    const int coarse_poly_index,
                                    const int coarse_corner,
                                    const int subdiv_vertex_index)
{
  SubdivMeshContext *ctx = static_cast<SubdivMeshContext *>(foreach_context->user_data);
  SubdivMeshTLS *tls = static_cast<SubdivMeshTLS *>(tls_v);
  subdiv_mesh_ensure_vertex_interpolation(ctx, tls, coarse_poly_index, coarse_corner);
  evaluate_vertex_and_apply_displacement_interpolate(
      ctx, ptex_face_index, u, v, &tls->vertex_interpolation, subdiv_vertex_index);
}

static bool subdiv_mesh_is_center_vertex(const IndexRange coarse_poly,
                                         const float u,
                                         const float v)
{
  if (coarse_poly.size() == 4) {
    if (u == 0.5f && v == 0.5f) {
      return true;
    }
  }
  else {
    if (u == 1.0f && v == 1.0f) {
      return true;
    }
  }
  return false;
}

static void subdiv_mesh_tag_center_vertex(const IndexRange coarse_poly,
                                          const int subdiv_vertex_index,
                                          const float u,
                                          const float v,
                                          Mesh *subdiv_mesh)
{
  if (subdiv_mesh_is_center_vertex(coarse_poly, u, v)) {
    subdiv_mesh->runtime->subsurf_face_dot_tags[subdiv_vertex_index].set();
  }
}

static void subdiv_mesh_vertex_inner(const SubdivForeachContext *foreach_context,
                                     void *tls_v,
                                     const int ptex_face_index,
                                     const float u,
                                     const float v,
                                     const int coarse_poly_index,
                                     const int coarse_corner,
                                     const int subdiv_vertex_index)
{
  SubdivMeshContext *ctx = static_cast<SubdivMeshContext *>(foreach_context->user_data);
  SubdivMeshTLS *tls = static_cast<SubdivMeshTLS *>(tls_v);
  Subdiv *subdiv = ctx->subdiv;
  const IndexRange coarse_poly = ctx->coarse_polys[coarse_poly_index];
  Mesh *subdiv_mesh = ctx->subdiv_mesh;
  float3 &subdiv_position = ctx->subdiv_positions[subdiv_vertex_index];
  subdiv_mesh_ensure_vertex_interpolation(ctx, tls, coarse_poly_index, coarse_corner);
  subdiv_vertex_data_interpolate(ctx, subdiv_vertex_index, &tls->vertex_interpolation, u, v);
  BKE_subdiv_eval_final_point(subdiv, ptex_face_index, u, v, subdiv_position);
  subdiv_mesh_tag_center_vertex(coarse_poly, subdiv_vertex_index, u, v, subdiv_mesh);
  subdiv_vertex_orco_evaluate(ctx, ptex_face_index, u, v, subdiv_vertex_index);
}

/** \} */

/* -------------------------------------------------------------------- */
/** \name Edge subdivision process
 * \{ */

static void subdiv_copy_edge_data(SubdivMeshContext *ctx,
                                  const int subdiv_edge_index,
                                  const int coarse_edge_index)
{
  if (coarse_edge_index == ORIGINDEX_NONE) {
    if (ctx->edge_origindex != nullptr) {
      ctx->edge_origindex[subdiv_edge_index] = ORIGINDEX_NONE;
    }
    return;
  }
  CustomData_copy_data(
      &ctx->coarse_mesh->edata, &ctx->subdiv_mesh->edata, coarse_edge_index, subdiv_edge_index, 1);
  if (ctx->settings->use_optimal_display) {
    ctx->subdiv_mesh->runtime->subsurf_optimal_display_edges[subdiv_edge_index].set();
  }
}

static void subdiv_mesh_edge(const SubdivForeachContext *foreach_context,
                             void * /*tls*/,
                             const int coarse_edge_index,
                             const int subdiv_edge_index,
                             const bool /*is_loose*/,
                             const int subdiv_v1,
                             const int subdiv_v2)
{
  SubdivMeshContext *ctx = static_cast<SubdivMeshContext *>(foreach_context->user_data);
  subdiv_copy_edge_data(ctx, subdiv_edge_index, coarse_edge_index);
  ctx->subdiv_edges[subdiv_edge_index].v1 = subdiv_v1;
  ctx->subdiv_edges[subdiv_edge_index].v2 = subdiv_v2;
}

/** \} */

/* -------------------------------------------------------------------- */
/** \name Loops creation/interpolation
 * \{ */

static void subdiv_interpolate_loop_data(const SubdivMeshContext *ctx,
                                         const int subdiv_loop_index,
                                         const LoopsForInterpolation *loop_interpolation,
                                         const float u,
                                         const float v)
{
  const float weights[4] = {(1.0f - u) * (1.0f - v), u * (1.0f - v), u * v, (1.0f - u) * v};
  CustomData_interp(loop_interpolation->loop_data,
                    &ctx->subdiv_mesh->ldata,
                    loop_interpolation->loop_indices,
                    weights,
                    nullptr,
                    4,
                    subdiv_loop_index);
  /* TODO(sergey): Set ORIGINDEX. */
}

static void subdiv_eval_uv_layer(SubdivMeshContext *ctx,
                                 const int corner_index,
                                 const int ptex_face_index,
                                 const float u,
                                 const float v)
{
  if (ctx->num_uv_layers == 0) {
    return;
  }
  Subdiv *subdiv = ctx->subdiv;
  for (int layer_index = 0; layer_index < ctx->num_uv_layers; layer_index++) {
    BKE_subdiv_eval_face_varying(
        subdiv, layer_index, ptex_face_index, u, v, ctx->uv_layers[layer_index][corner_index]);
  }
}

static void subdiv_mesh_ensure_loop_interpolation(SubdivMeshContext *ctx,
                                                  SubdivMeshTLS *tls,
                                                  const int coarse_poly_index,
                                                  const int coarse_corner)
{
  const IndexRange coarse_poly = ctx->coarse_polys[coarse_poly_index];
  /* Check whether we've moved to another corner or polygon. */
  if (tls->loop_interpolation_initialized) {
    if (tls->loop_interpolation_coarse_poly_index != coarse_poly_index ||
        tls->loop_interpolation_coarse_corner != coarse_corner) {
      loop_interpolation_end(&tls->loop_interpolation);
      tls->loop_interpolation_initialized = false;
    }
  }
  /* Initialize the interpolation. */
  if (!tls->loop_interpolation_initialized) {
    loop_interpolation_init(ctx, &tls->loop_interpolation, coarse_poly);
  }
  /* Update it for a new corner if needed. */
  if (!tls->loop_interpolation_initialized ||
      tls->loop_interpolation_coarse_corner != coarse_corner) {
    loop_interpolation_from_corner(ctx, &tls->loop_interpolation, coarse_poly, coarse_corner);
  }
  /* Store settings used for the current state of interpolator. */
  tls->loop_interpolation_initialized = true;
  tls->loop_interpolation_coarse_poly_index = coarse_poly_index;
  tls->loop_interpolation_coarse_corner = coarse_corner;
}

static void subdiv_mesh_loop(const SubdivForeachContext *foreach_context,
                             void *tls_v,
                             const int ptex_face_index,
                             const float u,
                             const float v,
                             const int /*coarse_loop_index*/,
                             const int coarse_poly_index,
                             const int coarse_corner,
                             const int subdiv_loop_index,
                             const int subdiv_vertex_index,
                             const int subdiv_edge_index)
{
  SubdivMeshContext *ctx = static_cast<SubdivMeshContext *>(foreach_context->user_data);
  SubdivMeshTLS *tls = static_cast<SubdivMeshTLS *>(tls_v);
<<<<<<< HEAD
  subdiv_mesh_ensure_loop_interpolation(ctx, tls, coarse_poly_index, coarse_corner);
=======
  const MPoly *coarse_poly = &ctx->coarse_polys[coarse_poly_index];
  subdiv_mesh_ensure_loop_interpolation(ctx, tls, coarse_poly, coarse_corner);
>>>>>>> 636c98c8
  subdiv_interpolate_loop_data(ctx, subdiv_loop_index, &tls->loop_interpolation, u, v);
  subdiv_eval_uv_layer(ctx, subdiv_loop_index, ptex_face_index, u, v);

  ctx->subdiv_corner_verts[subdiv_loop_index] = subdiv_vertex_index;
  ctx->subdiv_corner_edges[subdiv_loop_index] = subdiv_edge_index;
}

/** \} */

/* -------------------------------------------------------------------- */
/** \name Polygons subdivision process
 * \{ */

<<<<<<< HEAD
=======
static void subdiv_copy_poly_data(const SubdivMeshContext *ctx,
                                  MPoly *subdiv_poly,
                                  const MPoly *coarse_poly)
{
  const int coarse_poly_index = coarse_poly - ctx->coarse_polys.data();
  const int subdiv_poly_index = subdiv_poly - ctx->subdiv_polys.data();
  CustomData_copy_data(
      &ctx->coarse_mesh->pdata, &ctx->subdiv_mesh->pdata, coarse_poly_index, subdiv_poly_index, 1);
}

>>>>>>> 636c98c8
static void subdiv_mesh_poly(const SubdivForeachContext *foreach_context,
                             void * /*tls*/,
                             const int coarse_poly_index,
                             const int subdiv_poly_index,
                             const int start_loop_index,
                             const int /*num_loops*/)
{
  BLI_assert(coarse_poly_index != ORIGINDEX_NONE);
  SubdivMeshContext *ctx = static_cast<SubdivMeshContext *>(foreach_context->user_data);
  CustomData_copy_data(
      &ctx->coarse_mesh->pdata, &ctx->subdiv_mesh->pdata, coarse_poly_index, subdiv_poly_index, 1);
  ctx->subdiv_poly_offsets[subdiv_poly_index] = start_loop_index;
}

/** \} */

/* -------------------------------------------------------------------- */
/** \name Loose elements subdivision process
 * \{ */

static void subdiv_mesh_vertex_loose(const SubdivForeachContext *foreach_context,
                                     void * /*tls*/,
                                     const int coarse_vertex_index,
                                     const int subdiv_vertex_index)
{
  SubdivMeshContext *ctx = static_cast<SubdivMeshContext *>(foreach_context->user_data);
  subdiv_vertex_data_copy(ctx, coarse_vertex_index, subdiv_vertex_index);
}

/* Get neighbor edges of the given one.
 * - neighbors[0] is an edge adjacent to edge->v1.
 * - neighbors[1] is an edge adjacent to edge->v2. */
static void find_edge_neighbors(const MEdge *coarse_edges,
                                const MeshElemMap *vert_to_edge_map,
                                const int edge_index,
                                const MEdge *neighbors[2])
{
  const MEdge *edge = &coarse_edges[edge_index];
  neighbors[0] = nullptr;
  neighbors[1] = nullptr;
  int neighbor_counters[2] = {0, 0};
  for (const int i : Span(vert_to_edge_map[edge->v1].indices, vert_to_edge_map[edge->v1].count)) {
    if (i == edge_index) {
      continue;
    }
    if (ELEM(edge->v1, coarse_edges[i].v1, coarse_edges[i].v2)) {
      neighbors[0] = &coarse_edges[i];
      ++neighbor_counters[0];
    }
  }
  for (const int i : Span(vert_to_edge_map[edge->v2].indices, vert_to_edge_map[edge->v2].count)) {
    if (i == edge_index) {
      continue;
    }
    if (ELEM(edge->v2, coarse_edges[i].v1, coarse_edges[i].v2)) {
      neighbors[1] = &coarse_edges[i];
      ++neighbor_counters[1];
    }
  }
  /* Vertices which has more than one neighbor are considered infinitely
   * sharp. This is also how topology factory treats vertices of a surface
   * which are adjacent to a loose edge. */
  if (neighbor_counters[0] > 1) {
    neighbors[0] = nullptr;
  }
  if (neighbor_counters[1] > 1) {
    neighbors[1] = nullptr;
  }
}

static void points_for_loose_edges_interpolation_get(const float (*coarse_positions)[3],
                                                     const MEdge *coarse_edge,
                                                     const MEdge *neighbors[2],
                                                     float points_r[4][3])
{
  /* Middle points corresponds to the edge. */
  copy_v3_v3(points_r[1], coarse_positions[coarse_edge->v1]);
  copy_v3_v3(points_r[2], coarse_positions[coarse_edge->v2]);
  /* Start point, duplicate from edge start if no neighbor. */
  if (neighbors[0] != nullptr) {
    if (neighbors[0]->v1 == coarse_edge->v1) {
      copy_v3_v3(points_r[0], coarse_positions[neighbors[0]->v2]);
    }
    else {
      copy_v3_v3(points_r[0], coarse_positions[neighbors[0]->v1]);
    }
  }
  else {
    sub_v3_v3v3(points_r[0], points_r[1], points_r[2]);
    add_v3_v3(points_r[0], points_r[1]);
  }
  /* End point, duplicate from edge end if no neighbor. */
  if (neighbors[1] != nullptr) {
    if (neighbors[1]->v1 == coarse_edge->v2) {
      copy_v3_v3(points_r[3], coarse_positions[neighbors[1]->v2]);
    }
    else {
      copy_v3_v3(points_r[3], coarse_positions[neighbors[1]->v1]);
    }
  }
  else {
    sub_v3_v3v3(points_r[3], points_r[2], points_r[1]);
    add_v3_v3(points_r[3], points_r[2]);
  }
}

void BKE_subdiv_mesh_interpolate_position_on_edge(const float (*coarse_positions)[3],
                                                  const MEdge *coarse_edges,
                                                  const MeshElemMap *vert_to_edge_map,
                                                  const int coarse_edge_index,
                                                  const bool is_simple,
                                                  const float u,
                                                  float pos_r[3])
{
  const MEdge *coarse_edge = &coarse_edges[coarse_edge_index];
  if (is_simple) {
    interp_v3_v3v3(pos_r, coarse_positions[coarse_edge->v1], coarse_positions[coarse_edge->v2], u);
  }
  else {
    /* Find neighbors of the coarse edge. */
    const MEdge *neighbors[2];
    find_edge_neighbors(coarse_edges, vert_to_edge_map, coarse_edge_index, neighbors);
    float points[4][3];
    points_for_loose_edges_interpolation_get(coarse_positions, coarse_edge, neighbors, points);
    float weights[4];
    key_curve_position_weights(u, weights, KEY_BSPLINE);
    interp_v3_v3v3v3v3(pos_r, points[0], points[1], points[2], points[3], weights);
  }
}

static void subdiv_mesh_vertex_of_loose_edge_interpolate(SubdivMeshContext *ctx,
                                                         const MEdge *coarse_edge,
                                                         const float u,
                                                         const int subdiv_vertex_index)
{
  const Mesh *coarse_mesh = ctx->coarse_mesh;
  Mesh *subdiv_mesh = ctx->subdiv_mesh;
  /* This is never used for end-points (which are copied from the original). */
  BLI_assert(u > 0.0f);
  BLI_assert(u < 1.0f);
  const float interpolation_weights[2] = {1.0f - u, u};
  const int coarse_vertex_indices[2] = {int(coarse_edge->v1), int(coarse_edge->v2)};
  CustomData_interp(&coarse_mesh->vdata,
                    &subdiv_mesh->vdata,
                    coarse_vertex_indices,
                    interpolation_weights,
                    nullptr,
                    2,
                    subdiv_vertex_index);
  if (ctx->vert_origindex != nullptr) {
    ctx->vert_origindex[subdiv_vertex_index] = ORIGINDEX_NONE;
  }
}

static void subdiv_mesh_vertex_of_loose_edge(const SubdivForeachContext *foreach_context,
                                             void * /*tls*/,
                                             const int coarse_edge_index,
                                             const float u,
                                             const int subdiv_vertex_index)
{
  SubdivMeshContext *ctx = static_cast<SubdivMeshContext *>(foreach_context->user_data);
  const Mesh *coarse_mesh = ctx->coarse_mesh;
  const MEdge *coarse_edge = &ctx->coarse_edges[coarse_edge_index];
  const bool is_simple = ctx->subdiv->settings.is_simple;

  /* Lazily initialize a vertex to edge map to avoid quadratic runtime when subdividing loose
   * edges. Do this here to avoid the cost in common cases when there are no loose edges at all. */
  if (ctx->vert_to_edge_map == nullptr) {
    std::lock_guard lock{ctx->vert_to_edge_map_mutex};
    if (ctx->vert_to_edge_map == nullptr) {
      BKE_mesh_vert_edge_map_create(&ctx->vert_to_edge_map,
                                    &ctx->vert_to_edge_buffer,
                                    ctx->coarse_edges.data(),
                                    coarse_mesh->totvert,
                                    ctx->coarse_mesh->totedge);
    }
  }

  /* Interpolate custom data when not an end point.
   * This data has already been copied from the original vertex by #subdiv_mesh_vertex_loose. */
  if (!ELEM(u, 0.0, 1.0)) {
    subdiv_mesh_vertex_of_loose_edge_interpolate(ctx, coarse_edge, u, subdiv_vertex_index);
  }
  /* Interpolate coordinate. */
  BKE_subdiv_mesh_interpolate_position_on_edge(ctx->coarse_positions,
                                               ctx->coarse_edges.data(),
                                               ctx->vert_to_edge_map,
                                               coarse_edge_index,
                                               is_simple,
                                               u,
                                               ctx->subdiv_positions[subdiv_vertex_index]);
}

/** \} */

/* -------------------------------------------------------------------- */
/** \name Initialization
 * \{ */

static void setup_foreach_callbacks(const SubdivMeshContext *subdiv_context,
                                    SubdivForeachContext *foreach_context)
{
  memset(foreach_context, 0, sizeof(*foreach_context));
  /* General information. */
  foreach_context->topology_info = subdiv_mesh_topology_info;
  /* Every boundary geometry. Used for displacement averaging. */
  if (subdiv_context->have_displacement) {
    foreach_context->vertex_every_corner = subdiv_mesh_vertex_displacement_every_corner;
    foreach_context->vertex_every_edge = subdiv_mesh_vertex_displacement_every_edge;
  }
  foreach_context->vertex_corner = subdiv_mesh_vertex_corner;
  foreach_context->vertex_edge = subdiv_mesh_vertex_edge;
  foreach_context->vertex_inner = subdiv_mesh_vertex_inner;
  foreach_context->edge = subdiv_mesh_edge;
  foreach_context->loop = subdiv_mesh_loop;
  foreach_context->poly = subdiv_mesh_poly;
  foreach_context->vertex_loose = subdiv_mesh_vertex_loose;
  foreach_context->vertex_of_loose_edge = subdiv_mesh_vertex_of_loose_edge;
  foreach_context->user_data_tls_free = subdiv_mesh_tls_free;
}

/** \} */

/* -------------------------------------------------------------------- */
/** \name Public entry point
 * \{ */

Mesh *BKE_subdiv_to_mesh(Subdiv *subdiv,
                         const SubdivToMeshSettings *settings,
                         const Mesh *coarse_mesh)
{
  BKE_subdiv_stats_begin(&subdiv->stats, SUBDIV_STATS_SUBDIV_TO_MESH);
  /* Make sure evaluator is up to date with possible new topology, and that
   * it is refined for the new positions of coarse vertices. */
  if (!BKE_subdiv_eval_begin_from_mesh(
          subdiv, coarse_mesh, nullptr, SUBDIV_EVALUATOR_TYPE_CPU, nullptr)) {
    /* This could happen in two situations:
     * - OpenSubdiv is disabled.
     * - Something totally bad happened, and OpenSubdiv rejected our
     *   topology.
     * In either way, we can't safely continue. */
    if (coarse_mesh->totpoly) {
      BKE_subdiv_stats_end(&subdiv->stats, SUBDIV_STATS_SUBDIV_TO_MESH);
      return nullptr;
    }
  }
  /* Initialize subdivision mesh creation context. */
  SubdivMeshContext subdiv_context{};
  subdiv_context.settings = settings;

  subdiv_context.coarse_mesh = coarse_mesh;
  subdiv_context.coarse_positions = BKE_mesh_vert_positions(coarse_mesh);
<<<<<<< HEAD
  subdiv_context.coarse_edges = BKE_mesh_edges(coarse_mesh);
=======
  subdiv_context.coarse_edges = coarse_mesh->edges();
>>>>>>> 636c98c8
  subdiv_context.coarse_polys = coarse_mesh->polys();
  subdiv_context.coarse_corner_verts = coarse_mesh->corner_verts();

  subdiv_context.subdiv = subdiv;
  subdiv_context.have_displacement = (subdiv->displacement_evaluator != nullptr);
  /* Multi-threaded traversal/evaluation. */
  BKE_subdiv_stats_begin(&subdiv->stats, SUBDIV_STATS_SUBDIV_TO_MESH_GEOMETRY);
  SubdivForeachContext foreach_context;
  setup_foreach_callbacks(&subdiv_context, &foreach_context);
  SubdivMeshTLS tls{};
  foreach_context.user_data = &subdiv_context;
  foreach_context.user_data_tls_size = sizeof(SubdivMeshTLS);
  foreach_context.user_data_tls = &tls;
  BKE_subdiv_foreach_subdiv_geometry(subdiv, &foreach_context, settings, coarse_mesh);
  BKE_subdiv_stats_end(&subdiv->stats, SUBDIV_STATS_SUBDIV_TO_MESH_GEOMETRY);
  Mesh *result = subdiv_context.subdiv_mesh;
  // BKE_mesh_validate(result, true, true);
  BKE_subdiv_stats_end(&subdiv->stats, SUBDIV_STATS_SUBDIV_TO_MESH);
  /* Using normals from the limit surface gives different results than Blender's vertex normal
   * calculation. Since vertex normals are supposed to be a consistent cache, don't bother
   * calculating them here. The work may have been pointless anyway if the mesh is deformed or
   * changed afterwards. */
  BLI_assert(BKE_mesh_vertex_normals_are_dirty(result) || BKE_mesh_poly_normals_are_dirty(result));
  /* Free used memory. */
  subdiv_mesh_context_free(&subdiv_context);
  return result;
}

/** \} */<|MERGE_RESOLUTION|>--- conflicted
+++ resolved
@@ -43,31 +43,17 @@
   const SubdivToMeshSettings *settings;
   const Mesh *coarse_mesh;
   const float (*coarse_positions)[3];
-<<<<<<< HEAD
-  const MEdge *coarse_edges;
+  blender::Span<MEdge> coarse_edges;
   blender::OffsetIndices<int> coarse_polys;
-  Span<int> coarse_corner_verts;
-
-  Subdiv *subdiv;
-  Mesh *subdiv_mesh;
-  float3 *subdiv_positions;
-  MEdge *subdiv_edges;
-  MutableSpan<int> subdiv_poly_offsets;
-  MutableSpan<int> subdiv_corner_verts;
-  MutableSpan<int> subdiv_corner_edges;
-=======
-  blender::Span<MEdge> coarse_edges;
-  blender::Span<MPoly> coarse_polys;
   blender::Span<int> coarse_corner_verts;
 
   Subdiv *subdiv;
   Mesh *subdiv_mesh;
   blender::MutableSpan<float3> subdiv_positions;
   blender::MutableSpan<MEdge> subdiv_edges;
-  blender::MutableSpan<MPoly> subdiv_polys;
+  blender::MutableSpan<int> subdiv_poly_offsets;
   blender::MutableSpan<int> subdiv_corner_verts;
   blender::MutableSpan<int> subdiv_corner_edges;
->>>>>>> 636c98c8
 
   /* Cached custom data arrays for faster access. */
   int *vert_origindex;
@@ -104,15 +90,9 @@
 static void subdiv_mesh_ctx_cache_custom_data_layers(SubdivMeshContext *ctx)
 {
   Mesh *subdiv_mesh = ctx->subdiv_mesh;
-<<<<<<< HEAD
-  ctx->subdiv_positions = subdiv_mesh->vert_positions_for_write().data();
-  ctx->subdiv_edges = BKE_mesh_edges_for_write(subdiv_mesh);
-  ctx->subdiv_poly_offsets = subdiv_mesh->poly_offsets_for_write();
-=======
   ctx->subdiv_positions = subdiv_mesh->vert_positions_for_write();
   ctx->subdiv_edges = subdiv_mesh->edges_for_write();
-  ctx->subdiv_polys = subdiv_mesh->polys_for_write();
->>>>>>> 636c98c8
+  ctx->subdiv_poly_offsets = subdiv_mesh->poly_offsets_for_write();
   ctx->subdiv_corner_verts = subdiv_mesh->corner_verts_for_write();
   ctx->subdiv_corner_edges = subdiv_mesh->corner_edges_for_write();
   /* Pointers to original indices layers. */
@@ -916,12 +896,7 @@
 {
   SubdivMeshContext *ctx = static_cast<SubdivMeshContext *>(foreach_context->user_data);
   SubdivMeshTLS *tls = static_cast<SubdivMeshTLS *>(tls_v);
-<<<<<<< HEAD
   subdiv_mesh_ensure_loop_interpolation(ctx, tls, coarse_poly_index, coarse_corner);
-=======
-  const MPoly *coarse_poly = &ctx->coarse_polys[coarse_poly_index];
-  subdiv_mesh_ensure_loop_interpolation(ctx, tls, coarse_poly, coarse_corner);
->>>>>>> 636c98c8
   subdiv_interpolate_loop_data(ctx, subdiv_loop_index, &tls->loop_interpolation, u, v);
   subdiv_eval_uv_layer(ctx, subdiv_loop_index, ptex_face_index, u, v);
 
@@ -935,19 +910,6 @@
 /** \name Polygons subdivision process
  * \{ */
 
-<<<<<<< HEAD
-=======
-static void subdiv_copy_poly_data(const SubdivMeshContext *ctx,
-                                  MPoly *subdiv_poly,
-                                  const MPoly *coarse_poly)
-{
-  const int coarse_poly_index = coarse_poly - ctx->coarse_polys.data();
-  const int subdiv_poly_index = subdiv_poly - ctx->subdiv_polys.data();
-  CustomData_copy_data(
-      &ctx->coarse_mesh->pdata, &ctx->subdiv_mesh->pdata, coarse_poly_index, subdiv_poly_index, 1);
-}
-
->>>>>>> 636c98c8
 static void subdiv_mesh_poly(const SubdivForeachContext *foreach_context,
                              void * /*tls*/,
                              const int coarse_poly_index,
@@ -1200,11 +1162,7 @@
 
   subdiv_context.coarse_mesh = coarse_mesh;
   subdiv_context.coarse_positions = BKE_mesh_vert_positions(coarse_mesh);
-<<<<<<< HEAD
-  subdiv_context.coarse_edges = BKE_mesh_edges(coarse_mesh);
-=======
   subdiv_context.coarse_edges = coarse_mesh->edges();
->>>>>>> 636c98c8
   subdiv_context.coarse_polys = coarse_mesh->polys();
   subdiv_context.coarse_corner_verts = coarse_mesh->corner_verts();
 
