--- conflicted
+++ resolved
@@ -173,12 +173,6 @@
 
   int stroke_i = 0;
   LISTBASE_FOREACH_INDEX (bGPDstroke *, gps, &gpf.strokes, stroke_i) {
-<<<<<<< HEAD
-    /* Write curve attributes. */
-=======
-    /* TODO: check if `gps->editcurve` is not nullptr and parse bezier curve instead. */
-
->>>>>>> 9b815dcc
     stroke_cyclic.span[stroke_i] = (gps->flag & GP_STROKE_CYCLIC) != 0;
     /* TODO: This should be a `double` attribute. */
     stroke_init_times.span[stroke_i] = float(gps->inittime);
@@ -198,65 +192,6 @@
       continue;
     }
 
-<<<<<<< HEAD
-    if (curve_types[stroke_i] == CURVE_TYPE_POLY) {
-      Span<bGPDspoint> stroke_points{gps->points, gps->totpoints};
-      MutableSpan<float3> stroke_positions = positions.slice(stroke_points_range);
-      MutableSpan<float> stroke_radii = radii.slice(stroke_points_range);
-      MutableSpan<float> stroke_opacities = opacities.slice(stroke_points_range);
-      MutableSpan<float> stroke_deltatimes = delta_times.span.slice(stroke_points_range);
-      MutableSpan<float> stroke_rotations = rotations.span.slice(stroke_points_range);
-      MutableSpan<ColorGeometry4f> stroke_vertex_colors = vertex_colors.span.slice(
-          stroke_points_range);
-      MutableSpan<bool> stroke_selections = selection.span.slice(stroke_points_range);
-      MutableSpan<MDeformVert> stroke_dverts = use_dverts ? dverts.slice(stroke_points_range) :
-                                                            MutableSpan<MDeformVert>();
-
-      /* Do first point. */
-      const bGPDspoint &first_pt = stroke_points.first();
-      stroke_positions.first() = float3(first_pt.x, first_pt.y, first_pt.z);
-      /* Previously, Grease Pencil used a radius convention where 1 `px` = 0.001 units. This `px`
-       * was the brush size which would be stored in the stroke thickness and then scaled by the
-       * point pressure factor. Finally, the render engine would divide this thickness value by
-       * 2000 (we're going from a thickness to a radius, hence the factor of two) to convert back
-       * into blender units. Store the radius now directly in blender units. This makes it
-       * consistent with how hair curves handle the radius. */
-      stroke_radii.first() = gps->thickness * first_pt.pressure / 2000.0f;
-      stroke_opacities.first() = first_pt.strength;
-      stroke_deltatimes.first() = 0;
-      stroke_rotations.first() = first_pt.uv_rot;
-      stroke_vertex_colors.first() = ColorGeometry4f(first_pt.vert_color);
-      stroke_selections.first() = (first_pt.flag & GP_SPOINT_SELECT) != 0;
-      if (use_dverts && gps->dvert) {
-        copy_dvert(gps->dvert[0], stroke_dverts.first());
-      }
-
-      /* Do the rest of the points. */
-      for (const int point_i : stroke_points.index_range().drop_front(1)) {
-        const bGPDspoint &pt_prev = stroke_points[point_i - 1];
-        const bGPDspoint &pt = stroke_points[point_i];
-        stroke_positions[point_i] = float3(pt.x, pt.y, pt.z);
-        stroke_radii[point_i] = gps->thickness * pt.pressure / 2000.0f;
-        stroke_opacities[point_i] = pt.strength;
-        stroke_deltatimes[point_i] = pt.time - pt_prev.time;
-        stroke_rotations[point_i] = pt.uv_rot;
-        stroke_vertex_colors[point_i] = ColorGeometry4f(pt.vert_color);
-        stroke_selections[point_i] = (pt.flag & GP_SPOINT_SELECT) != 0;
-        if (use_dverts && gps->dvert) {
-          copy_dvert(gps->dvert[point_i], stroke_dverts[point_i]);
-        }
-      }
-    }
-    else if (curve_types[stroke_i] == CURVE_TYPE_BEZIER) {
-      Span<bGPDcurve_point> curve_points{gps->editcurve->curve_points,
-                                         gps->editcurve->tot_curve_points};
-      
-    }
-    else {
-      /* Unknown curve type. */
-      BLI_assert_unreachable();
-    }
-=======
     /* Previously, Grease Pencil used a radius convention where 1 `px` = 0.001 units. This `px`
      * was the brush size which would be stored in the stroke thickness and then scaled by the
      * point pressure factor. Finally, the render engine would divide this thickness value by
@@ -264,7 +199,6 @@
      * into blender units. Store the radius now directly in blender units. This makes it
      * consistent with how hair curves handle the radius. */
     const float stroke_thickness = float(gps->thickness) / 2000.0f;
-    Span<bGPDspoint> src_points{gps->points, gps->totpoints};
     MutableSpan<float3> dst_positions = positions.slice(points);
     MutableSpan<float> dst_radii = radii.slice(points);
     MutableSpan<float> dst_opacities = opacities.slice(points);
@@ -275,31 +209,45 @@
     MutableSpan<MDeformVert> dst_dverts = use_dverts ? dverts.slice(points) :
                                                        MutableSpan<MDeformVert>();
 
-    threading::parallel_for(src_points.index_range(), 4096, [&](const IndexRange range) {
-      for (const int point_i : range) {
-        const bGPDspoint &pt = src_points[point_i];
-        dst_positions[point_i] = float3(pt.x, pt.y, pt.z);
-        dst_radii[point_i] = stroke_thickness * pt.pressure;
-        dst_opacities[point_i] = pt.strength;
-        dst_rotations[point_i] = pt.uv_rot;
-        dst_vertex_colors[point_i] = ColorGeometry4f(pt.vert_color);
-        dst_selection[point_i] = (pt.flag & GP_SPOINT_SELECT) != 0;
-        if (use_dverts && gps->dvert) {
-          copy_dvert(gps->dvert[point_i], dst_dverts[point_i]);
+    if (curve_types[stroke_i] == CURVE_TYPE_POLY) {
+      Span<bGPDspoint> src_points{gps->points, gps->totpoints};
+
+      threading::parallel_for(src_points.index_range(), 4096, [&](const IndexRange range) {
+        for (const int point_i : range) {
+          const bGPDspoint &pt = src_points[point_i];
+          dst_positions[point_i] = float3(pt.x, pt.y, pt.z);
+          dst_radii[point_i] = stroke_thickness * pt.pressure;
+          dst_opacities[point_i] = pt.strength;
+          dst_rotations[point_i] = pt.uv_rot;
+          dst_vertex_colors[point_i] = ColorGeometry4f(pt.vert_color);
+          dst_selection[point_i] = (pt.flag & GP_SPOINT_SELECT) != 0;
+          if (use_dverts && gps->dvert) {
+            copy_dvert(gps->dvert[point_i], dst_dverts[point_i]);
+          }
         }
-      }
-    });
-
-    dst_deltatimes.first() = 0;
-    threading::parallel_for(
-        src_points.index_range().drop_front(1), 4096, [&](const IndexRange range) {
-          for (const int point_i : range) {
-            const bGPDspoint &pt = src_points[point_i];
-            const bGPDspoint &pt_prev = src_points[point_i - 1];
-            dst_deltatimes[point_i] = pt.time - pt_prev.time;
-          }
-        });
->>>>>>> 9b815dcc
+      });
+
+      dst_deltatimes.first() = 0;
+      threading::parallel_for(
+          src_points.index_range().drop_front(1), 4096, [&](const IndexRange range) {
+            for (const int point_i : range) {
+              const bGPDspoint &pt = src_points[point_i];
+              const bGPDspoint &pt_prev = src_points[point_i - 1];
+              dst_deltatimes[point_i] = pt.time - pt_prev.time;
+            }
+          });
+    }
+    else if (curve_types[stroke_i] == CURVE_TYPE_BEZIER) {
+      BLI_assert(gps->editcurve != nullptr);
+      Span<bGPDcurve_point> src_curve_points{gps->editcurve->curve_points,
+                                             gps->editcurve->tot_curve_points};
+      
+      
+    }
+    else {
+      /* Unknown curve type. */
+      BLI_assert_unreachable();
+    }
   }
 
   delta_times.finish();
