/* SPDX-License-Identifier: GPL-2.0-or-later
 * Copyright 2001-2002 NaN Holding BV. All rights reserved. */

/** \file
 * \ingroup bke
 *
 * Mesh normal calculation functions.
 *
 * \see bmesh_mesh_normals.c for the equivalent #BMesh functionality.
 */

#include <climits>

#include "MEM_guardedalloc.h"

#include "DNA_mesh_types.h"
#include "DNA_meshdata_types.h"

#include "BLI_alloca.h"
#include "BLI_bit_vector.hh"
#include "BLI_linklist.h"
#include "BLI_linklist_stack.h"
#include "BLI_math.h"
#include "BLI_math_vec_types.hh"
#include "BLI_memarena.h"
#include "BLI_span.hh"
#include "BLI_stack.h"
#include "BLI_task.h"
#include "BLI_task.hh"
#include "BLI_timeit.hh"
#include "BLI_utildefines.h"

#include "BKE_customdata.h"
#include "BKE_editmesh_cache.h"
#include "BKE_global.h"
#include "BKE_mesh.h"
#include "BKE_mesh_mapping.h"

#include "atomic_ops.h"

using blender::BitVector;
using blender::float3;
using blender::int2;
using blender::MutableSpan;
using blender::short2;
using blender::Span;

// #define DEBUG_TIME

#ifdef DEBUG_TIME
#  include "BLI_timeit.hh"
#endif

/* -------------------------------------------------------------------- */
/** \name Private Utility Functions
 * \{ */

/**
 * A thread-safe version of #add_v3_v3 that uses a spin-lock.
 *
 * \note Avoid using this when the chance of contention is high.
 */
static void add_v3_v3_atomic(float r[3], const float a[3])
{
#define FLT_EQ_NONAN(_fa, _fb) (*((const uint32_t *)&_fa) == *((const uint32_t *)&_fb))

  float virtual_lock = r[0];
  while (true) {
    /* This loops until following conditions are met:
     * - `r[0]` has same value as virtual_lock (i.e. it did not change since last try).
     * - `r[0]` was not `FLT_MAX`, i.e. it was not locked by another thread. */
    const float test_lock = atomic_cas_float(&r[0], virtual_lock, FLT_MAX);
    if (_ATOMIC_LIKELY(FLT_EQ_NONAN(test_lock, virtual_lock) && (test_lock != FLT_MAX))) {
      break;
    }
    virtual_lock = test_lock;
  }
  virtual_lock += a[0];
  r[1] += a[1];
  r[2] += a[2];

  /* Second atomic operation to 'release'
   * our lock on that vector and set its first scalar value. */
  /* Note that we do not need to loop here, since we 'locked' `r[0]`,
   * nobody should have changed it in the mean time. */
  virtual_lock = atomic_cas_float(&r[0], FLT_MAX, virtual_lock);
  BLI_assert(virtual_lock == FLT_MAX);

#undef FLT_EQ_NONAN
}

/** \} */

/* -------------------------------------------------------------------- */
/** \name Public Utility Functions
 *
 * Related to managing normals but not directly related to calculating normals.
 * \{ */

void BKE_mesh_normals_tag_dirty(Mesh *mesh)
{
  mesh->runtime->vert_normals_dirty = true;
  mesh->runtime->poly_normals_dirty = true;
}

float (*BKE_mesh_vertex_normals_for_write(Mesh *mesh))[3]
{
  if (mesh->runtime->vert_normals == nullptr) {
    mesh->runtime->vert_normals = (float(*)[3])MEM_malloc_arrayN(
        mesh->totvert, sizeof(float[3]), __func__);
  }

  BLI_assert(MEM_allocN_len(mesh->runtime->vert_normals) >= sizeof(float[3]) * mesh->totvert);

  return mesh->runtime->vert_normals;
}

float (*BKE_mesh_poly_normals_for_write(Mesh *mesh))[3]
{
  if (mesh->runtime->poly_normals == nullptr) {
    mesh->runtime->poly_normals = (float(*)[3])MEM_malloc_arrayN(
        mesh->totpoly, sizeof(float[3]), __func__);
  }

  BLI_assert(MEM_allocN_len(mesh->runtime->poly_normals) >= sizeof(float[3]) * mesh->totpoly);

  return mesh->runtime->poly_normals;
}

void BKE_mesh_vertex_normals_clear_dirty(Mesh *mesh)
{
  mesh->runtime->vert_normals_dirty = false;
  BLI_assert(mesh->runtime->vert_normals || mesh->totvert == 0);
}

void BKE_mesh_poly_normals_clear_dirty(Mesh *mesh)
{
  mesh->runtime->poly_normals_dirty = false;
  BLI_assert(mesh->runtime->poly_normals || mesh->totpoly == 0);
}

bool BKE_mesh_vertex_normals_are_dirty(const Mesh *mesh)
{
  return mesh->runtime->vert_normals_dirty;
}

bool BKE_mesh_poly_normals_are_dirty(const Mesh *mesh)
{
  return mesh->runtime->poly_normals_dirty;
}

/** \} */

/* -------------------------------------------------------------------- */
/** \name Mesh Normal Calculation (Polygons)
 * \{ */

/*
 * COMPUTE POLY NORMAL
 *
 * Computes the normal of a planar
 * polygon See Graphics Gems for
 * computing newell normal.
 */
static void mesh_calc_ngon_normal(const MPoly *mpoly,
                                  const MLoop *loopstart,
                                  const float (*positions)[3],
                                  float r_normal[3])
{
  const int nverts = mpoly->totloop;
  const float *v_prev = positions[loopstart[nverts - 1].v];
  const float *v_curr;

  zero_v3(r_normal);

  /* Newell's Method */
  for (int i = 0; i < nverts; i++) {
    v_curr = positions[loopstart[i].v];
    add_newell_cross_v3_v3v3(r_normal, v_prev, v_curr);
    v_prev = v_curr;
  }

  if (UNLIKELY(normalize_v3(r_normal) == 0.0f)) {
    r_normal[2] = 1.0f; /* other axis set to 0.0 */
  }
}

void BKE_mesh_calc_poly_normal(const MPoly *mpoly,
                               const MLoop *loopstart,
                               const float (*positions)[3],
                               float r_no[3])
{
  if (mpoly->totloop > 4) {
    mesh_calc_ngon_normal(mpoly, loopstart, positions, r_no);
  }
  else if (mpoly->totloop == 3) {
    normal_tri_v3(
        r_no, positions[loopstart[0].v], positions[loopstart[1].v], positions[loopstart[2].v]);
  }
  else if (mpoly->totloop == 4) {
    normal_quad_v3(r_no,
                   positions[loopstart[0].v],
                   positions[loopstart[1].v],
                   positions[loopstart[2].v],
                   positions[loopstart[3].v]);
  }
  else { /* horrible, two sided face! */
    r_no[0] = 0.0;
    r_no[1] = 0.0;
    r_no[2] = 1.0;
  }
}

static void calculate_normals_poly(const Span<float3> positions,
                                   const Span<MPoly> polys,
                                   const Span<MLoop> loops,
                                   MutableSpan<float3> poly_normals)
{
  using namespace blender;
  threading::parallel_for(polys.index_range(), 1024, [&](const IndexRange range) {
    for (const int poly_i : range) {
      const MPoly &poly = polys[poly_i];
      BKE_mesh_calc_poly_normal(&poly,
                                &loops[poly.loopstart],
                                reinterpret_cast<const float(*)[3]>(positions.data()),
                                poly_normals[poly_i]);
    }
  });
}

void BKE_mesh_calc_normals_poly(const float (*positions)[3],
                                const int verts_num,
                                const MLoop *mloop,
                                const int mloop_len,
                                const MPoly *mpoly,
                                int mpoly_len,
                                float (*r_poly_normals)[3])
{
  calculate_normals_poly({reinterpret_cast<const float3 *>(positions), mpoly_len},
                         {mpoly, mpoly_len},
                         {mloop, mloop_len},
                         {reinterpret_cast<float3 *>(r_poly_normals), mpoly_len});
}

/** \} */

/* -------------------------------------------------------------------- */
/** \name Mesh Normal Calculation (Polygons & Vertices)
 *
 * Take care making optimizations to this function as improvements to low-poly
 * meshes can slow down high-poly meshes. For details on performance, see D11993.
 * \{ */

static void calculate_normals_poly_and_vert(const Span<float3> positions,
                                            const Span<MPoly> polys,
                                            const Span<MLoop> loops,
                                            MutableSpan<float3> poly_normals,
                                            MutableSpan<float3> vert_normals)
{
  using namespace blender;

  /* Zero the vertex normal array for accumulation. */
  {
    memset(vert_normals.data(), 0, vert_normals.as_span().size_in_bytes());
  }

  /* Compute poly normals, accumulating them into vertex normals. */
  {
    threading::parallel_for(polys.index_range(), 1024, [&](const IndexRange range) {
      for (const int poly_i : range) {
        const MPoly &poly = polys[poly_i];
        const Span<MLoop> poly_loops = loops.slice(poly.loopstart, poly.totloop);

        float3 &pnor = poly_normals[poly_i];

        const int i_end = poly.totloop - 1;

        /* Polygon Normal and edge-vector. */
        /* Inline version of #BKE_mesh_calc_poly_normal, also does edge-vectors. */
        {
          zero_v3(pnor);
          /* Newell's Method */
          const float *v_curr = positions[poly_loops[i_end].v];
          for (int i_next = 0; i_next <= i_end; i_next++) {
            const float *v_next = positions[poly_loops[i_next].v];
            add_newell_cross_v3_v3v3(pnor, v_curr, v_next);
            v_curr = v_next;
          }
          if (UNLIKELY(normalize_v3(pnor) == 0.0f)) {
            pnor[2] = 1.0f; /* Other axes set to zero. */
          }
        }

        /* Accumulate angle weighted face normal into the vertex normal. */
        /* Inline version of #accumulate_vertex_normals_poly_v3. */
        {
          float edvec_prev[3], edvec_next[3], edvec_end[3];
          const float *v_curr = positions[poly_loops[i_end].v];
          sub_v3_v3v3(edvec_prev, positions[poly_loops[i_end - 1].v], v_curr);
          normalize_v3(edvec_prev);
          copy_v3_v3(edvec_end, edvec_prev);

          for (int i_next = 0, i_curr = i_end; i_next <= i_end; i_curr = i_next++) {
            const float *v_next = positions[poly_loops[i_next].v];

            /* Skip an extra normalization by reusing the first calculated edge. */
            if (i_next != i_end) {
              sub_v3_v3v3(edvec_next, v_curr, v_next);
              normalize_v3(edvec_next);
            }
            else {
              copy_v3_v3(edvec_next, edvec_end);
            }

            /* Calculate angle between the two poly edges incident on this vertex. */
            const float fac = saacos(-dot_v3v3(edvec_prev, edvec_next));
            const float vnor_add[3] = {pnor[0] * fac, pnor[1] * fac, pnor[2] * fac};

            float *vnor = vert_normals[poly_loops[i_curr].v];
            add_v3_v3_atomic(vnor, vnor_add);
            v_curr = v_next;
            copy_v3_v3(edvec_prev, edvec_next);
          }
        }
      }
    });
  }

  /* Normalize and validate computed vertex normals. */
  {
    threading::parallel_for(positions.index_range(), 1024, [&](const IndexRange range) {
      for (const int vert_i : range) {
        float *no = vert_normals[vert_i];

        if (UNLIKELY(normalize_v3(no) == 0.0f)) {
          /* Following Mesh convention; we use vertex coordinate itself for normal in this case. */
          normalize_v3_v3(no, positions[vert_i]);
        }
      }
    });
  }
}

void BKE_mesh_calc_normals_poly_and_vertex(const float (*positions)[3],
                                           const int mvert_len,
                                           const MLoop *mloop,
                                           const int mloop_len,
                                           const MPoly *mpoly,
                                           const int mpoly_len,
                                           float (*r_poly_normals)[3],
                                           float (*r_vert_normals)[3])
{
  calculate_normals_poly_and_vert({reinterpret_cast<const float3 *>(positions), mvert_len},
                                  {mpoly, mpoly_len},
                                  {mloop, mloop_len},
                                  {reinterpret_cast<float3 *>(r_poly_normals), mpoly_len},
                                  {reinterpret_cast<float3 *>(r_vert_normals), mvert_len});
}

/** \} */

/* -------------------------------------------------------------------- */
/** \name Mesh Normal Calculation
 * \{ */

const float (*BKE_mesh_vertex_normals_ensure(const Mesh *mesh))[3]
{
  if (!BKE_mesh_vertex_normals_are_dirty(mesh)) {
    BLI_assert(mesh->runtime->vert_normals != nullptr || mesh->totvert == 0);
    return mesh->runtime->vert_normals;
  }

  if (mesh->totvert == 0) {
    return nullptr;
  }

  std::lock_guard lock{mesh->runtime->normals_mutex};
  if (!BKE_mesh_vertex_normals_are_dirty(mesh)) {
    BLI_assert(mesh->runtime->vert_normals != nullptr);
    return mesh->runtime->vert_normals;
  }

  float(*vert_normals)[3];
  float(*poly_normals)[3];

  /* Isolate task because a mutex is locked and computing normals is multi-threaded. */
  blender::threading::isolate_task([&]() {
    Mesh &mesh_mutable = *const_cast<Mesh *>(mesh);
    const Span<float3> positions = mesh_mutable.positions();
    const Span<MPoly> polys = mesh_mutable.polys();
    const Span<MLoop> loops = mesh_mutable.loops();

    vert_normals = BKE_mesh_vertex_normals_for_write(&mesh_mutable);
    poly_normals = BKE_mesh_poly_normals_for_write(&mesh_mutable);

    BKE_mesh_calc_normals_poly_and_vertex(reinterpret_cast<const float(*)[3]>(positions.data()),
                                          positions.size(),
                                          loops.data(),
                                          loops.size(),
                                          polys.data(),
                                          polys.size(),
                                          poly_normals,
                                          vert_normals);

    BKE_mesh_vertex_normals_clear_dirty(&mesh_mutable);
    BKE_mesh_poly_normals_clear_dirty(&mesh_mutable);
  });

  return vert_normals;
}

const float (*BKE_mesh_poly_normals_ensure(const Mesh *mesh))[3]
{
  if (!BKE_mesh_poly_normals_are_dirty(mesh)) {
    BLI_assert(mesh->runtime->poly_normals != nullptr || mesh->totpoly == 0);
    return mesh->runtime->poly_normals;
  }

  if (mesh->totpoly == 0) {
    return nullptr;
  }

  std::lock_guard lock{mesh->runtime->normals_mutex};
  if (!BKE_mesh_poly_normals_are_dirty(mesh)) {
    BLI_assert(mesh->runtime->poly_normals != nullptr);
    return mesh->runtime->poly_normals;
  }

  float(*poly_normals)[3];

  /* Isolate task because a mutex is locked and computing normals is multi-threaded. */
  blender::threading::isolate_task([&]() {
    Mesh &mesh_mutable = *const_cast<Mesh *>(mesh);
    const Span<float3> positions = mesh_mutable.positions();
    const Span<MPoly> polys = mesh_mutable.polys();
    const Span<MLoop> loops = mesh_mutable.loops();

    poly_normals = BKE_mesh_poly_normals_for_write(&mesh_mutable);

    BKE_mesh_calc_normals_poly(reinterpret_cast<const float(*)[3]>(positions.data()),
                               positions.size(),
                               loops.data(),
                               loops.size(),
                               polys.data(),
                               polys.size(),
                               poly_normals);

    BKE_mesh_poly_normals_clear_dirty(&mesh_mutable);
  });

  return poly_normals;
}

void BKE_mesh_ensure_normals_for_display(Mesh *mesh)
{
  switch (mesh->runtime->wrapper_type) {
    case ME_WRAPPER_TYPE_SUBD:
    case ME_WRAPPER_TYPE_MDATA:
      BKE_mesh_vertex_normals_ensure(mesh);
      BKE_mesh_poly_normals_ensure(mesh);
      break;
    case ME_WRAPPER_TYPE_BMESH: {
      BMEditMesh *em = mesh->edit_mesh;
      EditMeshData *emd = mesh->runtime->edit_data;
      if (emd->vertexCos) {
        BKE_editmesh_cache_ensure_vert_normals(em, emd);
        BKE_editmesh_cache_ensure_poly_normals(em, emd);
      }
      return;
    }
  }
}

void BKE_mesh_calc_normals(Mesh *mesh)
{
#ifdef DEBUG_TIME
  SCOPED_TIMER_AVERAGED(__func__);
#endif
  BKE_mesh_vertex_normals_ensure(mesh);
}

void BKE_lnor_spacearr_init(MLoopNorSpaceArray *lnors_spacearr,
                            const int numLoops,
                            const char data_type)
{
  if (!(lnors_spacearr->lspacearr && lnors_spacearr->loops_pool)) {
    MemArena *mem;

    if (!lnors_spacearr->mem) {
      lnors_spacearr->mem = BLI_memarena_new(BLI_MEMARENA_STD_BUFSIZE, __func__);
    }
    mem = lnors_spacearr->mem;
    lnors_spacearr->lspacearr = (MLoopNorSpace **)BLI_memarena_calloc(
        mem, sizeof(MLoopNorSpace *) * size_t(numLoops));
    lnors_spacearr->loops_pool = (LinkNode *)BLI_memarena_alloc(
        mem, sizeof(LinkNode) * size_t(numLoops));

    lnors_spacearr->spaces_num = 0;
  }
  BLI_assert(ELEM(data_type, MLNOR_SPACEARR_BMLOOP_PTR, MLNOR_SPACEARR_LOOP_INDEX));
  lnors_spacearr->data_type = data_type;
}

void BKE_lnor_spacearr_tls_init(MLoopNorSpaceArray *lnors_spacearr,
                                MLoopNorSpaceArray *lnors_spacearr_tls)
{
  *lnors_spacearr_tls = *lnors_spacearr;
  lnors_spacearr_tls->mem = BLI_memarena_new(BLI_MEMARENA_STD_BUFSIZE, __func__);
}

void BKE_lnor_spacearr_tls_join(MLoopNorSpaceArray *lnors_spacearr,
                                MLoopNorSpaceArray *lnors_spacearr_tls)
{
  BLI_assert(lnors_spacearr->data_type == lnors_spacearr_tls->data_type);
  BLI_assert(lnors_spacearr->mem != lnors_spacearr_tls->mem);
  lnors_spacearr->spaces_num += lnors_spacearr_tls->spaces_num;
  BLI_memarena_merge(lnors_spacearr->mem, lnors_spacearr_tls->mem);
  BLI_memarena_free(lnors_spacearr_tls->mem);
  lnors_spacearr_tls->mem = nullptr;
  BKE_lnor_spacearr_clear(lnors_spacearr_tls);
}

void BKE_lnor_spacearr_clear(MLoopNorSpaceArray *lnors_spacearr)
{
  lnors_spacearr->spaces_num = 0;
  lnors_spacearr->lspacearr = nullptr;
  lnors_spacearr->loops_pool = nullptr;
  if (lnors_spacearr->mem != nullptr) {
    BLI_memarena_clear(lnors_spacearr->mem);
  }
}

void BKE_lnor_spacearr_free(MLoopNorSpaceArray *lnors_spacearr)
{
  lnors_spacearr->spaces_num = 0;
  lnors_spacearr->lspacearr = nullptr;
  lnors_spacearr->loops_pool = nullptr;
  BLI_memarena_free(lnors_spacearr->mem);
  lnors_spacearr->mem = nullptr;
}

MLoopNorSpace *BKE_lnor_space_create(MLoopNorSpaceArray *lnors_spacearr)
{
  lnors_spacearr->spaces_num++;
  return (MLoopNorSpace *)BLI_memarena_calloc(lnors_spacearr->mem, sizeof(MLoopNorSpace));
}

/* This threshold is a bit touchy (usual float precision issue), this value seems OK. */
#define LNOR_SPACE_TRIGO_THRESHOLD (1.0f - 1e-4f)

void BKE_lnor_space_define(MLoopNorSpace *lnor_space,
                           const float lnor[3],
                           float vec_ref[3],
                           float vec_other[3],
                           BLI_Stack *edge_vectors)
{
  const float pi2 = float(M_PI) * 2.0f;
  float tvec[3], dtp;
  const float dtp_ref = dot_v3v3(vec_ref, lnor);
  const float dtp_other = dot_v3v3(vec_other, lnor);

  if (UNLIKELY(fabsf(dtp_ref) >= LNOR_SPACE_TRIGO_THRESHOLD ||
               fabsf(dtp_other) >= LNOR_SPACE_TRIGO_THRESHOLD)) {
    /* If vec_ref or vec_other are too much aligned with lnor, we can't build lnor space,
     * tag it as invalid and abort. */
    lnor_space->ref_alpha = lnor_space->ref_beta = 0.0f;

    if (edge_vectors) {
      BLI_stack_clear(edge_vectors);
    }
    return;
  }

  copy_v3_v3(lnor_space->vec_lnor, lnor);

  /* Compute ref alpha, average angle of all available edge vectors to lnor. */
  if (edge_vectors) {
    float alpha = 0.0f;
    int count = 0;
    while (!BLI_stack_is_empty(edge_vectors)) {
      const float *vec = (const float *)BLI_stack_peek(edge_vectors);
      alpha += saacosf(dot_v3v3(vec, lnor));
      BLI_stack_discard(edge_vectors);
      count++;
    }
    /* NOTE: In theory, this could be `count > 2`,
     * but there is one case where we only have two edges for two loops:
     * a smooth vertex with only two edges and two faces (our Monkey's nose has that, e.g.).
     */
    BLI_assert(count >= 2); /* This piece of code shall only be called for more than one loop. */
    lnor_space->ref_alpha = alpha / float(count);
  }
  else {
    lnor_space->ref_alpha = (saacosf(dot_v3v3(vec_ref, lnor)) +
                             saacosf(dot_v3v3(vec_other, lnor))) /
                            2.0f;
  }

  /* Project vec_ref on lnor's ortho plane. */
  mul_v3_v3fl(tvec, lnor, dtp_ref);
  sub_v3_v3(vec_ref, tvec);
  normalize_v3_v3(lnor_space->vec_ref, vec_ref);

  cross_v3_v3v3(tvec, lnor, lnor_space->vec_ref);
  normalize_v3_v3(lnor_space->vec_ortho, tvec);

  /* Project vec_other on lnor's ortho plane. */
  mul_v3_v3fl(tvec, lnor, dtp_other);
  sub_v3_v3(vec_other, tvec);
  normalize_v3(vec_other);

  /* Beta is angle between ref_vec and other_vec, around lnor. */
  dtp = dot_v3v3(lnor_space->vec_ref, vec_other);
  if (LIKELY(dtp < LNOR_SPACE_TRIGO_THRESHOLD)) {
    const float beta = saacos(dtp);
    lnor_space->ref_beta = (dot_v3v3(lnor_space->vec_ortho, vec_other) < 0.0f) ? pi2 - beta : beta;
  }
  else {
    lnor_space->ref_beta = pi2;
  }
}

void BKE_lnor_space_add_loop(MLoopNorSpaceArray *lnors_spacearr,
                             MLoopNorSpace *lnor_space,
                             const int ml_index,
                             void *bm_loop,
                             const bool is_single)
{
  BLI_assert((lnors_spacearr->data_type == MLNOR_SPACEARR_LOOP_INDEX && bm_loop == nullptr) ||
             (lnors_spacearr->data_type == MLNOR_SPACEARR_BMLOOP_PTR && bm_loop != nullptr));

  lnors_spacearr->lspacearr[ml_index] = lnor_space;
  if (bm_loop == nullptr) {
    bm_loop = POINTER_FROM_INT(ml_index);
  }
  if (is_single) {
    BLI_assert(lnor_space->loops == nullptr);
    lnor_space->flags |= MLNOR_SPACE_IS_SINGLE;
    lnor_space->loops = (LinkNode *)bm_loop;
  }
  else {
    BLI_assert((lnor_space->flags & MLNOR_SPACE_IS_SINGLE) == 0);
    BLI_linklist_prepend_nlink(&lnor_space->loops, bm_loop, &lnors_spacearr->loops_pool[ml_index]);
  }
}

MINLINE float unit_short_to_float(const short val)
{
  return float(val) / float(SHRT_MAX);
}

MINLINE short unit_float_to_short(const float val)
{
  /* Rounding. */
  return short(floorf(val * float(SHRT_MAX) + 0.5f));
}

void BKE_lnor_space_custom_data_to_normal(const MLoopNorSpace *lnor_space,
                                          const short clnor_data[2],
                                          float r_custom_lnor[3])
{
  /* NOP custom normal data or invalid lnor space, return. */
  if (clnor_data[0] == 0 || lnor_space->ref_alpha == 0.0f || lnor_space->ref_beta == 0.0f) {
    copy_v3_v3(r_custom_lnor, lnor_space->vec_lnor);
    return;
  }

  {
    /* TODO: Check whether using #sincosf() gives any noticeable benefit
     * (could not even get it working under linux though)! */
    const float pi2 = float(M_PI * 2.0);
    const float alphafac = unit_short_to_float(clnor_data[0]);
    const float alpha = (alphafac > 0.0f ? lnor_space->ref_alpha : pi2 - lnor_space->ref_alpha) *
                        alphafac;
    const float betafac = unit_short_to_float(clnor_data[1]);

    mul_v3_v3fl(r_custom_lnor, lnor_space->vec_lnor, cosf(alpha));

    if (betafac == 0.0f) {
      madd_v3_v3fl(r_custom_lnor, lnor_space->vec_ref, sinf(alpha));
    }
    else {
      const float sinalpha = sinf(alpha);
      const float beta = (betafac > 0.0f ? lnor_space->ref_beta : pi2 - lnor_space->ref_beta) *
                         betafac;
      madd_v3_v3fl(r_custom_lnor, lnor_space->vec_ref, sinalpha * cosf(beta));
      madd_v3_v3fl(r_custom_lnor, lnor_space->vec_ortho, sinalpha * sinf(beta));
    }
  }
}

void BKE_lnor_space_custom_normal_to_data(const MLoopNorSpace *lnor_space,
                                          const float custom_lnor[3],
                                          short r_clnor_data[2])
{
  /* We use nullptr vector as NOP custom normal (can be simpler than giving auto-computed `lnor`).
   */
  if (is_zero_v3(custom_lnor) || compare_v3v3(lnor_space->vec_lnor, custom_lnor, 1e-4f)) {
    r_clnor_data[0] = r_clnor_data[1] = 0;
    return;
  }

  {
    const float pi2 = float(M_PI * 2.0);
    const float cos_alpha = dot_v3v3(lnor_space->vec_lnor, custom_lnor);
    float vec[3], cos_beta;
    float alpha;

    alpha = saacosf(cos_alpha);
    if (alpha > lnor_space->ref_alpha) {
      /* Note we could stick to [0, pi] range here,
       * but makes decoding more complex, not worth it. */
      r_clnor_data[0] = unit_float_to_short(-(pi2 - alpha) / (pi2 - lnor_space->ref_alpha));
    }
    else {
      r_clnor_data[0] = unit_float_to_short(alpha / lnor_space->ref_alpha);
    }

    /* Project custom lnor on (vec_ref, vec_ortho) plane. */
    mul_v3_v3fl(vec, lnor_space->vec_lnor, -cos_alpha);
    add_v3_v3(vec, custom_lnor);
    normalize_v3(vec);

    cos_beta = dot_v3v3(lnor_space->vec_ref, vec);

    if (cos_beta < LNOR_SPACE_TRIGO_THRESHOLD) {
      float beta = saacosf(cos_beta);
      if (dot_v3v3(lnor_space->vec_ortho, vec) < 0.0f) {
        beta = pi2 - beta;
      }

      if (beta > lnor_space->ref_beta) {
        r_clnor_data[1] = unit_float_to_short(-(pi2 - beta) / (pi2 - lnor_space->ref_beta));
      }
      else {
        r_clnor_data[1] = unit_float_to_short(beta / lnor_space->ref_beta);
      }
    }
    else {
      r_clnor_data[1] = 0;
    }
  }
}

#define LOOP_SPLIT_TASK_BLOCK_SIZE 1024

struct LoopSplitTaskData {
  enum class Type : int8_t {
    BlockEnd = 0, /* Set implicitly by calloc. */
    Fan = 1,
    Single = 2,
  };

  /** We have to create those outside of tasks, since #MemArena is not thread-safe. */
  MLoopNorSpace *lnor_space;
  int ml_curr_index;
  /** Also used a flag to switch between single or fan process! */
  int ml_prev_index;
  int mp_index;

  Type flag;
};

struct LoopSplitTaskDataCommon {
  /* Read/write.
   * Note we do not need to protect it, though, since two different tasks will *always* affect
   * different elements in the arrays. */
  MLoopNorSpaceArray *lnors_spacearr;
  MutableSpan<float3> loopnors;
  MutableSpan<short2> clnors_data;

  /* Read-only. */
  Span<float3> positions;
  Span<MEdge> edges;
  Span<MLoop> loops;
  Span<MPoly> polys;
  Span<int2> edge_to_loops;
  Span<int> loop_to_poly;
  Span<float3> polynors;
  Span<float3> vert_normals;
};

#define INDEX_UNSET INT_MIN
#define INDEX_INVALID -1
/* See comment about edge_to_loops below. */
#define IS_EDGE_SHARP(_e2l) ELEM((_e2l)[1], INDEX_UNSET, INDEX_INVALID)

static void mesh_edges_sharp_tag(const Span<MEdge> edges,
                                 const Span<MPoly> polys,
                                 const Span<MLoop> loops,
                                 const Span<int> loop_to_poly_map,
                                 const Span<float3> poly_normals,
                                 const bool check_angle,
                                 const float split_angle,
                                 MutableSpan<int2> edge_to_loops,
                                 BitVector<> *r_sharp_edges)
{
  using namespace blender;
  const float split_angle_cos = check_angle ? cosf(split_angle) : -1.0f;

  for (const int poly_i : polys.index_range()) {
    const MPoly &poly = polys[poly_i];
    for (const int loop_index : IndexRange(poly.loopstart, poly.totloop)) {
      const int vert_i = loops[loop_index].v;
      const int edge_i = loops[loop_index].e;

      int2 &e2l = edge_to_loops[edge_i];

      /* Check whether current edge might be smooth or sharp */
      if ((e2l[0] | e2l[1]) == 0) {
        /* 'Empty' edge until now, set e2l[0] (and e2l[1] to INDEX_UNSET to tag it as unset). */
        e2l[0] = loop_index;
        /* We have to check this here too, else we might miss some flat faces!!! */
        e2l[1] = (poly.flag & ME_SMOOTH) ? INDEX_UNSET : INDEX_INVALID;
      }
      else if (e2l[1] == INDEX_UNSET) {
        const bool is_angle_sharp = (check_angle &&
                                     dot_v3v3(poly_normals[loop_to_poly_map[e2l[0]]],
                                              poly_normals[poly_i]) < split_angle_cos);

        /* Second loop using this edge, time to test its sharpness.
         * An edge is sharp if it is tagged as such, or its face is not smooth,
         * or both poly have opposed (flipped) normals, i.e. both loops on the same edge share the
         * same vertex, or angle between both its polys' normals is above split_angle value.
         */
        if (!(poly.flag & ME_SMOOTH) || (edges[edge_i].flag & ME_SHARP) ||
            vert_i == loops[e2l[0]].v || is_angle_sharp) {
          /* NOTE: we are sure that loop != 0 here ;). */
          e2l[1] = INDEX_INVALID;

          /* We want to avoid tagging edges as sharp when it is already defined as such by
           * other causes than angle threshold. */
          if (r_sharp_edges && is_angle_sharp) {
            (*r_sharp_edges)[edge_i].set();
          }
        }
        else {
          e2l[1] = loop_index;
        }
      }
      else if (!IS_EDGE_SHARP(e2l)) {
        /* More than two loops using this edge, tag as sharp if not yet done. */
        e2l[1] = INDEX_INVALID;

        /* We want to avoid tagging edges as sharp when it is already defined as such by
         * other causes than angle threshold. */
        if (r_sharp_edges) {
          (*r_sharp_edges)[edge_i].reset();
        }
      }
      /* Else, edge is already 'disqualified' (i.e. sharp)! */
    }
  }
}

void BKE_edges_sharp_from_angle_set(MEdge *medges,
                                    const int numEdges,
                                    const MLoop *mloops,
                                    const int numLoops,
                                    const MPoly *mpolys,
                                    const float (*polynors)[3],
                                    const int numPolys,
                                    const float split_angle)
{
  using namespace blender;
  using namespace blender::bke;
  if (split_angle >= float(M_PI)) {
    /* Nothing to do! */
    return;
  }

  /* Mapping edge -> loops. See #BKE_mesh_normals_loop_split for details. */
  Array<int2> edge_to_loops(numEdges, int2(0));

  /* Simple mapping from a loop to its polygon index. */
  const Array<int> loop_to_poly = mesh_topology::build_loop_to_poly_map({mpolys, numPolys},
                                                                        numLoops);

  BitVector<> sharp_edges(numEdges, false);
  mesh_edges_sharp_tag({medges, numEdges},
                       {mpolys, numPolys},
                       {mloops, numLoops},
                       loop_to_poly,
                       {reinterpret_cast<const float3 *>(polynors), numPolys},
                       true,
                       split_angle,
                       edge_to_loops,
                       &sharp_edges);

  threading::parallel_for(IndexRange(numEdges), 4096, [&](const IndexRange range) {
    for (const int edge_i : range) {
      if (sharp_edges[edge_i]) {
        medges[edge_i].flag |= ME_SHARP;
      }
    }
  });
}

static void loop_manifold_fan_around_vert_next(const Span<MLoop> loops,
                                               const Span<MPoly> polys,
                                               const Span<int> loop_to_poly,
                                               const int *e2lfan_curr,
                                               const uint mv_pivot_index,
                                               int *r_mlfan_curr_index,
                                               int *r_mlfan_vert_index,
                                               int *r_mpfan_curr_index)
{
  const int mlfan_curr_orig = *r_mlfan_curr_index;
  const uint vert_fan_orig = loops[mlfan_curr_orig].v;

  /* WARNING: This is rather complex!
   * We have to find our next edge around the vertex (fan mode).
   * First we find the next loop, which is either previous or next to mlfan_curr_index, depending
   * whether both loops using current edge are in the same direction or not, and whether
   * mlfan_curr_index actually uses the vertex we are fanning around!
   * mlfan_curr_index is the index of mlfan_next here, and mlfan_next is not the real next one
   * (i.e. not the future `mlfan_curr`). */
  *r_mlfan_curr_index = (e2lfan_curr[0] == *r_mlfan_curr_index) ? e2lfan_curr[1] : e2lfan_curr[0];
  *r_mpfan_curr_index = loop_to_poly[*r_mlfan_curr_index];

  BLI_assert(*r_mlfan_curr_index >= 0);
  BLI_assert(*r_mpfan_curr_index >= 0);

  const uint vert_fan_next = loops[*r_mlfan_curr_index].v;
  const MPoly &mpfan_next = polys[*r_mpfan_curr_index];
  if ((vert_fan_orig == vert_fan_next && vert_fan_orig == mv_pivot_index) ||
      (vert_fan_orig != vert_fan_next && vert_fan_orig != mv_pivot_index)) {
    /* We need the previous loop, but current one is our vertex's loop. */
    *r_mlfan_vert_index = *r_mlfan_curr_index;
    if (--(*r_mlfan_curr_index) < mpfan_next.loopstart) {
      *r_mlfan_curr_index = mpfan_next.loopstart + mpfan_next.totloop - 1;
    }
  }
  else {
    /* We need the next loop, which is also our vertex's loop. */
    if (++(*r_mlfan_curr_index) >= mpfan_next.loopstart + mpfan_next.totloop) {
      *r_mlfan_curr_index = mpfan_next.loopstart;
    }
    *r_mlfan_vert_index = *r_mlfan_curr_index;
  }
}

static void split_loop_nor_single_do(LoopSplitTaskDataCommon *common_data, LoopSplitTaskData *data)
{
  MLoopNorSpaceArray *lnors_spacearr = common_data->lnors_spacearr;
  const Span<short2> clnors_data = common_data->clnors_data;

  const Span<float3> positions = common_data->positions;
  const Span<MEdge> edges = common_data->edges;
  const Span<MLoop> loops = common_data->loops;
  const Span<float3> polynors = common_data->polynors;
  MutableSpan<float3> loop_normals = common_data->loopnors;

  MLoopNorSpace *lnor_space = data->lnor_space;
  const int ml_curr_index = data->ml_curr_index;
  const int ml_prev_index = data->ml_prev_index;
  const int mp_index = data->mp_index;

  /* Simple case (both edges around that vertex are sharp in current polygon),
   * this loop just takes its poly normal.
   */
  loop_normals[ml_curr_index] = polynors[mp_index];

#if 0
  printf("BASIC: handling loop %d / edge %d / vert %d / poly %d\n",
         ml_curr_index,
         loops[ml_curr_index].e,
         loops[ml_curr_index].v,
         mp_index);
#endif

  /* If needed, generate this (simple!) lnor space. */
  if (lnors_spacearr) {
    float vec_curr[3], vec_prev[3];

<<<<<<< HEAD
    const uint mv_pivot_index = ml_curr->v; /* The vertex we are "fanning" around! */
    const float3 &mv_pivot = positions[mv_pivot_index];
    const MEdge *me_curr = &edges[ml_curr->e];
    const float3 &mv_2 = (me_curr->v1 == mv_pivot_index) ? positions[me_curr->v2] :
                                                           positions[me_curr->v1];
    const MEdge *me_prev = &edges[ml_prev->e];
    const float3 &mv_3 = (me_prev->v1 == mv_pivot_index) ? positions[me_prev->v2] :
                                                           positions[me_prev->v1];
=======
    const uint mv_pivot_index = loops[ml_curr_index].v; /* The vertex we are "fanning" around! */
    const MVert *mv_pivot = &verts[mv_pivot_index];
    const MEdge *me_curr = &edges[loops[ml_curr_index].e];
    const MVert *mv_2 = (me_curr->v1 == mv_pivot_index) ? &verts[me_curr->v2] :
                                                          &verts[me_curr->v1];
    const MEdge *me_prev = &edges[loops[ml_prev_index].e];
    const MVert *mv_3 = (me_prev->v1 == mv_pivot_index) ? &verts[me_prev->v2] :
                                                          &verts[me_prev->v1];
>>>>>>> 40bc5aa7

    sub_v3_v3v3(vec_curr, mv_2, mv_pivot);
    normalize_v3(vec_curr);
    sub_v3_v3v3(vec_prev, mv_3, mv_pivot);
    normalize_v3(vec_prev);

    BKE_lnor_space_define(lnor_space, loop_normals[ml_curr_index], vec_curr, vec_prev, nullptr);
    /* We know there is only one loop in this space, no need to create a link-list in this case. */
    BKE_lnor_space_add_loop(lnors_spacearr, lnor_space, ml_curr_index, nullptr, true);

    if (!clnors_data.is_empty()) {
      BKE_lnor_space_custom_data_to_normal(
          lnor_space, clnors_data[ml_curr_index], loop_normals[ml_curr_index]);
    }
  }
}

static void split_loop_nor_fan_do(LoopSplitTaskDataCommon *common_data,
                                  LoopSplitTaskData *data,
                                  BLI_Stack *edge_vectors)
{
  MLoopNorSpaceArray *lnors_spacearr = common_data->lnors_spacearr;
  MutableSpan<float3> loopnors = common_data->loopnors;
  MutableSpan<short2> clnors_data = common_data->clnors_data;

  const Span<float3> positions = common_data->positions;
  const Span<MEdge> edges = common_data->edges;
  const Span<MPoly> polys = common_data->polys;
  const Span<MLoop> loops = common_data->loops;
  const Span<int2> edge_to_loops = common_data->edge_to_loops;
  const Span<int> loop_to_poly = common_data->loop_to_poly;
  const Span<float3> polynors = common_data->polynors;

  MLoopNorSpace *lnor_space = data->lnor_space;
#if 0 /* Not needed for 'fan' loops. */
  float(*lnor)[3] = data->lnor;
#endif
  const int ml_curr_index = data->ml_curr_index;
  const int ml_prev_index = data->ml_prev_index;
  const int mp_index = data->mp_index;

  /* Sigh! we have to fan around current vertex, until we find the other non-smooth edge,
   * and accumulate face normals into the vertex!
   * Note in case this vertex has only one sharp edges, this is a waste because the normal is the
   * same as the vertex normal, but I do not see any easy way to detect that (would need to count
   * number of sharp edges per vertex, I doubt the additional memory usage would be worth it,
   * especially as it should not be a common case in real-life meshes anyway). */
<<<<<<< HEAD
  const uint mv_pivot_index = ml_curr->v; /* The vertex we are "fanning" around! */
  const float3 &mv_pivot = positions[mv_pivot_index];
=======
  const uint mv_pivot_index = loops[ml_curr_index].v; /* The vertex we are "fanning" around! */
  const MVert *mv_pivot = &verts[mv_pivot_index];
>>>>>>> 40bc5aa7

  /* `ml_curr_index` would be mlfan_prev if we needed that one. */
  const MEdge *me_org = &edges[loops[ml_curr_index].e];

  float vec_curr[3], vec_prev[3], vec_org[3];
  float lnor[3] = {0.0f, 0.0f, 0.0f};

  /* We validate clnors data on the fly - cheapest way to do! */
  int clnors_avg[2] = {0, 0};
  short2 *clnor_ref = nullptr;
  int clnors_count = 0;
  bool clnors_invalid = false;

  /* Temp loop normal stack. */
  BLI_SMALLSTACK_DECLARE(normal, float *);
  /* Temp clnors stack. */
  BLI_SMALLSTACK_DECLARE(clnors, short *);

  /* `mlfan_vert_index` the loop of our current edge might not be the loop of our current vertex!
   */
  int mlfan_curr_index = ml_prev_index;
  int mlfan_vert_index = ml_curr_index;
  int mpfan_curr_index = mp_index;

  BLI_assert(mlfan_curr_index >= 0);
  BLI_assert(mlfan_vert_index >= 0);
  BLI_assert(mpfan_curr_index >= 0);

  /* Only need to compute previous edge's vector once, then we can just reuse old current one! */
  {
    const float3 &mv_2 = (me_org->v1 == mv_pivot_index) ? positions[me_org->v2] :
                                                          positions[me_org->v1];

    sub_v3_v3v3(vec_org, mv_2, mv_pivot);
    normalize_v3(vec_org);
    copy_v3_v3(vec_prev, vec_org);

    if (lnors_spacearr) {
      BLI_stack_push(edge_vectors, vec_org);
    }
  }

  // printf("FAN: vert %d, start edge %d\n", mv_pivot_index, ml_curr->e);

  while (true) {
    const MEdge *me_curr = &edges[loops[mlfan_curr_index].e];
    /* Compute edge vectors.
     * NOTE: We could pre-compute those into an array, in the first iteration, instead of computing
     *       them twice (or more) here. However, time gained is not worth memory and time lost,
     *       given the fact that this code should not be called that much in real-life meshes.
     */
    {
      const float3 &mv_2 = (me_curr->v1 == mv_pivot_index) ? positions[me_curr->v2] :
                                                             positions[me_curr->v1];

      sub_v3_v3v3(vec_curr, mv_2, mv_pivot);
      normalize_v3(vec_curr);
    }

    // printf("\thandling edge %d / loop %d\n", loops[mlfan_curr_index].e, mlfan_curr_index);

    {
      /* Code similar to accumulate_vertex_normals_poly_v3. */
      /* Calculate angle between the two poly edges incident on this vertex. */
      const float fac = saacos(dot_v3v3(vec_curr, vec_prev));
      /* Accumulate */
      madd_v3_v3fl(lnor, polynors[mpfan_curr_index], fac);

      if (!clnors_data.is_empty()) {
        /* Accumulate all clnors, if they are not all equal we have to fix that! */
        short2 *clnor = &clnors_data[mlfan_vert_index];
        if (clnors_count) {
          clnors_invalid |= ((*clnor_ref)[0] != (*clnor)[0] || (*clnor_ref)[1] != (*clnor)[1]);
        }
        else {
          clnor_ref = clnor;
        }
        clnors_avg[0] += (*clnor)[0];
        clnors_avg[1] += (*clnor)[1];
        clnors_count++;
        /* We store here a pointer to all custom lnors processed. */
        BLI_SMALLSTACK_PUSH(clnors, (short *)*clnor);
      }
    }

    /* We store here a pointer to all loop-normals processed. */
    BLI_SMALLSTACK_PUSH(normal, (float *)(loopnors[mlfan_vert_index]));

    if (lnors_spacearr) {
      /* Assign current lnor space to current 'vertex' loop. */
      BKE_lnor_space_add_loop(lnors_spacearr, lnor_space, mlfan_vert_index, nullptr, false);
      if (me_curr != me_org) {
        /* We store here all edges-normalized vectors processed. */
        BLI_stack_push(edge_vectors, vec_curr);
      }
    }

    if (IS_EDGE_SHARP(edge_to_loops[loops[mlfan_curr_index].e]) || (me_curr == me_org)) {
      /* Current edge is sharp and we have finished with this fan of faces around this vert,
       * or this vert is smooth, and we have completed a full turn around it. */
      // printf("FAN: Finished!\n");
      break;
    }

    copy_v3_v3(vec_prev, vec_curr);

    /* Find next loop of the smooth fan. */
    loop_manifold_fan_around_vert_next(loops,
                                       polys,
                                       loop_to_poly,
                                       edge_to_loops[loops[mlfan_curr_index].e],
                                       mv_pivot_index,
                                       &mlfan_curr_index,
                                       &mlfan_vert_index,
                                       &mpfan_curr_index);
  }

  {
    float lnor_len = normalize_v3(lnor);

    /* If we are generating lnor spacearr, we can now define the one for this fan,
     * and optionally compute final lnor from custom data too!
     */
    if (lnors_spacearr) {
      if (UNLIKELY(lnor_len == 0.0f)) {
        /* Use vertex normal as fallback! */
        copy_v3_v3(lnor, loopnors[mlfan_vert_index]);
        lnor_len = 1.0f;
      }

      BKE_lnor_space_define(lnor_space, lnor, vec_org, vec_curr, edge_vectors);

      if (!clnors_data.is_empty()) {
        if (clnors_invalid) {
          short *clnor;

          clnors_avg[0] /= clnors_count;
          clnors_avg[1] /= clnors_count;
          /* Fix/update all clnors of this fan with computed average value. */
          if (G.debug & G_DEBUG) {
            printf("Invalid clnors in this fan!\n");
          }
          while ((clnor = (short *)BLI_SMALLSTACK_POP(clnors))) {
            // print_v2("org clnor", clnor);
            clnor[0] = short(clnors_avg[0]);
            clnor[1] = short(clnors_avg[1]);
          }
          // print_v2("new clnors", clnors_avg);
        }
        /* Extra bonus: since small-stack is local to this function,
         * no more need to empty it at all cost! */

        BKE_lnor_space_custom_data_to_normal(lnor_space, *clnor_ref, lnor);
      }
    }

    /* In case we get a zero normal here, just use vertex normal already set! */
    if (LIKELY(lnor_len != 0.0f)) {
      /* Copy back the final computed normal into all related loop-normals. */
      float *nor;

      while ((nor = (float *)BLI_SMALLSTACK_POP(normal))) {
        copy_v3_v3(nor, lnor);
      }
    }
    /* Extra bonus: since small-stack is local to this function,
     * no more need to empty it at all cost! */
  }
}

static void loop_split_worker_do(LoopSplitTaskDataCommon *common_data,
                                 LoopSplitTaskData *data,
                                 BLI_Stack *edge_vectors)
{
  if (data->flag == LoopSplitTaskData::Type::Fan) {
    BLI_assert((edge_vectors == nullptr) || BLI_stack_is_empty(edge_vectors));
    split_loop_nor_fan_do(common_data, data, edge_vectors);
  }
  else {
    /* No need for edge_vectors for 'single' case! */
    split_loop_nor_single_do(common_data, data);
  }
}

static void loop_split_worker(TaskPool *__restrict pool, void *taskdata)
{
  LoopSplitTaskDataCommon *common_data = (LoopSplitTaskDataCommon *)BLI_task_pool_user_data(pool);
  LoopSplitTaskData *data = (LoopSplitTaskData *)taskdata;

  /* Temp edge vectors stack, only used when computing lnor spacearr. */
  BLI_Stack *edge_vectors = common_data->lnors_spacearr ?
                                BLI_stack_new(sizeof(float[3]), __func__) :
                                nullptr;

  for (int i = 0; i < LOOP_SPLIT_TASK_BLOCK_SIZE; i++, data++) {
    if (data->flag == LoopSplitTaskData::Type::BlockEnd) {
      break;
    }

    loop_split_worker_do(common_data, data, edge_vectors);
  }

  if (edge_vectors) {
    BLI_stack_free(edge_vectors);
  }
}

/**
 * Check whether given loop is part of an unknown-so-far cyclic smooth fan, or not.
 * Needed because cyclic smooth fans have no obvious 'entry point',
 * and yet we need to walk them once, and only once.
 */
static bool loop_split_generator_check_cyclic_smooth_fan(const Span<MLoop> mloops,
                                                         const Span<MPoly> mpolys,
                                                         const Span<int2> edge_to_loops,
                                                         const Span<int> loop_to_poly,
                                                         const int *e2l_prev,
                                                         BitVector<> &skip_loops,
                                                         const int ml_curr_index,
                                                         const int ml_prev_index,
                                                         const int mp_curr_index)
{
  const uint mv_pivot_index = mloops[ml_curr_index].v; /* The vertex we are "fanning" around! */

  const int *e2lfan_curr = e2l_prev;
  if (IS_EDGE_SHARP(e2lfan_curr)) {
    /* Sharp loop, so not a cyclic smooth fan. */
    return false;
  }

  /* `mlfan_vert_index` the loop of our current edge might not be the loop of our current vertex!
   */
  int mlfan_curr_index = ml_prev_index;
  int mlfan_vert_index = ml_curr_index;
  int mpfan_curr_index = mp_curr_index;

  BLI_assert(mlfan_curr_index >= 0);
  BLI_assert(mlfan_vert_index >= 0);
  BLI_assert(mpfan_curr_index >= 0);

  BLI_assert(!skip_loops[mlfan_vert_index]);
  skip_loops[mlfan_vert_index].set();

  while (true) {
    /* Find next loop of the smooth fan. */
    loop_manifold_fan_around_vert_next(mloops,
                                       mpolys,
                                       loop_to_poly,
                                       e2lfan_curr,
                                       mv_pivot_index,
                                       &mlfan_curr_index,
                                       &mlfan_vert_index,
                                       &mpfan_curr_index);

    e2lfan_curr = edge_to_loops[mloops[mlfan_curr_index].e];

    if (IS_EDGE_SHARP(e2lfan_curr)) {
      /* Sharp loop/edge, so not a cyclic smooth fan. */
      return false;
    }
    /* Smooth loop/edge. */
    if (skip_loops[mlfan_vert_index]) {
      if (mlfan_vert_index == ml_curr_index) {
        /* We walked around a whole cyclic smooth fan without finding any already-processed loop,
         * means we can use initial current / previous edge as start for this smooth fan. */
        return true;
      }
      /* Already checked in some previous looping, we can abort. */
      return false;
    }

    /* We can skip it in future, and keep checking the smooth fan. */
    skip_loops[mlfan_vert_index].set();
  }
}

static void loop_split_generator(TaskPool *pool, LoopSplitTaskDataCommon *common_data)
{
  using namespace blender;
  using namespace blender::bke;
  MLoopNorSpaceArray *lnors_spacearr = common_data->lnors_spacearr;

  const Span<MLoop> loops = common_data->loops;
  const Span<MPoly> polys = common_data->polys;
  const Span<int> loop_to_poly = common_data->loop_to_poly;
  const Span<int2> edge_to_loops = common_data->edge_to_loops;

  BitVector<> skip_loops(loops.size(), false);

  LoopSplitTaskData *data_buff = nullptr;
  int data_idx = 0;

  /* Temp edge vectors stack, only used when computing lnor spacearr
   * (and we are not multi-threading). */
  BLI_Stack *edge_vectors = nullptr;

#ifdef DEBUG_TIME
  SCOPED_TIMER_AVERAGED(__func__);
#endif

  if (!pool) {
    if (lnors_spacearr) {
      edge_vectors = BLI_stack_new(sizeof(float[3]), __func__);
    }
  }

  /* We now know edges that can be smoothed (with their vector, and their two loops),
   * and edges that will be hard! Now, time to generate the normals.
   */
  for (const int mp_index : polys.index_range()) {
    const MPoly &poly = polys[mp_index];

    for (const int ml_curr_index : IndexRange(poly.loopstart, poly.totloop)) {
      const int ml_prev_index = mesh_topology::poly_loop_prev(poly, ml_curr_index);

#if 0
      printf("Checking loop %d / edge %u / vert %u (sharp edge: %d, skiploop: %d)",
             ml_curr_index,
             loops[ml_curr_index].e,
             loops[ml_curr_index].v,
             IS_EDGE_SHARP(edge_to_loops[loops[ml_curr_index].e]),
             skip_loops[ml_curr_index]);
#endif

      /* A smooth edge, we have to check for cyclic smooth fan case.
       * If we find a new, never-processed cyclic smooth fan, we can do it now using that loop/edge
       * as 'entry point', otherwise we can skip it. */

      /* NOTE: In theory, we could make #loop_split_generator_check_cyclic_smooth_fan() store
       * mlfan_vert_index'es and edge indexes in two stacks, to avoid having to fan again around
       * the vert during actual computation of `clnor` & `clnorspace`.
       * However, this would complicate the code, add more memory usage, and despite its logical
       * complexity, #loop_manifold_fan_around_vert_next() is quite cheap in term of CPU cycles,
       * so really think it's not worth it. */
      if (!IS_EDGE_SHARP(edge_to_loops[loops[ml_curr_index].e]) &&
          (skip_loops[ml_curr_index] ||
           !loop_split_generator_check_cyclic_smooth_fan(loops,
                                                         polys,
                                                         edge_to_loops,
                                                         loop_to_poly,
                                                         edge_to_loops[loops[ml_prev_index].e],
                                                         skip_loops,
                                                         ml_curr_index,
                                                         ml_prev_index,
                                                         mp_index))) {
        // printf("SKIPPING!\n");
      }
      else {
        LoopSplitTaskData *data, data_local;

        // printf("PROCESSING!\n");

        if (pool) {
          if (data_idx == 0) {
            data_buff = (LoopSplitTaskData *)MEM_calloc_arrayN(
                LOOP_SPLIT_TASK_BLOCK_SIZE, sizeof(*data_buff), __func__);
          }
          data = &data_buff[data_idx];
        }
        else {
          data = &data_local;
          memset(data, 0, sizeof(*data));
        }

        if (IS_EDGE_SHARP(edge_to_loops[loops[ml_curr_index].e]) &&
            IS_EDGE_SHARP(edge_to_loops[loops[ml_prev_index].e])) {
          data->ml_curr_index = ml_curr_index;
          data->ml_prev_index = ml_prev_index;
          data->flag = LoopSplitTaskData::Type::Single;
          data->mp_index = mp_index;
          if (lnors_spacearr) {
            data->lnor_space = BKE_lnor_space_create(lnors_spacearr);
          }
        }
        else {
          /* We do not need to check/tag loops as already computed. Due to the fact that a loop
           * only points to one of its two edges, the same fan will never be walked more than once.
           * Since we consider edges that have neighbor polys with inverted (flipped) normals as
           * sharp, we are sure that no fan will be skipped, even only considering the case (sharp
           * current edge, smooth previous edge), and not the alternative (smooth current edge,
           * sharp previous edge). All this due/thanks to the link between normals and loop
           * ordering (i.e. winding). */
          data->ml_curr_index = ml_curr_index;
          data->ml_prev_index = ml_prev_index;
          data->flag = LoopSplitTaskData::Type::Fan;
          data->mp_index = mp_index;
          if (lnors_spacearr) {
            data->lnor_space = BKE_lnor_space_create(lnors_spacearr);
          }
        }

        if (pool) {
          data_idx++;
          if (data_idx == LOOP_SPLIT_TASK_BLOCK_SIZE) {
            BLI_task_pool_push(pool, loop_split_worker, data_buff, true, nullptr);
            data_idx = 0;
          }
        }
        else {
          loop_split_worker_do(common_data, data, edge_vectors);
        }
      }
    }
  }

  if (pool && data_idx) {
    BLI_task_pool_push(pool, loop_split_worker, data_buff, true, nullptr);
  }

  if (edge_vectors) {
    BLI_stack_free(edge_vectors);
  }
}

void BKE_mesh_normals_loop_split(const float (*positions)[3],
                                 const float (*vert_normals)[3],
                                 const int numVerts,
                                 const MEdge *medges,
                                 const int numEdges,
                                 const MLoop *mloops,
                                 float (*r_loopnors)[3],
                                 const int numLoops,
                                 const MPoly *mpolys,
                                 const float (*polynors)[3],
                                 const int numPolys,
                                 const bool use_split_normals,
                                 const float split_angle,
                                 const int *loop_to_poly_map,
                                 MLoopNorSpaceArray *r_lnors_spacearr,
                                 short (*clnors_data)[2])
{
  using namespace blender;
  using namespace blender::bke;
  /* For now this is not supported.
   * If we do not use split normals, we do not generate anything fancy! */
  BLI_assert(use_split_normals || !(r_lnors_spacearr));

  if (!use_split_normals) {
    /* In this case, we simply fill lnors with vnors (or fnors for flat faces), quite simple!
     * Note this is done here to keep some logic and consistency in this quite complex code,
     * since we may want to use lnors even when mesh's 'autosmooth' is disabled
     * (see e.g. mesh mapping code).
     * As usual, we could handle that on case-by-case basis,
     * but simpler to keep it well confined here. */
    int mp_index;

    for (mp_index = 0; mp_index < numPolys; mp_index++) {
      const MPoly *mp = &mpolys[mp_index];
      int ml_index = mp->loopstart;
      const int ml_index_end = ml_index + mp->totloop;
      const bool is_poly_flat = ((mp->flag & ME_SMOOTH) == 0);

      for (; ml_index < ml_index_end; ml_index++) {
        if (is_poly_flat) {
          copy_v3_v3(r_loopnors[ml_index], polynors[mp_index]);
        }
        else {
          copy_v3_v3(r_loopnors[ml_index], vert_normals[mloops[ml_index].v]);
        }
      }
    }
    return;
  }

  /**
   * Mapping edge -> loops.
   * If that edge is used by more than two loops (polys),
   * it is always sharp (and tagged as such, see below).
   * We also use the second loop index as a kind of flag:
   *
   * - smooth edge: > 0.
   * - sharp edge: < 0 (INDEX_INVALID || INDEX_UNSET).
   * - unset: INDEX_UNSET.
   *
   * Note that currently we only have two values for second loop of sharp edges.
   * However, if needed, we can store the negated value of loop index instead of INDEX_INVALID
   * to retrieve the real value later in code).
   * Note also that loose edges always have both values set to 0! */
  Array<int2> edge_to_loops(numEdges, int2(0));

  /* Simple mapping from a loop to its polygon index. */
  Span<int> loop_to_poly;
  Array<int> local_loop_to_poly_map;
  if (loop_to_poly_map) {
    loop_to_poly = {loop_to_poly_map, numLoops};
  }
  else {
    local_loop_to_poly_map = mesh_topology::build_loop_to_poly_map({mpolys, numPolys}, numLoops);
    loop_to_poly = local_loop_to_poly_map;
  }

  /* When using custom loop normals, disable the angle feature! */
  const bool check_angle = (split_angle < float(M_PI)) && (clnors_data == nullptr);

  MLoopNorSpaceArray _lnors_spacearr = {nullptr};

#ifdef DEBUG_TIME
  SCOPED_TIMER_AVERAGED(__func__);
#endif

  if (!r_lnors_spacearr && clnors_data) {
    /* We need to compute lnor spacearr if some custom lnor data are given to us! */
    r_lnors_spacearr = &_lnors_spacearr;
  }
  if (r_lnors_spacearr) {
    BKE_lnor_spacearr_init(r_lnors_spacearr, numLoops, MLNOR_SPACEARR_LOOP_INDEX);
  }

  const Span<MPoly> polys(mpolys, numPolys);
  const Span<MLoop> loops(mloops, numLoops);

  /* Init data common to all tasks. */
  LoopSplitTaskDataCommon common_data;
  common_data.lnors_spacearr = r_lnors_spacearr;
  common_data.loopnors = {reinterpret_cast<float3 *>(r_loopnors), numLoops};
  common_data.clnors_data = {reinterpret_cast<short2 *>(clnors_data), clnors_data ? numLoops : 0};
  common_data.positions = {reinterpret_cast<const float3 *>(positions), numVerts};
  common_data.edges = {medges, numEdges};
  common_data.polys = polys;
  common_data.loops = loops;
  common_data.edge_to_loops = edge_to_loops;
  common_data.loop_to_poly = loop_to_poly;
  common_data.polynors = {reinterpret_cast<const float3 *>(polynors), numPolys};
  common_data.vert_normals = {reinterpret_cast<const float3 *>(vert_normals), numVerts};

  /* Pre-populate all loop normals as if their verts were all smooth.
   * This way we don't have to compute those later! */
  threading::parallel_for(polys.index_range(), 1024, [&](const IndexRange range) {
    for (const int poly_i : range) {
      const MPoly &poly = polys[poly_i];
      for (const int loop_i : IndexRange(poly.loopstart, poly.totloop)) {
        copy_v3_v3(r_loopnors[loop_i], vert_normals[loops[loop_i].v]);
      }
    }
  });

  /* This first loop check which edges are actually smooth, and compute edge vectors. */
  mesh_edges_sharp_tag({medges, numEdges},
                       polys,
                       loops,
                       loop_to_poly,
                       {reinterpret_cast<const float3 *>(polynors), numPolys},
                       check_angle,
                       split_angle,
                       edge_to_loops,
                       nullptr);

  if (numLoops < LOOP_SPLIT_TASK_BLOCK_SIZE * 8) {
    /* Not enough loops to be worth the whole threading overhead. */
    loop_split_generator(nullptr, &common_data);
  }
  else {
    TaskPool *task_pool = BLI_task_pool_create(&common_data, TASK_PRIORITY_HIGH);

    loop_split_generator(task_pool, &common_data);

    BLI_task_pool_work_and_wait(task_pool);

    BLI_task_pool_free(task_pool);
  }

  if (r_lnors_spacearr) {
    if (r_lnors_spacearr == &_lnors_spacearr) {
      BKE_lnor_spacearr_free(r_lnors_spacearr);
    }
  }
}

#undef INDEX_UNSET
#undef INDEX_INVALID
#undef IS_EDGE_SHARP

/**
 * Compute internal representation of given custom normals (as an array of float[2]).
 * It also makes sure the mesh matches those custom normals, by setting sharp edges flag as needed
 * to get a same custom lnor for all loops sharing a same smooth fan.
 * If use_vertices if true, r_custom_loopnors is assumed to be per-vertex, not per-loop
 * (this allows to set whole vert's normals at once, useful in some cases).
 * r_custom_loopnors is expected to have normalized normals, or zero ones,
 * in which case they will be replaced by default loop/vertex normal.
 */
static void mesh_normals_loop_custom_set(const float (*positions)[3],
                                         const float (*vert_normals)[3],
                                         const int numVerts,
                                         MEdge *medges,
                                         const int numEdges,
                                         const MLoop *mloops,
                                         float (*r_custom_loopnors)[3],
                                         const int numLoops,
                                         const MPoly *mpolys,
                                         const float (*polynors)[3],
                                         const int numPolys,
                                         short (*r_clnors_data)[2],
                                         const bool use_vertices)
{
  using namespace blender;
  using namespace blender::bke;
  /* We *may* make that poor #BKE_mesh_normals_loop_split() even more complex by making it handling
   * that feature too, would probably be more efficient in absolute.
   * However, this function *is not* performance-critical, since it is mostly expected to be called
   * by io add-ons when importing custom normals, and modifier
   * (and perhaps from some editing tools later?).
   * So better to keep some simplicity here, and just call #BKE_mesh_normals_loop_split() twice! */
  MLoopNorSpaceArray lnors_spacearr = {nullptr};
  BitVector<> done_loops(numLoops, false);
  float(*lnors)[3] = (float(*)[3])MEM_calloc_arrayN(size_t(numLoops), sizeof(*lnors), __func__);
  const Array<int> loop_to_poly = mesh_topology::build_loop_to_poly_map({mpolys, numPolys},
                                                                        numLoops);
  /* In this case we always consider split nors as ON,
   * and do not want to use angle to define smooth fans! */
  const bool use_split_normals = true;
  const float split_angle = float(M_PI);

  BLI_SMALLSTACK_DECLARE(clnors_data, short *);

  /* Compute current lnor spacearr. */
  BKE_mesh_normals_loop_split(positions,
                              vert_normals,
                              numVerts,
                              medges,
                              numEdges,
                              mloops,
                              lnors,
                              numLoops,
                              mpolys,
                              polynors,
                              numPolys,
                              use_split_normals,
                              split_angle,
                              loop_to_poly.data(),
                              &lnors_spacearr,
                              nullptr);

  /* Set all given zero vectors to their default value. */
  if (use_vertices) {
    for (int i = 0; i < numVerts; i++) {
      if (is_zero_v3(r_custom_loopnors[i])) {
        copy_v3_v3(r_custom_loopnors[i], vert_normals[i]);
      }
    }
  }
  else {
    for (int i = 0; i < numLoops; i++) {
      if (is_zero_v3(r_custom_loopnors[i])) {
        copy_v3_v3(r_custom_loopnors[i], lnors[i]);
      }
    }
  }

  BLI_assert(lnors_spacearr.data_type == MLNOR_SPACEARR_LOOP_INDEX);

  /* Now, check each current smooth fan (one lnor space per smooth fan!),
   * and if all its matching custom lnors are not (enough) equal, add sharp edges as needed.
   * This way, next time we run BKE_mesh_normals_loop_split(), we'll get lnor spacearr/smooth fans
   * matching given custom lnors.
   * Note this code *will never* unsharp edges! And quite obviously,
   * when we set custom normals per vertices, running this is absolutely useless. */
  if (use_vertices) {
    done_loops.fill(true);
  }
  else {
    for (int i = 0; i < numLoops; i++) {
      if (!lnors_spacearr.lspacearr[i]) {
        /* This should not happen in theory, but in some rare case (probably ugly geometry)
         * we can get some nullptr loopspacearr at this point. :/
         * Maybe we should set those loops' edges as sharp? */
        done_loops[i].set();
        if (G.debug & G_DEBUG) {
          printf("WARNING! Getting invalid nullptr loop space for loop %d!\n", i);
        }
        continue;
      }
      if (done_loops[i]) {
        continue;
      }

      /* Notes:
       * - In case of mono-loop smooth fan, we have nothing to do.
       * - Loops in this linklist are ordered (in reversed order compared to how they were
       *   discovered by BKE_mesh_normals_loop_split(), but this is not a problem).
       *   Which means if we find a mismatching clnor,
       *   we know all remaining loops will have to be in a new, different smooth fan/lnor space.
       * - In smooth fan case, we compare each clnor against a ref one,
       *   to avoid small differences adding up into a real big one in the end!
       */
      if (lnors_spacearr.lspacearr[i]->flags & MLNOR_SPACE_IS_SINGLE) {
        done_loops[i].set();
        continue;
      }

      LinkNode *loops = lnors_spacearr.lspacearr[i]->loops;
      const MLoop *prev_ml = nullptr;
      const float *org_nor = nullptr;

      while (loops) {
        const int lidx = POINTER_AS_INT(loops->link);
        const MLoop *ml = &mloops[lidx];
        const int nidx = lidx;
        float *nor = r_custom_loopnors[nidx];

        if (!org_nor) {
          org_nor = nor;
        }
        else if (dot_v3v3(org_nor, nor) < LNOR_SPACE_TRIGO_THRESHOLD) {
          /* Current normal differs too much from org one, we have to tag the edge between
           * previous loop's face and current's one as sharp.
           * We know those two loops do not point to the same edge,
           * since we do not allow reversed winding in a same smooth fan. */
          const MPoly *mp = &mpolys[loop_to_poly[lidx]];
          const MLoop *mlp =
              &mloops[(lidx == mp->loopstart) ? mp->loopstart + mp->totloop - 1 : lidx - 1];
          medges[(prev_ml->e == mlp->e) ? prev_ml->e : ml->e].flag |= ME_SHARP;

          org_nor = nor;
        }

        prev_ml = ml;
        loops = loops->next;
        done_loops[lidx].set();
      }

      /* We also have to check between last and first loops,
       * otherwise we may miss some sharp edges here!
       * This is just a simplified version of above while loop.
       * See T45984. */
      loops = lnors_spacearr.lspacearr[i]->loops;
      if (loops && org_nor) {
        const int lidx = POINTER_AS_INT(loops->link);
        const MLoop *ml = &mloops[lidx];
        const int nidx = lidx;
        float *nor = r_custom_loopnors[nidx];

        if (dot_v3v3(org_nor, nor) < LNOR_SPACE_TRIGO_THRESHOLD) {
          const MPoly *mp = &mpolys[loop_to_poly[lidx]];
          const MLoop *mlp =
              &mloops[(lidx == mp->loopstart) ? mp->loopstart + mp->totloop - 1 : lidx - 1];
          medges[(prev_ml->e == mlp->e) ? prev_ml->e : ml->e].flag |= ME_SHARP;
        }
      }
    }

    /* And now, recompute our new auto lnors and lnor spacearr! */
    BKE_lnor_spacearr_clear(&lnors_spacearr);
    BKE_mesh_normals_loop_split(positions,
                                vert_normals,
                                numVerts,
                                medges,
                                numEdges,
                                mloops,
                                lnors,
                                numLoops,
                                mpolys,
                                polynors,
                                numPolys,
                                use_split_normals,
                                split_angle,
                                loop_to_poly.data(),
                                &lnors_spacearr,
                                nullptr);
  }

  /* And we just have to convert plain object-space custom normals to our
   * lnor space-encoded ones. */
  for (int i = 0; i < numLoops; i++) {
    if (!lnors_spacearr.lspacearr[i]) {
      done_loops[i].reset();
      if (G.debug & G_DEBUG) {
        printf("WARNING! Still getting invalid nullptr loop space in second loop for loop %d!\n",
               i);
      }
      continue;
    }

    if (done_loops[i]) {
      /* Note we accumulate and average all custom normals in current smooth fan,
       * to avoid getting different clnors data (tiny differences in plain custom normals can
       * give rather huge differences in computed 2D factors). */
      LinkNode *loops = lnors_spacearr.lspacearr[i]->loops;
      if (lnors_spacearr.lspacearr[i]->flags & MLNOR_SPACE_IS_SINGLE) {
        BLI_assert(POINTER_AS_INT(loops) == i);
        const int nidx = use_vertices ? int(mloops[i].v) : i;
        float *nor = r_custom_loopnors[nidx];

        BKE_lnor_space_custom_normal_to_data(lnors_spacearr.lspacearr[i], nor, r_clnors_data[i]);
        done_loops[i].reset();
      }
      else {
        int avg_nor_count = 0;
        float avg_nor[3];
        short clnor_data_tmp[2], *clnor_data;

        zero_v3(avg_nor);
        while (loops) {
          const int lidx = POINTER_AS_INT(loops->link);
          const int nidx = use_vertices ? int(mloops[lidx].v) : lidx;
          float *nor = r_custom_loopnors[nidx];

          avg_nor_count++;
          add_v3_v3(avg_nor, nor);
          BLI_SMALLSTACK_PUSH(clnors_data, (short *)r_clnors_data[lidx]);

          loops = loops->next;
          done_loops[lidx].reset();
        }

        mul_v3_fl(avg_nor, 1.0f / float(avg_nor_count));
        BKE_lnor_space_custom_normal_to_data(lnors_spacearr.lspacearr[i], avg_nor, clnor_data_tmp);

        while ((clnor_data = (short *)BLI_SMALLSTACK_POP(clnors_data))) {
          clnor_data[0] = clnor_data_tmp[0];
          clnor_data[1] = clnor_data_tmp[1];
        }
      }
    }
  }

  MEM_freeN(lnors);
  BKE_lnor_spacearr_free(&lnors_spacearr);
}

void BKE_mesh_normals_loop_custom_set(const float (*positions)[3],
                                      const float (*vert_normals)[3],
                                      const int numVerts,
                                      MEdge *medges,
                                      const int numEdges,
                                      const MLoop *mloops,
                                      float (*r_custom_loopnors)[3],
                                      const int numLoops,
                                      const MPoly *mpolys,
                                      const float (*polynors)[3],
                                      const int numPolys,
                                      short (*r_clnors_data)[2])
{
  mesh_normals_loop_custom_set(positions,
                               vert_normals,
                               numVerts,
                               medges,
                               numEdges,
                               mloops,
                               r_custom_loopnors,
                               numLoops,
                               mpolys,
                               polynors,
                               numPolys,
                               r_clnors_data,
                               false);
}

void BKE_mesh_normals_loop_custom_from_verts_set(const float (*positions)[3],
                                                 const float (*vert_normals)[3],
                                                 float (*r_custom_vertnors)[3],
                                                 const int numVerts,
                                                 MEdge *medges,
                                                 const int numEdges,
                                                 const MLoop *mloops,
                                                 const int numLoops,
                                                 const MPoly *mpolys,
                                                 const float (*polynors)[3],
                                                 const int numPolys,
                                                 short (*r_clnors_data)[2])
{
  mesh_normals_loop_custom_set(positions,
                               vert_normals,
                               numVerts,
                               medges,
                               numEdges,
                               mloops,
                               r_custom_vertnors,
                               numLoops,
                               mpolys,
                               polynors,
                               numPolys,
                               r_clnors_data,
                               true);
}

static void mesh_set_custom_normals(Mesh *mesh, float (*r_custom_nors)[3], const bool use_vertices)
{
  short(*clnors)[2];
  const int numloops = mesh->totloop;

  clnors = (short(*)[2])CustomData_get_layer(&mesh->ldata, CD_CUSTOMLOOPNORMAL);
  if (clnors != nullptr) {
    memset(clnors, 0, sizeof(*clnors) * size_t(numloops));
  }
  else {
    clnors = (short(*)[2])CustomData_add_layer(
        &mesh->ldata, CD_CUSTOMLOOPNORMAL, CD_SET_DEFAULT, nullptr, numloops);
  }
  const Span<float3> positions = mesh->positions();
  MutableSpan<MEdge> edges = mesh->edges_for_write();
  const Span<MPoly> polys = mesh->polys();
  const Span<MLoop> loops = mesh->loops();

  mesh_normals_loop_custom_set(reinterpret_cast<const float(*)[3]>(positions.data()),
                               BKE_mesh_vertex_normals_ensure(mesh),
                               positions.size(),
                               edges.data(),
                               edges.size(),
                               loops.data(),
                               r_custom_nors,
                               loops.size(),
                               polys.data(),
                               BKE_mesh_poly_normals_ensure(mesh),
                               polys.size(),
                               clnors,
                               use_vertices);
}

void BKE_mesh_set_custom_normals(Mesh *mesh, float (*r_custom_loopnors)[3])
{
  mesh_set_custom_normals(mesh, r_custom_loopnors, false);
}

void BKE_mesh_set_custom_normals_from_verts(Mesh *mesh, float (*r_custom_vertnors)[3])
{
  mesh_set_custom_normals(mesh, r_custom_vertnors, true);
}

void BKE_mesh_normals_loop_to_vertex(const int numVerts,
                                     const MLoop *mloops,
                                     const int numLoops,
                                     const float (*clnors)[3],
                                     float (*r_vert_clnors)[3])
{
  int *vert_loops_count = (int *)MEM_calloc_arrayN(
      size_t(numVerts), sizeof(*vert_loops_count), __func__);

  copy_vn_fl((float *)r_vert_clnors, 3 * numVerts, 0.0f);

  int i;
  const MLoop *ml;
  for (i = 0, ml = mloops; i < numLoops; i++, ml++) {
    const uint v = ml->v;

    add_v3_v3(r_vert_clnors[v], clnors[i]);
    vert_loops_count[v]++;
  }

  for (i = 0; i < numVerts; i++) {
    mul_v3_fl(r_vert_clnors[i], 1.0f / float(vert_loops_count[i]));
  }

  MEM_freeN(vert_loops_count);
}

#undef LNOR_SPACE_TRIGO_THRESHOLD

/** \} */<|MERGE_RESOLUTION|>--- conflicted
+++ resolved
@@ -973,29 +973,15 @@
   if (lnors_spacearr) {
     float vec_curr[3], vec_prev[3];
 
-<<<<<<< HEAD
-    const uint mv_pivot_index = ml_curr->v; /* The vertex we are "fanning" around! */
-    const float3 &mv_pivot = positions[mv_pivot_index];
-    const MEdge *me_curr = &edges[ml_curr->e];
-    const float3 &mv_2 = (me_curr->v1 == mv_pivot_index) ? positions[me_curr->v2] :
-                                                           positions[me_curr->v1];
-    const MEdge *me_prev = &edges[ml_prev->e];
-    const float3 &mv_3 = (me_prev->v1 == mv_pivot_index) ? positions[me_prev->v2] :
-                                                           positions[me_prev->v1];
-=======
     const uint mv_pivot_index = loops[ml_curr_index].v; /* The vertex we are "fanning" around! */
-    const MVert *mv_pivot = &verts[mv_pivot_index];
     const MEdge *me_curr = &edges[loops[ml_curr_index].e];
-    const MVert *mv_2 = (me_curr->v1 == mv_pivot_index) ? &verts[me_curr->v2] :
-                                                          &verts[me_curr->v1];
+    const int vert_2 = me_curr->v1 == mv_pivot_index ? me_curr->v2 : me_curr->v1;
     const MEdge *me_prev = &edges[loops[ml_prev_index].e];
-    const MVert *mv_3 = (me_prev->v1 == mv_pivot_index) ? &verts[me_prev->v2] :
-                                                          &verts[me_prev->v1];
->>>>>>> 40bc5aa7
-
-    sub_v3_v3v3(vec_curr, mv_2, mv_pivot);
+    const int vert_3 = me_prev->v1 == mv_pivot_index ? me_prev->v2 : me_prev->v1;
+
+    sub_v3_v3v3(vec_curr, positions[vert_2], positions[mv_pivot_index]);
     normalize_v3(vec_curr);
-    sub_v3_v3v3(vec_prev, mv_3, mv_pivot);
+    sub_v3_v3v3(vec_prev, positions[vert_3], positions[mv_pivot_index]);
     normalize_v3(vec_prev);
 
     BKE_lnor_space_define(lnor_space, loop_normals[ml_curr_index], vec_curr, vec_prev, nullptr);
@@ -1039,13 +1025,7 @@
    * same as the vertex normal, but I do not see any easy way to detect that (would need to count
    * number of sharp edges per vertex, I doubt the additional memory usage would be worth it,
    * especially as it should not be a common case in real-life meshes anyway). */
-<<<<<<< HEAD
-  const uint mv_pivot_index = ml_curr->v; /* The vertex we are "fanning" around! */
-  const float3 &mv_pivot = positions[mv_pivot_index];
-=======
   const uint mv_pivot_index = loops[ml_curr_index].v; /* The vertex we are "fanning" around! */
-  const MVert *mv_pivot = &verts[mv_pivot_index];
->>>>>>> 40bc5aa7
 
   /* `ml_curr_index` would be mlfan_prev if we needed that one. */
   const MEdge *me_org = &edges[loops[ml_curr_index].e];
@@ -1079,7 +1059,7 @@
     const float3 &mv_2 = (me_org->v1 == mv_pivot_index) ? positions[me_org->v2] :
                                                           positions[me_org->v1];
 
-    sub_v3_v3v3(vec_org, mv_2, mv_pivot);
+    sub_v3_v3v3(vec_org, mv_2, positions[mv_pivot_index]);
     normalize_v3(vec_org);
     copy_v3_v3(vec_prev, vec_org);
 
@@ -1101,7 +1081,7 @@
       const float3 &mv_2 = (me_curr->v1 == mv_pivot_index) ? positions[me_curr->v2] :
                                                              positions[me_curr->v1];
 
-      sub_v3_v3v3(vec_curr, mv_2, mv_pivot);
+      sub_v3_v3v3(vec_curr, mv_2, positions[mv_pivot_index]);
       normalize_v3(vec_curr);
     }
 
