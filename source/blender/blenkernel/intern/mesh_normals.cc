/* SPDX-License-Identifier: GPL-2.0-or-later
 * Copyright 2001-2002 NaN Holding BV. All rights reserved. */

/** \file
 * \ingroup bke
 *
 * Mesh normal calculation functions.
 *
 * \see bmesh_mesh_normals.c for the equivalent #BMesh functionality.
 */

#include <climits>

#include "MEM_guardedalloc.h"

#include "DNA_mesh_types.h"
#include "DNA_meshdata_types.h"

#include "BLI_alloca.h"
#include "BLI_bit_vector.hh"
#include "BLI_linklist.h"
#include "BLI_linklist_stack.h"
#include "BLI_math.h"
#include "BLI_math_vector.hh"
#include "BLI_memarena.h"
#include "BLI_span.hh"
#include "BLI_stack.h"
#include "BLI_task.h"
#include "BLI_task.hh"
#include "BLI_timeit.hh"
#include "BLI_utildefines.h"

#include "BKE_attribute.hh"
#include "BKE_customdata.h"
#include "BKE_editmesh_cache.h"
#include "BKE_global.h"
#include "BKE_mesh.hh"
#include "BKE_mesh_mapping.h"

#include "atomic_ops.h"

using blender::BitVector;
using blender::float3;
using blender::int2;
using blender::MutableBitSpan;
using blender::MutableSpan;
using blender::short2;
using blender::Span;
using blender::VArray;

// #define DEBUG_TIME

#ifdef DEBUG_TIME
#  include "BLI_timeit.hh"
#endif

/* -------------------------------------------------------------------- */
/** \name Private Utility Functions
 * \{ */

/**
 * A thread-safe version of #add_v3_v3 that uses a spin-lock.
 *
 * \note Avoid using this when the chance of contention is high.
 */
static void add_v3_v3_atomic(float r[3], const float a[3])
{
#define FLT_EQ_NONAN(_fa, _fb) (*((const uint32_t *)&_fa) == *((const uint32_t *)&_fb))

  float virtual_lock = r[0];
  while (true) {
    /* This loops until following conditions are met:
     * - `r[0]` has same value as virtual_lock (i.e. it did not change since last try).
     * - `r[0]` was not `FLT_MAX`, i.e. it was not locked by another thread. */
    const float test_lock = atomic_cas_float(&r[0], virtual_lock, FLT_MAX);
    if (_ATOMIC_LIKELY(FLT_EQ_NONAN(test_lock, virtual_lock) && (test_lock != FLT_MAX))) {
      break;
    }
    virtual_lock = test_lock;
  }
  virtual_lock += a[0];
  r[1] += a[1];
  r[2] += a[2];

  /* Second atomic operation to 'release'
   * our lock on that vector and set its first scalar value. */
  /* Note that we do not need to loop here, since we 'locked' `r[0]`,
   * nobody should have changed it in the mean time. */
  virtual_lock = atomic_cas_float(&r[0], FLT_MAX, virtual_lock);
  BLI_assert(virtual_lock == FLT_MAX);

#undef FLT_EQ_NONAN
}

/** \} */

/* -------------------------------------------------------------------- */
/** \name Public Utility Functions
 *
 * Related to managing normals but not directly related to calculating normals.
 * \{ */

void BKE_mesh_normals_tag_dirty(Mesh *mesh)
{
  mesh->runtime->vert_normals_dirty = true;
  mesh->runtime->poly_normals_dirty = true;
}

float (*BKE_mesh_vert_normals_for_write(Mesh *mesh))[3]
{
  if (mesh->runtime->vert_normals == nullptr) {
    mesh->runtime->vert_normals = (float(*)[3])MEM_malloc_arrayN(
        mesh->totvert, sizeof(float[3]), __func__);
  }

  BLI_assert(MEM_allocN_len(mesh->runtime->vert_normals) >= sizeof(float[3]) * mesh->totvert);

  return mesh->runtime->vert_normals;
}

float (*BKE_mesh_poly_normals_for_write(Mesh *mesh))[3]
{
  if (mesh->runtime->poly_normals == nullptr) {
    mesh->runtime->poly_normals = (float(*)[3])MEM_malloc_arrayN(
        mesh->totpoly, sizeof(float[3]), __func__);
  }

  BLI_assert(MEM_allocN_len(mesh->runtime->poly_normals) >= sizeof(float[3]) * mesh->totpoly);

  return mesh->runtime->poly_normals;
}

void BKE_mesh_vert_normals_clear_dirty(Mesh *mesh)
{
  mesh->runtime->vert_normals_dirty = false;
  BLI_assert(mesh->runtime->vert_normals || mesh->totvert == 0);
}

void BKE_mesh_poly_normals_clear_dirty(Mesh *mesh)
{
  mesh->runtime->poly_normals_dirty = false;
  BLI_assert(mesh->runtime->poly_normals || mesh->totpoly == 0);
}

bool BKE_mesh_vert_normals_are_dirty(const Mesh *mesh)
{
  return mesh->runtime->vert_normals_dirty;
}

bool BKE_mesh_poly_normals_are_dirty(const Mesh *mesh)
{
  return mesh->runtime->poly_normals_dirty;
}

/** \} */

/* -------------------------------------------------------------------- */
/** \name Mesh Normal Calculation (Polygons)
 * \{ */

namespace blender::bke::mesh {

/*
 * COMPUTE POLY NORMAL
 *
 * Computes the normal of a planar
 * polygon See Graphics Gems for
 * computing newell normal.
 */
static float3 normal_calc_ngon(const Span<float3> vert_positions, const Span<int> poly_verts)
{
  float3 normal(0);

  /* Newell's Method */
  const float *v_prev = vert_positions[poly_verts.last()];
  for (const int i : poly_verts.index_range()) {
    const float *v_curr = vert_positions[poly_verts[i]];
    add_newell_cross_v3_v3v3(normal, v_prev, v_curr);
    v_prev = v_curr;
  }

  if (UNLIKELY(normalize_v3(normal) == 0.0f)) {
    normal[2] = 1.0f; /* other axis set to 0.0 */
  }

  return normal;
}

float3 poly_normal_calc(const Span<float3> vert_positions, const Span<int> poly_verts)
{
  if (poly_verts.size() > 4) {
    return normal_calc_ngon(vert_positions, poly_verts);
  }
  if (poly_verts.size() == 3) {
    return math::normal_tri(vert_positions[poly_verts[0]],
                            vert_positions[poly_verts[1]],
                            vert_positions[poly_verts[2]]);
  }
  if (poly_verts.size() == 4) {
    float3 normal;
    normal_quad_v3(normal,
                   vert_positions[poly_verts[0]],
                   vert_positions[poly_verts[1]],
                   vert_positions[poly_verts[2]],
                   vert_positions[poly_verts[3]]);
    return normal;
  }
  /* horrible, two sided face! */
  return float3(0);
}

}  // namespace blender::bke::mesh

void BKE_mesh_calc_poly_normal(const int *poly_verts,
                               const int poly_size,
                               const float (*vert_positions)[3],
                               const int verts_num,
                               float r_no[3])
{
  copy_v3_v3(r_no,
             blender::bke::mesh::poly_normal_calc(
                 {reinterpret_cast<const blender::float3 *>(vert_positions), verts_num},
                 {poly_verts, poly_size}));
}

namespace blender::bke::mesh {

void normals_calc_polys(const Span<float3> positions,
                        const Span<MPoly> polys,
                        const Span<int> corner_verts,
                        MutableSpan<float3> poly_normals)
{
  BLI_assert(polys.size() == poly_normals.size());
  threading::parallel_for(polys.index_range(), 1024, [&](const IndexRange range) {
    for (const int i : range) {
      const MPoly &poly = polys[i];
      poly_normals[i] = poly_normal_calc(positions,
                                         corner_verts.slice(poly.loopstart, poly.totloop));
    }
  });
}

/** \} */

/* -------------------------------------------------------------------- */
/** \name Mesh Normal Calculation (Polygons & Vertices)
 *
 * Take care making optimizations to this function as improvements to low-poly
 * meshes can slow down high-poly meshes. For details on performance, see D11993.
 * \{ */

void normals_calc_poly_vert(const Span<float3> positions,
                            const Span<MPoly> polys,
                            const Span<int> corner_verts,
                            MutableSpan<float3> poly_normals,
                            MutableSpan<float3> vert_normals)
{

  /* Zero the vertex normal array for accumulation. */
  {
    memset(vert_normals.data(), 0, vert_normals.as_span().size_in_bytes());
  }

  /* Compute poly normals, accumulating them into vertex normals. */
  {
    threading::parallel_for(polys.index_range(), 1024, [&](const IndexRange range) {
      for (const int poly_i : range) {
        const MPoly &poly = polys[poly_i];
        const Span<int> poly_verts = corner_verts.slice(poly.loopstart, poly.totloop);

        float3 &pnor = poly_normals[poly_i];

        const int i_end = poly.totloop - 1;

        /* Polygon Normal and edge-vector. */
        /* Inline version of #poly_normal_calc, also does edge-vectors. */
        {
          zero_v3(pnor);
          /* Newell's Method */
          const float *v_curr = positions[poly_verts[i_end]];
          for (int i_next = 0; i_next <= i_end; i_next++) {
            const float *v_next = positions[poly_verts[i_next]];
            add_newell_cross_v3_v3v3(pnor, v_curr, v_next);
            v_curr = v_next;
          }
          if (UNLIKELY(normalize_v3(pnor) == 0.0f)) {
            pnor[2] = 1.0f; /* Other axes set to zero. */
          }
        }

        /* Accumulate angle weighted face normal into the vertex normal. */
        /* Inline version of #accumulate_vertex_normals_poly_v3. */
        {
          float edvec_prev[3], edvec_next[3], edvec_end[3];
          const float *v_curr = positions[poly_verts[i_end]];
          sub_v3_v3v3(edvec_prev, positions[poly_verts[i_end - 1]], v_curr);
          normalize_v3(edvec_prev);
          copy_v3_v3(edvec_end, edvec_prev);

          for (int i_next = 0, i_curr = i_end; i_next <= i_end; i_curr = i_next++) {
            const float *v_next = positions[poly_verts[i_next]];

            /* Skip an extra normalization by reusing the first calculated edge. */
            if (i_next != i_end) {
              sub_v3_v3v3(edvec_next, v_curr, v_next);
              normalize_v3(edvec_next);
            }
            else {
              copy_v3_v3(edvec_next, edvec_end);
            }

            /* Calculate angle between the two poly edges incident on this vertex. */
            const float fac = saacos(-dot_v3v3(edvec_prev, edvec_next));
            const float vnor_add[3] = {pnor[0] * fac, pnor[1] * fac, pnor[2] * fac};

            float *vnor = vert_normals[poly_verts[i_curr]];
            add_v3_v3_atomic(vnor, vnor_add);
            v_curr = v_next;
            copy_v3_v3(edvec_prev, edvec_next);
          }
        }
      }
    });
  }

  /* Normalize and validate computed vertex normals. */
  {
    threading::parallel_for(positions.index_range(), 1024, [&](const IndexRange range) {
      for (const int vert_i : range) {
        float *no = vert_normals[vert_i];

        if (UNLIKELY(normalize_v3(no) == 0.0f)) {
          /* Following Mesh convention; we use vertex coordinate itself for normal in this case. */
          normalize_v3_v3(no, positions[vert_i]);
        }
      }
    });
  }
}

}  // namespace blender::bke::mesh

/** \} */

/* -------------------------------------------------------------------- */
/** \name Mesh Normal Calculation
 * \{ */

const float (*BKE_mesh_vert_normals_ensure(const Mesh *mesh))[3]
{
  if (!BKE_mesh_vert_normals_are_dirty(mesh)) {
    BLI_assert(mesh->runtime->vert_normals != nullptr || mesh->totvert == 0);
    return mesh->runtime->vert_normals;
  }

  if (mesh->totvert == 0) {
    return nullptr;
  }

  std::lock_guard lock{mesh->runtime->normals_mutex};
  if (!BKE_mesh_vert_normals_are_dirty(mesh)) {
    BLI_assert(mesh->runtime->vert_normals != nullptr);
    return mesh->runtime->vert_normals;
  }

  float(*vert_normals)[3];
  float(*poly_normals)[3];

  /* Isolate task because a mutex is locked and computing normals is multi-threaded. */
  blender::threading::isolate_task([&]() {
    Mesh &mesh_mutable = *const_cast<Mesh *>(mesh);
    const Span<float3> positions = mesh_mutable.vert_positions();
    const Span<MPoly> polys = mesh_mutable.polys();
    const Span<int> corner_verts = mesh_mutable.corner_verts();

    vert_normals = BKE_mesh_vert_normals_for_write(&mesh_mutable);
    poly_normals = BKE_mesh_poly_normals_for_write(&mesh_mutable);
    blender::bke::mesh::normals_calc_poly_vert(
        positions,
        polys,
        corner_verts,
        {reinterpret_cast<float3 *>(poly_normals), mesh->totpoly},
        {reinterpret_cast<float3 *>(vert_normals), mesh->totvert});

    BKE_mesh_vert_normals_clear_dirty(&mesh_mutable);
    BKE_mesh_poly_normals_clear_dirty(&mesh_mutable);
  });

  return vert_normals;
}

const float (*BKE_mesh_poly_normals_ensure(const Mesh *mesh))[3]
{
  if (!BKE_mesh_poly_normals_are_dirty(mesh)) {
    BLI_assert(mesh->runtime->poly_normals != nullptr || mesh->totpoly == 0);
    return mesh->runtime->poly_normals;
  }

  if (mesh->totpoly == 0) {
    return nullptr;
  }

  std::lock_guard lock{mesh->runtime->normals_mutex};
  if (!BKE_mesh_poly_normals_are_dirty(mesh)) {
    BLI_assert(mesh->runtime->poly_normals != nullptr);
    return mesh->runtime->poly_normals;
  }

  float(*poly_normals)[3];

  /* Isolate task because a mutex is locked and computing normals is multi-threaded. */
  blender::threading::isolate_task([&]() {
    Mesh &mesh_mutable = *const_cast<Mesh *>(mesh);
    const Span<float3> positions = mesh_mutable.vert_positions();
    const Span<MPoly> polys = mesh_mutable.polys();
    const Span<int> corner_verts = mesh_mutable.corner_verts();

    poly_normals = BKE_mesh_poly_normals_for_write(&mesh_mutable);
    blender::bke::mesh::normals_calc_polys(
<<<<<<< HEAD
        positions, polys, corner_verts, {reinterpret_cast<float3 *>(poly_normals), mesh->totvert});
=======
        positions, polys, loops, {reinterpret_cast<float3 *>(poly_normals), mesh->totpoly});
>>>>>>> d3cfb2e2

    BKE_mesh_poly_normals_clear_dirty(&mesh_mutable);
  });

  return poly_normals;
}

void BKE_mesh_ensure_normals_for_display(Mesh *mesh)
{
  switch (mesh->runtime->wrapper_type) {
    case ME_WRAPPER_TYPE_SUBD:
    case ME_WRAPPER_TYPE_MDATA:
      BKE_mesh_vert_normals_ensure(mesh);
      BKE_mesh_poly_normals_ensure(mesh);
      break;
    case ME_WRAPPER_TYPE_BMESH: {
      BMEditMesh *em = mesh->edit_mesh;
      EditMeshData *emd = mesh->runtime->edit_data;
      if (emd->vertexCos) {
        BKE_editmesh_cache_ensure_vert_normals(em, emd);
        BKE_editmesh_cache_ensure_poly_normals(em, emd);
      }
      return;
    }
  }
}

void BKE_lnor_spacearr_init(MLoopNorSpaceArray *lnors_spacearr,
                            const int numLoops,
                            const char data_type)
{
  if (!(lnors_spacearr->lspacearr && lnors_spacearr->loops_pool)) {
    MemArena *mem;

    if (!lnors_spacearr->mem) {
      lnors_spacearr->mem = BLI_memarena_new(BLI_MEMARENA_STD_BUFSIZE, __func__);
    }
    mem = lnors_spacearr->mem;
    if (numLoops > 0) {
      lnors_spacearr->lspacearr = (MLoopNorSpace **)BLI_memarena_calloc(
          mem, sizeof(MLoopNorSpace *) * size_t(numLoops));
      lnors_spacearr->loops_pool = (LinkNode *)BLI_memarena_alloc(
          mem, sizeof(LinkNode) * size_t(numLoops));
    }
    else {
      lnors_spacearr->lspacearr = nullptr;
      lnors_spacearr->loops_pool = nullptr;
    }

    lnors_spacearr->spaces_num = 0;
  }
  BLI_assert(ELEM(data_type, MLNOR_SPACEARR_BMLOOP_PTR, MLNOR_SPACEARR_LOOP_INDEX));
  lnors_spacearr->data_type = data_type;
}

void BKE_lnor_spacearr_tls_init(MLoopNorSpaceArray *lnors_spacearr,
                                MLoopNorSpaceArray *lnors_spacearr_tls)
{
  *lnors_spacearr_tls = *lnors_spacearr;
  lnors_spacearr_tls->mem = BLI_memarena_new(BLI_MEMARENA_STD_BUFSIZE, __func__);
}

void BKE_lnor_spacearr_tls_join(MLoopNorSpaceArray *lnors_spacearr,
                                MLoopNorSpaceArray *lnors_spacearr_tls)
{
  BLI_assert(lnors_spacearr->data_type == lnors_spacearr_tls->data_type);
  BLI_assert(lnors_spacearr->mem != lnors_spacearr_tls->mem);
  lnors_spacearr->spaces_num += lnors_spacearr_tls->spaces_num;
  BLI_memarena_merge(lnors_spacearr->mem, lnors_spacearr_tls->mem);
  BLI_memarena_free(lnors_spacearr_tls->mem);
  lnors_spacearr_tls->mem = nullptr;
  BKE_lnor_spacearr_clear(lnors_spacearr_tls);
}

void BKE_lnor_spacearr_clear(MLoopNorSpaceArray *lnors_spacearr)
{
  lnors_spacearr->spaces_num = 0;
  lnors_spacearr->lspacearr = nullptr;
  lnors_spacearr->loops_pool = nullptr;
  if (lnors_spacearr->mem != nullptr) {
    BLI_memarena_clear(lnors_spacearr->mem);
  }
}

void BKE_lnor_spacearr_free(MLoopNorSpaceArray *lnors_spacearr)
{
  lnors_spacearr->spaces_num = 0;
  lnors_spacearr->lspacearr = nullptr;
  lnors_spacearr->loops_pool = nullptr;
  BLI_memarena_free(lnors_spacearr->mem);
  lnors_spacearr->mem = nullptr;
}

MLoopNorSpace *BKE_lnor_space_create(MLoopNorSpaceArray *lnors_spacearr)
{
  lnors_spacearr->spaces_num++;
  return (MLoopNorSpace *)BLI_memarena_calloc(lnors_spacearr->mem, sizeof(MLoopNorSpace));
}

/* This threshold is a bit touchy (usual float precision issue), this value seems OK. */
#define LNOR_SPACE_TRIGO_THRESHOLD (1.0f - 1e-4f)

void BKE_lnor_space_define(MLoopNorSpace *lnor_space,
                           const float lnor[3],
                           float vec_ref[3],
                           float vec_other[3],
                           BLI_Stack *edge_vectors)
{
  const float pi2 = float(M_PI) * 2.0f;
  float tvec[3], dtp;
  const float dtp_ref = dot_v3v3(vec_ref, lnor);
  const float dtp_other = dot_v3v3(vec_other, lnor);

  if (UNLIKELY(fabsf(dtp_ref) >= LNOR_SPACE_TRIGO_THRESHOLD ||
               fabsf(dtp_other) >= LNOR_SPACE_TRIGO_THRESHOLD)) {
    /* If vec_ref or vec_other are too much aligned with lnor, we can't build lnor space,
     * tag it as invalid and abort. */
    lnor_space->ref_alpha = lnor_space->ref_beta = 0.0f;

    if (edge_vectors) {
      BLI_stack_clear(edge_vectors);
    }
    return;
  }

  copy_v3_v3(lnor_space->vec_lnor, lnor);

  /* Compute ref alpha, average angle of all available edge vectors to lnor. */
  if (edge_vectors) {
    float alpha = 0.0f;
    int count = 0;
    while (!BLI_stack_is_empty(edge_vectors)) {
      const float *vec = (const float *)BLI_stack_peek(edge_vectors);
      alpha += saacosf(dot_v3v3(vec, lnor));
      BLI_stack_discard(edge_vectors);
      count++;
    }
    /* NOTE: In theory, this could be `count > 2`,
     * but there is one case where we only have two edges for two loops:
     * a smooth vertex with only two edges and two faces (our Monkey's nose has that, e.g.).
     */
    BLI_assert(count >= 2); /* This piece of code shall only be called for more than one loop. */
    lnor_space->ref_alpha = alpha / float(count);
  }
  else {
    lnor_space->ref_alpha = (saacosf(dot_v3v3(vec_ref, lnor)) +
                             saacosf(dot_v3v3(vec_other, lnor))) /
                            2.0f;
  }

  /* Project vec_ref on lnor's ortho plane. */
  mul_v3_v3fl(tvec, lnor, dtp_ref);
  sub_v3_v3(vec_ref, tvec);
  normalize_v3_v3(lnor_space->vec_ref, vec_ref);

  cross_v3_v3v3(tvec, lnor, lnor_space->vec_ref);
  normalize_v3_v3(lnor_space->vec_ortho, tvec);

  /* Project vec_other on lnor's ortho plane. */
  mul_v3_v3fl(tvec, lnor, dtp_other);
  sub_v3_v3(vec_other, tvec);
  normalize_v3(vec_other);

  /* Beta is angle between ref_vec and other_vec, around lnor. */
  dtp = dot_v3v3(lnor_space->vec_ref, vec_other);
  if (LIKELY(dtp < LNOR_SPACE_TRIGO_THRESHOLD)) {
    const float beta = saacos(dtp);
    lnor_space->ref_beta = (dot_v3v3(lnor_space->vec_ortho, vec_other) < 0.0f) ? pi2 - beta : beta;
  }
  else {
    lnor_space->ref_beta = pi2;
  }
}

void BKE_lnor_space_add_loop(MLoopNorSpaceArray *lnors_spacearr,
                             MLoopNorSpace *lnor_space,
                             const int ml_index,
                             void *bm_loop,
                             const bool is_single)
{
  BLI_assert((lnors_spacearr->data_type == MLNOR_SPACEARR_LOOP_INDEX && bm_loop == nullptr) ||
             (lnors_spacearr->data_type == MLNOR_SPACEARR_BMLOOP_PTR && bm_loop != nullptr));

  lnors_spacearr->lspacearr[ml_index] = lnor_space;
  if (bm_loop == nullptr) {
    bm_loop = POINTER_FROM_INT(ml_index);
  }
  if (is_single) {
    BLI_assert(lnor_space->loops == nullptr);
    lnor_space->flags |= MLNOR_SPACE_IS_SINGLE;
    lnor_space->loops = (LinkNode *)bm_loop;
  }
  else {
    BLI_assert((lnor_space->flags & MLNOR_SPACE_IS_SINGLE) == 0);
    BLI_linklist_prepend_nlink(&lnor_space->loops, bm_loop, &lnors_spacearr->loops_pool[ml_index]);
  }
}

MINLINE float unit_short_to_float(const short val)
{
  return float(val) / float(SHRT_MAX);
}

MINLINE short unit_float_to_short(const float val)
{
  /* Rounding. */
  return short(floorf(val * float(SHRT_MAX) + 0.5f));
}

void BKE_lnor_space_custom_data_to_normal(const MLoopNorSpace *lnor_space,
                                          const short clnor_data[2],
                                          float r_custom_lnor[3])
{
  /* NOP custom normal data or invalid lnor space, return. */
  if (clnor_data[0] == 0 || lnor_space->ref_alpha == 0.0f || lnor_space->ref_beta == 0.0f) {
    copy_v3_v3(r_custom_lnor, lnor_space->vec_lnor);
    return;
  }

  {
    /* TODO: Check whether using #sincosf() gives any noticeable benefit
     * (could not even get it working under linux though)! */
    const float pi2 = float(M_PI * 2.0);
    const float alphafac = unit_short_to_float(clnor_data[0]);
    const float alpha = (alphafac > 0.0f ? lnor_space->ref_alpha : pi2 - lnor_space->ref_alpha) *
                        alphafac;
    const float betafac = unit_short_to_float(clnor_data[1]);

    mul_v3_v3fl(r_custom_lnor, lnor_space->vec_lnor, cosf(alpha));

    if (betafac == 0.0f) {
      madd_v3_v3fl(r_custom_lnor, lnor_space->vec_ref, sinf(alpha));
    }
    else {
      const float sinalpha = sinf(alpha);
      const float beta = (betafac > 0.0f ? lnor_space->ref_beta : pi2 - lnor_space->ref_beta) *
                         betafac;
      madd_v3_v3fl(r_custom_lnor, lnor_space->vec_ref, sinalpha * cosf(beta));
      madd_v3_v3fl(r_custom_lnor, lnor_space->vec_ortho, sinalpha * sinf(beta));
    }
  }
}

void BKE_lnor_space_custom_normal_to_data(const MLoopNorSpace *lnor_space,
                                          const float custom_lnor[3],
                                          short r_clnor_data[2])
{
  /* We use nullptr vector as NOP custom normal (can be simpler than giving auto-computed `lnor`).
   */
  if (is_zero_v3(custom_lnor) || compare_v3v3(lnor_space->vec_lnor, custom_lnor, 1e-4f)) {
    r_clnor_data[0] = r_clnor_data[1] = 0;
    return;
  }

  {
    const float pi2 = float(M_PI * 2.0);
    const float cos_alpha = dot_v3v3(lnor_space->vec_lnor, custom_lnor);
    float vec[3], cos_beta;
    float alpha;

    alpha = saacosf(cos_alpha);
    if (alpha > lnor_space->ref_alpha) {
      /* Note we could stick to [0, pi] range here,
       * but makes decoding more complex, not worth it. */
      r_clnor_data[0] = unit_float_to_short(-(pi2 - alpha) / (pi2 - lnor_space->ref_alpha));
    }
    else {
      r_clnor_data[0] = unit_float_to_short(alpha / lnor_space->ref_alpha);
    }

    /* Project custom lnor on (vec_ref, vec_ortho) plane. */
    mul_v3_v3fl(vec, lnor_space->vec_lnor, -cos_alpha);
    add_v3_v3(vec, custom_lnor);
    normalize_v3(vec);

    cos_beta = dot_v3v3(lnor_space->vec_ref, vec);

    if (cos_beta < LNOR_SPACE_TRIGO_THRESHOLD) {
      float beta = saacosf(cos_beta);
      if (dot_v3v3(lnor_space->vec_ortho, vec) < 0.0f) {
        beta = pi2 - beta;
      }

      if (beta > lnor_space->ref_beta) {
        r_clnor_data[1] = unit_float_to_short(-(pi2 - beta) / (pi2 - lnor_space->ref_beta));
      }
      else {
        r_clnor_data[1] = unit_float_to_short(beta / lnor_space->ref_beta);
      }
    }
    else {
      r_clnor_data[1] = 0;
    }
  }
}

#define LOOP_SPLIT_TASK_BLOCK_SIZE 1024

struct LoopSplitTaskData {
  enum class Type : int8_t {
    BlockEnd = 0, /* Set implicitly by calloc. */
    Fan = 1,
    Single = 2,
  };

  /** We have to create those outside of tasks, since #MemArena is not thread-safe. */
  MLoopNorSpace *lnor_space;
  int ml_curr_index;
  /** Also used a flag to switch between single or fan process! */
  int ml_prev_index;
  int poly_index;

  Type flag;
};

struct LoopSplitTaskDataCommon {
  /* Read/write.
   * Note we do not need to protect it, though, since two different tasks will *always* affect
   * different elements in the arrays. */
  MLoopNorSpaceArray *lnors_spacearr;
  MutableSpan<float3> loop_normals;
  MutableSpan<short2> clnors_data;

  /* Read-only. */
  Span<float3> positions;
  Span<MEdge> edges;
  Span<int> corner_verts;
  Span<int> corner_edges;
  Span<MPoly> polys;
  Span<int2> edge_to_loops;
  Span<int> loop_to_poly;
  Span<float3> poly_normals;
  Span<float3> vert_normals;
};

#define INDEX_UNSET INT_MIN
#define INDEX_INVALID -1
/* See comment about edge_to_loops below. */
#define IS_EDGE_SHARP(_e2l) ELEM((_e2l)[1], INDEX_UNSET, INDEX_INVALID)

namespace blender::bke::mesh {

static void mesh_edges_sharp_tag(const Span<MPoly> polys,
                                 const Span<int> corner_verts,
                                 const Span<int> corner_edges,
                                 const Span<int> loop_to_poly_map,
                                 const Span<float3> poly_normals,
                                 const Span<bool> sharp_faces,
                                 const Span<bool> sharp_edges,
                                 const bool check_angle,
                                 const float split_angle,
                                 MutableSpan<int2> edge_to_loops,
                                 MutableSpan<bool> r_sharp_edges)
{
  const float split_angle_cos = check_angle ? cosf(split_angle) : -1.0f;
  auto poly_is_smooth = [&](const int poly_i) {
    return sharp_faces.is_empty() || !sharp_faces[poly_i];
  };

  for (const int poly_i : polys.index_range()) {
    const MPoly &poly = polys[poly_i];
    for (const int loop_index : IndexRange(poly.loopstart, poly.totloop)) {
      const int vert_i = corner_verts[loop_index];
      const int edge_i = corner_edges[loop_index];

      int2 &e2l = edge_to_loops[edge_i];

      /* Check whether current edge might be smooth or sharp */
      if ((e2l[0] | e2l[1]) == 0) {
        /* 'Empty' edge until now, set e2l[0] (and e2l[1] to INDEX_UNSET to tag it as unset). */
        e2l[0] = loop_index;
        /* We have to check this here too, else we might miss some flat faces!!! */
        e2l[1] = (poly_is_smooth(poly_i)) ? INDEX_UNSET : INDEX_INVALID;
      }
      else if (e2l[1] == INDEX_UNSET) {
        const bool is_angle_sharp = (check_angle &&
                                     dot_v3v3(poly_normals[loop_to_poly_map[e2l[0]]],
                                              poly_normals[poly_i]) < split_angle_cos);

        /* Second loop using this edge, time to test its sharpness.
         * An edge is sharp if it is tagged as such, or its face is not smooth,
         * or both poly have opposed (flipped) normals, i.e. both loops on the same edge share the
         * same vertex, or angle between both its polys' normals is above split_angle value.
         */
        if (!poly_is_smooth(poly_i) || (!sharp_edges.is_empty() && sharp_edges[edge_i]) ||
            vert_i == corner_verts[e2l[0]] || is_angle_sharp) {
          /* NOTE: we are sure that loop != 0 here ;). */
          e2l[1] = INDEX_INVALID;

          /* We want to avoid tagging edges as sharp when it is already defined as such by
           * other causes than angle threshold. */
          if (!r_sharp_edges.is_empty() && is_angle_sharp) {
            r_sharp_edges[edge_i] = true;
          }
        }
        else {
          e2l[1] = loop_index;
        }
      }
      else if (!IS_EDGE_SHARP(e2l)) {
        /* More than two loops using this edge, tag as sharp if not yet done. */
        e2l[1] = INDEX_INVALID;

        /* We want to avoid tagging edges as sharp when it is already defined as such by
         * other causes than angle threshold. */
        if (!r_sharp_edges.is_empty()) {
          r_sharp_edges[edge_i] = false;
        }
      }
      /* Else, edge is already 'disqualified' (i.e. sharp)! */
    }
  }
}

void edges_sharp_from_angle_set(const Span<MPoly> polys,
                                const Span<int> corner_verts,
                                const Span<int> corner_edges,
                                const Span<float3> poly_normals,
                                const bool *sharp_faces,
                                const float split_angle,
                                MutableSpan<bool> sharp_edges)
{
  if (split_angle >= float(M_PI)) {
    /* Nothing to do! */
    return;
  }

  /* Mapping edge -> loops. See #bke::mesh::normals_calc_loop for details. */
  Array<int2> edge_to_loops(sharp_edges.size(), int2(0));

  /* Simple mapping from a loop to its polygon index. */
  const Array<int> loop_to_poly = mesh_topology::build_loop_to_poly_map(polys,
                                                                        corner_verts.size());

  mesh_edges_sharp_tag(polys,
                       corner_verts,
                       corner_edges,
                       loop_to_poly,
                       poly_normals,
                       Span<bool>(sharp_faces, sharp_faces ? polys.size() : 0),
                       sharp_edges,
                       true,
                       split_angle,
                       edge_to_loops,
                       sharp_edges);
}

static void loop_manifold_fan_around_vert_next(const Span<int> corner_verts,
                                               const Span<MPoly> polys,
                                               const Span<int> loop_to_poly,
                                               const int *e2lfan_curr,
                                               const uint mv_pivot_index,
                                               int *r_mlfan_curr_index,
                                               int *r_mlfan_vert_index,
                                               int *r_mpfan_curr_index)
{
  const int mlfan_curr_orig = *r_mlfan_curr_index;
  const uint vert_fan_orig = corner_verts[mlfan_curr_orig];

  /* WARNING: This is rather complex!
   * We have to find our next edge around the vertex (fan mode).
   * First we find the next loop, which is either previous or next to mlfan_curr_index, depending
   * whether both loops using current edge are in the same direction or not, and whether
   * mlfan_curr_index actually uses the vertex we are fanning around!
   * mlfan_curr_index is the index of mlfan_next here, and mlfan_next is not the real next one
   * (i.e. not the future `mlfan_curr`). */
  *r_mlfan_curr_index = (e2lfan_curr[0] == *r_mlfan_curr_index) ? e2lfan_curr[1] : e2lfan_curr[0];
  *r_mpfan_curr_index = loop_to_poly[*r_mlfan_curr_index];

  BLI_assert(*r_mlfan_curr_index >= 0);
  BLI_assert(*r_mpfan_curr_index >= 0);

  const uint vert_fan_next = corner_verts[*r_mlfan_curr_index];
  const MPoly &mpfan_next = polys[*r_mpfan_curr_index];
  if ((vert_fan_orig == vert_fan_next && vert_fan_orig == mv_pivot_index) ||
      !ELEM(vert_fan_orig, vert_fan_next, mv_pivot_index)) {
    /* We need the previous loop, but current one is our vertex's loop. */
    *r_mlfan_vert_index = *r_mlfan_curr_index;
    if (--(*r_mlfan_curr_index) < mpfan_next.loopstart) {
      *r_mlfan_curr_index = mpfan_next.loopstart + mpfan_next.totloop - 1;
    }
  }
  else {
    /* We need the next loop, which is also our vertex's loop. */
    if (++(*r_mlfan_curr_index) >= mpfan_next.loopstart + mpfan_next.totloop) {
      *r_mlfan_curr_index = mpfan_next.loopstart;
    }
    *r_mlfan_vert_index = *r_mlfan_curr_index;
  }
}

static void split_loop_nor_single_do(LoopSplitTaskDataCommon *common_data, LoopSplitTaskData *data)
{
  MLoopNorSpaceArray *lnors_spacearr = common_data->lnors_spacearr;
  const Span<short2> clnors_data = common_data->clnors_data;

  const Span<float3> positions = common_data->positions;
  const Span<MEdge> edges = common_data->edges;
  const Span<int> corner_verts = common_data->corner_verts;
  const Span<int> corner_edges = common_data->corner_edges;
  const Span<float3> poly_normals = common_data->poly_normals;
  MutableSpan<float3> loop_normals = common_data->loop_normals;

  MLoopNorSpace *lnor_space = data->lnor_space;
  const int ml_curr_index = data->ml_curr_index;
  const int ml_prev_index = data->ml_prev_index;
  const int poly_index = data->poly_index;

  /* Simple case (both edges around that vertex are sharp in current polygon),
   * this loop just takes its poly normal.
   */
  loop_normals[ml_curr_index] = poly_normals[poly_index];

#if 0
  printf("BASIC: handling loop %d / edge %d / vert %d / poly %d\n",
         ml_curr_index,
         loops[ml_curr_index].e,
         loops[ml_curr_index].v,
         poly_index);
#endif

  /* If needed, generate this (simple!) lnor space. */
  if (lnors_spacearr) {
    float vec_curr[3], vec_prev[3];

    const uint mv_pivot_index =
        corner_verts[ml_curr_index]; /* The vertex we are "fanning" around! */
    const MEdge *me_curr = &edges[corner_edges[ml_curr_index]];
    const int vert_2 = me_curr->v1 == mv_pivot_index ? me_curr->v2 : me_curr->v1;
    const MEdge *me_prev = &edges[corner_edges[ml_prev_index]];
    const int vert_3 = me_prev->v1 == mv_pivot_index ? me_prev->v2 : me_prev->v1;

    sub_v3_v3v3(vec_curr, positions[vert_2], positions[mv_pivot_index]);
    normalize_v3(vec_curr);
    sub_v3_v3v3(vec_prev, positions[vert_3], positions[mv_pivot_index]);
    normalize_v3(vec_prev);

    BKE_lnor_space_define(lnor_space, loop_normals[ml_curr_index], vec_curr, vec_prev, nullptr);
    /* We know there is only one loop in this space, no need to create a link-list in this case. */
    BKE_lnor_space_add_loop(lnors_spacearr, lnor_space, ml_curr_index, nullptr, true);

    if (!clnors_data.is_empty()) {
      BKE_lnor_space_custom_data_to_normal(
          lnor_space, clnors_data[ml_curr_index], loop_normals[ml_curr_index]);
    }
  }
}

static void split_loop_nor_fan_do(LoopSplitTaskDataCommon *common_data,
                                  LoopSplitTaskData *data,
                                  BLI_Stack *edge_vectors)
{
  MLoopNorSpaceArray *lnors_spacearr = common_data->lnors_spacearr;
  MutableSpan<float3> loop_normals = common_data->loop_normals;
  MutableSpan<short2> clnors_data = common_data->clnors_data;

  const Span<float3> positions = common_data->positions;
  const Span<MEdge> edges = common_data->edges;
  const Span<MPoly> polys = common_data->polys;
  const Span<int> corner_verts = common_data->corner_verts;
  const Span<int> corner_edges = common_data->corner_edges;
  const Span<int2> edge_to_loops = common_data->edge_to_loops;
  const Span<int> loop_to_poly = common_data->loop_to_poly;
  const Span<float3> poly_normals = common_data->poly_normals;

  MLoopNorSpace *lnor_space = data->lnor_space;
#if 0 /* Not needed for 'fan' loops. */
  float(*lnor)[3] = data->lnor;
#endif
  const int ml_curr_index = data->ml_curr_index;
  const int ml_prev_index = data->ml_prev_index;
  const int poly_index = data->poly_index;

  /* Sigh! we have to fan around current vertex, until we find the other non-smooth edge,
   * and accumulate face normals into the vertex!
   * Note in case this vertex has only one sharp edges, this is a waste because the normal is the
   * same as the vertex normal, but I do not see any easy way to detect that (would need to count
   * number of sharp edges per vertex, I doubt the additional memory usage would be worth it,
   * especially as it should not be a common case in real-life meshes anyway). */
  const int mv_pivot_index = corner_verts[ml_curr_index]; /* The vertex we are "fanning" around! */

  /* `ml_curr_index` would be mlfan_prev if we needed that one. */
  const MEdge *me_org = &edges[corner_edges[ml_curr_index]];

  float vec_curr[3], vec_prev[3], vec_org[3];
  float lnor[3] = {0.0f, 0.0f, 0.0f};

  /* We validate clnors data on the fly - cheapest way to do! */
  int clnors_avg[2] = {0, 0};
  short2 *clnor_ref = nullptr;
  int clnors_count = 0;
  bool clnors_invalid = false;

  /* Temp loop normal stack. */
  BLI_SMALLSTACK_DECLARE(normal, float *);
  /* Temp clnors stack. */
  BLI_SMALLSTACK_DECLARE(clnors, short *);

  /* `mlfan_vert_index` the loop of our current edge might not be the loop of our current vertex!
   */
  int mlfan_curr_index = ml_prev_index;
  int mlfan_vert_index = ml_curr_index;
  int mpfan_curr_index = poly_index;

  BLI_assert(mlfan_curr_index >= 0);
  BLI_assert(mlfan_vert_index >= 0);
  BLI_assert(mpfan_curr_index >= 0);

  /* Only need to compute previous edge's vector once, then we can just reuse old current one! */
  {
    const float3 &mv_2 = (me_org->v1 == mv_pivot_index) ? positions[me_org->v2] :
                                                          positions[me_org->v1];

    sub_v3_v3v3(vec_org, mv_2, positions[mv_pivot_index]);
    normalize_v3(vec_org);
    copy_v3_v3(vec_prev, vec_org);

    if (lnors_spacearr) {
      BLI_stack_push(edge_vectors, vec_org);
    }
  }

  // printf("FAN: vert %d, start edge %d\n", mv_pivot_index, ml_curr->e);

  while (true) {
    const MEdge *me_curr = &edges[corner_edges[mlfan_curr_index]];
    /* Compute edge vectors.
     * NOTE: We could pre-compute those into an array, in the first iteration, instead of computing
     *       them twice (or more) here. However, time gained is not worth memory and time lost,
     *       given the fact that this code should not be called that much in real-life meshes.
     */
    {
      const float3 &mv_2 = (me_curr->v1 == mv_pivot_index) ? positions[me_curr->v2] :
                                                             positions[me_curr->v1];

      sub_v3_v3v3(vec_curr, mv_2, positions[mv_pivot_index]);
      normalize_v3(vec_curr);
    }

    // printf("\thandling edge %d / loop %d\n", corner_edges[mlfan_curr_index], mlfan_curr_index);

    {
      /* Code similar to accumulate_vertex_normals_poly_v3. */
      /* Calculate angle between the two poly edges incident on this vertex. */
      const float fac = saacos(dot_v3v3(vec_curr, vec_prev));
      /* Accumulate */
      madd_v3_v3fl(lnor, poly_normals[mpfan_curr_index], fac);

      if (!clnors_data.is_empty()) {
        /* Accumulate all clnors, if they are not all equal we have to fix that! */
        short2 *clnor = &clnors_data[mlfan_vert_index];
        if (clnors_count) {
          clnors_invalid |= ((*clnor_ref)[0] != (*clnor)[0] || (*clnor_ref)[1] != (*clnor)[1]);
        }
        else {
          clnor_ref = clnor;
        }
        clnors_avg[0] += (*clnor)[0];
        clnors_avg[1] += (*clnor)[1];
        clnors_count++;
        /* We store here a pointer to all custom loop_normals processed. */
        BLI_SMALLSTACK_PUSH(clnors, (short *)*clnor);
      }
    }

    /* We store here a pointer to all loop-normals processed. */
    BLI_SMALLSTACK_PUSH(normal, (float *)(loop_normals[mlfan_vert_index]));

    if (lnors_spacearr) {
      /* Assign current lnor space to current 'vertex' loop. */
      BKE_lnor_space_add_loop(lnors_spacearr, lnor_space, mlfan_vert_index, nullptr, false);
      if (me_curr != me_org) {
        /* We store here all edges-normalized vectors processed. */
        BLI_stack_push(edge_vectors, vec_curr);
      }
    }

    if (IS_EDGE_SHARP(edge_to_loops[corner_edges[mlfan_curr_index]]) || (me_curr == me_org)) {
      /* Current edge is sharp and we have finished with this fan of faces around this vert,
       * or this vert is smooth, and we have completed a full turn around it. */
      // printf("FAN: Finished!\n");
      break;
    }

    copy_v3_v3(vec_prev, vec_curr);

    /* Find next loop of the smooth fan. */
    loop_manifold_fan_around_vert_next(corner_verts,
                                       polys,
                                       loop_to_poly,
                                       edge_to_loops[corner_edges[mlfan_curr_index]],
                                       mv_pivot_index,
                                       &mlfan_curr_index,
                                       &mlfan_vert_index,
                                       &mpfan_curr_index);
  }

  {
    float lnor_len = normalize_v3(lnor);

    /* If we are generating lnor spacearr, we can now define the one for this fan,
     * and optionally compute final lnor from custom data too!
     */
    if (lnors_spacearr) {
      if (UNLIKELY(lnor_len == 0.0f)) {
        /* Use vertex normal as fallback! */
        copy_v3_v3(lnor, loop_normals[mlfan_vert_index]);
        lnor_len = 1.0f;
      }

      BKE_lnor_space_define(lnor_space, lnor, vec_org, vec_curr, edge_vectors);

      if (!clnors_data.is_empty()) {
        if (clnors_invalid) {
          short *clnor;

          clnors_avg[0] /= clnors_count;
          clnors_avg[1] /= clnors_count;
          /* Fix/update all clnors of this fan with computed average value. */
          if (G.debug & G_DEBUG) {
            printf("Invalid clnors in this fan!\n");
          }
          while ((clnor = (short *)BLI_SMALLSTACK_POP(clnors))) {
            // print_v2("org clnor", clnor);
            clnor[0] = short(clnors_avg[0]);
            clnor[1] = short(clnors_avg[1]);
          }
          // print_v2("new clnors", clnors_avg);
        }
        /* Extra bonus: since small-stack is local to this function,
         * no more need to empty it at all cost! */

        BKE_lnor_space_custom_data_to_normal(lnor_space, *clnor_ref, lnor);
      }
    }

    /* In case we get a zero normal here, just use vertex normal already set! */
    if (LIKELY(lnor_len != 0.0f)) {
      /* Copy back the final computed normal into all related loop-normals. */
      float *nor;

      while ((nor = (float *)BLI_SMALLSTACK_POP(normal))) {
        copy_v3_v3(nor, lnor);
      }
    }
    /* Extra bonus: since small-stack is local to this function,
     * no more need to empty it at all cost! */
  }
}

static void loop_split_worker_do(LoopSplitTaskDataCommon *common_data,
                                 LoopSplitTaskData *data,
                                 BLI_Stack *edge_vectors)
{
  if (data->flag == LoopSplitTaskData::Type::Fan) {
    BLI_assert((edge_vectors == nullptr) || BLI_stack_is_empty(edge_vectors));
    split_loop_nor_fan_do(common_data, data, edge_vectors);
  }
  else {
    /* No need for edge_vectors for 'single' case! */
    split_loop_nor_single_do(common_data, data);
  }
}

static void loop_split_worker(TaskPool *__restrict pool, void *taskdata)
{
  LoopSplitTaskDataCommon *common_data = (LoopSplitTaskDataCommon *)BLI_task_pool_user_data(pool);
  LoopSplitTaskData *data = (LoopSplitTaskData *)taskdata;

  /* Temp edge vectors stack, only used when computing lnor spacearr. */
  BLI_Stack *edge_vectors = common_data->lnors_spacearr ?
                                BLI_stack_new(sizeof(float[3]), __func__) :
                                nullptr;

  for (int i = 0; i < LOOP_SPLIT_TASK_BLOCK_SIZE; i++, data++) {
    if (data->flag == LoopSplitTaskData::Type::BlockEnd) {
      break;
    }
    loop_split_worker_do(common_data, data, edge_vectors);
  }

  if (edge_vectors) {
    BLI_stack_free(edge_vectors);
  }
}

/**
 * Check whether given loop is part of an unknown-so-far cyclic smooth fan, or not.
 * Needed because cyclic smooth fans have no obvious 'entry point',
 * and yet we need to walk them once, and only once.
 */
static bool loop_split_generator_check_cyclic_smooth_fan(const Span<int> corner_verts,
                                                         const Span<int> corner_edges,
                                                         const Span<MPoly> polys,
                                                         const Span<int2> edge_to_loops,
                                                         const Span<int> loop_to_poly,
                                                         const int *e2l_prev,
                                                         MutableBitSpan skip_loops,
                                                         const int ml_curr_index,
                                                         const int ml_prev_index,
                                                         const int mp_curr_index)
{
  /* The vertex we are "fanning" around! */
  const uint mv_pivot_index = corner_verts[ml_curr_index];

  const int *e2lfan_curr = e2l_prev;
  if (IS_EDGE_SHARP(e2lfan_curr)) {
    /* Sharp loop, so not a cyclic smooth fan. */
    return false;
  }

  /* `mlfan_vert_index` the loop of our current edge might not be the loop of our current vertex!
   */
  int mlfan_curr_index = ml_prev_index;
  int mlfan_vert_index = ml_curr_index;
  int mpfan_curr_index = mp_curr_index;

  BLI_assert(mlfan_curr_index >= 0);
  BLI_assert(mlfan_vert_index >= 0);
  BLI_assert(mpfan_curr_index >= 0);

  BLI_assert(!skip_loops[mlfan_vert_index]);
  skip_loops[mlfan_vert_index].set();

  while (true) {
    /* Find next loop of the smooth fan. */
    loop_manifold_fan_around_vert_next(corner_verts,
                                       polys,
                                       loop_to_poly,
                                       e2lfan_curr,
                                       mv_pivot_index,
                                       &mlfan_curr_index,
                                       &mlfan_vert_index,
                                       &mpfan_curr_index);

    e2lfan_curr = edge_to_loops[corner_edges[mlfan_curr_index]];

    if (IS_EDGE_SHARP(e2lfan_curr)) {
      /* Sharp loop/edge, so not a cyclic smooth fan. */
      return false;
    }
    /* Smooth loop/edge. */
    if (skip_loops[mlfan_vert_index]) {
      if (mlfan_vert_index == ml_curr_index) {
        /* We walked around a whole cyclic smooth fan without finding any already-processed loop,
         * means we can use initial current / previous edge as start for this smooth fan. */
        return true;
      }
      /* Already checked in some previous looping, we can abort. */
      return false;
    }

    /* We can skip it in future, and keep checking the smooth fan. */
    skip_loops[mlfan_vert_index].set();
  }
}

static void loop_split_generator(TaskPool *pool, LoopSplitTaskDataCommon *common_data)
{
  MLoopNorSpaceArray *lnors_spacearr = common_data->lnors_spacearr;

  const Span<int> corner_verts = common_data->corner_verts;
  const Span<int> corner_edges = common_data->corner_edges;
  const Span<MPoly> polys = common_data->polys;
  const Span<int> loop_to_poly = common_data->loop_to_poly;
  const Span<int2> edge_to_loops = common_data->edge_to_loops;

  BitVector<> skip_loops(corner_verts.size(), false);

  LoopSplitTaskData *data_buff = nullptr;
  int data_idx = 0;

  /* Temp edge vectors stack, only used when computing lnor spacearr
   * (and we are not multi-threading). */
  BLI_Stack *edge_vectors = nullptr;

#ifdef DEBUG_TIME
  SCOPED_TIMER_AVERAGED(__func__);
#endif

  if (!pool) {
    if (lnors_spacearr) {
      edge_vectors = BLI_stack_new(sizeof(float[3]), __func__);
    }
  }

  /* We now know edges that can be smoothed (with their vector, and their two loops),
   * and edges that will be hard! Now, time to generate the normals.
   */
  for (const int poly_index : polys.index_range()) {
    const MPoly &poly = polys[poly_index];

    for (const int ml_curr_index : IndexRange(poly.loopstart, poly.totloop)) {
      const int ml_prev_index = mesh_topology::poly_loop_prev(poly, ml_curr_index);

#if 0
      printf("Checking loop %d / edge %u / vert %u (sharp edge: %d, skiploop: %d)",
             ml_curr_index,
             corner_edges[ml_curr_index],
             corner_verts[ml_curr_index],
             IS_EDGE_SHARP(edge_to_loops[corner_edges[ml_curr_index]]),
             skip_loops[ml_curr_index]);
#endif

      /* A smooth edge, we have to check for cyclic smooth fan case.
       * If we find a new, never-processed cyclic smooth fan, we can do it now using that loop/edge
       * as 'entry point', otherwise we can skip it. */

      /* NOTE: In theory, we could make #loop_split_generator_check_cyclic_smooth_fan() store
       * mlfan_vert_index'es and edge indexes in two stacks, to avoid having to fan again around
       * the vert during actual computation of `clnor` & `clnorspace`.
       * However, this would complicate the code, add more memory usage, and despite its logical
       * complexity, #loop_manifold_fan_around_vert_next() is quite cheap in term of CPU cycles,
       * so really think it's not worth it. */
      if (!IS_EDGE_SHARP(edge_to_loops[corner_edges[ml_curr_index]]) &&
          (skip_loops[ml_curr_index] || !loop_split_generator_check_cyclic_smooth_fan(
                                            corner_verts,
                                            corner_edges,
                                            polys,
                                            edge_to_loops,
                                            loop_to_poly,
                                            edge_to_loops[corner_edges[ml_prev_index]],
                                            skip_loops,
                                            ml_curr_index,
                                            ml_prev_index,
                                            poly_index))) {
        // printf("SKIPPING!\n");
      }
      else {
        LoopSplitTaskData *data, data_local;

        // printf("PROCESSING!\n");

        if (pool) {
          if (data_idx == 0) {
            data_buff = (LoopSplitTaskData *)MEM_calloc_arrayN(
                LOOP_SPLIT_TASK_BLOCK_SIZE, sizeof(*data_buff), __func__);
          }
          data = &data_buff[data_idx];
        }
        else {
          data = &data_local;
          memset(data, 0, sizeof(*data));
        }

        if (IS_EDGE_SHARP(edge_to_loops[corner_edges[ml_curr_index]]) &&
            IS_EDGE_SHARP(edge_to_loops[corner_edges[ml_prev_index]])) {
          data->ml_curr_index = ml_curr_index;
          data->ml_prev_index = ml_prev_index;
          data->flag = LoopSplitTaskData::Type::Single;
          data->poly_index = poly_index;
          if (lnors_spacearr) {
            data->lnor_space = BKE_lnor_space_create(lnors_spacearr);
          }
        }
        else {
          /* We do not need to check/tag loops as already computed. Due to the fact that a loop
           * only points to one of its two edges, the same fan will never be walked more than once.
           * Since we consider edges that have neighbor polys with inverted (flipped) normals as
           * sharp, we are sure that no fan will be skipped, even only considering the case (sharp
           * current edge, smooth previous edge), and not the alternative (smooth current edge,
           * sharp previous edge). All this due/thanks to the link between normals and loop
           * ordering (i.e. winding). */
          data->ml_curr_index = ml_curr_index;
          data->ml_prev_index = ml_prev_index;
          data->flag = LoopSplitTaskData::Type::Fan;
          data->poly_index = poly_index;
          if (lnors_spacearr) {
            data->lnor_space = BKE_lnor_space_create(lnors_spacearr);
          }
        }

        if (pool) {
          data_idx++;
          if (data_idx == LOOP_SPLIT_TASK_BLOCK_SIZE) {
            BLI_task_pool_push(pool, loop_split_worker, data_buff, true, nullptr);
            data_idx = 0;
          }
        }
        else {
          loop_split_worker_do(common_data, data, edge_vectors);
        }
      }
    }
  }

  if (pool && data_idx) {
    BLI_task_pool_push(pool, loop_split_worker, data_buff, true, nullptr);
  }

  if (edge_vectors) {
    BLI_stack_free(edge_vectors);
  }
}

void normals_calc_loop(const Span<float3> vert_positions,
                       const Span<MEdge> edges,
                       const Span<MPoly> polys,
                       const Span<int> corner_verts,
                       const Span<int> corner_edges,
                       const Span<int> loop_to_poly_map,
                       const Span<float3> vert_normals,
                       const Span<float3> poly_normals,
                       const bool *sharp_edges,
                       const bool *sharp_faces,
                       bool use_split_normals,
                       float split_angle,
                       short (*clnors_data)[2],
                       MLoopNorSpaceArray *r_lnors_spacearr,
                       MutableSpan<float3> r_loop_normals)
{
  /* For now this is not supported.
   * If we do not use split normals, we do not generate anything fancy! */
  BLI_assert(use_split_normals || !(r_lnors_spacearr));

  if (!use_split_normals) {
    /* In this case, simply fill `r_loop_normals` with `vert_normals`
     * (or `poly_normals` for flat faces), quite simple!
     * Note this is done here to keep some logic and consistency in this quite complex code,
     * since we may want to use loop_normals even when mesh's 'autosmooth' is disabled
     * (see e.g. mesh mapping code). As usual, we could handle that on case-by-case basis,
     * but simpler to keep it well confined here. */
    for (const int poly_index : polys.index_range()) {
      const MPoly *poly = &polys[poly_index];
      int ml_index = poly->loopstart;
      const int ml_index_end = ml_index + poly->totloop;
      const bool is_poly_flat = sharp_faces && sharp_faces[poly_index];

      for (; ml_index < ml_index_end; ml_index++) {
        if (is_poly_flat) {
          copy_v3_v3(r_loop_normals[ml_index], poly_normals[poly_index]);
        }
        else {
          copy_v3_v3(r_loop_normals[ml_index], vert_normals[corner_verts[ml_index]]);
        }
      }
    }
    return;
  }

  /**
   * Mapping edge -> loops.
   * If that edge is used by more than two loops (polys),
   * it is always sharp (and tagged as such, see below).
   * We also use the second loop index as a kind of flag:
   *
   * - smooth edge: > 0.
   * - sharp edge: < 0 (INDEX_INVALID || INDEX_UNSET).
   * - unset: INDEX_UNSET.
   *
   * Note that currently we only have two values for second loop of sharp edges.
   * However, if needed, we can store the negated value of loop index instead of INDEX_INVALID
   * to retrieve the real value later in code).
   * Note also that loose edges always have both values set to 0! */
  Array<int2> edge_to_loops(edges.size(), int2(0));

  /* Simple mapping from a loop to its polygon index. */
  Span<int> loop_to_poly;
  Array<int> local_loop_to_poly_map;
  if (loop_to_poly_map.is_empty()) {
    local_loop_to_poly_map = mesh_topology::build_loop_to_poly_map(polys, corner_verts.size());
    loop_to_poly = local_loop_to_poly_map;
  }
  else {
    loop_to_poly = loop_to_poly_map;
  }

  /* When using custom loop normals, disable the angle feature! */
  const bool check_angle = (split_angle < float(M_PI)) && (clnors_data == nullptr);

  MLoopNorSpaceArray _lnors_spacearr = {nullptr};

#ifdef DEBUG_TIME
  SCOPED_TIMER_AVERAGED(__func__);
#endif

  if (!r_lnors_spacearr && clnors_data) {
    /* We need to compute lnor spacearr if some custom lnor data are given to us! */
    r_lnors_spacearr = &_lnors_spacearr;
  }
  if (r_lnors_spacearr) {
    BKE_lnor_spacearr_init(r_lnors_spacearr, corner_verts.size(), MLNOR_SPACEARR_LOOP_INDEX);
  }

  /* Init data common to all tasks. */
  LoopSplitTaskDataCommon common_data;
  common_data.lnors_spacearr = r_lnors_spacearr;
  common_data.loop_normals = r_loop_normals;
  common_data.clnors_data = {reinterpret_cast<short2 *>(clnors_data),
                             clnors_data ? corner_verts.size() : 0};
  common_data.positions = vert_positions;
  common_data.edges = edges;
  common_data.polys = polys;
  common_data.corner_verts = corner_verts;
  common_data.corner_edges = corner_edges;
  common_data.edge_to_loops = edge_to_loops;
  common_data.loop_to_poly = loop_to_poly;
  common_data.poly_normals = poly_normals;
  common_data.vert_normals = vert_normals;

  /* Pre-populate all loop normals as if their verts were all smooth.
   * This way we don't have to compute those later! */
  threading::parallel_for(polys.index_range(), 1024, [&](const IndexRange range) {
    for (const int poly_i : range) {
      const MPoly &poly = polys[poly_i];
      for (const int loop_i : IndexRange(poly.loopstart, poly.totloop)) {
        copy_v3_v3(r_loop_normals[loop_i], vert_normals[corner_verts[loop_i]]);
      }
    }
  });

  /* This first loop check which edges are actually smooth, and compute edge vectors. */
  mesh_edges_sharp_tag(polys,
                       corner_verts,
                       corner_edges,
                       loop_to_poly,
                       poly_normals,
                       Span<bool>(sharp_faces, sharp_faces ? polys.size() : 0),
                       Span<bool>(sharp_edges, sharp_edges ? edges.size() : 0),
                       check_angle,
                       split_angle,
                       edge_to_loops,
                       {});

  if (corner_verts.size() < LOOP_SPLIT_TASK_BLOCK_SIZE * 8) {
    /* Not enough loops to be worth the whole threading overhead. */
    loop_split_generator(nullptr, &common_data);
  }
  else {
    TaskPool *task_pool = BLI_task_pool_create(&common_data, TASK_PRIORITY_HIGH);

    loop_split_generator(task_pool, &common_data);

    BLI_task_pool_work_and_wait(task_pool);

    BLI_task_pool_free(task_pool);
  }

  if (r_lnors_spacearr) {
    if (r_lnors_spacearr == &_lnors_spacearr) {
      BKE_lnor_spacearr_free(r_lnors_spacearr);
    }
  }
}

#undef INDEX_UNSET
#undef INDEX_INVALID
#undef IS_EDGE_SHARP

/**
 * Compute internal representation of given custom normals (as an array of float[2]).
 * It also makes sure the mesh matches those custom normals, by setting sharp edges flag as needed
 * to get a same custom lnor for all loops sharing a same smooth fan.
 * If use_vertices if true, r_custom_loop_normals is assumed to be per-vertex, not per-loop
 * (this allows to set whole vert's normals at once, useful in some cases).
 * r_custom_loop_normals is expected to have normalized normals, or zero ones,
 * in which case they will be replaced by default loop/vertex normal.
 */

static void mesh_normals_loop_custom_set(Span<float3> positions,
                                         Span<MEdge> edges,
                                         Span<MPoly> polys,
                                         Span<int> corner_verts,
                                         Span<int> corner_edges,
                                         Span<float3> vert_normals,
                                         Span<float3> poly_normals,
                                         const bool *sharp_faces,
                                         const bool use_vertices,
                                         MutableSpan<float3> r_custom_loop_normals,
                                         MutableSpan<bool> sharp_edges,
                                         short (*r_clnors_data)[2])
{
  /* We *may* make that poor #bke::mesh::normals_calc_loop() even more complex by making it
   * handling that feature too, would probably be more efficient in absolute. However, this
   * function *is not* performance-critical, since it is mostly expected to be called by io add-ons
   * when importing custom normals, and modifier (and perhaps from some editing tools later?). So
   * better to keep some simplicity here, and just call #bke::mesh::normals_calc_loop() twice! */
  MLoopNorSpaceArray lnors_spacearr = {nullptr};
  BitVector<> done_loops(corner_verts.size(), false);
  Array<float3> loop_normals(corner_verts.size());
  const Array<int> loop_to_poly = mesh_topology::build_loop_to_poly_map(polys,
                                                                        corner_verts.size());
  /* In this case we always consider split nors as ON,
   * and do not want to use angle to define smooth fans! */
  const bool use_split_normals = true;
  const float split_angle = float(M_PI);

  BLI_SMALLSTACK_DECLARE(clnors_data, short *);

  /* Compute current lnor spacearr. */
  normals_calc_loop(positions,
                    edges,
                    polys,
                    corner_verts,
                    corner_edges,
                    loop_to_poly,
                    vert_normals,
                    poly_normals,
                    sharp_edges.data(),
                    sharp_faces,
                    use_split_normals,
                    split_angle,
                    r_clnors_data,
                    &lnors_spacearr,
                    loop_normals);

  /* Set all given zero vectors to their default value. */
  if (use_vertices) {
    for (const int i : positions.index_range()) {
      if (is_zero_v3(r_custom_loop_normals[i])) {
        copy_v3_v3(r_custom_loop_normals[i], vert_normals[i]);
      }
    }
  }
  else {
    for (const int i : corner_verts.index_range()) {
      if (is_zero_v3(r_custom_loop_normals[i])) {
        copy_v3_v3(r_custom_loop_normals[i], loop_normals[i]);
      }
    }
  }

  BLI_assert(lnors_spacearr.data_type == MLNOR_SPACEARR_LOOP_INDEX);

  /* Now, check each current smooth fan (one lnor space per smooth fan!),
   * and if all its matching custom loop_normals are not (enough) equal, add sharp edges as needed.
   * This way, next time we run bke::mesh::normals_calc_loop(), we'll get lnor spacearr/smooth fans
   * matching given custom loop_normals.
   * Note this code *will never* unsharp edges! And quite obviously,
   * when we set custom normals per vertices, running this is absolutely useless. */
  if (use_vertices) {
    done_loops.fill(true);
  }
  else {
    for (const int i : corner_verts.index_range()) {
      if (!lnors_spacearr.lspacearr[i]) {
        /* This should not happen in theory, but in some rare case (probably ugly geometry)
         * we can get some nullptr loopspacearr at this point. :/
         * Maybe we should set those loops' edges as sharp? */
        done_loops[i].set();
        if (G.debug & G_DEBUG) {
          printf("WARNING! Getting invalid nullptr loop space for loop %d!\n", i);
        }
        continue;
      }
      if (done_loops[i]) {
        continue;
      }

      /* Notes:
       * - In case of mono-loop smooth fan, we have nothing to do.
       * - Loops in this linklist are ordered (in reversed order compared to how they were
       *   discovered by bke::mesh::normals_calc_loop(), but this is not a problem).
       *   Which means if we find a mismatching clnor,
       *   we know all remaining loops will have to be in a new, different smooth fan/lnor space.
       * - In smooth fan case, we compare each clnor against a ref one,
       *   to avoid small differences adding up into a real big one in the end!
       */
      if (lnors_spacearr.lspacearr[i]->flags & MLNOR_SPACE_IS_SINGLE) {
        done_loops[i].set();
        continue;
      }

      LinkNode *loop_link = lnors_spacearr.lspacearr[i]->loops;
      int corner_prev = -1;
      const float *org_nor = nullptr;

      while (loop_link) {
        const int lidx = POINTER_AS_INT(loop_link->link);
        float *nor = r_custom_loop_normals[lidx];

        if (!org_nor) {
          org_nor = nor;
        }
        else if (dot_v3v3(org_nor, nor) < LNOR_SPACE_TRIGO_THRESHOLD) {
          /* Current normal differs too much from org one, we have to tag the edge between
           * previous loop's face and current's one as sharp.
           * We know those two loops do not point to the same edge,
           * since we do not allow reversed winding in a same smooth fan. */
          const MPoly &poly = polys[loop_to_poly[lidx]];
          const int mlp = (lidx == poly.loopstart) ? poly.loopstart + poly.totloop - 1 : lidx - 1;
          const int edge = corner_edges[lidx];
          const int edge_p = corner_edges[mlp];
          const int prev_edge = corner_edges[corner_prev];
          sharp_edges[prev_edge == edge_p ? prev_edge : edge] = true;

          org_nor = nor;
        }

        corner_prev = lidx;
        loop_link = loop_link->next;
        done_loops[lidx].set();
      }

      /* We also have to check between last and first loops,
       * otherwise we may miss some sharp edges here!
       * This is just a simplified version of above while loop.
       * See #45984. */
      loop_link = lnors_spacearr.lspacearr[i]->loops;
      if (loop_link && org_nor) {
        const int lidx = POINTER_AS_INT(loop_link->link);
        float *nor = r_custom_loop_normals[lidx];

        if (dot_v3v3(org_nor, nor) < LNOR_SPACE_TRIGO_THRESHOLD) {
          const MPoly &poly = polys[loop_to_poly[lidx]];
          const int mlp = (lidx == poly.loopstart) ? poly.loopstart + poly.totloop - 1 : lidx - 1;
          const int edge = corner_edges[lidx];
          const int edge_p = corner_edges[mlp];
          const int prev_edge = corner_edges[corner_prev];
          sharp_edges[prev_edge == edge_p ? prev_edge : edge] = true;
        }
      }
    }

    /* And now, recompute our new auto `loop_normals` and lnor spacearr! */
    BKE_lnor_spacearr_clear(&lnors_spacearr);
    normals_calc_loop(positions,
                      edges,
                      polys,
                      corner_verts,
                      corner_edges,
                      loop_to_poly,
                      vert_normals,
                      poly_normals,
                      sharp_edges.data(),
                      sharp_faces,
                      use_split_normals,
                      split_angle,
                      r_clnors_data,
                      &lnors_spacearr,
                      loop_normals);
  }

  /* And we just have to convert plain object-space custom normals to our
   * lnor space-encoded ones. */
  for (const int i : corner_verts.index_range()) {
    if (!lnors_spacearr.lspacearr[i]) {
      done_loops[i].reset();
      if (G.debug & G_DEBUG) {
        printf("WARNING! Still getting invalid nullptr loop space in second loop for loop %d!\n",
               i);
      }
      continue;
    }

    if (done_loops[i]) {
      /* Note we accumulate and average all custom normals in current smooth fan,
       * to avoid getting different clnors data (tiny differences in plain custom normals can
       * give rather huge differences in computed 2D factors). */
      LinkNode *loop_link = lnors_spacearr.lspacearr[i]->loops;
      if (lnors_spacearr.lspacearr[i]->flags & MLNOR_SPACE_IS_SINGLE) {
        BLI_assert(POINTER_AS_INT(loops) == i);
        const int nidx = use_vertices ? corner_verts[i] : i;
        float *nor = r_custom_loop_normals[nidx];

        BKE_lnor_space_custom_normal_to_data(lnors_spacearr.lspacearr[i], nor, r_clnors_data[i]);
        done_loops[i].reset();
      }
      else {
        int avg_nor_count = 0;
        float avg_nor[3];
        short clnor_data_tmp[2], *clnor_data;

        zero_v3(avg_nor);
        while (loop_link) {
          const int lidx = POINTER_AS_INT(loop_link->link);
          const int nidx = use_vertices ? corner_verts[lidx] : lidx;
          float *nor = r_custom_loop_normals[nidx];

          avg_nor_count++;
          add_v3_v3(avg_nor, nor);
          BLI_SMALLSTACK_PUSH(clnors_data, (short *)r_clnors_data[lidx]);

          loop_link = loop_link->next;
          done_loops[lidx].reset();
        }

        mul_v3_fl(avg_nor, 1.0f / float(avg_nor_count));
        BKE_lnor_space_custom_normal_to_data(lnors_spacearr.lspacearr[i], avg_nor, clnor_data_tmp);

        while ((clnor_data = (short *)BLI_SMALLSTACK_POP(clnors_data))) {
          clnor_data[0] = clnor_data_tmp[0];
          clnor_data[1] = clnor_data_tmp[1];
        }
      }
    }
  }

  BKE_lnor_spacearr_free(&lnors_spacearr);
}

void normals_loop_custom_set(const Span<float3> vert_positions,
                             const Span<MEdge> edges,
                             const Span<MPoly> polys,
                             const Span<int> corner_verts,
                             const Span<int> corner_edges,
                             const Span<float3> vert_normals,
                             const Span<float3> poly_normals,
                             const bool *sharp_faces,
                             MutableSpan<bool> sharp_edges,
                             MutableSpan<float3> r_custom_loop_normals,
                             short (*r_clnors_data)[2])
{
  mesh_normals_loop_custom_set(vert_positions,
                               edges,
                               polys,
                               corner_verts,
                               corner_edges,
                               vert_normals,
                               poly_normals,
                               sharp_faces,
                               false,
                               r_custom_loop_normals,
                               sharp_edges,
                               r_clnors_data);
}

void normals_loop_custom_set_from_verts(const Span<float3> vert_positions,
                                        const Span<MEdge> edges,
                                        const Span<MPoly> polys,
                                        const Span<int> corner_verts,
                                        const Span<int> corner_edges,
                                        const Span<float3> vert_normals,
                                        const Span<float3> poly_normals,
                                        const bool *sharp_faces,
                                        MutableSpan<bool> sharp_edges,
                                        MutableSpan<float3> r_custom_vert_normals,
                                        short (*r_clnors_data)[2])
{
  mesh_normals_loop_custom_set(vert_positions,
                               edges,
                               polys,
                               corner_verts,
                               corner_edges,
                               vert_normals,
                               poly_normals,
                               sharp_faces,
                               true,
                               r_custom_vert_normals,
                               sharp_edges,
                               r_clnors_data);
}

static void mesh_set_custom_normals(Mesh *mesh, float (*r_custom_nors)[3], const bool use_vertices)
{
  short(*clnors)[2];
  const int numloops = mesh->totloop;

  clnors = (short(*)[2])CustomData_get_layer_for_write(
      &mesh->ldata, CD_CUSTOMLOOPNORMAL, mesh->totloop);
  if (clnors != nullptr) {
    memset(clnors, 0, sizeof(*clnors) * size_t(numloops));
  }
  else {
    clnors = (short(*)[2])CustomData_add_layer(
        &mesh->ldata, CD_CUSTOMLOOPNORMAL, CD_SET_DEFAULT, nullptr, numloops);
  }
  MutableAttributeAccessor attributes = mesh->attributes_for_write();
  SpanAttributeWriter<bool> sharp_edges = attributes.lookup_or_add_for_write_span<bool>(
      "sharp_edge", ATTR_DOMAIN_EDGE);
  const bool *sharp_faces = static_cast<const bool *>(
      CustomData_get_layer_named(&mesh->pdata, CD_PROP_BOOL, "sharp_face"));

  mesh_normals_loop_custom_set(mesh->vert_positions(),
                               mesh->edges(),
                               mesh->polys(),
                               mesh->corner_verts(),
                               mesh->corner_edges(),
                               mesh->vert_normals(),
                               mesh->poly_normals(),
                               sharp_faces,
                               use_vertices,
                               {reinterpret_cast<blender::float3 *>(r_custom_nors),
                                use_vertices ? mesh->totvert : mesh->totloop},
                               sharp_edges.span,
                               clnors);

  sharp_edges.finish();
}

}  // namespace blender::bke::mesh

void BKE_mesh_set_custom_normals(Mesh *mesh, float (*r_custom_loop_normals)[3])
{
  blender::bke::mesh::mesh_set_custom_normals(mesh, r_custom_loop_normals, false);
}

void BKE_mesh_set_custom_normals_from_verts(Mesh *mesh, float (*r_custom_vert_normals)[3])
{
  blender::bke::mesh::mesh_set_custom_normals(mesh, r_custom_vert_normals, true);
}

void BKE_mesh_normals_loop_to_vertex(const int numVerts,
                                     const int *corner_verts,
                                     const int numLoops,
                                     const float (*clnors)[3],
                                     float (*r_vert_clnors)[3])
{
  int *vert_loops_count = (int *)MEM_calloc_arrayN(
      size_t(numVerts), sizeof(*vert_loops_count), __func__);

  copy_vn_fl((float *)r_vert_clnors, 3 * numVerts, 0.0f);

  int i;
  for (i = 0; i < numLoops; i++) {
    const int vert = corner_verts[i];
    add_v3_v3(r_vert_clnors[vert], clnors[i]);
    vert_loops_count[vert]++;
  }

  for (i = 0; i < numVerts; i++) {
    mul_v3_fl(r_vert_clnors[i], 1.0f / float(vert_loops_count[i]));
  }

  MEM_freeN(vert_loops_count);
}

#undef LNOR_SPACE_TRIGO_THRESHOLD

/** \} */<|MERGE_RESOLUTION|>--- conflicted
+++ resolved
@@ -417,11 +417,7 @@
 
     poly_normals = BKE_mesh_poly_normals_for_write(&mesh_mutable);
     blender::bke::mesh::normals_calc_polys(
-<<<<<<< HEAD
-        positions, polys, corner_verts, {reinterpret_cast<float3 *>(poly_normals), mesh->totvert});
-=======
-        positions, polys, loops, {reinterpret_cast<float3 *>(poly_normals), mesh->totpoly});
->>>>>>> d3cfb2e2
+        positions, polys, corner_verts, {reinterpret_cast<float3 *>(poly_normals), mesh->totpoly});
 
     BKE_mesh_poly_normals_clear_dirty(&mesh_mutable);
   });
