/* SPDX-License-Identifier: GPL-2.0-or-later
 * Copyright 2001-2002 NaN Holding BV. All rights reserved. */

/** \file
 * \ingroup bke
 *
 * Mesh normal calculation functions.
 *
 * \see bmesh_mesh_normals.c for the equivalent #BMesh functionality.
 */

#include <climits>

#include "MEM_guardedalloc.h"

#include "DNA_mesh_types.h"
#include "DNA_meshdata_types.h"

#include "BLI_alloca.h"
#include "BLI_bit_vector.hh"
#include "BLI_linklist.h"
#include "BLI_linklist_stack.h"
#include "BLI_math.h"
#include "BLI_math_vector_types.hh"
#include "BLI_memarena.h"
#include "BLI_span.hh"
#include "BLI_stack.h"
#include "BLI_task.h"
#include "BLI_task.hh"
#include "BLI_timeit.hh"
#include "BLI_utildefines.h"

#include "BKE_attribute.hh"
#include "BKE_customdata.h"
#include "BKE_editmesh_cache.h"
#include "BKE_global.h"
#include "BKE_mesh.h"
#include "BKE_mesh_mapping.h"

#include "atomic_ops.h"

using blender::BitVector;
using blender::float3;
using blender::int2;
using blender::MutableBitSpan;
using blender::MutableSpan;
using blender::short2;
using blender::Span;
using blender::VArray;

// #define DEBUG_TIME

#ifdef DEBUG_TIME
#  include "BLI_timeit.hh"
#endif

/* -------------------------------------------------------------------- */
/** \name Private Utility Functions
 * \{ */

/**
 * A thread-safe version of #add_v3_v3 that uses a spin-lock.
 *
 * \note Avoid using this when the chance of contention is high.
 */
static void add_v3_v3_atomic(float r[3], const float a[3])
{
#define FLT_EQ_NONAN(_fa, _fb) (*((const uint32_t *)&_fa) == *((const uint32_t *)&_fb))

  float virtual_lock = r[0];
  while (true) {
    /* This loops until following conditions are met:
     * - `r[0]` has same value as virtual_lock (i.e. it did not change since last try).
     * - `r[0]` was not `FLT_MAX`, i.e. it was not locked by another thread. */
    const float test_lock = atomic_cas_float(&r[0], virtual_lock, FLT_MAX);
    if (_ATOMIC_LIKELY(FLT_EQ_NONAN(test_lock, virtual_lock) && (test_lock != FLT_MAX))) {
      break;
    }
    virtual_lock = test_lock;
  }
  virtual_lock += a[0];
  r[1] += a[1];
  r[2] += a[2];

  /* Second atomic operation to 'release'
   * our lock on that vector and set its first scalar value. */
  /* Note that we do not need to loop here, since we 'locked' `r[0]`,
   * nobody should have changed it in the mean time. */
  virtual_lock = atomic_cas_float(&r[0], FLT_MAX, virtual_lock);
  BLI_assert(virtual_lock == FLT_MAX);

#undef FLT_EQ_NONAN
}

/** \} */

/* -------------------------------------------------------------------- */
/** \name Public Utility Functions
 *
 * Related to managing normals but not directly related to calculating normals.
 * \{ */

void BKE_mesh_normals_tag_dirty(Mesh *mesh)
{
  mesh->runtime->vert_normals_dirty = true;
  mesh->runtime->poly_normals_dirty = true;
}

float (*BKE_mesh_vert_normals_for_write(Mesh *mesh))[3]
{
  if (mesh->runtime->vert_normals == nullptr) {
    mesh->runtime->vert_normals = (float(*)[3])MEM_malloc_arrayN(
        mesh->totvert, sizeof(float[3]), __func__);
  }

  BLI_assert(MEM_allocN_len(mesh->runtime->vert_normals) >= sizeof(float[3]) * mesh->totvert);

  return mesh->runtime->vert_normals;
}

float (*BKE_mesh_poly_normals_for_write(Mesh *mesh))[3]
{
  if (mesh->runtime->poly_normals == nullptr) {
    mesh->runtime->poly_normals = (float(*)[3])MEM_malloc_arrayN(
        mesh->totpoly, sizeof(float[3]), __func__);
  }

  BLI_assert(MEM_allocN_len(mesh->runtime->poly_normals) >= sizeof(float[3]) * mesh->totpoly);

  return mesh->runtime->poly_normals;
}

void BKE_mesh_vert_normals_clear_dirty(Mesh *mesh)
{
  mesh->runtime->vert_normals_dirty = false;
  BLI_assert(mesh->runtime->vert_normals || mesh->totvert == 0);
}

void BKE_mesh_poly_normals_clear_dirty(Mesh *mesh)
{
  mesh->runtime->poly_normals_dirty = false;
  BLI_assert(mesh->runtime->poly_normals || mesh->totpoly == 0);
}

bool BKE_mesh_vert_normals_are_dirty(const Mesh *mesh)
{
  return mesh->runtime->vert_normals_dirty;
}

bool BKE_mesh_poly_normals_are_dirty(const Mesh *mesh)
{
  return mesh->runtime->poly_normals_dirty;
}

/** \} */

/* -------------------------------------------------------------------- */
/** \name Mesh Normal Calculation (Polygons)
 * \{ */

/*
 * COMPUTE POLY NORMAL
 *
 * Computes the normal of a planar
 * polygon See Graphics Gems for
 * computing newell normal.
 */
static void mesh_calc_ngon_normal(const MPoly *poly,
                                  const int *poly_verts,
                                  const float (*positions)[3],
                                  float r_normal[3])
{
  const int nverts = poly->totloop;
  const float *v_prev = positions[poly_verts[nverts - 1]];
  const float *v_curr;

  zero_v3(r_normal);

  /* Newell's Method */
  for (int i = 0; i < nverts; i++) {
    v_curr = positions[poly_verts[i]];
    add_newell_cross_v3_v3v3(r_normal, v_prev, v_curr);
    v_prev = v_curr;
  }

  if (UNLIKELY(normalize_v3(r_normal) == 0.0f)) {
    r_normal[2] = 1.0f; /* other axis set to 0.0 */
  }
}

void BKE_mesh_calc_poly_normal(const MPoly *poly,
                               const int *poly_verts,
                               const float (*vert_positions)[3],
                               float r_no[3])
{
  if (poly->totloop > 4) {
    mesh_calc_ngon_normal(poly, poly_verts, vert_positions, r_no);
  }
  else if (poly->totloop == 3) {
    normal_tri_v3(r_no,
                  vert_positions[poly_verts[0]],
                  vert_positions[poly_verts[1]],
                  vert_positions[poly_verts[2]]);
  }
  else if (poly->totloop == 4) {
    normal_quad_v3(r_no,
                   vert_positions[poly_verts[0]],
                   vert_positions[poly_verts[1]],
                   vert_positions[poly_verts[2]],
                   vert_positions[poly_verts[3]]);
  }
  else { /* horrible, two sided face! */
    r_no[0] = 0.0;
    r_no[1] = 0.0;
    r_no[2] = 1.0;
  }
}

static void calculate_normals_poly(const Span<float3> positions,
                                   const Span<MPoly> polys,
                                   const Span<int> corner_verts,
                                   MutableSpan<float3> poly_normals)
{
  using namespace blender;
  threading::parallel_for(polys.index_range(), 1024, [&](const IndexRange range) {
    for (const int poly_i : range) {
      const MPoly &poly = polys[poly_i];
      BKE_mesh_calc_poly_normal(&poly,
                                &corner_verts[poly.loopstart],
                                reinterpret_cast<const float(*)[3]>(positions.data()),
                                poly_normals[poly_i]);
    }
  });
}

void BKE_mesh_calc_normals_poly(const float (*vert_positions)[3],
                                const int verts_num,
                                const int *corner_verts,
                                const int mloop_len,
                                const MPoly *polys,
                                int polys_len,
                                float (*r_poly_normals)[3])
{
  calculate_normals_poly({reinterpret_cast<const float3 *>(vert_positions), verts_num},
                         {polys, polys_len},
                         {corner_verts, mloop_len},
                         {reinterpret_cast<float3 *>(r_poly_normals), polys_len});
}

/** \} */

/* -------------------------------------------------------------------- */
/** \name Mesh Normal Calculation (Polygons & Vertices)
 *
 * Take care making optimizations to this function as improvements to low-poly
 * meshes can slow down high-poly meshes. For details on performance, see D11993.
 * \{ */

static void calculate_normals_poly_and_vert(const Span<float3> positions,
                                            const Span<MPoly> polys,
                                            const Span<int> corner_verts,
                                            MutableSpan<float3> poly_normals,
                                            MutableSpan<float3> vert_normals)
{
  using namespace blender;

  /* Zero the vertex normal array for accumulation. */
  {
    memset(vert_normals.data(), 0, vert_normals.as_span().size_in_bytes());
  }

  /* Compute poly normals, accumulating them into vertex normals. */
  {
    threading::parallel_for(polys.index_range(), 1024, [&](const IndexRange range) {
      for (const int poly_i : range) {
        const MPoly &poly = polys[poly_i];
        const Span<int> poly_verts = corner_verts.slice(poly.loopstart, poly.totloop);

        float3 &pnor = poly_normals[poly_i];

        const int i_end = poly.totloop - 1;

        /* Polygon Normal and edge-vector. */
        /* Inline version of #BKE_mesh_calc_poly_normal, also does edge-vectors. */
        {
          zero_v3(pnor);
          /* Newell's Method */
          const float *v_curr = positions[poly_verts[i_end]];
          for (int i_next = 0; i_next <= i_end; i_next++) {
            const float *v_next = positions[poly_verts[i_next]];
            add_newell_cross_v3_v3v3(pnor, v_curr, v_next);
            v_curr = v_next;
          }
          if (UNLIKELY(normalize_v3(pnor) == 0.0f)) {
            pnor[2] = 1.0f; /* Other axes set to zero. */
          }
        }

        /* Accumulate angle weighted face normal into the vertex normal. */
        /* Inline version of #accumulate_vertex_normals_poly_v3. */
        {
          float edvec_prev[3], edvec_next[3], edvec_end[3];
          const float *v_curr = positions[poly_verts[i_end]];
          sub_v3_v3v3(edvec_prev, positions[poly_verts[i_end - 1]], v_curr);
          normalize_v3(edvec_prev);
          copy_v3_v3(edvec_end, edvec_prev);

          for (int i_next = 0, i_curr = i_end; i_next <= i_end; i_curr = i_next++) {
            const float *v_next = positions[poly_verts[i_next]];

            /* Skip an extra normalization by reusing the first calculated edge. */
            if (i_next != i_end) {
              sub_v3_v3v3(edvec_next, v_curr, v_next);
              normalize_v3(edvec_next);
            }
            else {
              copy_v3_v3(edvec_next, edvec_end);
            }

            /* Calculate angle between the two poly edges incident on this vertex. */
            const float fac = saacos(-dot_v3v3(edvec_prev, edvec_next));
            const float vnor_add[3] = {pnor[0] * fac, pnor[1] * fac, pnor[2] * fac};

            float *vnor = vert_normals[poly_verts[i_curr]];
            add_v3_v3_atomic(vnor, vnor_add);
            v_curr = v_next;
            copy_v3_v3(edvec_prev, edvec_next);
          }
        }
      }
    });
  }

  /* Normalize and validate computed vertex normals. */
  {
    threading::parallel_for(positions.index_range(), 1024, [&](const IndexRange range) {
      for (const int vert_i : range) {
        float *no = vert_normals[vert_i];

        if (UNLIKELY(normalize_v3(no) == 0.0f)) {
          /* Following Mesh convention; we use vertex coordinate itself for normal in this case. */
          normalize_v3_v3(no, positions[vert_i]);
        }
      }
    });
  }
}

void BKE_mesh_calc_normals_poly_and_vertex(const float (*vert_positions)[3],
                                           const int mvert_len,
                                           const int *corner_verts,
                                           const int mloop_len,
                                           const MPoly *polys,
                                           const int polys_len,
                                           float (*r_poly_normals)[3],
                                           float (*r_vert_normals)[3])
{
  calculate_normals_poly_and_vert({reinterpret_cast<const float3 *>(vert_positions), mvert_len},
                                  {polys, polys_len},
                                  {corner_verts, mloop_len},
                                  {reinterpret_cast<float3 *>(r_poly_normals), polys_len},
                                  {reinterpret_cast<float3 *>(r_vert_normals), mvert_len});
}

/** \} */

/* -------------------------------------------------------------------- */
/** \name Mesh Normal Calculation
 * \{ */

const float (*BKE_mesh_vert_normals_ensure(const Mesh *mesh))[3]
{
  if (!BKE_mesh_vert_normals_are_dirty(mesh)) {
    BLI_assert(mesh->runtime->vert_normals != nullptr || mesh->totvert == 0);
    return mesh->runtime->vert_normals;
  }

  if (mesh->totvert == 0) {
    return nullptr;
  }

  std::lock_guard lock{mesh->runtime->normals_mutex};
  if (!BKE_mesh_vert_normals_are_dirty(mesh)) {
    BLI_assert(mesh->runtime->vert_normals != nullptr);
    return mesh->runtime->vert_normals;
  }

  float(*vert_normals)[3];
  float(*poly_normals)[3];

  /* Isolate task because a mutex is locked and computing normals is multi-threaded. */
  blender::threading::isolate_task([&]() {
    Mesh &mesh_mutable = *const_cast<Mesh *>(mesh);
    const Span<float3> positions = mesh_mutable.vert_positions();
    const Span<MPoly> polys = mesh_mutable.polys();
    const Span<int> corner_verts = mesh_mutable.corner_verts();

    vert_normals = BKE_mesh_vert_normals_for_write(&mesh_mutable);
    poly_normals = BKE_mesh_poly_normals_for_write(&mesh_mutable);

    BKE_mesh_calc_normals_poly_and_vertex(reinterpret_cast<const float(*)[3]>(positions.data()),
                                          positions.size(),
                                          corner_verts.data(),
                                          corner_verts.size(),
                                          polys.data(),
                                          polys.size(),
                                          poly_normals,
                                          vert_normals);

    BKE_mesh_vert_normals_clear_dirty(&mesh_mutable);
    BKE_mesh_poly_normals_clear_dirty(&mesh_mutable);
  });

  return vert_normals;
}

const float (*BKE_mesh_poly_normals_ensure(const Mesh *mesh))[3]
{
  if (!BKE_mesh_poly_normals_are_dirty(mesh)) {
    BLI_assert(mesh->runtime->poly_normals != nullptr || mesh->totpoly == 0);
    return mesh->runtime->poly_normals;
  }

  if (mesh->totpoly == 0) {
    return nullptr;
  }

  std::lock_guard lock{mesh->runtime->normals_mutex};
  if (!BKE_mesh_poly_normals_are_dirty(mesh)) {
    BLI_assert(mesh->runtime->poly_normals != nullptr);
    return mesh->runtime->poly_normals;
  }

  float(*poly_normals)[3];

  /* Isolate task because a mutex is locked and computing normals is multi-threaded. */
  blender::threading::isolate_task([&]() {
    Mesh &mesh_mutable = *const_cast<Mesh *>(mesh);
    const Span<float3> positions = mesh_mutable.vert_positions();
    const Span<MPoly> polys = mesh_mutable.polys();
    const Span<int> corner_verts = mesh_mutable.corner_verts();

    poly_normals = BKE_mesh_poly_normals_for_write(&mesh_mutable);

    BKE_mesh_calc_normals_poly(reinterpret_cast<const float(*)[3]>(positions.data()),
                               positions.size(),
                               corner_verts.data(),
                               corner_verts.size(),
                               polys.data(),
                               polys.size(),
                               poly_normals);

    BKE_mesh_poly_normals_clear_dirty(&mesh_mutable);
  });

  return poly_normals;
}

void BKE_mesh_ensure_normals_for_display(Mesh *mesh)
{
  switch (mesh->runtime->wrapper_type) {
    case ME_WRAPPER_TYPE_SUBD:
    case ME_WRAPPER_TYPE_MDATA:
      BKE_mesh_vert_normals_ensure(mesh);
      BKE_mesh_poly_normals_ensure(mesh);
      break;
    case ME_WRAPPER_TYPE_BMESH: {
      BMEditMesh *em = mesh->edit_mesh;
      EditMeshData *emd = mesh->runtime->edit_data;
      if (emd->vertexCos) {
        BKE_editmesh_cache_ensure_vert_normals(em, emd);
        BKE_editmesh_cache_ensure_poly_normals(em, emd);
      }
      return;
    }
  }
}

void BKE_mesh_calc_normals(Mesh *mesh)
{
#ifdef DEBUG_TIME
  SCOPED_TIMER_AVERAGED(__func__);
#endif
  BKE_mesh_vert_normals_ensure(mesh);
}

void BKE_lnor_spacearr_init(MLoopNorSpaceArray *lnors_spacearr,
                            const int numLoops,
                            const char data_type)
{
  if (!(lnors_spacearr->lspacearr && lnors_spacearr->loops_pool)) {
    MemArena *mem;

    if (!lnors_spacearr->mem) {
      lnors_spacearr->mem = BLI_memarena_new(BLI_MEMARENA_STD_BUFSIZE, __func__);
    }
    mem = lnors_spacearr->mem;
    lnors_spacearr->lspacearr = (MLoopNorSpace **)BLI_memarena_calloc(
        mem, sizeof(MLoopNorSpace *) * size_t(numLoops));
    lnors_spacearr->loops_pool = (LinkNode *)BLI_memarena_alloc(
        mem, sizeof(LinkNode) * size_t(numLoops));

    lnors_spacearr->spaces_num = 0;
  }
  BLI_assert(ELEM(data_type, MLNOR_SPACEARR_BMLOOP_PTR, MLNOR_SPACEARR_LOOP_INDEX));
  lnors_spacearr->data_type = data_type;
}

void BKE_lnor_spacearr_tls_init(MLoopNorSpaceArray *lnors_spacearr,
                                MLoopNorSpaceArray *lnors_spacearr_tls)
{
  *lnors_spacearr_tls = *lnors_spacearr;
  lnors_spacearr_tls->mem = BLI_memarena_new(BLI_MEMARENA_STD_BUFSIZE, __func__);
}

void BKE_lnor_spacearr_tls_join(MLoopNorSpaceArray *lnors_spacearr,
                                MLoopNorSpaceArray *lnors_spacearr_tls)
{
  BLI_assert(lnors_spacearr->data_type == lnors_spacearr_tls->data_type);
  BLI_assert(lnors_spacearr->mem != lnors_spacearr_tls->mem);
  lnors_spacearr->spaces_num += lnors_spacearr_tls->spaces_num;
  BLI_memarena_merge(lnors_spacearr->mem, lnors_spacearr_tls->mem);
  BLI_memarena_free(lnors_spacearr_tls->mem);
  lnors_spacearr_tls->mem = nullptr;
  BKE_lnor_spacearr_clear(lnors_spacearr_tls);
}

void BKE_lnor_spacearr_clear(MLoopNorSpaceArray *lnors_spacearr)
{
  lnors_spacearr->spaces_num = 0;
  lnors_spacearr->lspacearr = nullptr;
  lnors_spacearr->loops_pool = nullptr;
  if (lnors_spacearr->mem != nullptr) {
    BLI_memarena_clear(lnors_spacearr->mem);
  }
}

void BKE_lnor_spacearr_free(MLoopNorSpaceArray *lnors_spacearr)
{
  lnors_spacearr->spaces_num = 0;
  lnors_spacearr->lspacearr = nullptr;
  lnors_spacearr->loops_pool = nullptr;
  BLI_memarena_free(lnors_spacearr->mem);
  lnors_spacearr->mem = nullptr;
}

MLoopNorSpace *BKE_lnor_space_create(MLoopNorSpaceArray *lnors_spacearr)
{
  lnors_spacearr->spaces_num++;
  return (MLoopNorSpace *)BLI_memarena_calloc(lnors_spacearr->mem, sizeof(MLoopNorSpace));
}

/* This threshold is a bit touchy (usual float precision issue), this value seems OK. */
#define LNOR_SPACE_TRIGO_THRESHOLD (1.0f - 1e-4f)

void BKE_lnor_space_define(MLoopNorSpace *lnor_space,
                           const float lnor[3],
                           float vec_ref[3],
                           float vec_other[3],
                           BLI_Stack *edge_vectors)
{
  const float pi2 = float(M_PI) * 2.0f;
  float tvec[3], dtp;
  const float dtp_ref = dot_v3v3(vec_ref, lnor);
  const float dtp_other = dot_v3v3(vec_other, lnor);

  if (UNLIKELY(fabsf(dtp_ref) >= LNOR_SPACE_TRIGO_THRESHOLD ||
               fabsf(dtp_other) >= LNOR_SPACE_TRIGO_THRESHOLD)) {
    /* If vec_ref or vec_other are too much aligned with lnor, we can't build lnor space,
     * tag it as invalid and abort. */
    lnor_space->ref_alpha = lnor_space->ref_beta = 0.0f;

    if (edge_vectors) {
      BLI_stack_clear(edge_vectors);
    }
    return;
  }

  copy_v3_v3(lnor_space->vec_lnor, lnor);

  /* Compute ref alpha, average angle of all available edge vectors to lnor. */
  if (edge_vectors) {
    float alpha = 0.0f;
    int count = 0;
    while (!BLI_stack_is_empty(edge_vectors)) {
      const float *vec = (const float *)BLI_stack_peek(edge_vectors);
      alpha += saacosf(dot_v3v3(vec, lnor));
      BLI_stack_discard(edge_vectors);
      count++;
    }
    /* NOTE: In theory, this could be `count > 2`,
     * but there is one case where we only have two edges for two loops:
     * a smooth vertex with only two edges and two faces (our Monkey's nose has that, e.g.).
     */
    BLI_assert(count >= 2); /* This piece of code shall only be called for more than one loop. */
    lnor_space->ref_alpha = alpha / float(count);
  }
  else {
    lnor_space->ref_alpha = (saacosf(dot_v3v3(vec_ref, lnor)) +
                             saacosf(dot_v3v3(vec_other, lnor))) /
                            2.0f;
  }

  /* Project vec_ref on lnor's ortho plane. */
  mul_v3_v3fl(tvec, lnor, dtp_ref);
  sub_v3_v3(vec_ref, tvec);
  normalize_v3_v3(lnor_space->vec_ref, vec_ref);

  cross_v3_v3v3(tvec, lnor, lnor_space->vec_ref);
  normalize_v3_v3(lnor_space->vec_ortho, tvec);

  /* Project vec_other on lnor's ortho plane. */
  mul_v3_v3fl(tvec, lnor, dtp_other);
  sub_v3_v3(vec_other, tvec);
  normalize_v3(vec_other);

  /* Beta is angle between ref_vec and other_vec, around lnor. */
  dtp = dot_v3v3(lnor_space->vec_ref, vec_other);
  if (LIKELY(dtp < LNOR_SPACE_TRIGO_THRESHOLD)) {
    const float beta = saacos(dtp);
    lnor_space->ref_beta = (dot_v3v3(lnor_space->vec_ortho, vec_other) < 0.0f) ? pi2 - beta : beta;
  }
  else {
    lnor_space->ref_beta = pi2;
  }
}

void BKE_lnor_space_add_loop(MLoopNorSpaceArray *lnors_spacearr,
                             MLoopNorSpace *lnor_space,
                             const int ml_index,
                             void *bm_loop,
                             const bool is_single)
{
  BLI_assert((lnors_spacearr->data_type == MLNOR_SPACEARR_LOOP_INDEX && bm_loop == nullptr) ||
             (lnors_spacearr->data_type == MLNOR_SPACEARR_BMLOOP_PTR && bm_loop != nullptr));

  lnors_spacearr->lspacearr[ml_index] = lnor_space;
  if (bm_loop == nullptr) {
    bm_loop = POINTER_FROM_INT(ml_index);
  }
  if (is_single) {
    BLI_assert(lnor_space->loops == nullptr);
    lnor_space->flags |= MLNOR_SPACE_IS_SINGLE;
    lnor_space->loops = (LinkNode *)bm_loop;
  }
  else {
    BLI_assert((lnor_space->flags & MLNOR_SPACE_IS_SINGLE) == 0);
    BLI_linklist_prepend_nlink(&lnor_space->loops, bm_loop, &lnors_spacearr->loops_pool[ml_index]);
  }
}

MINLINE float unit_short_to_float(const short val)
{
  return float(val) / float(SHRT_MAX);
}

MINLINE short unit_float_to_short(const float val)
{
  /* Rounding. */
  return short(floorf(val * float(SHRT_MAX) + 0.5f));
}

void BKE_lnor_space_custom_data_to_normal(const MLoopNorSpace *lnor_space,
                                          const short clnor_data[2],
                                          float r_custom_lnor[3])
{
  /* NOP custom normal data or invalid lnor space, return. */
  if (clnor_data[0] == 0 || lnor_space->ref_alpha == 0.0f || lnor_space->ref_beta == 0.0f) {
    copy_v3_v3(r_custom_lnor, lnor_space->vec_lnor);
    return;
  }

  {
    /* TODO: Check whether using #sincosf() gives any noticeable benefit
     * (could not even get it working under linux though)! */
    const float pi2 = float(M_PI * 2.0);
    const float alphafac = unit_short_to_float(clnor_data[0]);
    const float alpha = (alphafac > 0.0f ? lnor_space->ref_alpha : pi2 - lnor_space->ref_alpha) *
                        alphafac;
    const float betafac = unit_short_to_float(clnor_data[1]);

    mul_v3_v3fl(r_custom_lnor, lnor_space->vec_lnor, cosf(alpha));

    if (betafac == 0.0f) {
      madd_v3_v3fl(r_custom_lnor, lnor_space->vec_ref, sinf(alpha));
    }
    else {
      const float sinalpha = sinf(alpha);
      const float beta = (betafac > 0.0f ? lnor_space->ref_beta : pi2 - lnor_space->ref_beta) *
                         betafac;
      madd_v3_v3fl(r_custom_lnor, lnor_space->vec_ref, sinalpha * cosf(beta));
      madd_v3_v3fl(r_custom_lnor, lnor_space->vec_ortho, sinalpha * sinf(beta));
    }
  }
}

void BKE_lnor_space_custom_normal_to_data(const MLoopNorSpace *lnor_space,
                                          const float custom_lnor[3],
                                          short r_clnor_data[2])
{
  /* We use nullptr vector as NOP custom normal (can be simpler than giving auto-computed `lnor`).
   */
  if (is_zero_v3(custom_lnor) || compare_v3v3(lnor_space->vec_lnor, custom_lnor, 1e-4f)) {
    r_clnor_data[0] = r_clnor_data[1] = 0;
    return;
  }

  {
    const float pi2 = float(M_PI * 2.0);
    const float cos_alpha = dot_v3v3(lnor_space->vec_lnor, custom_lnor);
    float vec[3], cos_beta;
    float alpha;

    alpha = saacosf(cos_alpha);
    if (alpha > lnor_space->ref_alpha) {
      /* Note we could stick to [0, pi] range here,
       * but makes decoding more complex, not worth it. */
      r_clnor_data[0] = unit_float_to_short(-(pi2 - alpha) / (pi2 - lnor_space->ref_alpha));
    }
    else {
      r_clnor_data[0] = unit_float_to_short(alpha / lnor_space->ref_alpha);
    }

    /* Project custom lnor on (vec_ref, vec_ortho) plane. */
    mul_v3_v3fl(vec, lnor_space->vec_lnor, -cos_alpha);
    add_v3_v3(vec, custom_lnor);
    normalize_v3(vec);

    cos_beta = dot_v3v3(lnor_space->vec_ref, vec);

    if (cos_beta < LNOR_SPACE_TRIGO_THRESHOLD) {
      float beta = saacosf(cos_beta);
      if (dot_v3v3(lnor_space->vec_ortho, vec) < 0.0f) {
        beta = pi2 - beta;
      }

      if (beta > lnor_space->ref_beta) {
        r_clnor_data[1] = unit_float_to_short(-(pi2 - beta) / (pi2 - lnor_space->ref_beta));
      }
      else {
        r_clnor_data[1] = unit_float_to_short(beta / lnor_space->ref_beta);
      }
    }
    else {
      r_clnor_data[1] = 0;
    }
  }
}

#define LOOP_SPLIT_TASK_BLOCK_SIZE 1024

struct LoopSplitTaskData {
  enum class Type : int8_t {
    BlockEnd = 0, /* Set implicitly by calloc. */
    Fan = 1,
    Single = 2,
  };

  /** We have to create those outside of tasks, since #MemArena is not thread-safe. */
  MLoopNorSpace *lnor_space;
  int ml_curr_index;
  /** Also used a flag to switch between single or fan process! */
  int ml_prev_index;
  int poly_index;

  Type flag;
};

struct LoopSplitTaskDataCommon {
  /* Read/write.
   * Note we do not need to protect it, though, since two different tasks will *always* affect
   * different elements in the arrays. */
  MLoopNorSpaceArray *lnors_spacearr;
  MutableSpan<float3> loop_normals;
  MutableSpan<short2> clnors_data;

  /* Read-only. */
  Span<float3> positions;
  Span<MEdge> edges;
  Span<int> corner_verts;
  Span<int> corner_edges;
  Span<MPoly> polys;
  Span<int2> edge_to_loops;
  Span<int> loop_to_poly;
  Span<float3> poly_normals;
  Span<float3> vert_normals;
};

#define INDEX_UNSET INT_MIN
#define INDEX_INVALID -1
/* See comment about edge_to_loops below. */
#define IS_EDGE_SHARP(_e2l) ELEM((_e2l)[1], INDEX_UNSET, INDEX_INVALID)

static void mesh_edges_sharp_tag(const Span<MPoly> polys,
                                 const Span<int> corner_verts,
                                 const Span<int> corner_edges,
                                 const Span<int> loop_to_poly_map,
                                 const Span<float3> poly_normals,
                                 const Span<bool> sharp_edges,
                                 const bool check_angle,
                                 const float split_angle,
                                 MutableSpan<int2> edge_to_loops,
                                 MutableSpan<bool> r_sharp_edges)
{
  using namespace blender;
  const float split_angle_cos = check_angle ? cosf(split_angle) : -1.0f;

  for (const int poly_i : polys.index_range()) {
    const MPoly &poly = polys[poly_i];
    for (const int loop_index : IndexRange(poly.loopstart, poly.totloop)) {
      const int vert_i = corner_verts[loop_index];
      const int edge_i = corner_edges[loop_index];

      int2 &e2l = edge_to_loops[edge_i];

      /* Check whether current edge might be smooth or sharp */
      if ((e2l[0] | e2l[1]) == 0) {
        /* 'Empty' edge until now, set e2l[0] (and e2l[1] to INDEX_UNSET to tag it as unset). */
        e2l[0] = loop_index;
        /* We have to check this here too, else we might miss some flat faces!!! */
        e2l[1] = (poly.flag & ME_SMOOTH) ? INDEX_UNSET : INDEX_INVALID;
      }
      else if (e2l[1] == INDEX_UNSET) {
        const bool is_angle_sharp = (check_angle &&
                                     dot_v3v3(poly_normals[loop_to_poly_map[e2l[0]]],
                                              poly_normals[poly_i]) < split_angle_cos);

        /* Second loop using this edge, time to test its sharpness.
         * An edge is sharp if it is tagged as such, or its face is not smooth,
         * or both poly have opposed (flipped) normals, i.e. both loops on the same edge share the
         * same vertex, or angle between both its polys' normals is above split_angle value.
         */
        if (!(poly.flag & ME_SMOOTH) || (!sharp_edges.is_empty() && sharp_edges[edge_i]) ||
            vert_i == corner_verts[e2l[0]] || is_angle_sharp) {
          /* NOTE: we are sure that loop != 0 here ;). */
          e2l[1] = INDEX_INVALID;

          /* We want to avoid tagging edges as sharp when it is already defined as such by
           * other causes than angle threshold. */
          if (!r_sharp_edges.is_empty() && is_angle_sharp) {
            r_sharp_edges[edge_i] = true;
          }
        }
        else {
          e2l[1] = loop_index;
        }
      }
      else if (!IS_EDGE_SHARP(e2l)) {
        /* More than two loops using this edge, tag as sharp if not yet done. */
        e2l[1] = INDEX_INVALID;

        /* We want to avoid tagging edges as sharp when it is already defined as such by
         * other causes than angle threshold. */
        if (!r_sharp_edges.is_empty()) {
          r_sharp_edges[edge_i] = false;
        }
      }
      /* Else, edge is already 'disqualified' (i.e. sharp)! */
    }
  }
}

void BKE_edges_sharp_from_angle_set(const int numEdges,
                                    const int *corner_verts,
                                    const int *corner_edges,
                                    const int numLoops,
                                    const MPoly *polys,
                                    const float (*poly_normals)[3],
                                    const int numPolys,
                                    const float split_angle,
                                    bool *sharp_edges)
{
  using namespace blender;
  using namespace blender::bke;
  if (split_angle >= float(M_PI)) {
    /* Nothing to do! */
    return;
  }

  /* Mapping edge -> loops. See #BKE_mesh_normals_loop_split for details. */
  Array<int2> edge_to_loops(numEdges, int2(0));

  /* Simple mapping from a loop to its polygon index. */
  const Array<int> loop_to_poly = mesh_topology::build_loop_to_poly_map({polys, numPolys},
                                                                        numLoops);

  mesh_edges_sharp_tag({polys, numPolys},
                       {corner_verts, numLoops},
                       {corner_edges, numLoops},
                       loop_to_poly,
                       {reinterpret_cast<const float3 *>(poly_normals), numPolys},
                       Span<bool>(sharp_edges, numEdges),
                       true,
                       split_angle,
                       edge_to_loops,
                       {sharp_edges, numEdges});
}

static void loop_manifold_fan_around_vert_next(const Span<int> corner_verts,
                                               const Span<MPoly> polys,
                                               const Span<int> loop_to_poly,
                                               const int *e2lfan_curr,
                                               const uint mv_pivot_index,
                                               int *r_mlfan_curr_index,
                                               int *r_mlfan_vert_index,
                                               int *r_mpfan_curr_index)
{
  const int mlfan_curr_orig = *r_mlfan_curr_index;
  const uint vert_fan_orig = corner_verts[mlfan_curr_orig];

  /* WARNING: This is rather complex!
   * We have to find our next edge around the vertex (fan mode).
   * First we find the next loop, which is either previous or next to mlfan_curr_index, depending
   * whether both loops using current edge are in the same direction or not, and whether
   * mlfan_curr_index actually uses the vertex we are fanning around!
   * mlfan_curr_index is the index of mlfan_next here, and mlfan_next is not the real next one
   * (i.e. not the future `mlfan_curr`). */
  *r_mlfan_curr_index = (e2lfan_curr[0] == *r_mlfan_curr_index) ? e2lfan_curr[1] : e2lfan_curr[0];
  *r_mpfan_curr_index = loop_to_poly[*r_mlfan_curr_index];

  BLI_assert(*r_mlfan_curr_index >= 0);
  BLI_assert(*r_mpfan_curr_index >= 0);

  const uint vert_fan_next = corner_verts[*r_mlfan_curr_index];
  const MPoly &mpfan_next = polys[*r_mpfan_curr_index];
  if ((vert_fan_orig == vert_fan_next && vert_fan_orig == mv_pivot_index) ||
      !ELEM(vert_fan_orig, vert_fan_next, mv_pivot_index)) {
    /* We need the previous loop, but current one is our vertex's loop. */
    *r_mlfan_vert_index = *r_mlfan_curr_index;
    if (--(*r_mlfan_curr_index) < mpfan_next.loopstart) {
      *r_mlfan_curr_index = mpfan_next.loopstart + mpfan_next.totloop - 1;
    }
  }
  else {
    /* We need the next loop, which is also our vertex's loop. */
    if (++(*r_mlfan_curr_index) >= mpfan_next.loopstart + mpfan_next.totloop) {
      *r_mlfan_curr_index = mpfan_next.loopstart;
    }
    *r_mlfan_vert_index = *r_mlfan_curr_index;
  }
}

static void split_loop_nor_single_do(LoopSplitTaskDataCommon *common_data, LoopSplitTaskData *data)
{
  MLoopNorSpaceArray *lnors_spacearr = common_data->lnors_spacearr;
  const Span<short2> clnors_data = common_data->clnors_data;

  const Span<float3> positions = common_data->positions;
  const Span<MEdge> edges = common_data->edges;
  const Span<int> corner_verts = common_data->corner_verts;
  const Span<int> corner_edges = common_data->corner_edges;
  const Span<float3> poly_normals = common_data->poly_normals;
  MutableSpan<float3> loop_normals = common_data->loop_normals;

  MLoopNorSpace *lnor_space = data->lnor_space;
  const int ml_curr_index = data->ml_curr_index;
  const int ml_prev_index = data->ml_prev_index;
  const int poly_index = data->poly_index;

  /* Simple case (both edges around that vertex are sharp in current polygon),
   * this loop just takes its poly normal.
   */
  loop_normals[ml_curr_index] = poly_normals[poly_index];

#if 0
  printf("BASIC: handling loop %d / edge %d / vert %d / poly %d\n",
         ml_curr_index,
         loops[ml_curr_index].e,
         loops[ml_curr_index].v,
         poly_index);
#endif

  /* If needed, generate this (simple!) lnor space. */
  if (lnors_spacearr) {
    float vec_curr[3], vec_prev[3];

    const uint mv_pivot_index =
        corner_verts[ml_curr_index]; /* The vertex we are "fanning" around! */
    const MEdge *me_curr = &edges[corner_edges[ml_curr_index]];
    const int vert_2 = me_curr->v1 == mv_pivot_index ? me_curr->v2 : me_curr->v1;
    const MEdge *me_prev = &edges[corner_edges[ml_prev_index]];
    const int vert_3 = me_prev->v1 == mv_pivot_index ? me_prev->v2 : me_prev->v1;

    sub_v3_v3v3(vec_curr, positions[vert_2], positions[mv_pivot_index]);
    normalize_v3(vec_curr);
    sub_v3_v3v3(vec_prev, positions[vert_3], positions[mv_pivot_index]);
    normalize_v3(vec_prev);

    BKE_lnor_space_define(lnor_space, loop_normals[ml_curr_index], vec_curr, vec_prev, nullptr);
    /* We know there is only one loop in this space, no need to create a link-list in this case. */
    BKE_lnor_space_add_loop(lnors_spacearr, lnor_space, ml_curr_index, nullptr, true);

    if (!clnors_data.is_empty()) {
      BKE_lnor_space_custom_data_to_normal(
          lnor_space, clnors_data[ml_curr_index], loop_normals[ml_curr_index]);
    }
  }
}

static void split_loop_nor_fan_do(LoopSplitTaskDataCommon *common_data,
                                  LoopSplitTaskData *data,
                                  BLI_Stack *edge_vectors)
{
  MLoopNorSpaceArray *lnors_spacearr = common_data->lnors_spacearr;
  MutableSpan<float3> loop_normals = common_data->loop_normals;
  MutableSpan<short2> clnors_data = common_data->clnors_data;

  const Span<float3> positions = common_data->positions;
  const Span<MEdge> edges = common_data->edges;
  const Span<MPoly> polys = common_data->polys;
  const Span<int> corner_verts = common_data->corner_verts;
  const Span<int> corner_edges = common_data->corner_edges;
  const Span<int2> edge_to_loops = common_data->edge_to_loops;
  const Span<int> loop_to_poly = common_data->loop_to_poly;
  const Span<float3> poly_normals = common_data->poly_normals;

  MLoopNorSpace *lnor_space = data->lnor_space;
#if 0 /* Not needed for 'fan' loops. */
  float(*lnor)[3] = data->lnor;
#endif
  const int ml_curr_index = data->ml_curr_index;
  const int ml_prev_index = data->ml_prev_index;
  const int poly_index = data->poly_index;

  /* Sigh! we have to fan around current vertex, until we find the other non-smooth edge,
   * and accumulate face normals into the vertex!
   * Note in case this vertex has only one sharp edges, this is a waste because the normal is the
   * same as the vertex normal, but I do not see any easy way to detect that (would need to count
   * number of sharp edges per vertex, I doubt the additional memory usage would be worth it,
   * especially as it should not be a common case in real-life meshes anyway). */
  const int mv_pivot_index = corner_verts[ml_curr_index]; /* The vertex we are "fanning" around! */

  /* `ml_curr_index` would be mlfan_prev if we needed that one. */
  const MEdge *me_org = &edges[corner_edges[ml_curr_index]];

  float vec_curr[3], vec_prev[3], vec_org[3];
  float lnor[3] = {0.0f, 0.0f, 0.0f};

  /* We validate clnors data on the fly - cheapest way to do! */
  int clnors_avg[2] = {0, 0};
  short2 *clnor_ref = nullptr;
  int clnors_count = 0;
  bool clnors_invalid = false;

  /* Temp loop normal stack. */
  BLI_SMALLSTACK_DECLARE(normal, float *);
  /* Temp clnors stack. */
  BLI_SMALLSTACK_DECLARE(clnors, short *);

  /* `mlfan_vert_index` the loop of our current edge might not be the loop of our current vertex!
   */
  int mlfan_curr_index = ml_prev_index;
  int mlfan_vert_index = ml_curr_index;
  int mpfan_curr_index = poly_index;

  BLI_assert(mlfan_curr_index >= 0);
  BLI_assert(mlfan_vert_index >= 0);
  BLI_assert(mpfan_curr_index >= 0);

  /* Only need to compute previous edge's vector once, then we can just reuse old current one! */
  {
    const float3 &mv_2 = (me_org->v1 == mv_pivot_index) ? positions[me_org->v2] :
                                                          positions[me_org->v1];

    sub_v3_v3v3(vec_org, mv_2, positions[mv_pivot_index]);
    normalize_v3(vec_org);
    copy_v3_v3(vec_prev, vec_org);

    if (lnors_spacearr) {
      BLI_stack_push(edge_vectors, vec_org);
    }
  }

  // printf("FAN: vert %d, start edge %d\n", mv_pivot_index, ml_curr->e);

  while (true) {
    const MEdge *me_curr = &edges[corner_edges[mlfan_curr_index]];
    /* Compute edge vectors.
     * NOTE: We could pre-compute those into an array, in the first iteration, instead of computing
     *       them twice (or more) here. However, time gained is not worth memory and time lost,
     *       given the fact that this code should not be called that much in real-life meshes.
     */
    {
      const float3 &mv_2 = (me_curr->v1 == mv_pivot_index) ? positions[me_curr->v2] :
                                                             positions[me_curr->v1];

      sub_v3_v3v3(vec_curr, mv_2, positions[mv_pivot_index]);
      normalize_v3(vec_curr);
    }

    // printf("\thandling edge %d / loop %d\n", corner_edges[mlfan_curr_index], mlfan_curr_index);

    {
      /* Code similar to accumulate_vertex_normals_poly_v3. */
      /* Calculate angle between the two poly edges incident on this vertex. */
      const float fac = saacos(dot_v3v3(vec_curr, vec_prev));
      /* Accumulate */
      madd_v3_v3fl(lnor, poly_normals[mpfan_curr_index], fac);

      if (!clnors_data.is_empty()) {
        /* Accumulate all clnors, if they are not all equal we have to fix that! */
        short2 *clnor = &clnors_data[mlfan_vert_index];
        if (clnors_count) {
          clnors_invalid |= ((*clnor_ref)[0] != (*clnor)[0] || (*clnor_ref)[1] != (*clnor)[1]);
        }
        else {
          clnor_ref = clnor;
        }
        clnors_avg[0] += (*clnor)[0];
        clnors_avg[1] += (*clnor)[1];
        clnors_count++;
        /* We store here a pointer to all custom loop_normals processed. */
        BLI_SMALLSTACK_PUSH(clnors, (short *)*clnor);
      }
    }

    /* We store here a pointer to all loop-normals processed. */
    BLI_SMALLSTACK_PUSH(normal, (float *)(loop_normals[mlfan_vert_index]));

    if (lnors_spacearr) {
      /* Assign current lnor space to current 'vertex' loop. */
      BKE_lnor_space_add_loop(lnors_spacearr, lnor_space, mlfan_vert_index, nullptr, false);
      if (me_curr != me_org) {
        /* We store here all edges-normalized vectors processed. */
        BLI_stack_push(edge_vectors, vec_curr);
      }
    }

    if (IS_EDGE_SHARP(edge_to_loops[corner_edges[mlfan_curr_index]]) || (me_curr == me_org)) {
      /* Current edge is sharp and we have finished with this fan of faces around this vert,
       * or this vert is smooth, and we have completed a full turn around it. */
      // printf("FAN: Finished!\n");
      break;
    }

    copy_v3_v3(vec_prev, vec_curr);

    /* Find next loop of the smooth fan. */
    loop_manifold_fan_around_vert_next(corner_verts,
                                       polys,
                                       loop_to_poly,
                                       edge_to_loops[corner_edges[mlfan_curr_index]],
                                       mv_pivot_index,
                                       &mlfan_curr_index,
                                       &mlfan_vert_index,
                                       &mpfan_curr_index);
  }

  {
    float lnor_len = normalize_v3(lnor);

    /* If we are generating lnor spacearr, we can now define the one for this fan,
     * and optionally compute final lnor from custom data too!
     */
    if (lnors_spacearr) {
      if (UNLIKELY(lnor_len == 0.0f)) {
        /* Use vertex normal as fallback! */
        copy_v3_v3(lnor, loop_normals[mlfan_vert_index]);
        lnor_len = 1.0f;
      }

      BKE_lnor_space_define(lnor_space, lnor, vec_org, vec_curr, edge_vectors);

      if (!clnors_data.is_empty()) {
        if (clnors_invalid) {
          short *clnor;

          clnors_avg[0] /= clnors_count;
          clnors_avg[1] /= clnors_count;
          /* Fix/update all clnors of this fan with computed average value. */
          if (G.debug & G_DEBUG) {
            printf("Invalid clnors in this fan!\n");
          }
          while ((clnor = (short *)BLI_SMALLSTACK_POP(clnors))) {
            // print_v2("org clnor", clnor);
            clnor[0] = short(clnors_avg[0]);
            clnor[1] = short(clnors_avg[1]);
          }
          // print_v2("new clnors", clnors_avg);
        }
        /* Extra bonus: since small-stack is local to this function,
         * no more need to empty it at all cost! */

        BKE_lnor_space_custom_data_to_normal(lnor_space, *clnor_ref, lnor);
      }
    }

    /* In case we get a zero normal here, just use vertex normal already set! */
    if (LIKELY(lnor_len != 0.0f)) {
      /* Copy back the final computed normal into all related loop-normals. */
      float *nor;

      while ((nor = (float *)BLI_SMALLSTACK_POP(normal))) {
        copy_v3_v3(nor, lnor);
      }
    }
    /* Extra bonus: since small-stack is local to this function,
     * no more need to empty it at all cost! */
  }
}

static void loop_split_worker_do(LoopSplitTaskDataCommon *common_data,
                                 LoopSplitTaskData *data,
                                 BLI_Stack *edge_vectors)
{
  if (data->flag == LoopSplitTaskData::Type::Fan) {
    BLI_assert((edge_vectors == nullptr) || BLI_stack_is_empty(edge_vectors));
    split_loop_nor_fan_do(common_data, data, edge_vectors);
  }
  else {
    /* No need for edge_vectors for 'single' case! */
    split_loop_nor_single_do(common_data, data);
  }
}

static void loop_split_worker(TaskPool *__restrict pool, void *taskdata)
{
  LoopSplitTaskDataCommon *common_data = (LoopSplitTaskDataCommon *)BLI_task_pool_user_data(pool);
  LoopSplitTaskData *data = (LoopSplitTaskData *)taskdata;

  /* Temp edge vectors stack, only used when computing lnor spacearr. */
  BLI_Stack *edge_vectors = common_data->lnors_spacearr ?
                                BLI_stack_new(sizeof(float[3]), __func__) :
                                nullptr;

  for (int i = 0; i < LOOP_SPLIT_TASK_BLOCK_SIZE; i++, data++) {
    if (data->flag == LoopSplitTaskData::Type::BlockEnd) {
      break;
    }
    loop_split_worker_do(common_data, data, edge_vectors);
  }

  if (edge_vectors) {
    BLI_stack_free(edge_vectors);
  }
}

/**
 * Check whether given loop is part of an unknown-so-far cyclic smooth fan, or not.
 * Needed because cyclic smooth fans have no obvious 'entry point',
 * and yet we need to walk them once, and only once.
 */
static bool loop_split_generator_check_cyclic_smooth_fan(const Span<int> corner_verts,
                                                         const Span<int> corner_edges,
                                                         const Span<MPoly> polys,
                                                         const Span<int2> edge_to_loops,
                                                         const Span<int> loop_to_poly,
                                                         const int *e2l_prev,
                                                         MutableBitSpan skip_loops,
                                                         const int ml_curr_index,
                                                         const int ml_prev_index,
                                                         const int mp_curr_index)
{
  /* The vertex we are "fanning" around! */
  const uint mv_pivot_index = corner_verts[ml_curr_index];

  const int *e2lfan_curr = e2l_prev;
  if (IS_EDGE_SHARP(e2lfan_curr)) {
    /* Sharp loop, so not a cyclic smooth fan. */
    return false;
  }

  /* `mlfan_vert_index` the loop of our current edge might not be the loop of our current vertex!
   */
  int mlfan_curr_index = ml_prev_index;
  int mlfan_vert_index = ml_curr_index;
  int mpfan_curr_index = mp_curr_index;

  BLI_assert(mlfan_curr_index >= 0);
  BLI_assert(mlfan_vert_index >= 0);
  BLI_assert(mpfan_curr_index >= 0);

  BLI_assert(!skip_loops[mlfan_vert_index]);
  skip_loops[mlfan_vert_index].set();

  while (true) {
    /* Find next loop of the smooth fan. */
    loop_manifold_fan_around_vert_next(corner_verts,
                                       polys,
                                       loop_to_poly,
                                       e2lfan_curr,
                                       mv_pivot_index,
                                       &mlfan_curr_index,
                                       &mlfan_vert_index,
                                       &mpfan_curr_index);

    e2lfan_curr = edge_to_loops[corner_edges[mlfan_curr_index]];

    if (IS_EDGE_SHARP(e2lfan_curr)) {
      /* Sharp loop/edge, so not a cyclic smooth fan. */
      return false;
    }
    /* Smooth loop/edge. */
    if (skip_loops[mlfan_vert_index]) {
      if (mlfan_vert_index == ml_curr_index) {
        /* We walked around a whole cyclic smooth fan without finding any already-processed loop,
         * means we can use initial current / previous edge as start for this smooth fan. */
        return true;
      }
      /* Already checked in some previous looping, we can abort. */
      return false;
    }

    /* We can skip it in future, and keep checking the smooth fan. */
    skip_loops[mlfan_vert_index].set();
  }
}

static void loop_split_generator(TaskPool *pool, LoopSplitTaskDataCommon *common_data)
{
  using namespace blender;
  using namespace blender::bke;
  MLoopNorSpaceArray *lnors_spacearr = common_data->lnors_spacearr;

  const Span<int> corner_verts = common_data->corner_verts;
  const Span<int> corner_edges = common_data->corner_edges;
  const Span<MPoly> polys = common_data->polys;
  const Span<int> loop_to_poly = common_data->loop_to_poly;
  const Span<int2> edge_to_loops = common_data->edge_to_loops;

  BitVector<> skip_loops(corner_verts.size(), false);

  LoopSplitTaskData *data_buff = nullptr;
  int data_idx = 0;

  /* Temp edge vectors stack, only used when computing lnor spacearr
   * (and we are not multi-threading). */
  BLI_Stack *edge_vectors = nullptr;

#ifdef DEBUG_TIME
  SCOPED_TIMER_AVERAGED(__func__);
#endif

  if (!pool) {
    if (lnors_spacearr) {
      edge_vectors = BLI_stack_new(sizeof(float[3]), __func__);
    }
  }

  /* We now know edges that can be smoothed (with their vector, and their two loops),
   * and edges that will be hard! Now, time to generate the normals.
   */
  for (const int poly_index : polys.index_range()) {
    const MPoly &poly = polys[poly_index];

    for (const int ml_curr_index : IndexRange(poly.loopstart, poly.totloop)) {
      const int ml_prev_index = mesh_topology::poly_loop_prev(poly, ml_curr_index);

#if 0
      printf("Checking loop %d / edge %u / vert %u (sharp edge: %d, skiploop: %d)",
             ml_curr_index,
             corner_edges[ml_curr_index],
             corner_verts[ml_curr_index],
             IS_EDGE_SHARP(edge_to_loops[corner_edges[ml_curr_index]]),
             skip_loops[ml_curr_index]);
#endif

      /* A smooth edge, we have to check for cyclic smooth fan case.
       * If we find a new, never-processed cyclic smooth fan, we can do it now using that loop/edge
       * as 'entry point', otherwise we can skip it. */

      /* NOTE: In theory, we could make #loop_split_generator_check_cyclic_smooth_fan() store
       * mlfan_vert_index'es and edge indexes in two stacks, to avoid having to fan again around
       * the vert during actual computation of `clnor` & `clnorspace`.
       * However, this would complicate the code, add more memory usage, and despite its logical
       * complexity, #loop_manifold_fan_around_vert_next() is quite cheap in term of CPU cycles,
       * so really think it's not worth it. */
      if (!IS_EDGE_SHARP(edge_to_loops[corner_edges[ml_curr_index]]) &&
          (skip_loops[ml_curr_index] || !loop_split_generator_check_cyclic_smooth_fan(
                                            corner_verts,
                                            corner_edges,
                                            polys,
                                            edge_to_loops,
                                            loop_to_poly,
                                            edge_to_loops[corner_edges[ml_prev_index]],
                                            skip_loops,
                                            ml_curr_index,
                                            ml_prev_index,
                                            poly_index))) {
        // printf("SKIPPING!\n");
      }
      else {
        LoopSplitTaskData *data, data_local;

        // printf("PROCESSING!\n");

        if (pool) {
          if (data_idx == 0) {
            data_buff = (LoopSplitTaskData *)MEM_calloc_arrayN(
                LOOP_SPLIT_TASK_BLOCK_SIZE, sizeof(*data_buff), __func__);
          }
          data = &data_buff[data_idx];
        }
        else {
          data = &data_local;
          memset(data, 0, sizeof(*data));
        }

        if (IS_EDGE_SHARP(edge_to_loops[corner_edges[ml_curr_index]]) &&
            IS_EDGE_SHARP(edge_to_loops[corner_edges[ml_prev_index]])) {
          data->ml_curr_index = ml_curr_index;
          data->ml_prev_index = ml_prev_index;
          data->flag = LoopSplitTaskData::Type::Single;
          data->poly_index = poly_index;
          if (lnors_spacearr) {
            data->lnor_space = BKE_lnor_space_create(lnors_spacearr);
          }
        }
        else {
          /* We do not need to check/tag loops as already computed. Due to the fact that a loop
           * only points to one of its two edges, the same fan will never be walked more than once.
           * Since we consider edges that have neighbor polys with inverted (flipped) normals as
           * sharp, we are sure that no fan will be skipped, even only considering the case (sharp
           * current edge, smooth previous edge), and not the alternative (smooth current edge,
           * sharp previous edge). All this due/thanks to the link between normals and loop
           * ordering (i.e. winding). */
          data->ml_curr_index = ml_curr_index;
          data->ml_prev_index = ml_prev_index;
          data->flag = LoopSplitTaskData::Type::Fan;
          data->poly_index = poly_index;
          if (lnors_spacearr) {
            data->lnor_space = BKE_lnor_space_create(lnors_spacearr);
          }
        }

        if (pool) {
          data_idx++;
          if (data_idx == LOOP_SPLIT_TASK_BLOCK_SIZE) {
            BLI_task_pool_push(pool, loop_split_worker, data_buff, true, nullptr);
            data_idx = 0;
          }
        }
        else {
          loop_split_worker_do(common_data, data, edge_vectors);
        }
      }
    }
  }

  if (pool && data_idx) {
    BLI_task_pool_push(pool, loop_split_worker, data_buff, true, nullptr);
  }

  if (edge_vectors) {
    BLI_stack_free(edge_vectors);
  }
}

void BKE_mesh_normals_loop_split(const float (*vert_positions)[3],
                                 const float (*vert_normals)[3],
                                 const int numVerts,
                                 const MEdge *edges,
                                 const int numEdges,
                                 const int *corner_verts,
                                 const int *corner_edges,
                                 float (*r_loop_normals)[3],
                                 const int numLoops,
                                 const MPoly *polys,
                                 const float (*poly_normals)[3],
                                 const int numPolys,
                                 const bool use_split_normals,
                                 const float split_angle,
                                 const bool *sharp_edges,
                                 const int *loop_to_poly_map,
                                 MLoopNorSpaceArray *r_lnors_spacearr,
                                 short (*clnors_data)[2])
{
  using namespace blender;
  using namespace blender::bke;
  /* For now this is not supported.
   * If we do not use split normals, we do not generate anything fancy! */
  BLI_assert(use_split_normals || !(r_lnors_spacearr));

  if (!use_split_normals) {
    /* In this case, simply fill `r_loop_normals` with `vert_normals`
     * (or `poly_normals` for flat faces), quite simple!
     * Note this is done here to keep some logic and consistency in this quite complex code,
     * since we may want to use loop_normals even when mesh's 'autosmooth' is disabled
     * (see e.g. mesh mapping code). As usual, we could handle that on case-by-case basis,
     * but simpler to keep it well confined here. */
    int poly_index;

    for (poly_index = 0; poly_index < numPolys; poly_index++) {
      const MPoly &poly = polys[poly_index];
      int ml_index = poly.loopstart;
      const int ml_index_end = ml_index + poly.totloop;
      const bool is_poly_flat = ((poly.flag & ME_SMOOTH) == 0);

      for (; ml_index < ml_index_end; ml_index++) {
        if (is_poly_flat) {
          copy_v3_v3(r_loop_normals[ml_index], poly_normals[poly_index]);
        }
        else {
          copy_v3_v3(r_loop_normals[ml_index], vert_normals[corner_verts[ml_index]]);
        }
      }
    }
    return;
  }

  /**
   * Mapping edge -> loops.
   * If that edge is used by more than two loops (polys),
   * it is always sharp (and tagged as such, see below).
   * We also use the second loop index as a kind of flag:
   *
   * - smooth edge: > 0.
   * - sharp edge: < 0 (INDEX_INVALID || INDEX_UNSET).
   * - unset: INDEX_UNSET.
   *
   * Note that currently we only have two values for second loop of sharp edges.
   * However, if needed, we can store the negated value of loop index instead of INDEX_INVALID
   * to retrieve the real value later in code).
   * Note also that loose edges always have both values set to 0! */
  Array<int2> edge_to_loops(numEdges, int2(0));

  /* Simple mapping from a loop to its polygon index. */
  Span<int> loop_to_poly;
  Array<int> local_loop_to_poly_map;
  if (loop_to_poly_map) {
    loop_to_poly = {loop_to_poly_map, numLoops};
  }
  else {
    local_loop_to_poly_map = mesh_topology::build_loop_to_poly_map({polys, numPolys}, numLoops);
    loop_to_poly = local_loop_to_poly_map;
  }

  /* When using custom loop normals, disable the angle feature! */
  const bool check_angle = (split_angle < float(M_PI)) && (clnors_data == nullptr);

  MLoopNorSpaceArray _lnors_spacearr = {nullptr};

#ifdef DEBUG_TIME
  SCOPED_TIMER_AVERAGED(__func__);
#endif

  if (!r_lnors_spacearr && clnors_data) {
    /* We need to compute lnor spacearr if some custom lnor data are given to us! */
    r_lnors_spacearr = &_lnors_spacearr;
  }
  if (r_lnors_spacearr) {
    BKE_lnor_spacearr_init(r_lnors_spacearr, numLoops, MLNOR_SPACEARR_LOOP_INDEX);
  }

  /* Init data common to all tasks. */
  LoopSplitTaskDataCommon common_data;
  common_data.lnors_spacearr = r_lnors_spacearr;
  common_data.loop_normals = {reinterpret_cast<float3 *>(r_loop_normals), numLoops};
  common_data.clnors_data = {reinterpret_cast<short2 *>(clnors_data), clnors_data ? numLoops : 0};
  common_data.positions = {reinterpret_cast<const float3 *>(vert_positions), numVerts};
  common_data.edges = {edges, numEdges};
  common_data.polys = {polys, numPolys};
  common_data.corner_verts = {corner_verts, numLoops};
  common_data.corner_edges = {corner_edges, numLoops};
  common_data.edge_to_loops = edge_to_loops;
  common_data.loop_to_poly = loop_to_poly;
  common_data.poly_normals = {reinterpret_cast<const float3 *>(poly_normals), numPolys};
  common_data.vert_normals = {reinterpret_cast<const float3 *>(vert_normals), numVerts};

  /* Pre-populate all loop normals as if their verts were all smooth.
   * This way we don't have to compute those later! */
  threading::parallel_for(IndexRange(numPolys), 1024, [&](const IndexRange range) {
    for (const int poly_i : range) {
      const MPoly &poly = polys[poly_i];
      for (const int loop_i : IndexRange(poly.loopstart, poly.totloop)) {
        copy_v3_v3(r_loop_normals[loop_i], vert_normals[corner_verts[loop_i]]);
      }
    }
  });

  /* This first loop check which edges are actually smooth, and compute edge vectors. */
  mesh_edges_sharp_tag({polys, numPolys},
                       {corner_verts, numLoops},
                       {corner_edges, numLoops},
                       loop_to_poly,
                       {reinterpret_cast<const float3 *>(poly_normals), numPolys},
                       Span<bool>(sharp_edges, sharp_edges ? numEdges : 0),
                       check_angle,
                       split_angle,
                       edge_to_loops,
                       {});

  if (numLoops < LOOP_SPLIT_TASK_BLOCK_SIZE * 8) {
    /* Not enough loops to be worth the whole threading overhead. */
    loop_split_generator(nullptr, &common_data);
  }
  else {
    TaskPool *task_pool = BLI_task_pool_create(&common_data, TASK_PRIORITY_HIGH);

    loop_split_generator(task_pool, &common_data);

    BLI_task_pool_work_and_wait(task_pool);

    BLI_task_pool_free(task_pool);
  }

  if (r_lnors_spacearr) {
    if (r_lnors_spacearr == &_lnors_spacearr) {
      BKE_lnor_spacearr_free(r_lnors_spacearr);
    }
  }
}

#undef INDEX_UNSET
#undef INDEX_INVALID
#undef IS_EDGE_SHARP

/**
 * Compute internal representation of given custom normals (as an array of float[2]).
 * It also makes sure the mesh matches those custom normals, by setting sharp edges flag as needed
 * to get a same custom lnor for all loops sharing a same smooth fan.
 * If use_vertices if true, r_custom_loop_normals is assumed to be per-vertex, not per-loop
 * (this allows to set whole vert's normals at once, useful in some cases).
 * r_custom_loop_normals is expected to have normalized normals, or zero ones,
 * in which case they will be replaced by default loop/vertex normal.
 */
static void mesh_normals_loop_custom_set(const float (*positions)[3],
                                         const float (*vert_normals)[3],
                                         const int numVerts,
                                         const MEdge *edges,
                                         const int numEdges,
                                         const int *corner_verts,
                                         const int *corner_edges,
                                         float (*r_custom_loop_normals)[3],
                                         const int numLoops,
                                         const MPoly *polys,
                                         const float (*poly_normals)[3],
                                         const int numPolys,
                                         MutableSpan<bool> sharp_edges,
                                         short (*r_clnors_data)[2],
                                         const bool use_vertices)
{
  using namespace blender;
  using namespace blender::bke;
  /* We *may* make that poor #BKE_mesh_normals_loop_split() even more complex by making it handling
   * that feature too, would probably be more efficient in absolute.
   * However, this function *is not* performance-critical, since it is mostly expected to be called
   * by io add-ons when importing custom normals, and modifier
   * (and perhaps from some editing tools later?).
   * So better to keep some simplicity here, and just call #BKE_mesh_normals_loop_split() twice! */
  MLoopNorSpaceArray lnors_spacearr = {nullptr};
  BitVector<> done_loops(numLoops, false);
  float(*loop_normals)[3] = (float(*)[3])MEM_calloc_arrayN(
      size_t(numLoops), sizeof(*loop_normals), __func__);
  const Array<int> loop_to_poly = mesh_topology::build_loop_to_poly_map({polys, numPolys},
                                                                        numLoops);
  /* In this case we always consider split nors as ON,
   * and do not want to use angle to define smooth fans! */
  const bool use_split_normals = true;
  const float split_angle = float(M_PI);

  BLI_SMALLSTACK_DECLARE(clnors_data, short *);

  /* Compute current lnor spacearr. */
  BKE_mesh_normals_loop_split(positions,
                              vert_normals,
                              numVerts,
                              edges,
                              numEdges,
                              corner_verts,
                              corner_edges,
                              loop_normals,
                              numLoops,
                              polys,
                              poly_normals,
                              numPolys,
                              use_split_normals,
                              split_angle,
                              sharp_edges.data(),
                              loop_to_poly.data(),
                              &lnors_spacearr,
                              nullptr);

  /* Set all given zero vectors to their default value. */
  if (use_vertices) {
    for (int i = 0; i < numVerts; i++) {
      if (is_zero_v3(r_custom_loop_normals[i])) {
        copy_v3_v3(r_custom_loop_normals[i], vert_normals[i]);
      }
    }
  }
  else {
    for (int i = 0; i < numLoops; i++) {
      if (is_zero_v3(r_custom_loop_normals[i])) {
        copy_v3_v3(r_custom_loop_normals[i], loop_normals[i]);
      }
    }
  }

  BLI_assert(lnors_spacearr.data_type == MLNOR_SPACEARR_LOOP_INDEX);

  /* Now, check each current smooth fan (one lnor space per smooth fan!),
   * and if all its matching custom loop_normals are not (enough) equal, add sharp edges as needed.
   * This way, next time we run BKE_mesh_normals_loop_split(), we'll get lnor spacearr/smooth fans
   * matching given custom loop_normals.
   * Note this code *will never* unsharp edges! And quite obviously,
   * when we set custom normals per vertices, running this is absolutely useless. */
  if (use_vertices) {
    done_loops.fill(true);
  }
  else {
    for (int i = 0; i < numLoops; i++) {
      if (!lnors_spacearr.lspacearr[i]) {
        /* This should not happen in theory, but in some rare case (probably ugly geometry)
         * we can get some nullptr loopspacearr at this point. :/
         * Maybe we should set those loops' edges as sharp? */
        done_loops[i].set();
        if (G.debug & G_DEBUG) {
          printf("WARNING! Getting invalid nullptr loop space for loop %d!\n", i);
        }
        continue;
      }
      if (done_loops[i]) {
        continue;
      }

      /* Notes:
       * - In case of mono-loop smooth fan, we have nothing to do.
       * - Loops in this linklist are ordered (in reversed order compared to how they were
       *   discovered by BKE_mesh_normals_loop_split(), but this is not a problem).
       *   Which means if we find a mismatching clnor,
       *   we know all remaining loops will have to be in a new, different smooth fan/lnor space.
       * - In smooth fan case, we compare each clnor against a ref one,
       *   to avoid small differences adding up into a real big one in the end!
       */
      if (lnors_spacearr.lspacearr[i]->flags & MLNOR_SPACE_IS_SINGLE) {
        done_loops[i].set();
        continue;
      }

      LinkNode *loops = lnors_spacearr.lspacearr[i]->loops;
      int corner_prev = -1;
      const float *org_nor = nullptr;

      while (loops) {
        const int lidx = POINTER_AS_INT(loops->link);
        float *nor = r_custom_loop_normals[lidx];

        if (!org_nor) {
          org_nor = nor;
        }
        else if (dot_v3v3(org_nor, nor) < LNOR_SPACE_TRIGO_THRESHOLD) {
          /* Current normal differs too much from org one, we have to tag the edge between
           * previous loop's face and current's one as sharp.
           * We know those two loops do not point to the same edge,
           * since we do not allow reversed winding in a same smooth fan. */
<<<<<<< HEAD
          const MPoly *poly = &polys[loop_to_poly[lidx]];
          const int mlp = (lidx == poly->loopstart) ? poly->loopstart + poly->totloop - 1 :
                                                      lidx - 1;
          const int edge = corner_edges[lidx];
          const int edge_p = corner_edges[mlp];
          const int prev_edge = corner_edges[corner_prev];
          sharp_edges[prev_edge == edge_p ? prev_edge : edge] = true;
=======
          const MPoly &poly = polys[loop_to_poly[lidx]];
          const MLoop *mlp =
              &mloops[(lidx == poly.loopstart) ? poly.loopstart + poly.totloop - 1 : lidx - 1];
          sharp_edges[(prev_ml->e == mlp->e) ? prev_ml->e : ml->e] = true;
>>>>>>> 915ff8d1

          org_nor = nor;
        }

        corner_prev = lidx;
        loops = loops->next;
        done_loops[lidx].set();
      }

      /* We also have to check between last and first loops,
       * otherwise we may miss some sharp edges here!
       * This is just a simplified version of above while loop.
       * See #45984. */
      loops = lnors_spacearr.lspacearr[i]->loops;
      if (loops && org_nor) {
        const int lidx = POINTER_AS_INT(loops->link);
        float *nor = r_custom_loop_normals[lidx];

        if (dot_v3v3(org_nor, nor) < LNOR_SPACE_TRIGO_THRESHOLD) {
<<<<<<< HEAD
          const MPoly *poly = &polys[loop_to_poly[lidx]];
          const int mlp = (lidx == poly->loopstart) ? poly->loopstart + poly->totloop - 1 :
                                                      lidx - 1;
          const int edge = corner_edges[lidx];
          const int edge_p = corner_edges[mlp];
          const int prev_edge = corner_edges[corner_prev];
          sharp_edges[prev_edge == edge_p ? prev_edge : edge] = true;
=======
          const MPoly &poly = polys[loop_to_poly[lidx]];
          const MLoop *mlp =
              &mloops[(lidx == poly.loopstart) ? poly.loopstart + poly.totloop - 1 : lidx - 1];
          sharp_edges[(prev_ml->e == mlp->e) ? prev_ml->e : ml->e] = true;
>>>>>>> 915ff8d1
        }
      }
    }

    /* And now, recompute our new auto `loop_normals` and lnor spacearr! */
    BKE_lnor_spacearr_clear(&lnors_spacearr);
    BKE_mesh_normals_loop_split(positions,
                                vert_normals,
                                numVerts,
                                edges,
                                numEdges,
                                corner_verts,
                                corner_edges,
                                loop_normals,
                                numLoops,
                                polys,
                                poly_normals,
                                numPolys,
                                use_split_normals,
                                split_angle,
                                sharp_edges.data(),
                                loop_to_poly.data(),
                                &lnors_spacearr,
                                nullptr);
  }

  /* And we just have to convert plain object-space custom normals to our
   * lnor space-encoded ones. */
  for (int i = 0; i < numLoops; i++) {
    if (!lnors_spacearr.lspacearr[i]) {
      done_loops[i].reset();
      if (G.debug & G_DEBUG) {
        printf("WARNING! Still getting invalid nullptr loop space in second loop for loop %d!\n",
               i);
      }
      continue;
    }

    if (done_loops[i]) {
      /* Note we accumulate and average all custom normals in current smooth fan,
       * to avoid getting different clnors data (tiny differences in plain custom normals can
       * give rather huge differences in computed 2D factors). */
      LinkNode *loops = lnors_spacearr.lspacearr[i]->loops;
      if (lnors_spacearr.lspacearr[i]->flags & MLNOR_SPACE_IS_SINGLE) {
        BLI_assert(POINTER_AS_INT(loops) == i);
        const int nidx = use_vertices ? corner_verts[i] : i;
        float *nor = r_custom_loop_normals[nidx];

        BKE_lnor_space_custom_normal_to_data(lnors_spacearr.lspacearr[i], nor, r_clnors_data[i]);
        done_loops[i].reset();
      }
      else {
        int avg_nor_count = 0;
        float avg_nor[3];
        short clnor_data_tmp[2], *clnor_data;

        zero_v3(avg_nor);
        while (loops) {
          const int lidx = POINTER_AS_INT(loops->link);
          const int nidx = use_vertices ? corner_verts[lidx] : lidx;
          float *nor = r_custom_loop_normals[nidx];

          avg_nor_count++;
          add_v3_v3(avg_nor, nor);
          BLI_SMALLSTACK_PUSH(clnors_data, (short *)r_clnors_data[lidx]);

          loops = loops->next;
          done_loops[lidx].reset();
        }

        mul_v3_fl(avg_nor, 1.0f / float(avg_nor_count));
        BKE_lnor_space_custom_normal_to_data(lnors_spacearr.lspacearr[i], avg_nor, clnor_data_tmp);

        while ((clnor_data = (short *)BLI_SMALLSTACK_POP(clnors_data))) {
          clnor_data[0] = clnor_data_tmp[0];
          clnor_data[1] = clnor_data_tmp[1];
        }
      }
    }
  }

  MEM_freeN(loop_normals);
  BKE_lnor_spacearr_free(&lnors_spacearr);
}

void BKE_mesh_normals_loop_custom_set(const float (*vert_positions)[3],
                                      const float (*vert_normals)[3],
                                      const int numVerts,
                                      const MEdge *edges,
                                      const int numEdges,
                                      const int *corner_verts,
                                      const int *corner_edges,
                                      float (*r_custom_loop_normals)[3],
                                      const int numLoops,
                                      const MPoly *polys,
                                      const float (*poly_normals)[3],
                                      const int numPolys,
                                      bool *sharp_edges,
                                      short (*r_clnors_data)[2])
{
  mesh_normals_loop_custom_set(vert_positions,
                               vert_normals,
                               numVerts,
                               edges,
                               numEdges,
                               corner_verts,
                               corner_edges,
                               r_custom_loop_normals,
                               numLoops,
                               polys,
                               poly_normals,
                               numPolys,
                               {sharp_edges, numEdges},
                               r_clnors_data,
                               false);
}

void BKE_mesh_normals_loop_custom_from_verts_set(const float (*vert_positions)[3],
                                                 const float (*vert_normals)[3],
                                                 float (*r_custom_vert_normals)[3],
                                                 const int numVerts,
                                                 const MEdge *edges,
                                                 const int numEdges,
                                                 const int *corner_verts,
                                                 const int *corner_edges,
                                                 const int numLoops,
                                                 const MPoly *polys,
                                                 const float (*poly_normals)[3],
                                                 const int numPolys,
                                                 bool *sharp_edges,
                                                 short (*r_clnors_data)[2])
{
  mesh_normals_loop_custom_set(vert_positions,
                               vert_normals,
                               numVerts,
                               edges,
                               numEdges,
                               corner_verts,
                               corner_edges,
                               r_custom_vert_normals,
                               numLoops,
                               polys,
                               poly_normals,
                               numPolys,
                               {sharp_edges, numEdges},
                               r_clnors_data,
                               true);
}

static void mesh_set_custom_normals(Mesh *mesh, float (*r_custom_nors)[3], const bool use_vertices)
{
  using namespace blender;
  using namespace blender::bke;
  short(*clnors)[2];
  const int numloops = mesh->totloop;

  clnors = (short(*)[2])CustomData_get_layer_for_write(
      &mesh->ldata, CD_CUSTOMLOOPNORMAL, mesh->totloop);
  if (clnors != nullptr) {
    memset(clnors, 0, sizeof(*clnors) * size_t(numloops));
  }
  else {
    clnors = (short(*)[2])CustomData_add_layer(
        &mesh->ldata, CD_CUSTOMLOOPNORMAL, CD_SET_DEFAULT, nullptr, numloops);
  }
  const Span<float3> positions = mesh->vert_positions();
  MutableSpan<MEdge> edges = mesh->edges_for_write();
  const Span<MPoly> polys = mesh->polys();
  MutableAttributeAccessor attributes = mesh->attributes_for_write();
  SpanAttributeWriter<bool> sharp_edges = attributes.lookup_or_add_for_write_span<bool>(
      "sharp_edge", ATTR_DOMAIN_EDGE);

  mesh_normals_loop_custom_set(reinterpret_cast<const float(*)[3]>(positions.data()),
                               BKE_mesh_vert_normals_ensure(mesh),
                               positions.size(),
                               edges.data(),
                               edges.size(),
                               mesh->corner_verts().data(),
                               mesh->corner_edges().data(),
                               r_custom_nors,
                               mesh->totloop,
                               polys.data(),
                               BKE_mesh_poly_normals_ensure(mesh),
                               polys.size(),
                               sharp_edges.span,
                               clnors,
                               use_vertices);
  sharp_edges.finish();
}

void BKE_mesh_set_custom_normals(Mesh *mesh, float (*r_custom_loop_normals)[3])
{
  mesh_set_custom_normals(mesh, r_custom_loop_normals, false);
}

void BKE_mesh_set_custom_normals_from_verts(Mesh *mesh, float (*r_custom_vert_normals)[3])
{
  mesh_set_custom_normals(mesh, r_custom_vert_normals, true);
}

void BKE_mesh_normals_loop_to_vertex(const int numVerts,
                                     const int *corner_verts,
                                     const int numLoops,
                                     const float (*clnors)[3],
                                     float (*r_vert_clnors)[3])
{
  int *vert_loops_count = (int *)MEM_calloc_arrayN(
      size_t(numVerts), sizeof(*vert_loops_count), __func__);

  copy_vn_fl((float *)r_vert_clnors, 3 * numVerts, 0.0f);

  int i;
  for (i = 0; i < numLoops; i++) {
    const int vert = corner_verts[i];
    add_v3_v3(r_vert_clnors[vert], clnors[i]);
    vert_loops_count[vert]++;
  }

  for (i = 0; i < numVerts; i++) {
    mul_v3_fl(r_vert_clnors[i], 1.0f / float(vert_loops_count[i]));
  }

  MEM_freeN(vert_loops_count);
}

#undef LNOR_SPACE_TRIGO_THRESHOLD

/** \} */<|MERGE_RESOLUTION|>--- conflicted
+++ resolved
@@ -1744,20 +1744,12 @@
            * previous loop's face and current's one as sharp.
            * We know those two loops do not point to the same edge,
            * since we do not allow reversed winding in a same smooth fan. */
-<<<<<<< HEAD
-          const MPoly *poly = &polys[loop_to_poly[lidx]];
-          const int mlp = (lidx == poly->loopstart) ? poly->loopstart + poly->totloop - 1 :
-                                                      lidx - 1;
+          const MPoly &poly = polys[loop_to_poly[lidx]];
+          const int mlp = (lidx == poly.loopstart) ? poly.loopstart + poly.totloop - 1 : lidx - 1;
           const int edge = corner_edges[lidx];
           const int edge_p = corner_edges[mlp];
           const int prev_edge = corner_edges[corner_prev];
           sharp_edges[prev_edge == edge_p ? prev_edge : edge] = true;
-=======
-          const MPoly &poly = polys[loop_to_poly[lidx]];
-          const MLoop *mlp =
-              &mloops[(lidx == poly.loopstart) ? poly.loopstart + poly.totloop - 1 : lidx - 1];
-          sharp_edges[(prev_ml->e == mlp->e) ? prev_ml->e : ml->e] = true;
->>>>>>> 915ff8d1
 
           org_nor = nor;
         }
@@ -1777,20 +1769,12 @@
         float *nor = r_custom_loop_normals[lidx];
 
         if (dot_v3v3(org_nor, nor) < LNOR_SPACE_TRIGO_THRESHOLD) {
-<<<<<<< HEAD
-          const MPoly *poly = &polys[loop_to_poly[lidx]];
-          const int mlp = (lidx == poly->loopstart) ? poly->loopstart + poly->totloop - 1 :
-                                                      lidx - 1;
+          const MPoly &poly = polys[loop_to_poly[lidx]];
+          const int mlp = (lidx == poly.loopstart) ? poly.loopstart + poly.totloop - 1 : lidx - 1;
           const int edge = corner_edges[lidx];
           const int edge_p = corner_edges[mlp];
           const int prev_edge = corner_edges[corner_prev];
           sharp_edges[prev_edge == edge_p ? prev_edge : edge] = true;
-=======
-          const MPoly &poly = polys[loop_to_poly[lidx]];
-          const MLoop *mlp =
-              &mloops[(lidx == poly.loopstart) ? poly.loopstart + poly.totloop - 1 : lidx - 1];
-          sharp_edges[(prev_ml->e == mlp->e) ? prev_ml->e : ml->e] = true;
->>>>>>> 915ff8d1
         }
       }
     }
