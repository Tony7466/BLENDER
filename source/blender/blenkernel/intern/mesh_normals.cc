/* SPDX-License-Identifier: GPL-2.0-or-later
 * Copyright 2001-2002 NaN Holding BV. All rights reserved. */

/** \file
 * \ingroup bke
 *
 * Mesh normal calculation functions.
 *
 * \see bmesh_mesh_normals.c for the equivalent #BMesh functionality.
 */

#include <climits>

#include "MEM_guardedalloc.h"

#include "DNA_mesh_types.h"
#include "DNA_meshdata_types.h"

#include "BLI_alloca.h"
#include "BLI_bit_vector.hh"
#include "BLI_linklist.h"
#include "BLI_linklist_stack.h"
#include "BLI_math.h"
#include "BLI_math_vector.hh"
#include "BLI_memarena.h"
#include "BLI_span.hh"
#include "BLI_stack.h"
#include "BLI_task.h"
#include "BLI_task.hh"
#include "BLI_timeit.hh"
#include "BLI_utildefines.h"

#include "BKE_attribute.hh"
#include "BKE_customdata.h"
#include "BKE_editmesh_cache.h"
#include "BKE_global.h"
#include "BKE_mesh.hh"
#include "BKE_mesh_mapping.h"

#include "atomic_ops.h"

using blender::BitVector;
using blender::float3;
using blender::int2;
using blender::MutableBitSpan;
using blender::MutableSpan;
using blender::short2;
using blender::Span;
using blender::VArray;

// #define DEBUG_TIME

#ifdef DEBUG_TIME
#  include "BLI_timeit.hh"
#endif

/* -------------------------------------------------------------------- */
/** \name Private Utility Functions
 * \{ */

/**
 * A thread-safe version of #add_v3_v3 that uses a spin-lock.
 *
 * \note Avoid using this when the chance of contention is high.
 */
static void add_v3_v3_atomic(float r[3], const float a[3])
{
#define FLT_EQ_NONAN(_fa, _fb) (*((const uint32_t *)&_fa) == *((const uint32_t *)&_fb))

  float virtual_lock = r[0];
  while (true) {
    /* This loops until following conditions are met:
     * - `r[0]` has same value as virtual_lock (i.e. it did not change since last try).
     * - `r[0]` was not `FLT_MAX`, i.e. it was not locked by another thread. */
    const float test_lock = atomic_cas_float(&r[0], virtual_lock, FLT_MAX);
    if (_ATOMIC_LIKELY(FLT_EQ_NONAN(test_lock, virtual_lock) && (test_lock != FLT_MAX))) {
      break;
    }
    virtual_lock = test_lock;
  }
  virtual_lock += a[0];
  r[1] += a[1];
  r[2] += a[2];

  /* Second atomic operation to 'release'
   * our lock on that vector and set its first scalar value. */
  /* Note that we do not need to loop here, since we 'locked' `r[0]`,
   * nobody should have changed it in the mean time. */
  virtual_lock = atomic_cas_float(&r[0], FLT_MAX, virtual_lock);
  BLI_assert(virtual_lock == FLT_MAX);

#undef FLT_EQ_NONAN
}

/** \} */

/* -------------------------------------------------------------------- */
/** \name Public Utility Functions
 *
 * Related to managing normals but not directly related to calculating normals.
 * \{ */

float (*BKE_mesh_vert_normals_for_write(Mesh *mesh))[3]
{
  mesh->runtime->vert_normals.reinitialize(mesh->totvert);
  return reinterpret_cast<float(*)[3]>(mesh->runtime->vert_normals.data());
}

float (*BKE_mesh_poly_normals_for_write(Mesh *mesh))[3]
{
  mesh->runtime->poly_normals.reinitialize(mesh->totpoly);
  return reinterpret_cast<float(*)[3]>(mesh->runtime->poly_normals.data());
}

void BKE_mesh_vert_normals_clear_dirty(Mesh *mesh)
{
  mesh->runtime->vert_normals_dirty = false;
  BLI_assert(mesh->runtime->vert_normals.size() == mesh->totvert);
}

void BKE_mesh_poly_normals_clear_dirty(Mesh *mesh)
{
  mesh->runtime->poly_normals_dirty = false;
  BLI_assert(mesh->runtime->poly_normals.size() == mesh->totpoly);
}

bool BKE_mesh_vert_normals_are_dirty(const Mesh *mesh)
{
  return mesh->runtime->vert_normals_dirty;
}

bool BKE_mesh_poly_normals_are_dirty(const Mesh *mesh)
{
  return mesh->runtime->poly_normals_dirty;
}

/** \} */

/* -------------------------------------------------------------------- */
/** \name Mesh Normal Calculation (Polygons)
 * \{ */

namespace blender::bke::mesh {

/*
 * COMPUTE POLY NORMAL
 *
 * Computes the normal of a planar
 * polygon See Graphics Gems for
 * computing newell normal.
 */
static float3 normal_calc_ngon(const Span<float3> vert_positions, const Span<int> poly_verts)
{
  float3 normal(0);

  /* Newell's Method */
  const float *v_prev = vert_positions[poly_verts.last()];
  for (const int i : poly_verts.index_range()) {
    const float *v_curr = vert_positions[poly_verts[i]];
    add_newell_cross_v3_v3v3(normal, v_prev, v_curr);
    v_prev = v_curr;
  }

  if (UNLIKELY(normalize_v3(normal) == 0.0f)) {
    normal[2] = 1.0f; /* other axis set to 0.0 */
  }

  return normal;
}

float3 poly_normal_calc(const Span<float3> vert_positions, const Span<int> poly_verts)
{
  if (poly_verts.size() > 4) {
    return normal_calc_ngon(vert_positions, poly_verts);
  }
  if (poly_verts.size() == 3) {
    return math::normal_tri(vert_positions[poly_verts[0]],
                            vert_positions[poly_verts[1]],
                            vert_positions[poly_verts[2]]);
  }
  if (poly_verts.size() == 4) {
    float3 normal;
    normal_quad_v3(normal,
                   vert_positions[poly_verts[0]],
                   vert_positions[poly_verts[1]],
                   vert_positions[poly_verts[2]],
                   vert_positions[poly_verts[3]]);
    return normal;
  }
  /* horrible, two sided face! */
  return float3(0);
}

}  // namespace blender::bke::mesh

void BKE_mesh_calc_poly_normal(const int *poly_verts,
                               const int poly_size,
                               const float (*vert_positions)[3],
                               const int verts_num,
                               float r_no[3])
{
  copy_v3_v3(r_no,
             blender::bke::mesh::poly_normal_calc(
                 {reinterpret_cast<const blender::float3 *>(vert_positions), verts_num},
                 {poly_verts, poly_size}));
}

namespace blender::bke::mesh {

void normals_calc_polys(const Span<float3> positions,
                        const OffsetIndices<int> polys,
                        const Span<int> corner_verts,
                        MutableSpan<float3> poly_normals)
{
  BLI_assert(polys.size() == poly_normals.size());
  threading::parallel_for(polys.index_range(), 1024, [&](const IndexRange range) {
    for (const int i : range) {
      poly_normals[i] = poly_normal_calc(positions, corner_verts.slice(polys[i]));
    }
  });
}

/** \} */

/* -------------------------------------------------------------------- */
/** \name Mesh Normal Calculation (Polygons & Vertices)
 *
 * Take care making optimizations to this function as improvements to low-poly
 * meshes can slow down high-poly meshes. For details on performance, see D11993.
 * \{ */

void normals_calc_poly_vert(const Span<float3> positions,
                            const OffsetIndices<int> polys,
                            const Span<int> corner_verts,
                            MutableSpan<float3> poly_normals,
                            MutableSpan<float3> vert_normals)
{

  /* Zero the vertex normal array for accumulation. */
  {
    memset(vert_normals.data(), 0, vert_normals.as_span().size_in_bytes());
  }

  /* Compute poly normals, accumulating them into vertex normals. */
  {
    threading::parallel_for(polys.index_range(), 1024, [&](const IndexRange range) {
      for (const int poly_i : range) {
        const Span<int> poly_verts = corner_verts.slice(polys[poly_i]);

        float3 &pnor = poly_normals[poly_i];

        const int i_end = poly_verts.size() - 1;

        /* Polygon Normal and edge-vector. */
        /* Inline version of #poly_normal_calc, also does edge-vectors. */
        {
          zero_v3(pnor);
          /* Newell's Method */
          const float *v_curr = positions[poly_verts[i_end]];
          for (int i_next = 0; i_next <= i_end; i_next++) {
            const float *v_next = positions[poly_verts[i_next]];
            add_newell_cross_v3_v3v3(pnor, v_curr, v_next);
            v_curr = v_next;
          }
          if (UNLIKELY(normalize_v3(pnor) == 0.0f)) {
            pnor[2] = 1.0f; /* Other axes set to zero. */
          }
        }

        /* Accumulate angle weighted face normal into the vertex normal. */
        /* Inline version of #accumulate_vertex_normals_poly_v3. */
        {
          float edvec_prev[3], edvec_next[3], edvec_end[3];
          const float *v_curr = positions[poly_verts[i_end]];
          sub_v3_v3v3(edvec_prev, positions[poly_verts[i_end - 1]], v_curr);
          normalize_v3(edvec_prev);
          copy_v3_v3(edvec_end, edvec_prev);

          for (int i_next = 0, i_curr = i_end; i_next <= i_end; i_curr = i_next++) {
            const float *v_next = positions[poly_verts[i_next]];

            /* Skip an extra normalization by reusing the first calculated edge. */
            if (i_next != i_end) {
              sub_v3_v3v3(edvec_next, v_curr, v_next);
              normalize_v3(edvec_next);
            }
            else {
              copy_v3_v3(edvec_next, edvec_end);
            }

            /* Calculate angle between the two poly edges incident on this vertex. */
            const float fac = saacos(-dot_v3v3(edvec_prev, edvec_next));
            const float vnor_add[3] = {pnor[0] * fac, pnor[1] * fac, pnor[2] * fac};

            float *vnor = vert_normals[poly_verts[i_curr]];
            add_v3_v3_atomic(vnor, vnor_add);
            v_curr = v_next;
            copy_v3_v3(edvec_prev, edvec_next);
          }
        }
      }
    });
  }

  /* Normalize and validate computed vertex normals. */
  {
    threading::parallel_for(positions.index_range(), 1024, [&](const IndexRange range) {
      for (const int vert_i : range) {
        float *no = vert_normals[vert_i];

        if (UNLIKELY(normalize_v3(no) == 0.0f)) {
          /* Following Mesh convention; we use vertex coordinate itself for normal in this case. */
          normalize_v3_v3(no, positions[vert_i]);
        }
      }
    });
  }
}

}  // namespace blender::bke::mesh

/** \} */

/* -------------------------------------------------------------------- */
/** \name Mesh Normal Calculation
 * \{ */

blender::Span<blender::float3> Mesh::vert_normals() const
{
  if (!this->runtime->vert_normals_dirty) {
    BLI_assert(this->runtime->vert_normals.size() == this->totvert);
    return this->runtime->vert_normals;
  }

  std::lock_guard lock{this->runtime->normals_mutex};
  if (!this->runtime->vert_normals_dirty) {
    BLI_assert(this->runtime->vert_normals.size() == this->totvert);
    return this->runtime->vert_normals;
  }

  /* Isolate task because a mutex is locked and computing normals is multi-threaded. */
  blender::threading::isolate_task([&]() {
    const Span<float3> positions = this->vert_positions();
    const blender::OffsetIndices polys = this->polys();
    const Span<int> corner_verts = this->corner_verts();

    this->runtime->vert_normals.reinitialize(positions.size());
    this->runtime->poly_normals.reinitialize(polys.size());
    blender::bke::mesh::normals_calc_poly_vert(
        positions, polys, corner_verts, this->runtime->poly_normals, this->runtime->vert_normals);

    this->runtime->vert_normals_dirty = false;
    this->runtime->poly_normals_dirty = false;
  });

  return this->runtime->vert_normals;
}

blender::Span<blender::float3> Mesh::poly_normals() const
{
  if (!this->runtime->poly_normals_dirty) {
    BLI_assert(this->runtime->poly_normals.size() == this->totpoly);
    return this->runtime->poly_normals;
  }

  std::lock_guard lock{this->runtime->normals_mutex};
  if (!this->runtime->poly_normals_dirty) {
    BLI_assert(this->runtime->poly_normals.size() == this->totpoly);
    return this->runtime->poly_normals;
  }

  /* Isolate task because a mutex is locked and computing normals is multi-threaded. */
  blender::threading::isolate_task([&]() {
    const Span<float3> positions = this->vert_positions();
    const blender::OffsetIndices polys = this->polys();
    const Span<int> corner_verts = this->corner_verts();

    this->runtime->poly_normals.reinitialize(polys.size());
    blender::bke::mesh::normals_calc_polys(
        positions, polys, corner_verts, this->runtime->poly_normals);

    this->runtime->poly_normals_dirty = false;
  });

  return this->runtime->poly_normals;
}

const float (*BKE_mesh_vert_normals_ensure(const Mesh *mesh))[3]
{
  return reinterpret_cast<const float(*)[3]>(mesh->vert_normals().data());
}

const float (*BKE_mesh_poly_normals_ensure(const Mesh *mesh))[3]
{
  return reinterpret_cast<const float(*)[3]>(mesh->vert_normals().data());
}

void BKE_mesh_ensure_normals_for_display(Mesh *mesh)
{
  switch (mesh->runtime->wrapper_type) {
    case ME_WRAPPER_TYPE_SUBD:
    case ME_WRAPPER_TYPE_MDATA:
      mesh->vert_normals();
      mesh->poly_normals();
      break;
    case ME_WRAPPER_TYPE_BMESH: {
      BMEditMesh *em = mesh->edit_mesh;
      EditMeshData *emd = mesh->runtime->edit_data;
      if (emd->vertexCos) {
        BKE_editmesh_cache_ensure_vert_normals(em, emd);
        BKE_editmesh_cache_ensure_poly_normals(em, emd);
      }
      return;
    }
  }
}

void BKE_lnor_spacearr_init(MLoopNorSpaceArray *lnors_spacearr,
                            const int numLoops,
                            const char data_type)
{
  if (!(lnors_spacearr->lspacearr && lnors_spacearr->loops_pool)) {
    MemArena *mem;

    if (!lnors_spacearr->mem) {
      lnors_spacearr->mem = BLI_memarena_new(BLI_MEMARENA_STD_BUFSIZE, __func__);
    }
    mem = lnors_spacearr->mem;
    if (numLoops > 0) {
      lnors_spacearr->lspacearr = (MLoopNorSpace **)BLI_memarena_calloc(
          mem, sizeof(MLoopNorSpace *) * size_t(numLoops));
      lnors_spacearr->loops_pool = (LinkNode *)BLI_memarena_alloc(
          mem, sizeof(LinkNode) * size_t(numLoops));
    }
    else {
      lnors_spacearr->lspacearr = nullptr;
      lnors_spacearr->loops_pool = nullptr;
    }

    lnors_spacearr->spaces_num = 0;
  }
  BLI_assert(ELEM(data_type, MLNOR_SPACEARR_BMLOOP_PTR, MLNOR_SPACEARR_LOOP_INDEX));
  lnors_spacearr->data_type = data_type;
}

void BKE_lnor_spacearr_tls_init(MLoopNorSpaceArray *lnors_spacearr,
                                MLoopNorSpaceArray *lnors_spacearr_tls)
{
  *lnors_spacearr_tls = *lnors_spacearr;
  lnors_spacearr_tls->mem = BLI_memarena_new(BLI_MEMARENA_STD_BUFSIZE, __func__);
}

void BKE_lnor_spacearr_tls_join(MLoopNorSpaceArray *lnors_spacearr,
                                MLoopNorSpaceArray *lnors_spacearr_tls)
{
  BLI_assert(lnors_spacearr->data_type == lnors_spacearr_tls->data_type);
  BLI_assert(lnors_spacearr->mem != lnors_spacearr_tls->mem);
  lnors_spacearr->spaces_num += lnors_spacearr_tls->spaces_num;
  BLI_memarena_merge(lnors_spacearr->mem, lnors_spacearr_tls->mem);
  BLI_memarena_free(lnors_spacearr_tls->mem);
  lnors_spacearr_tls->mem = nullptr;
  BKE_lnor_spacearr_clear(lnors_spacearr_tls);
}

void BKE_lnor_spacearr_clear(MLoopNorSpaceArray *lnors_spacearr)
{
  lnors_spacearr->spaces_num = 0;
  lnors_spacearr->lspacearr = nullptr;
  lnors_spacearr->loops_pool = nullptr;
  if (lnors_spacearr->mem != nullptr) {
    BLI_memarena_clear(lnors_spacearr->mem);
  }
}

void BKE_lnor_spacearr_free(MLoopNorSpaceArray *lnors_spacearr)
{
  lnors_spacearr->spaces_num = 0;
  lnors_spacearr->lspacearr = nullptr;
  lnors_spacearr->loops_pool = nullptr;
  BLI_memarena_free(lnors_spacearr->mem);
  lnors_spacearr->mem = nullptr;
}

MLoopNorSpace *BKE_lnor_space_create(MLoopNorSpaceArray *lnors_spacearr)
{
  lnors_spacearr->spaces_num++;
  return (MLoopNorSpace *)BLI_memarena_calloc(lnors_spacearr->mem, sizeof(MLoopNorSpace));
}

/* This threshold is a bit touchy (usual float precision issue), this value seems OK. */
#define LNOR_SPACE_TRIGO_THRESHOLD (1.0f - 1e-4f)

void BKE_lnor_space_define(MLoopNorSpace *lnor_space,
                           const float lnor[3],
                           float vec_ref[3],
                           float vec_other[3],
                           BLI_Stack *edge_vectors)
{
  const float pi2 = float(M_PI) * 2.0f;
  float tvec[3], dtp;
  const float dtp_ref = dot_v3v3(vec_ref, lnor);
  const float dtp_other = dot_v3v3(vec_other, lnor);

  if (UNLIKELY(fabsf(dtp_ref) >= LNOR_SPACE_TRIGO_THRESHOLD ||
               fabsf(dtp_other) >= LNOR_SPACE_TRIGO_THRESHOLD)) {
    /* If vec_ref or vec_other are too much aligned with lnor, we can't build lnor space,
     * tag it as invalid and abort. */
    lnor_space->ref_alpha = lnor_space->ref_beta = 0.0f;

    if (edge_vectors) {
      BLI_stack_clear(edge_vectors);
    }
    return;
  }

  copy_v3_v3(lnor_space->vec_lnor, lnor);

  /* Compute ref alpha, average angle of all available edge vectors to lnor. */
  if (edge_vectors) {
    float alpha = 0.0f;
    int count = 0;
    while (!BLI_stack_is_empty(edge_vectors)) {
      const float *vec = (const float *)BLI_stack_peek(edge_vectors);
      alpha += saacosf(dot_v3v3(vec, lnor));
      BLI_stack_discard(edge_vectors);
      count++;
    }
    /* NOTE: In theory, this could be `count > 2`,
     * but there is one case where we only have two edges for two loops:
     * a smooth vertex with only two edges and two faces (our Monkey's nose has that, e.g.).
     */
    BLI_assert(count >= 2); /* This piece of code shall only be called for more than one loop. */
    lnor_space->ref_alpha = alpha / float(count);
  }
  else {
    lnor_space->ref_alpha = (saacosf(dot_v3v3(vec_ref, lnor)) +
                             saacosf(dot_v3v3(vec_other, lnor))) /
                            2.0f;
  }

  /* Project vec_ref on lnor's ortho plane. */
  mul_v3_v3fl(tvec, lnor, dtp_ref);
  sub_v3_v3(vec_ref, tvec);
  normalize_v3_v3(lnor_space->vec_ref, vec_ref);

  cross_v3_v3v3(tvec, lnor, lnor_space->vec_ref);
  normalize_v3_v3(lnor_space->vec_ortho, tvec);

  /* Project vec_other on lnor's ortho plane. */
  mul_v3_v3fl(tvec, lnor, dtp_other);
  sub_v3_v3(vec_other, tvec);
  normalize_v3(vec_other);

  /* Beta is angle between ref_vec and other_vec, around lnor. */
  dtp = dot_v3v3(lnor_space->vec_ref, vec_other);
  if (LIKELY(dtp < LNOR_SPACE_TRIGO_THRESHOLD)) {
    const float beta = saacos(dtp);
    lnor_space->ref_beta = (dot_v3v3(lnor_space->vec_ortho, vec_other) < 0.0f) ? pi2 - beta : beta;
  }
  else {
    lnor_space->ref_beta = pi2;
  }
}

void BKE_lnor_space_add_loop(MLoopNorSpaceArray *lnors_spacearr,
                             MLoopNorSpace *lnor_space,
                             const int ml_index,
                             void *bm_loop,
                             const bool is_single)
{
  BLI_assert((lnors_spacearr->data_type == MLNOR_SPACEARR_LOOP_INDEX && bm_loop == nullptr) ||
             (lnors_spacearr->data_type == MLNOR_SPACEARR_BMLOOP_PTR && bm_loop != nullptr));

  lnors_spacearr->lspacearr[ml_index] = lnor_space;
  if (bm_loop == nullptr) {
    bm_loop = POINTER_FROM_INT(ml_index);
  }
  if (is_single) {
    BLI_assert(lnor_space->loops == nullptr);
    lnor_space->flags |= MLNOR_SPACE_IS_SINGLE;
    lnor_space->loops = (LinkNode *)bm_loop;
  }
  else {
    BLI_assert((lnor_space->flags & MLNOR_SPACE_IS_SINGLE) == 0);
    BLI_linklist_prepend_nlink(&lnor_space->loops, bm_loop, &lnors_spacearr->loops_pool[ml_index]);
  }
}

MINLINE float unit_short_to_float(const short val)
{
  return float(val) / float(SHRT_MAX);
}

MINLINE short unit_float_to_short(const float val)
{
  /* Rounding. */
  return short(floorf(val * float(SHRT_MAX) + 0.5f));
}

void BKE_lnor_space_custom_data_to_normal(const MLoopNorSpace *lnor_space,
                                          const short clnor_data[2],
                                          float r_custom_lnor[3])
{
  /* NOP custom normal data or invalid lnor space, return. */
  if (clnor_data[0] == 0 || lnor_space->ref_alpha == 0.0f || lnor_space->ref_beta == 0.0f) {
    copy_v3_v3(r_custom_lnor, lnor_space->vec_lnor);
    return;
  }

  {
    /* TODO: Check whether using #sincosf() gives any noticeable benefit
     * (could not even get it working under linux though)! */
    const float pi2 = float(M_PI * 2.0);
    const float alphafac = unit_short_to_float(clnor_data[0]);
    const float alpha = (alphafac > 0.0f ? lnor_space->ref_alpha : pi2 - lnor_space->ref_alpha) *
                        alphafac;
    const float betafac = unit_short_to_float(clnor_data[1]);

    mul_v3_v3fl(r_custom_lnor, lnor_space->vec_lnor, cosf(alpha));

    if (betafac == 0.0f) {
      madd_v3_v3fl(r_custom_lnor, lnor_space->vec_ref, sinf(alpha));
    }
    else {
      const float sinalpha = sinf(alpha);
      const float beta = (betafac > 0.0f ? lnor_space->ref_beta : pi2 - lnor_space->ref_beta) *
                         betafac;
      madd_v3_v3fl(r_custom_lnor, lnor_space->vec_ref, sinalpha * cosf(beta));
      madd_v3_v3fl(r_custom_lnor, lnor_space->vec_ortho, sinalpha * sinf(beta));
    }
  }
}

void BKE_lnor_space_custom_normal_to_data(const MLoopNorSpace *lnor_space,
                                          const float custom_lnor[3],
                                          short r_clnor_data[2])
{
  /* We use nullptr vector as NOP custom normal (can be simpler than giving auto-computed `lnor`).
   */
  if (is_zero_v3(custom_lnor) || compare_v3v3(lnor_space->vec_lnor, custom_lnor, 1e-4f)) {
    r_clnor_data[0] = r_clnor_data[1] = 0;
    return;
  }

  {
    const float pi2 = float(M_PI * 2.0);
    const float cos_alpha = dot_v3v3(lnor_space->vec_lnor, custom_lnor);
    float vec[3], cos_beta;
    float alpha;

    alpha = saacosf(cos_alpha);
    if (alpha > lnor_space->ref_alpha) {
      /* Note we could stick to [0, pi] range here,
       * but makes decoding more complex, not worth it. */
      r_clnor_data[0] = unit_float_to_short(-(pi2 - alpha) / (pi2 - lnor_space->ref_alpha));
    }
    else {
      r_clnor_data[0] = unit_float_to_short(alpha / lnor_space->ref_alpha);
    }

    /* Project custom lnor on (vec_ref, vec_ortho) plane. */
    mul_v3_v3fl(vec, lnor_space->vec_lnor, -cos_alpha);
    add_v3_v3(vec, custom_lnor);
    normalize_v3(vec);

    cos_beta = dot_v3v3(lnor_space->vec_ref, vec);

    if (cos_beta < LNOR_SPACE_TRIGO_THRESHOLD) {
      float beta = saacosf(cos_beta);
      if (dot_v3v3(lnor_space->vec_ortho, vec) < 0.0f) {
        beta = pi2 - beta;
      }

      if (beta > lnor_space->ref_beta) {
        r_clnor_data[1] = unit_float_to_short(-(pi2 - beta) / (pi2 - lnor_space->ref_beta));
      }
      else {
        r_clnor_data[1] = unit_float_to_short(beta / lnor_space->ref_beta);
      }
    }
    else {
      r_clnor_data[1] = 0;
    }
  }
}

#define LOOP_SPLIT_TASK_BLOCK_SIZE 1024

struct LoopSplitTaskData {
  enum class Type : int8_t {
    BlockEnd = 0, /* Set implicitly by calloc. */
    Fan = 1,
    Single = 2,
  };

  /** We have to create those outside of tasks, since #MemArena is not thread-safe. */
  MLoopNorSpace *lnor_space;
  int ml_curr_index;
  /** Also used a flag to switch between single or fan process! */
  int ml_prev_index;
  int poly_index;

  Type flag;
};

struct LoopSplitTaskDataCommon {
  /* Read/write.
   * Note we do not need to protect it, though, since two different tasks will *always* affect
   * different elements in the arrays. */
  MLoopNorSpaceArray *lnors_spacearr;
  MutableSpan<float3> loop_normals;
  MutableSpan<short2> clnors_data;

  /* Read-only. */
  Span<float3> positions;
  Span<MEdge> edges;
  Span<int> corner_verts;
  Span<int> corner_edges;
  blender::OffsetIndices<int> polys;
  Span<int2> edge_to_loops;
  Span<int> loop_to_poly;
  Span<float3> poly_normals;
  Span<float3> vert_normals;
};

#define INDEX_UNSET INT_MIN
#define INDEX_INVALID -1
/* See comment about edge_to_loops below. */
#define IS_EDGE_SHARP(_e2l) ELEM((_e2l)[1], INDEX_UNSET, INDEX_INVALID)

namespace blender::bke::mesh {

static void mesh_edges_sharp_tag(const OffsetIndices<int> polys,
                                 const Span<int> corner_verts,
                                 const Span<int> corner_edges,
                                 const Span<int> loop_to_poly_map,
                                 const Span<float3> poly_normals,
                                 const Span<bool> sharp_faces,
                                 const Span<bool> sharp_edges,
                                 const bool check_angle,
                                 const float split_angle,
                                 MutableSpan<int2> edge_to_loops,
                                 MutableSpan<bool> r_sharp_edges)
{
  const float split_angle_cos = check_angle ? cosf(split_angle) : -1.0f;
  auto poly_is_smooth = [&](const int poly_i) {
    return sharp_faces.is_empty() || !sharp_faces[poly_i];
  };

  for (const int poly_i : polys.index_range()) {
    for (const int loop_index : polys[poly_i]) {
      const int vert_i = corner_verts[loop_index];
      const int edge_i = corner_edges[loop_index];

      int2 &e2l = edge_to_loops[edge_i];

      /* Check whether current edge might be smooth or sharp */
      if ((e2l[0] | e2l[1]) == 0) {
        /* 'Empty' edge until now, set e2l[0] (and e2l[1] to INDEX_UNSET to tag it as unset). */
        e2l[0] = loop_index;
        /* We have to check this here too, else we might miss some flat faces!!! */
        e2l[1] = (poly_is_smooth(poly_i)) ? INDEX_UNSET : INDEX_INVALID;
      }
      else if (e2l[1] == INDEX_UNSET) {
        const bool is_angle_sharp = (check_angle &&
                                     dot_v3v3(poly_normals[loop_to_poly_map[e2l[0]]],
                                              poly_normals[poly_i]) < split_angle_cos);

        /* Second loop using this edge, time to test its sharpness.
         * An edge is sharp if it is tagged as such, or its face is not smooth,
         * or both poly have opposed (flipped) normals, i.e. both loops on the same edge share the
         * same vertex, or angle between both its polys' normals is above split_angle value.
         */
        if (!poly_is_smooth(poly_i) || (!sharp_edges.is_empty() && sharp_edges[edge_i]) ||
            vert_i == corner_verts[e2l[0]] || is_angle_sharp) {
          /* NOTE: we are sure that loop != 0 here ;). */
          e2l[1] = INDEX_INVALID;

          /* We want to avoid tagging edges as sharp when it is already defined as such by
           * other causes than angle threshold. */
          if (!r_sharp_edges.is_empty() && is_angle_sharp) {
            r_sharp_edges[edge_i] = true;
          }
        }
        else {
          e2l[1] = loop_index;
        }
      }
      else if (!IS_EDGE_SHARP(e2l)) {
        /* More than two loops using this edge, tag as sharp if not yet done. */
        e2l[1] = INDEX_INVALID;

        /* We want to avoid tagging edges as sharp when it is already defined as such by
         * other causes than angle threshold. */
        if (!r_sharp_edges.is_empty()) {
          r_sharp_edges[edge_i] = false;
        }
      }
      /* Else, edge is already 'disqualified' (i.e. sharp)! */
    }
  }
}

void edges_sharp_from_angle_set(const OffsetIndices<int> polys,
                                const Span<int> corner_verts,
                                const Span<int> corner_edges,
                                const Span<float3> poly_normals,
                                const bool *sharp_faces,
                                const float split_angle,
                                MutableSpan<bool> sharp_edges)
{
  if (split_angle >= float(M_PI)) {
    /* Nothing to do! */
    return;
  }

  /* Mapping edge -> loops. See #bke::mesh::normals_calc_loop for details. */
  Array<int2> edge_to_loops(sharp_edges.size(), int2(0));

  /* Simple mapping from a loop to its polygon index. */
  const Array<int> loop_to_poly = mesh_topology::build_loop_to_poly_map(polys);

  mesh_edges_sharp_tag(polys,
                       corner_verts,
                       corner_edges,
                       loop_to_poly,
                       poly_normals,
                       Span<bool>(sharp_faces, sharp_faces ? polys.size() : 0),
                       sharp_edges,
                       true,
                       split_angle,
                       edge_to_loops,
                       sharp_edges);
}

static void loop_manifold_fan_around_vert_next(const Span<int> corner_verts,
                                               const blender::OffsetIndices<int> polys,
                                               const Span<int> loop_to_poly,
                                               const int *e2lfan_curr,
                                               const uint mv_pivot_index,
                                               int *r_mlfan_curr_index,
                                               int *r_mlfan_vert_index,
                                               int *r_mpfan_curr_index)
{
  const int mlfan_curr_orig = *r_mlfan_curr_index;
  const uint vert_fan_orig = corner_verts[mlfan_curr_orig];

  /* WARNING: This is rather complex!
   * We have to find our next edge around the vertex (fan mode).
   * First we find the next loop, which is either previous or next to mlfan_curr_index, depending
   * whether both loops using current edge are in the same direction or not, and whether
   * mlfan_curr_index actually uses the vertex we are fanning around!
   * mlfan_curr_index is the index of mlfan_next here, and mlfan_next is not the real next one
   * (i.e. not the future `mlfan_curr`). */
  *r_mlfan_curr_index = (e2lfan_curr[0] == *r_mlfan_curr_index) ? e2lfan_curr[1] : e2lfan_curr[0];
  *r_mpfan_curr_index = loop_to_poly[*r_mlfan_curr_index];

  BLI_assert(*r_mlfan_curr_index >= 0);
  BLI_assert(*r_mpfan_curr_index >= 0);

  const uint vert_fan_next = corner_verts[*r_mlfan_curr_index];
  const blender::IndexRange mpfan_next = polys[*r_mpfan_curr_index];
  if ((vert_fan_orig == vert_fan_next && vert_fan_orig == mv_pivot_index) ||
      !ELEM(vert_fan_orig, vert_fan_next, mv_pivot_index)) {
    /* We need the previous loop, but current one is our vertex's loop. */
    *r_mlfan_vert_index = *r_mlfan_curr_index;
    if (--(*r_mlfan_curr_index) < mpfan_next.start()) {
      *r_mlfan_curr_index = mpfan_next.start() + mpfan_next.size() - 1;
    }
  }
  else {
    /* We need the next loop, which is also our vertex's loop. */
    if (++(*r_mlfan_curr_index) >= mpfan_next.start() + mpfan_next.size()) {
      *r_mlfan_curr_index = mpfan_next.start();
    }
    *r_mlfan_vert_index = *r_mlfan_curr_index;
  }
}

static void split_loop_nor_single_do(LoopSplitTaskDataCommon *common_data, LoopSplitTaskData *data)
{
  MLoopNorSpaceArray *lnors_spacearr = common_data->lnors_spacearr;
  const Span<short2> clnors_data = common_data->clnors_data;

  const Span<float3> positions = common_data->positions;
  const Span<MEdge> edges = common_data->edges;
  const Span<int> corner_verts = common_data->corner_verts;
  const Span<int> corner_edges = common_data->corner_edges;
  const Span<float3> poly_normals = common_data->poly_normals;
  MutableSpan<float3> loop_normals = common_data->loop_normals;

  MLoopNorSpace *lnor_space = data->lnor_space;
  const int ml_curr_index = data->ml_curr_index;
  const int ml_prev_index = data->ml_prev_index;
  const int poly_index = data->poly_index;

  /* Simple case (both edges around that vertex are sharp in current polygon),
   * this loop just takes its poly normal.
   */
  loop_normals[ml_curr_index] = poly_normals[poly_index];

#if 0
  printf("BASIC: handling loop %d / edge %d / vert %d / poly %d\n",
         ml_curr_index,
         loops[ml_curr_index].e,
         loops[ml_curr_index].v,
         poly_index);
#endif

  /* If needed, generate this (simple!) lnor space. */
  if (lnors_spacearr) {
    float vec_curr[3], vec_prev[3];

    const uint mv_pivot_index =
        corner_verts[ml_curr_index]; /* The vertex we are "fanning" around! */
    const MEdge *me_curr = &edges[corner_edges[ml_curr_index]];
    const int vert_2 = me_curr->v1 == mv_pivot_index ? me_curr->v2 : me_curr->v1;
    const MEdge *me_prev = &edges[corner_edges[ml_prev_index]];
    const int vert_3 = me_prev->v1 == mv_pivot_index ? me_prev->v2 : me_prev->v1;

    sub_v3_v3v3(vec_curr, positions[vert_2], positions[mv_pivot_index]);
    normalize_v3(vec_curr);
    sub_v3_v3v3(vec_prev, positions[vert_3], positions[mv_pivot_index]);
    normalize_v3(vec_prev);

    BKE_lnor_space_define(lnor_space, loop_normals[ml_curr_index], vec_curr, vec_prev, nullptr);
    /* We know there is only one loop in this space, no need to create a link-list in this case. */
    BKE_lnor_space_add_loop(lnors_spacearr, lnor_space, ml_curr_index, nullptr, true);

    if (!clnors_data.is_empty()) {
      BKE_lnor_space_custom_data_to_normal(
          lnor_space, clnors_data[ml_curr_index], loop_normals[ml_curr_index]);
    }
  }
}

static void split_loop_nor_fan_do(LoopSplitTaskDataCommon *common_data,
                                  LoopSplitTaskData *data,
                                  BLI_Stack *edge_vectors)
{
  MLoopNorSpaceArray *lnors_spacearr = common_data->lnors_spacearr;
  MutableSpan<float3> loop_normals = common_data->loop_normals;
  MutableSpan<short2> clnors_data = common_data->clnors_data;

  const Span<float3> positions = common_data->positions;
  const Span<MEdge> edges = common_data->edges;
  const blender::OffsetIndices polys = common_data->polys;
  const Span<int> corner_verts = common_data->corner_verts;
  const Span<int> corner_edges = common_data->corner_edges;
  const Span<int2> edge_to_loops = common_data->edge_to_loops;
  const Span<int> loop_to_poly = common_data->loop_to_poly;
  const Span<float3> poly_normals = common_data->poly_normals;

  MLoopNorSpace *lnor_space = data->lnor_space;
#if 0 /* Not needed for 'fan' loops. */
  float(*lnor)[3] = data->lnor;
#endif
  const int ml_curr_index = data->ml_curr_index;
  const int ml_prev_index = data->ml_prev_index;
  const int poly_index = data->poly_index;

  /* Sigh! we have to fan around current vertex, until we find the other non-smooth edge,
   * and accumulate face normals into the vertex!
   * Note in case this vertex has only one sharp edges, this is a waste because the normal is the
   * same as the vertex normal, but I do not see any easy way to detect that (would need to count
   * number of sharp edges per vertex, I doubt the additional memory usage would be worth it,
   * especially as it should not be a common case in real-life meshes anyway). */
  const int mv_pivot_index = corner_verts[ml_curr_index]; /* The vertex we are "fanning" around! */

  /* `ml_curr_index` would be mlfan_prev if we needed that one. */
  const MEdge *me_org = &edges[corner_edges[ml_curr_index]];

  float vec_curr[3], vec_prev[3], vec_org[3];
  float lnor[3] = {0.0f, 0.0f, 0.0f};

  /* We validate clnors data on the fly - cheapest way to do! */
  int clnors_avg[2] = {0, 0};
  short2 *clnor_ref = nullptr;
  int clnors_count = 0;
  bool clnors_invalid = false;

  /* Temp loop normal stack. */
  BLI_SMALLSTACK_DECLARE(normal, float *);
  /* Temp clnors stack. */
  BLI_SMALLSTACK_DECLARE(clnors, short *);

  /* `mlfan_vert_index` the loop of our current edge might not be the loop of our current vertex!
   */
  int mlfan_curr_index = ml_prev_index;
  int mlfan_vert_index = ml_curr_index;
  int mpfan_curr_index = poly_index;

  BLI_assert(mlfan_curr_index >= 0);
  BLI_assert(mlfan_vert_index >= 0);
  BLI_assert(mpfan_curr_index >= 0);

  /* Only need to compute previous edge's vector once, then we can just reuse old current one! */
  {
    const float3 &mv_2 = (me_org->v1 == mv_pivot_index) ? positions[me_org->v2] :
                                                          positions[me_org->v1];

    sub_v3_v3v3(vec_org, mv_2, positions[mv_pivot_index]);
    normalize_v3(vec_org);
    copy_v3_v3(vec_prev, vec_org);

    if (lnors_spacearr) {
      BLI_stack_push(edge_vectors, vec_org);
    }
  }

  // printf("FAN: vert %d, start edge %d\n", mv_pivot_index, ml_curr->e);

  while (true) {
    const MEdge *me_curr = &edges[corner_edges[mlfan_curr_index]];
    /* Compute edge vectors.
     * NOTE: We could pre-compute those into an array, in the first iteration, instead of computing
     *       them twice (or more) here. However, time gained is not worth memory and time lost,
     *       given the fact that this code should not be called that much in real-life meshes.
     */
    {
      const float3 &mv_2 = (me_curr->v1 == mv_pivot_index) ? positions[me_curr->v2] :
                                                             positions[me_curr->v1];

      sub_v3_v3v3(vec_curr, mv_2, positions[mv_pivot_index]);
      normalize_v3(vec_curr);
    }

    // printf("\thandling edge %d / loop %d\n", corner_edges[mlfan_curr_index], mlfan_curr_index);

    {
      /* Code similar to accumulate_vertex_normals_poly_v3. */
      /* Calculate angle between the two poly edges incident on this vertex. */
      const float fac = saacos(dot_v3v3(vec_curr, vec_prev));
      /* Accumulate */
      madd_v3_v3fl(lnor, poly_normals[mpfan_curr_index], fac);

      if (!clnors_data.is_empty()) {
        /* Accumulate all clnors, if they are not all equal we have to fix that! */
        short2 *clnor = &clnors_data[mlfan_vert_index];
        if (clnors_count) {
          clnors_invalid |= ((*clnor_ref)[0] != (*clnor)[0] || (*clnor_ref)[1] != (*clnor)[1]);
        }
        else {
          clnor_ref = clnor;
        }
        clnors_avg[0] += (*clnor)[0];
        clnors_avg[1] += (*clnor)[1];
        clnors_count++;
        /* We store here a pointer to all custom loop_normals processed. */
        BLI_SMALLSTACK_PUSH(clnors, (short *)*clnor);
      }
    }

    /* We store here a pointer to all loop-normals processed. */
    BLI_SMALLSTACK_PUSH(normal, (float *)(loop_normals[mlfan_vert_index]));

    if (lnors_spacearr) {
      /* Assign current lnor space to current 'vertex' loop. */
      BKE_lnor_space_add_loop(lnors_spacearr, lnor_space, mlfan_vert_index, nullptr, false);
      if (me_curr != me_org) {
        /* We store here all edges-normalized vectors processed. */
        BLI_stack_push(edge_vectors, vec_curr);
      }
    }

    if (IS_EDGE_SHARP(edge_to_loops[corner_edges[mlfan_curr_index]]) || (me_curr == me_org)) {
      /* Current edge is sharp and we have finished with this fan of faces around this vert,
       * or this vert is smooth, and we have completed a full turn around it. */
      // printf("FAN: Finished!\n");
      break;
    }

    copy_v3_v3(vec_prev, vec_curr);

    /* Find next loop of the smooth fan. */
    loop_manifold_fan_around_vert_next(corner_verts,
                                       polys,
                                       loop_to_poly,
                                       edge_to_loops[corner_edges[mlfan_curr_index]],
                                       mv_pivot_index,
                                       &mlfan_curr_index,
                                       &mlfan_vert_index,
                                       &mpfan_curr_index);
  }

  {
    float lnor_len = normalize_v3(lnor);

    /* If we are generating lnor spacearr, we can now define the one for this fan,
     * and optionally compute final lnor from custom data too!
     */
    if (lnors_spacearr) {
      if (UNLIKELY(lnor_len == 0.0f)) {
        /* Use vertex normal as fallback! */
        copy_v3_v3(lnor, loop_normals[mlfan_vert_index]);
        lnor_len = 1.0f;
      }

      BKE_lnor_space_define(lnor_space, lnor, vec_org, vec_curr, edge_vectors);

      if (!clnors_data.is_empty()) {
        if (clnors_invalid) {
          short *clnor;

          clnors_avg[0] /= clnors_count;
          clnors_avg[1] /= clnors_count;
          /* Fix/update all clnors of this fan with computed average value. */
          if (G.debug & G_DEBUG) {
            printf("Invalid clnors in this fan!\n");
          }
          while ((clnor = (short *)BLI_SMALLSTACK_POP(clnors))) {
            // print_v2("org clnor", clnor);
            clnor[0] = short(clnors_avg[0]);
            clnor[1] = short(clnors_avg[1]);
          }
          // print_v2("new clnors", clnors_avg);
        }
        /* Extra bonus: since small-stack is local to this function,
         * no more need to empty it at all cost! */

        BKE_lnor_space_custom_data_to_normal(lnor_space, *clnor_ref, lnor);
      }
    }

    /* In case we get a zero normal here, just use vertex normal already set! */
    if (LIKELY(lnor_len != 0.0f)) {
      /* Copy back the final computed normal into all related loop-normals. */
      float *nor;

      while ((nor = (float *)BLI_SMALLSTACK_POP(normal))) {
        copy_v3_v3(nor, lnor);
      }
    }
    /* Extra bonus: since small-stack is local to this function,
     * no more need to empty it at all cost! */
  }
}

static void loop_split_worker_do(LoopSplitTaskDataCommon *common_data,
                                 LoopSplitTaskData *data,
                                 BLI_Stack *edge_vectors)
{
  if (data->flag == LoopSplitTaskData::Type::Fan) {
    BLI_assert((edge_vectors == nullptr) || BLI_stack_is_empty(edge_vectors));
    split_loop_nor_fan_do(common_data, data, edge_vectors);
  }
  else {
    /* No need for edge_vectors for 'single' case! */
    split_loop_nor_single_do(common_data, data);
  }
}

static void loop_split_worker(TaskPool *__restrict pool, void *taskdata)
{
  LoopSplitTaskDataCommon *common_data = (LoopSplitTaskDataCommon *)BLI_task_pool_user_data(pool);
  LoopSplitTaskData *data = (LoopSplitTaskData *)taskdata;

  /* Temp edge vectors stack, only used when computing lnor spacearr. */
  BLI_Stack *edge_vectors = common_data->lnors_spacearr ?
                                BLI_stack_new(sizeof(float[3]), __func__) :
                                nullptr;

  for (int i = 0; i < LOOP_SPLIT_TASK_BLOCK_SIZE; i++, data++) {
    if (data->flag == LoopSplitTaskData::Type::BlockEnd) {
      break;
    }
    loop_split_worker_do(common_data, data, edge_vectors);
  }

  if (edge_vectors) {
    BLI_stack_free(edge_vectors);
  }
}

/**
 * Check whether given loop is part of an unknown-so-far cyclic smooth fan, or not.
 * Needed because cyclic smooth fans have no obvious 'entry point',
 * and yet we need to walk them once, and only once.
 */
static bool loop_split_generator_check_cyclic_smooth_fan(const Span<int> corner_verts,
                                                         const Span<int> corner_edges,
                                                         const blender::OffsetIndices<int> polys,
                                                         const Span<int2> edge_to_loops,
                                                         const Span<int> loop_to_poly,
                                                         const int *e2l_prev,
                                                         MutableBitSpan skip_loops,
                                                         const int ml_curr_index,
                                                         const int ml_prev_index,
                                                         const int mp_curr_index)
{
  /* The vertex we are "fanning" around! */
  const uint mv_pivot_index = corner_verts[ml_curr_index];

  const int *e2lfan_curr = e2l_prev;
  if (IS_EDGE_SHARP(e2lfan_curr)) {
    /* Sharp loop, so not a cyclic smooth fan. */
    return false;
  }

  /* `mlfan_vert_index` the loop of our current edge might not be the loop of our current vertex!
   */
  int mlfan_curr_index = ml_prev_index;
  int mlfan_vert_index = ml_curr_index;
  int mpfan_curr_index = mp_curr_index;

  BLI_assert(mlfan_curr_index >= 0);
  BLI_assert(mlfan_vert_index >= 0);
  BLI_assert(mpfan_curr_index >= 0);

  BLI_assert(!skip_loops[mlfan_vert_index]);
  skip_loops[mlfan_vert_index].set();

  while (true) {
    /* Find next loop of the smooth fan. */
    loop_manifold_fan_around_vert_next(corner_verts,
                                       polys,
                                       loop_to_poly,
                                       e2lfan_curr,
                                       mv_pivot_index,
                                       &mlfan_curr_index,
                                       &mlfan_vert_index,
                                       &mpfan_curr_index);

    e2lfan_curr = edge_to_loops[corner_edges[mlfan_curr_index]];

    if (IS_EDGE_SHARP(e2lfan_curr)) {
      /* Sharp loop/edge, so not a cyclic smooth fan. */
      return false;
    }
    /* Smooth loop/edge. */
    if (skip_loops[mlfan_vert_index]) {
      if (mlfan_vert_index == ml_curr_index) {
        /* We walked around a whole cyclic smooth fan without finding any already-processed loop,
         * means we can use initial current / previous edge as start for this smooth fan. */
        return true;
      }
      /* Already checked in some previous looping, we can abort. */
      return false;
    }

    /* We can skip it in future, and keep checking the smooth fan. */
    skip_loops[mlfan_vert_index].set();
  }
}

static void loop_split_generator(TaskPool *pool, LoopSplitTaskDataCommon *common_data)
{
  MLoopNorSpaceArray *lnors_spacearr = common_data->lnors_spacearr;

  const Span<int> corner_verts = common_data->corner_verts;
  const Span<int> corner_edges = common_data->corner_edges;
  const OffsetIndices polys = common_data->polys;
  const Span<int> loop_to_poly = common_data->loop_to_poly;
  const Span<int2> edge_to_loops = common_data->edge_to_loops;

  BitVector<> skip_loops(corner_verts.size(), false);

  LoopSplitTaskData *data_buff = nullptr;
  int data_idx = 0;

  /* Temp edge vectors stack, only used when computing lnor spacearr
   * (and we are not multi-threading). */
  BLI_Stack *edge_vectors = nullptr;

#ifdef DEBUG_TIME
  SCOPED_TIMER_AVERAGED(__func__);
#endif

  if (!pool) {
    if (lnors_spacearr) {
      edge_vectors = BLI_stack_new(sizeof(float[3]), __func__);
    }
  }

  /* We now know edges that can be smoothed (with their vector, and their two loops),
   * and edges that will be hard! Now, time to generate the normals.
   */
  for (const int poly_index : polys.index_range()) {
    const IndexRange poly = polys[poly_index];

<<<<<<< HEAD
    for (const int ml_curr_index : poly) {
      const int ml_prev_index = mesh_topology::poly_loop_prev(poly, ml_curr_index);
=======
    for (const int ml_curr_index : IndexRange(poly.loopstart, poly.totloop)) {
      const int ml_prev_index = mesh::poly_corner_prev(poly, ml_curr_index);
>>>>>>> ce140c1b

#if 0
      printf("Checking loop %d / edge %u / vert %u (sharp edge: %d, skiploop: %d)",
             ml_curr_index,
             corner_edges[ml_curr_index],
             corner_verts[ml_curr_index],
             IS_EDGE_SHARP(edge_to_loops[corner_edges[ml_curr_index]]),
             skip_loops[ml_curr_index]);
#endif

      /* A smooth edge, we have to check for cyclic smooth fan case.
       * If we find a new, never-processed cyclic smooth fan, we can do it now using that loop/edge
       * as 'entry point', otherwise we can skip it. */

      /* NOTE: In theory, we could make #loop_split_generator_check_cyclic_smooth_fan() store
       * mlfan_vert_index'es and edge indexes in two stacks, to avoid having to fan again around
       * the vert during actual computation of `clnor` & `clnorspace`.
       * However, this would complicate the code, add more memory usage, and despite its logical
       * complexity, #loop_manifold_fan_around_vert_next() is quite cheap in term of CPU cycles,
       * so really think it's not worth it. */
      if (!IS_EDGE_SHARP(edge_to_loops[corner_edges[ml_curr_index]]) &&
          (skip_loops[ml_curr_index] || !loop_split_generator_check_cyclic_smooth_fan(
                                            corner_verts,
                                            corner_edges,
                                            polys,
                                            edge_to_loops,
                                            loop_to_poly,
                                            edge_to_loops[corner_edges[ml_prev_index]],
                                            skip_loops,
                                            ml_curr_index,
                                            ml_prev_index,
                                            poly_index))) {
        // printf("SKIPPING!\n");
      }
      else {
        LoopSplitTaskData *data, data_local;

        // printf("PROCESSING!\n");

        if (pool) {
          if (data_idx == 0) {
            data_buff = (LoopSplitTaskData *)MEM_calloc_arrayN(
                LOOP_SPLIT_TASK_BLOCK_SIZE, sizeof(*data_buff), __func__);
          }
          data = &data_buff[data_idx];
        }
        else {
          data = &data_local;
          memset(data, 0, sizeof(*data));
        }

        if (IS_EDGE_SHARP(edge_to_loops[corner_edges[ml_curr_index]]) &&
            IS_EDGE_SHARP(edge_to_loops[corner_edges[ml_prev_index]])) {
          data->ml_curr_index = ml_curr_index;
          data->ml_prev_index = ml_prev_index;
          data->flag = LoopSplitTaskData::Type::Single;
          data->poly_index = poly_index;
          if (lnors_spacearr) {
            data->lnor_space = BKE_lnor_space_create(lnors_spacearr);
          }
        }
        else {
          /* We do not need to check/tag loops as already computed. Due to the fact that a loop
           * only points to one of its two edges, the same fan will never be walked more than once.
           * Since we consider edges that have neighbor polys with inverted (flipped) normals as
           * sharp, we are sure that no fan will be skipped, even only considering the case (sharp
           * current edge, smooth previous edge), and not the alternative (smooth current edge,
           * sharp previous edge). All this due/thanks to the link between normals and loop
           * ordering (i.e. winding). */
          data->ml_curr_index = ml_curr_index;
          data->ml_prev_index = ml_prev_index;
          data->flag = LoopSplitTaskData::Type::Fan;
          data->poly_index = poly_index;
          if (lnors_spacearr) {
            data->lnor_space = BKE_lnor_space_create(lnors_spacearr);
          }
        }

        if (pool) {
          data_idx++;
          if (data_idx == LOOP_SPLIT_TASK_BLOCK_SIZE) {
            BLI_task_pool_push(pool, loop_split_worker, data_buff, true, nullptr);
            data_idx = 0;
          }
        }
        else {
          loop_split_worker_do(common_data, data, edge_vectors);
        }
      }
    }
  }

  if (pool && data_idx) {
    BLI_task_pool_push(pool, loop_split_worker, data_buff, true, nullptr);
  }

  if (edge_vectors) {
    BLI_stack_free(edge_vectors);
  }
}

void normals_calc_loop(const Span<float3> vert_positions,
                       const Span<MEdge> edges,
                       const OffsetIndices<int> polys,
                       const Span<int> corner_verts,
                       const Span<int> corner_edges,
                       const Span<int> loop_to_poly_map,
                       const Span<float3> vert_normals,
                       const Span<float3> poly_normals,
                       const bool *sharp_edges,
                       const bool *sharp_faces,
                       bool use_split_normals,
                       float split_angle,
                       short (*clnors_data)[2],
                       MLoopNorSpaceArray *r_lnors_spacearr,
                       MutableSpan<float3> r_loop_normals)
{
  /* For now this is not supported.
   * If we do not use split normals, we do not generate anything fancy! */
  BLI_assert(use_split_normals || !(r_lnors_spacearr));

  if (!use_split_normals) {
    /* In this case, simply fill `r_loop_normals` with `vert_normals`
     * (or `poly_normals` for flat faces), quite simple!
     * Note this is done here to keep some logic and consistency in this quite complex code,
     * since we may want to use loop_normals even when mesh's 'autosmooth' is disabled
     * (see e.g. mesh mapping code). As usual, we could handle that on case-by-case basis,
     * but simpler to keep it well confined here. */
    for (const int poly_index : polys.index_range()) {
      const bool is_poly_flat = sharp_faces && sharp_faces[poly_index];
      for (const int corner : polys[poly_index]) {
        if (is_poly_flat) {
          copy_v3_v3(r_loop_normals[corner], poly_normals[poly_index]);
        }
        else {
          copy_v3_v3(r_loop_normals[corner], vert_normals[corner_verts[corner]]);
        }
      }
    }
    return;
  }

  /**
   * Mapping edge -> loops.
   * If that edge is used by more than two loops (polys),
   * it is always sharp (and tagged as such, see below).
   * We also use the second loop index as a kind of flag:
   *
   * - smooth edge: > 0.
   * - sharp edge: < 0 (INDEX_INVALID || INDEX_UNSET).
   * - unset: INDEX_UNSET.
   *
   * Note that currently we only have two values for second loop of sharp edges.
   * However, if needed, we can store the negated value of loop index instead of INDEX_INVALID
   * to retrieve the real value later in code).
   * Note also that loose edges always have both values set to 0! */
  Array<int2> edge_to_loops(edges.size(), int2(0));

  /* Simple mapping from a loop to its polygon index. */
  Span<int> loop_to_poly;
  Array<int> local_loop_to_poly_map;
  if (loop_to_poly_map.is_empty()) {
    local_loop_to_poly_map = mesh_topology::build_loop_to_poly_map(polys);
    loop_to_poly = local_loop_to_poly_map;
  }
  else {
    loop_to_poly = loop_to_poly_map;
  }

  /* When using custom loop normals, disable the angle feature! */
  const bool check_angle = (split_angle < float(M_PI)) && (clnors_data == nullptr);

  MLoopNorSpaceArray _lnors_spacearr = {nullptr};

#ifdef DEBUG_TIME
  SCOPED_TIMER_AVERAGED(__func__);
#endif

  if (!r_lnors_spacearr && clnors_data) {
    /* We need to compute lnor spacearr if some custom lnor data are given to us! */
    r_lnors_spacearr = &_lnors_spacearr;
  }
  if (r_lnors_spacearr) {
    BKE_lnor_spacearr_init(r_lnors_spacearr, corner_verts.size(), MLNOR_SPACEARR_LOOP_INDEX);
  }

  /* Init data common to all tasks. */
  LoopSplitTaskDataCommon common_data;
  common_data.lnors_spacearr = r_lnors_spacearr;
  common_data.loop_normals = r_loop_normals;
  common_data.clnors_data = {reinterpret_cast<short2 *>(clnors_data),
                             clnors_data ? corner_verts.size() : 0};
  common_data.positions = vert_positions;
  common_data.edges = edges;
  common_data.polys = polys;
  common_data.corner_verts = corner_verts;
  common_data.corner_edges = corner_edges;
  common_data.edge_to_loops = edge_to_loops;
  common_data.loop_to_poly = loop_to_poly;
  common_data.poly_normals = poly_normals;
  common_data.vert_normals = vert_normals;

  /* Pre-populate all loop normals as if their verts were all smooth.
   * This way we don't have to compute those later! */
  threading::parallel_for(polys.index_range(), 1024, [&](const IndexRange range) {
    for (const int poly_i : range) {
      for (const int loop_i : polys[poly_i]) {
        copy_v3_v3(r_loop_normals[loop_i], vert_normals[corner_verts[loop_i]]);
      }
    }
  });

  /* This first loop check which edges are actually smooth, and compute edge vectors. */
  mesh_edges_sharp_tag(polys,
                       corner_verts,
                       corner_edges,
                       loop_to_poly,
                       poly_normals,
                       Span<bool>(sharp_faces, sharp_faces ? polys.size() : 0),
                       Span<bool>(sharp_edges, sharp_edges ? edges.size() : 0),
                       check_angle,
                       split_angle,
                       edge_to_loops,
                       {});

  if (corner_verts.size() < LOOP_SPLIT_TASK_BLOCK_SIZE * 8) {
    /* Not enough loops to be worth the whole threading overhead. */
    loop_split_generator(nullptr, &common_data);
  }
  else {
    TaskPool *task_pool = BLI_task_pool_create(&common_data, TASK_PRIORITY_HIGH);

    loop_split_generator(task_pool, &common_data);

    BLI_task_pool_work_and_wait(task_pool);

    BLI_task_pool_free(task_pool);
  }

  if (r_lnors_spacearr) {
    if (r_lnors_spacearr == &_lnors_spacearr) {
      BKE_lnor_spacearr_free(r_lnors_spacearr);
    }
  }
}

#undef INDEX_UNSET
#undef INDEX_INVALID
#undef IS_EDGE_SHARP

/**
 * Compute internal representation of given custom normals (as an array of float[2]).
 * It also makes sure the mesh matches those custom normals, by setting sharp edges flag as needed
 * to get a same custom lnor for all loops sharing a same smooth fan.
 * If use_vertices if true, r_custom_loop_normals is assumed to be per-vertex, not per-loop
 * (this allows to set whole vert's normals at once, useful in some cases).
 * r_custom_loop_normals is expected to have normalized normals, or zero ones,
 * in which case they will be replaced by default loop/vertex normal.
 */

static void mesh_normals_loop_custom_set(Span<float3> positions,
                                         Span<MEdge> edges,
                                         const OffsetIndices<int> polys,
                                         Span<int> corner_verts,
                                         Span<int> corner_edges,
                                         Span<float3> vert_normals,
                                         Span<float3> poly_normals,
                                         const bool *sharp_faces,
                                         const bool use_vertices,
                                         MutableSpan<float3> r_custom_loop_normals,
                                         MutableSpan<bool> sharp_edges,
                                         short (*r_clnors_data)[2])
{
  /* We *may* make that poor #bke::mesh::normals_calc_loop() even more complex by making it
   * handling that feature too, would probably be more efficient in absolute. However, this
   * function *is not* performance-critical, since it is mostly expected to be called by io add-ons
   * when importing custom normals, and modifier (and perhaps from some editing tools later?). So
   * better to keep some simplicity here, and just call #bke::mesh::normals_calc_loop() twice! */
  MLoopNorSpaceArray lnors_spacearr = {nullptr};
  BitVector<> done_loops(corner_verts.size(), false);
  Array<float3> loop_normals(corner_verts.size());
  const Array<int> loop_to_poly = mesh_topology::build_loop_to_poly_map(polys);
  /* In this case we always consider split nors as ON,
   * and do not want to use angle to define smooth fans! */
  const bool use_split_normals = true;
  const float split_angle = float(M_PI);

  BLI_SMALLSTACK_DECLARE(clnors_data, short *);

  /* Compute current lnor spacearr. */
  normals_calc_loop(positions,
                    edges,
                    polys,
                    corner_verts,
                    corner_edges,
                    loop_to_poly,
                    vert_normals,
                    poly_normals,
                    sharp_edges.data(),
                    sharp_faces,
                    use_split_normals,
                    split_angle,
                    r_clnors_data,
                    &lnors_spacearr,
                    loop_normals);

  /* Set all given zero vectors to their default value. */
  if (use_vertices) {
    for (const int i : positions.index_range()) {
      if (is_zero_v3(r_custom_loop_normals[i])) {
        copy_v3_v3(r_custom_loop_normals[i], vert_normals[i]);
      }
    }
  }
  else {
    for (const int i : corner_verts.index_range()) {
      if (is_zero_v3(r_custom_loop_normals[i])) {
        copy_v3_v3(r_custom_loop_normals[i], loop_normals[i]);
      }
    }
  }

  BLI_assert(lnors_spacearr.data_type == MLNOR_SPACEARR_LOOP_INDEX);

  /* Now, check each current smooth fan (one lnor space per smooth fan!),
   * and if all its matching custom loop_normals are not (enough) equal, add sharp edges as needed.
   * This way, next time we run bke::mesh::normals_calc_loop(), we'll get lnor spacearr/smooth fans
   * matching given custom loop_normals.
   * Note this code *will never* unsharp edges! And quite obviously,
   * when we set custom normals per vertices, running this is absolutely useless. */
  if (use_vertices) {
    done_loops.fill(true);
  }
  else {
    for (const int i : corner_verts.index_range()) {
      if (!lnors_spacearr.lspacearr[i]) {
        /* This should not happen in theory, but in some rare case (probably ugly geometry)
         * we can get some nullptr loopspacearr at this point. :/
         * Maybe we should set those loops' edges as sharp? */
        done_loops[i].set();
        if (G.debug & G_DEBUG) {
          printf("WARNING! Getting invalid nullptr loop space for loop %d!\n", i);
        }
        continue;
      }
      if (done_loops[i]) {
        continue;
      }

      /* Notes:
       * - In case of mono-loop smooth fan, we have nothing to do.
       * - Loops in this linklist are ordered (in reversed order compared to how they were
       *   discovered by bke::mesh::normals_calc_loop(), but this is not a problem).
       *   Which means if we find a mismatching clnor,
       *   we know all remaining loops will have to be in a new, different smooth fan/lnor space.
       * - In smooth fan case, we compare each clnor against a ref one,
       *   to avoid small differences adding up into a real big one in the end!
       */
      if (lnors_spacearr.lspacearr[i]->flags & MLNOR_SPACE_IS_SINGLE) {
        done_loops[i].set();
        continue;
      }

      LinkNode *loop_link = lnors_spacearr.lspacearr[i]->loops;
      int prev_corner = -1;
      const float *org_nor = nullptr;

      while (loop_link) {
        const int lidx = POINTER_AS_INT(loop_link->link);
        float *nor = r_custom_loop_normals[lidx];

        if (!org_nor) {
          org_nor = nor;
        }
        else if (dot_v3v3(org_nor, nor) < LNOR_SPACE_TRIGO_THRESHOLD) {
          /* Current normal differs too much from org one, we have to tag the edge between
           * previous loop's face and current's one as sharp.
           * We know those two loops do not point to the same edge,
           * since we do not allow reversed winding in a same smooth fan. */
          const IndexRange poly = polys[loop_to_poly[lidx]];
          const int mlp = (lidx == poly.start()) ? poly.start() + poly.size() - 1 : lidx - 1;
          const int edge = corner_edges[lidx];
          const int edge_p = corner_edges[mlp];
          const int prev_edge = corner_edges[prev_corner];
          sharp_edges[prev_edge == edge_p ? prev_edge : edge] = true;

          org_nor = nor;
        }

        prev_corner = lidx;
        loop_link = loop_link->next;
        done_loops[lidx].set();
      }

      /* We also have to check between last and first loops,
       * otherwise we may miss some sharp edges here!
       * This is just a simplified version of above while loop.
       * See #45984. */
      loop_link = lnors_spacearr.lspacearr[i]->loops;
      if (loop_link && org_nor) {
        const int lidx = POINTER_AS_INT(loop_link->link);
        float *nor = r_custom_loop_normals[lidx];

        if (dot_v3v3(org_nor, nor) < LNOR_SPACE_TRIGO_THRESHOLD) {
          const IndexRange poly = polys[loop_to_poly[lidx]];
          const int mlp = (lidx == poly.start()) ? poly.start() + poly.size() - 1 : lidx - 1;
          const int edge = corner_edges[lidx];
          const int edge_p = corner_edges[mlp];
          const int prev_edge = corner_edges[prev_corner];
          sharp_edges[prev_edge == edge_p ? prev_edge : edge] = true;
        }
      }
    }

    /* And now, recompute our new auto `loop_normals` and lnor spacearr! */
    BKE_lnor_spacearr_clear(&lnors_spacearr);
    normals_calc_loop(positions,
                      edges,
                      polys,
                      corner_verts,
                      corner_edges,
                      loop_to_poly,
                      vert_normals,
                      poly_normals,
                      sharp_edges.data(),
                      sharp_faces,
                      use_split_normals,
                      split_angle,
                      r_clnors_data,
                      &lnors_spacearr,
                      loop_normals);
  }

  /* And we just have to convert plain object-space custom normals to our
   * lnor space-encoded ones. */
  for (const int i : corner_verts.index_range()) {
    if (!lnors_spacearr.lspacearr[i]) {
      done_loops[i].reset();
      if (G.debug & G_DEBUG) {
        printf("WARNING! Still getting invalid nullptr loop space in second loop for loop %d!\n",
               i);
      }
      continue;
    }

    if (done_loops[i]) {
      /* Note we accumulate and average all custom normals in current smooth fan,
       * to avoid getting different clnors data (tiny differences in plain custom normals can
       * give rather huge differences in computed 2D factors). */
      LinkNode *loop_link = lnors_spacearr.lspacearr[i]->loops;
      if (lnors_spacearr.lspacearr[i]->flags & MLNOR_SPACE_IS_SINGLE) {
        BLI_assert(POINTER_AS_INT(loop_link) == i);
        const int nidx = use_vertices ? corner_verts[i] : i;
        float *nor = r_custom_loop_normals[nidx];

        BKE_lnor_space_custom_normal_to_data(lnors_spacearr.lspacearr[i], nor, r_clnors_data[i]);
        done_loops[i].reset();
      }
      else {
        int avg_nor_count = 0;
        float avg_nor[3];
        short clnor_data_tmp[2], *clnor_data;

        zero_v3(avg_nor);
        while (loop_link) {
          const int lidx = POINTER_AS_INT(loop_link->link);
          const int nidx = use_vertices ? corner_verts[lidx] : lidx;
          float *nor = r_custom_loop_normals[nidx];

          avg_nor_count++;
          add_v3_v3(avg_nor, nor);
          BLI_SMALLSTACK_PUSH(clnors_data, (short *)r_clnors_data[lidx]);

          loop_link = loop_link->next;
          done_loops[lidx].reset();
        }

        mul_v3_fl(avg_nor, 1.0f / float(avg_nor_count));
        BKE_lnor_space_custom_normal_to_data(lnors_spacearr.lspacearr[i], avg_nor, clnor_data_tmp);

        while ((clnor_data = (short *)BLI_SMALLSTACK_POP(clnors_data))) {
          clnor_data[0] = clnor_data_tmp[0];
          clnor_data[1] = clnor_data_tmp[1];
        }
      }
    }
  }

  BKE_lnor_spacearr_free(&lnors_spacearr);
}

void normals_loop_custom_set(const Span<float3> vert_positions,
                             const Span<MEdge> edges,
                             const OffsetIndices<int> polys,
                             const Span<int> corner_verts,
                             const Span<int> corner_edges,
                             const Span<float3> vert_normals,
                             const Span<float3> poly_normals,
                             const bool *sharp_faces,
                             MutableSpan<bool> sharp_edges,
                             MutableSpan<float3> r_custom_loop_normals,
                             short (*r_clnors_data)[2])
{
  mesh_normals_loop_custom_set(vert_positions,
                               edges,
                               polys,
                               corner_verts,
                               corner_edges,
                               vert_normals,
                               poly_normals,
                               sharp_faces,
                               false,
                               r_custom_loop_normals,
                               sharp_edges,
                               r_clnors_data);
}

void normals_loop_custom_set_from_verts(const Span<float3> vert_positions,
                                        const Span<MEdge> edges,
                                        const OffsetIndices<int> polys,
                                        const Span<int> corner_verts,
                                        const Span<int> corner_edges,
                                        const Span<float3> vert_normals,
                                        const Span<float3> poly_normals,
                                        const bool *sharp_faces,
                                        MutableSpan<bool> sharp_edges,
                                        MutableSpan<float3> r_custom_vert_normals,
                                        short (*r_clnors_data)[2])
{
  mesh_normals_loop_custom_set(vert_positions,
                               edges,
                               polys,
                               corner_verts,
                               corner_edges,
                               vert_normals,
                               poly_normals,
                               sharp_faces,
                               true,
                               r_custom_vert_normals,
                               sharp_edges,
                               r_clnors_data);
}

static void mesh_set_custom_normals(Mesh *mesh, float (*r_custom_nors)[3], const bool use_vertices)
{
  short(*clnors)[2];
  const int numloops = mesh->totloop;

  clnors = (short(*)[2])CustomData_get_layer_for_write(
      &mesh->ldata, CD_CUSTOMLOOPNORMAL, mesh->totloop);
  if (clnors != nullptr) {
    memset(clnors, 0, sizeof(*clnors) * size_t(numloops));
  }
  else {
    clnors = (short(*)[2])CustomData_add_layer(
        &mesh->ldata, CD_CUSTOMLOOPNORMAL, CD_SET_DEFAULT, numloops);
  }
  MutableAttributeAccessor attributes = mesh->attributes_for_write();
  SpanAttributeWriter<bool> sharp_edges = attributes.lookup_or_add_for_write_span<bool>(
      "sharp_edge", ATTR_DOMAIN_EDGE);
  const bool *sharp_faces = static_cast<const bool *>(
      CustomData_get_layer_named(&mesh->pdata, CD_PROP_BOOL, "sharp_face"));

  mesh_normals_loop_custom_set(mesh->vert_positions(),
                               mesh->edges(),
                               mesh->polys(),
                               mesh->corner_verts(),
                               mesh->corner_edges(),
                               mesh->vert_normals(),
                               mesh->poly_normals(),
                               sharp_faces,
                               use_vertices,
                               {reinterpret_cast<blender::float3 *>(r_custom_nors),
                                use_vertices ? mesh->totvert : mesh->totloop},
                               sharp_edges.span,
                               clnors);

  sharp_edges.finish();
}

}  // namespace blender::bke::mesh

void BKE_mesh_set_custom_normals(Mesh *mesh, float (*r_custom_loop_normals)[3])
{
  blender::bke::mesh::mesh_set_custom_normals(mesh, r_custom_loop_normals, false);
}

void BKE_mesh_set_custom_normals_from_verts(Mesh *mesh, float (*r_custom_vert_normals)[3])
{
  blender::bke::mesh::mesh_set_custom_normals(mesh, r_custom_vert_normals, true);
}

void BKE_mesh_normals_loop_to_vertex(const int numVerts,
                                     const int *corner_verts,
                                     const int numLoops,
                                     const float (*clnors)[3],
                                     float (*r_vert_clnors)[3])
{
  int *vert_loops_count = (int *)MEM_calloc_arrayN(
      size_t(numVerts), sizeof(*vert_loops_count), __func__);

  copy_vn_fl((float *)r_vert_clnors, 3 * numVerts, 0.0f);

  int i;
  for (i = 0; i < numLoops; i++) {
    const int vert = corner_verts[i];
    add_v3_v3(r_vert_clnors[vert], clnors[i]);
    vert_loops_count[vert]++;
  }

  for (i = 0; i < numVerts; i++) {
    mul_v3_fl(r_vert_clnors[i], 1.0f / float(vert_loops_count[i]));
  }

  MEM_freeN(vert_loops_count);
}

#undef LNOR_SPACE_TRIGO_THRESHOLD

/** \} */<|MERGE_RESOLUTION|>--- conflicted
+++ resolved
@@ -1278,21 +1278,16 @@
   for (const int poly_index : polys.index_range()) {
     const IndexRange poly = polys[poly_index];
 
-<<<<<<< HEAD
     for (const int ml_curr_index : poly) {
-      const int ml_prev_index = mesh_topology::poly_loop_prev(poly, ml_curr_index);
-=======
-    for (const int ml_curr_index : IndexRange(poly.loopstart, poly.totloop)) {
       const int ml_prev_index = mesh::poly_corner_prev(poly, ml_curr_index);
->>>>>>> ce140c1b
 
 #if 0
       printf("Checking loop %d / edge %u / vert %u (sharp edge: %d, skiploop: %d)",
-             ml_curr_index,
-             corner_edges[ml_curr_index],
-             corner_verts[ml_curr_index],
-             IS_EDGE_SHARP(edge_to_loops[corner_edges[ml_curr_index]]),
-             skip_loops[ml_curr_index]);
+                   ml_curr_index,
+                   corner_edges[ml_curr_index],
+                   corner_verts[ml_curr_index],
+                   IS_EDGE_SHARP(edge_to_loops[corner_edges[ml_curr_index]]),
+                   skip_loops[ml_curr_index]);
 #endif
 
       /* A smooth edge, we have to check for cyclic smooth fan case.
