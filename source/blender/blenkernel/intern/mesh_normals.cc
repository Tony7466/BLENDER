--- conflicted
+++ resolved
@@ -209,29 +209,7 @@
   }
 }
 
-<<<<<<< HEAD
-struct MeshCalcNormalsData_Poly {
-  const float (*positions)[3];
-  const MLoop *mloop;
-  const MPoly *mpoly;
-
-  /** Polygon normal output. */
-  float (*pnors)[3];
-};
-
-static void mesh_calc_normals_poly_fn(void *__restrict userdata,
-                                      const int pidx,
-                                      const TaskParallelTLS *__restrict /*tls*/)
-{
-  const MeshCalcNormalsData_Poly *data = (MeshCalcNormalsData_Poly *)userdata;
-  const MPoly *mp = &data->mpoly[pidx];
-  BKE_mesh_calc_poly_normal(mp, data->mloop + mp->loopstart, data->positions, data->pnors[pidx]);
-}
-
-void BKE_mesh_calc_normals_poly(const float (*positions)[3],
-                                int /*mvert_len*/,
-=======
-static void calculate_normals_poly(const Span<MVert> verts,
+static void calculate_normals_poly(const Span<float3> positions,
                                    const Span<MPoly> polys,
                                    const Span<MLoop> loops,
                                    MutableSpan<float3> poly_normals)
@@ -240,40 +218,26 @@
   threading::parallel_for(polys.index_range(), 1024, [&](const IndexRange range) {
     for (const int poly_i : range) {
       const MPoly &poly = polys[poly_i];
-      BKE_mesh_calc_poly_normal(&poly, &loops[poly.loopstart], verts.data(), poly_normals[poly_i]);
+      BKE_mesh_calc_poly_normal(&poly,
+                                &loops[poly.loopstart],
+                                reinterpret_cast<const float(*)[3]>(positions.data()),
+                                poly_normals[poly_i]);
     }
   });
 }
 
-void BKE_mesh_calc_normals_poly(const MVert *mvert,
-                                const int mvert_len,
->>>>>>> ae081b2d
+void BKE_mesh_calc_normals_poly(const float (*positions)[3],
+                                const int verts_num,
                                 const MLoop *mloop,
                                 const int mloop_len,
                                 const MPoly *mpoly,
                                 int mpoly_len,
                                 float (*r_poly_normals)[3])
 {
-<<<<<<< HEAD
-  TaskParallelSettings settings;
-  BLI_parallel_range_settings_defaults(&settings);
-  settings.min_iter_per_thread = 1024;
-
-  BLI_assert((r_poly_normals != nullptr) || (mpoly_len == 0));
-
-  MeshCalcNormalsData_Poly data = {};
-  data.mpoly = mpoly;
-  data.mloop = mloop;
-  data.positions = positions;
-  data.pnors = r_poly_normals;
-
-  BLI_task_parallel_range(0, mpoly_len, &data, mesh_calc_normals_poly_fn, &settings);
-=======
-  calculate_normals_poly({mvert, mvert_len},
+  calculate_normals_poly({reinterpret_cast<const float3 *>(positions), mpoly_len},
                          {mpoly, mpoly_len},
                          {mloop, mloop_len},
                          {reinterpret_cast<float3 *>(r_poly_normals), mpoly_len});
->>>>>>> ae081b2d
 }
 
 /** \} */
@@ -285,86 +249,21 @@
  * meshes can slow down high-poly meshes. For details on performance, see D11993.
  * \{ */
 
-<<<<<<< HEAD
-struct MeshCalcNormalsData_PolyAndVertex {
-  const float (*positions)[3];
-  const MLoop *mloop;
-  const MPoly *mpoly;
-
-  /** Polygon normal output. */
-  float (*pnors)[3];
-  /** Vertex normal output. */
-  float (*vnors)[3];
-};
-
-static void mesh_calc_normals_poly_and_vertex_accum_fn(void *__restrict userdata,
-                                                       const int pidx,
-                                                       const TaskParallelTLS *__restrict /*tls*/)
-{
-  const MeshCalcNormalsData_PolyAndVertex *data = (MeshCalcNormalsData_PolyAndVertex *)userdata;
-  const MPoly *mp = &data->mpoly[pidx];
-  const MLoop *ml = &data->mloop[mp->loopstart];
-  const float(*positions)[3] = data->positions;
-  float(*vnors)[3] = data->vnors;
-
-  float pnor_temp[3];
-  float *pnor = data->pnors ? data->pnors[pidx] : pnor_temp;
-
-  const int i_end = mp->totloop - 1;
-=======
-static void calculate_normals_poly_and_vert(const Span<MVert> verts,
+static void calculate_normals_poly_and_vert(const Span<float3> positions,
                                             const Span<MPoly> polys,
                                             const Span<MLoop> loops,
                                             MutableSpan<float3> poly_normals,
                                             MutableSpan<float3> vert_normals)
 {
   using namespace blender;
->>>>>>> ae081b2d
 
   /* Zero the vertex normal array for accumulation. */
   {
-<<<<<<< HEAD
-    zero_v3(pnor);
-    /* Newell's Method */
-    const float *v_curr = positions[ml[i_end].v];
-    for (int i_next = 0; i_next <= i_end; i_next++) {
-      const float *v_next = positions[ml[i_next].v];
-      add_newell_cross_v3_v3v3(pnor, v_curr, v_next);
-      v_curr = v_next;
-    }
-    if (UNLIKELY(normalize_v3(pnor) == 0.0f)) {
-      pnor[2] = 1.0f; /* Other axes set to zero. */
-    }
-=======
     memset(vert_normals.data(), 0, vert_normals.as_span().size_in_bytes());
->>>>>>> ae081b2d
   }
 
   /* Compute poly normals, accumulating them into vertex normals. */
   {
-<<<<<<< HEAD
-    float edvec_prev[3], edvec_next[3], edvec_end[3];
-    const float *v_curr = positions[ml[i_end].v];
-    sub_v3_v3v3(edvec_prev, positions[ml[i_end - 1].v], v_curr);
-    normalize_v3(edvec_prev);
-    copy_v3_v3(edvec_end, edvec_prev);
-
-    for (int i_next = 0, i_curr = i_end; i_next <= i_end; i_curr = i_next++) {
-      const float *v_next = positions[ml[i_next].v];
-
-      /* Skip an extra normalization by reusing the first calculated edge. */
-      if (i_next != i_end) {
-        sub_v3_v3v3(edvec_next, v_curr, v_next);
-        normalize_v3(edvec_next);
-      }
-      else {
-        copy_v3_v3(edvec_next, edvec_end);
-      }
-
-      /* Calculate angle between the two poly edges incident on this vertex. */
-      const float fac = saacos(-dot_v3v3(edvec_prev, edvec_next));
-      const float vnor_add[3] = {pnor[0] * fac, pnor[1] * fac, pnor[2] * fac};
-=======
     threading::parallel_for(polys.index_range(), 1024, [&](const IndexRange range) {
       for (const int poly_i : range) {
         const MPoly &poly = polys[poly_i];
@@ -379,9 +278,9 @@
         {
           zero_v3(pnor);
           /* Newell's Method */
-          const float *v_curr = verts[poly_loops[i_end].v].co;
+          const float *v_curr = positions[poly_loops[i_end].v];
           for (int i_next = 0; i_next <= i_end; i_next++) {
-            const float *v_next = verts[poly_loops[i_next].v].co;
+            const float *v_next = positions[poly_loops[i_next].v];
             add_newell_cross_v3_v3v3(pnor, v_curr, v_next);
             v_curr = v_next;
           }
@@ -389,19 +288,18 @@
             pnor[2] = 1.0f; /* Other axes set to zero. */
           }
         }
->>>>>>> ae081b2d
 
         /* Accumulate angle weighted face normal into the vertex normal. */
         /* Inline version of #accumulate_vertex_normals_poly_v3. */
         {
           float edvec_prev[3], edvec_next[3], edvec_end[3];
-          const float *v_curr = verts[poly_loops[i_end].v].co;
-          sub_v3_v3v3(edvec_prev, verts[poly_loops[i_end - 1].v].co, v_curr);
+          const float *v_curr = positions[poly_loops[i_end].v];
+          sub_v3_v3v3(edvec_prev, positions[poly_loops[i_end - 1].v], v_curr);
           normalize_v3(edvec_prev);
           copy_v3_v3(edvec_end, edvec_prev);
 
           for (int i_next = 0, i_curr = i_end; i_next <= i_end; i_curr = i_next++) {
-            const float *v_next = verts[poly_loops[i_next].v].co;
+            const float *v_next = positions[poly_loops[i_next].v];
 
             /* Skip an extra normalization by reusing the first calculated edge. */
             if (i_next != i_end) {
@@ -426,26 +324,18 @@
     });
   }
 
-<<<<<<< HEAD
-  float *no = data->vnors[vidx];
-
-  if (UNLIKELY(normalize_v3(no) == 0.0f)) {
-    /* Following Mesh convention; we use vertex coordinate itself for normal in this case. */
-    normalize_v3_v3(no, data->positions[vidx]);
-=======
   /* Normalize and validate computed vertex normals. */
   {
-    threading::parallel_for(verts.index_range(), 1024, [&](const IndexRange range) {
+    threading::parallel_for(positions.index_range(), 1024, [&](const IndexRange range) {
       for (const int vert_i : range) {
         float *no = vert_normals[vert_i];
 
         if (UNLIKELY(normalize_v3(no) == 0.0f)) {
           /* Following Mesh convention; we use vertex coordinate itself for normal in this case. */
-          normalize_v3_v3(no, verts[vert_i].co);
+          normalize_v3_v3(no, positions[vert_i]);
         }
       }
     });
->>>>>>> ae081b2d
   }
 }
 
@@ -458,34 +348,11 @@
                                            float (*r_poly_normals)[3],
                                            float (*r_vert_normals)[3])
 {
-<<<<<<< HEAD
-  TaskParallelSettings settings;
-  BLI_parallel_range_settings_defaults(&settings);
-  settings.min_iter_per_thread = 1024;
-
-  memset(r_vert_normals, 0, sizeof(*r_vert_normals) * size_t(mvert_len));
-
-  MeshCalcNormalsData_PolyAndVertex data = {};
-  data.mpoly = mpoly;
-  data.mloop = mloop;
-  data.positions = positions;
-  data.pnors = r_poly_normals;
-  data.vnors = r_vert_normals;
-
-  /* Compute poly normals, accumulating them into vertex normals. */
-  BLI_task_parallel_range(
-      0, mpoly_len, &data, mesh_calc_normals_poly_and_vertex_accum_fn, &settings);
-
-  /* Normalize and validate computed vertex normals. */
-  BLI_task_parallel_range(
-      0, mvert_len, &data, mesh_calc_normals_poly_and_vertex_finalize_fn, &settings);
-=======
-  calculate_normals_poly_and_vert({mvert, mvert_len},
+  calculate_normals_poly_and_vert({reinterpret_cast<const float3 *>(positions), mvert_len},
                                   {mpoly, mpoly_len},
                                   {mloop, mloop_len},
                                   {reinterpret_cast<float3 *>(r_poly_normals), mpoly_len},
                                   {reinterpret_cast<float3 *>(r_vert_normals), mvert_len});
->>>>>>> ae081b2d
 }
 
 /** \} */
