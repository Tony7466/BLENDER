--- conflicted
+++ resolved
@@ -1000,37 +1000,15 @@
 
     // printf("\thandling edge %d / loop %d\n", corner_edges[mlfan_curr_index], mlfan_curr_index);
 
-<<<<<<< HEAD
-    {
-      /* Code similar to accumulate_vertex_normals_poly_v3. */
-      /* Calculate angle between the two face edges incident on this vertex. */
-      const float fac = saacos(dot_v3v3(vec_curr, vec_prev));
-      /* Accumulate */
-      lnor += face_normals[mpfan_curr_index] * fac;
-
-      if (!clnors_data.is_empty()) {
-        /* Accumulate all clnors, if they are not all equal we have to fix that! */
-        short2 *clnor = &clnors_data[mlfan_vert_index];
-        if (clnors_count) {
-          clnors_invalid |= ((*clnor_ref)[0] != (*clnor)[0] || (*clnor_ref)[1] != (*clnor)[1]);
-        }
-        else {
-          clnor_ref = clnor;
-        }
-        clnors_avg[0] += (*clnor)[0];
-        clnors_avg[1] += (*clnor)[1];
-        clnors_count++;
-=======
     /* Code similar to accumulate_vertex_normals_poly_v3. */
-    /* Calculate angle between the two poly edges incident on this vertex. */
-    lnor += poly_normals[mpfan_curr_index] * saacos(math::dot(vec_curr, vec_prev));
+    /* Calculate angle between the two face edges incident on this vertex. */
+    lnor += face_normals[mpfan_curr_index] * saacos(math::dot(vec_curr, vec_prev));
 
     if (!clnors_data.is_empty()) {
       /* Accumulate all clnors, if they are not all equal we have to fix that! */
       const short2 &clnor = clnors_data[mlfan_vert_index];
       if (clnors_count) {
         clnors_invalid |= *clnor_ref != clnor;
->>>>>>> 5c469475
       }
       else {
         clnor_ref = &clnor;
