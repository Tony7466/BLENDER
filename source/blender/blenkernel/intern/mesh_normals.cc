/* SPDX-FileCopyrightText: 2001-2002 NaN Holding BV. All rights reserved.
 *
 * SPDX-License-Identifier: GPL-2.0-or-later */

/** \file
 * \ingroup bke
 *
 * Mesh normal calculation functions.
 *
 * \see bmesh_mesh_normals.c for the equivalent #BMesh functionality.
 */

#include <climits>

#include "MEM_guardedalloc.h"

#include "DNA_mesh_types.h"
#include "DNA_meshdata_types.h"

#include "BLI_array_utils.hh"
#include "BLI_bit_vector.hh"
#include "BLI_linklist.h"
#include "BLI_math.h"
#include "BLI_math_vector.hh"
#include "BLI_memarena.h"
#include "BLI_span.hh"
#include "BLI_task.hh"
#include "BLI_timeit.hh"
#include "BLI_utildefines.h"

#include "BKE_attribute.hh"
#include "BKE_customdata.h"
#include "BKE_editmesh_cache.hh"
#include "BKE_global.h"
#include "BKE_mesh.hh"
#include "BKE_mesh_mapping.h"

#include "atomic_ops.h"

// #define DEBUG_TIME

#ifdef DEBUG_TIME
#  include "BLI_timeit.hh"
#endif

/* -------------------------------------------------------------------- */
/** \name Private Utility Functions
 * \{ */

/**
 * A thread-safe version of #add_v3_v3 that uses a spin-lock.
 *
 * \note Avoid using this when the chance of contention is high.
 */
static void add_v3_v3_atomic(float r[3], const float a[3])
{
#define FLT_EQ_NONAN(_fa, _fb) (*((const uint32_t *)&_fa) == *((const uint32_t *)&_fb))

  float virtual_lock = r[0];
  while (true) {
    /* This loops until following conditions are met:
     * - `r[0]` has same value as virtual_lock (i.e. it did not change since last try).
     * - `r[0]` was not `FLT_MAX`, i.e. it was not locked by another thread. */
    const float test_lock = atomic_cas_float(&r[0], virtual_lock, FLT_MAX);
    if (_ATOMIC_LIKELY(FLT_EQ_NONAN(test_lock, virtual_lock) && (test_lock != FLT_MAX))) {
      break;
    }
    virtual_lock = test_lock;
  }
  virtual_lock += a[0];
  r[1] += a[1];
  r[2] += a[2];

  /* Second atomic operation to 'release'
   * our lock on that vector and set its first scalar value. */
  /* Note that we do not need to loop here, since we 'locked' `r[0]`,
   * nobody should have changed it in the mean time. */
  virtual_lock = atomic_cas_float(&r[0], FLT_MAX, virtual_lock);
  BLI_assert(virtual_lock == FLT_MAX);

#undef FLT_EQ_NONAN
}

/** \} */

/* -------------------------------------------------------------------- */
/** \name Public Utility Functions
 *
 * Related to managing normals but not directly related to calculating normals.
 * \{ */

float (*BKE_mesh_vert_normals_for_write(Mesh *mesh))[3]
{
  mesh->runtime->vert_normals.reinitialize(mesh->totvert);
  return reinterpret_cast<float(*)[3]>(mesh->runtime->vert_normals.data());
}

void BKE_mesh_vert_normals_clear_dirty(Mesh *mesh)
{
  mesh->runtime->vert_normals_dirty = false;
  BLI_assert(mesh->runtime->vert_normals.size() == mesh->totvert);
}

bool BKE_mesh_vert_normals_are_dirty(const Mesh *mesh)
{
  return mesh->runtime->vert_normals_dirty;
}

bool BKE_mesh_face_normals_are_dirty(const Mesh *mesh)
{
  return mesh->runtime->face_normals_dirty;
}

/** \} */

/* -------------------------------------------------------------------- */
/** \name Mesh Normal Calculation (Polygons)
 * \{ */

namespace blender::bke::mesh {

/*
 * COMPUTE POLY NORMAL
 *
 * Computes the normal of a planar
 * face See Graphics Gems for
 * computing newell normal.
 */
static float3 normal_calc_ngon(const Span<float3> vert_positions, const Span<int> face_verts)
{
  float3 normal(0);

  /* Newell's Method */
  const float *v_prev = vert_positions[face_verts.last()];
  for (const int i : face_verts.index_range()) {
    const float *v_curr = vert_positions[face_verts[i]];
    add_newell_cross_v3_v3v3(normal, v_prev, v_curr);
    v_prev = v_curr;
  }

  if (UNLIKELY(normalize_v3(normal) == 0.0f)) {
    normal[2] = 1.0f; /* other axis set to 0.0 */
  }

  return normal;
}

float3 face_normal_calc(const Span<float3> vert_positions, const Span<int> face_verts)
{
  if (face_verts.size() > 4) {
    return normal_calc_ngon(vert_positions, face_verts);
  }
  if (face_verts.size() == 3) {
    return math::normal_tri(vert_positions[face_verts[0]],
                            vert_positions[face_verts[1]],
                            vert_positions[face_verts[2]]);
  }
  if (face_verts.size() == 4) {
    float3 normal;
    normal_quad_v3(normal,
                   vert_positions[face_verts[0]],
                   vert_positions[face_verts[1]],
                   vert_positions[face_verts[2]],
                   vert_positions[face_verts[3]]);
    return normal;
  }
  /* horrible, two sided face! */
  return float3(0);
}

/** \} */

/* -------------------------------------------------------------------- */
/** \name Mesh Normal Calculation (Polygons & Vertices)
 *
 * Take care making optimizations to this function as improvements to low-poly
 * meshes can slow down high-poly meshes. For details on performance, see D11993.
 * \{ */

void normals_calc_faces(const Span<float3> positions,
                        const OffsetIndices<int> faces,
                        const Span<int> corner_verts,
                        MutableSpan<float3> face_normals)
{
  BLI_assert(faces.size() == face_normals.size());
  threading::parallel_for(faces.index_range(), 1024, [&](const IndexRange range) {
    for (const int i : range) {
      face_normals[i] = face_normal_calc(positions, corner_verts.slice(faces[i]));
    }
  });
}

void normals_calc_face_vert(const Span<float3> positions,
                            const OffsetIndices<int> faces,
                            const Span<int> corner_verts,
                            MutableSpan<float3> face_normals,
                            MutableSpan<float3> vert_normals)
{

  /* Zero the vertex normal array for accumulation. */
  {
    memset(vert_normals.data(), 0, vert_normals.as_span().size_in_bytes());
  }

  /* Compute face normals, accumulating them into vertex normals. */
  {
    threading::parallel_for(faces.index_range(), 1024, [&](const IndexRange range) {
      for (const int face_i : range) {
        const Span<int> face_verts = corner_verts.slice(faces[face_i]);

        float3 &pnor = face_normals[face_i];

        const int i_end = face_verts.size() - 1;

        /* Polygon Normal and edge-vector. */
        /* Inline version of #face_normal_calc, also does edge-vectors. */
        {
          zero_v3(pnor);
          /* Newell's Method */
          const float *v_curr = positions[face_verts[i_end]];
          for (int i_next = 0; i_next <= i_end; i_next++) {
            const float *v_next = positions[face_verts[i_next]];
            add_newell_cross_v3_v3v3(pnor, v_curr, v_next);
            v_curr = v_next;
          }
          if (UNLIKELY(normalize_v3(pnor) == 0.0f)) {
            pnor[2] = 1.0f; /* Other axes set to zero. */
          }
        }

        /* Accumulate angle weighted face normal into the vertex normal. */
        /* Inline version of #accumulate_vertex_normals_poly_v3. */
        {
          float edvec_prev[3], edvec_next[3], edvec_end[3];
          const float *v_curr = positions[face_verts[i_end]];
          sub_v3_v3v3(edvec_prev, positions[face_verts[i_end - 1]], v_curr);
          normalize_v3(edvec_prev);
          copy_v3_v3(edvec_end, edvec_prev);

          for (int i_next = 0, i_curr = i_end; i_next <= i_end; i_curr = i_next++) {
            const float *v_next = positions[face_verts[i_next]];

            /* Skip an extra normalization by reusing the first calculated edge. */
            if (i_next != i_end) {
              sub_v3_v3v3(edvec_next, v_curr, v_next);
              normalize_v3(edvec_next);
            }
            else {
              copy_v3_v3(edvec_next, edvec_end);
            }

            /* Calculate angle between the two face edges incident on this vertex. */
            const float fac = saacos(-dot_v3v3(edvec_prev, edvec_next));
            const float vnor_add[3] = {pnor[0] * fac, pnor[1] * fac, pnor[2] * fac};

            float *vnor = vert_normals[face_verts[i_curr]];
            add_v3_v3_atomic(vnor, vnor_add);
            v_curr = v_next;
            copy_v3_v3(edvec_prev, edvec_next);
          }
        }
      }
    });
  }

  /* Normalize and validate computed vertex normals. */
  {
    threading::parallel_for(positions.index_range(), 1024, [&](const IndexRange range) {
      for (const int vert_i : range) {
        float *no = vert_normals[vert_i];

        if (UNLIKELY(normalize_v3(no) == 0.0f)) {
          /* Following Mesh convention; we use vertex coordinate itself for normal in this case. */
          normalize_v3_v3(no, positions[vert_i]);
        }
      }
    });
  }
}

/** \} */

}  // namespace blender::bke::mesh

/* -------------------------------------------------------------------- */
/** \name Mesh Normal Calculation
 * \{ */

eAttrDomain Mesh::normal_domain_all_info() const
{
  using namespace blender;
  using namespace blender::bke;
  if (this->totpoly == 0) {
    return ATTR_DOMAIN_POINT;
  }

  if (CustomData_has_layer(&this->ldata, CD_CUSTOMLOOPNORMAL)) {
    return ATTR_DOMAIN_CORNER;
  }

  const AttributeAccessor attributes = this->attributes();
  const VArray<bool> sharp_faces = *attributes.lookup_or_default<bool>(
      "sharp_face", ATTR_DOMAIN_FACE, false);

  const array_utils::BooleanMix face_mix = array_utils::booleans_mix_calc(sharp_faces);
  if (face_mix == array_utils::BooleanMix::AllTrue) {
    return ATTR_DOMAIN_FACE;
  }

  const VArray<bool> sharp_edges = *attributes.lookup_or_default<bool>(
      "sharp_edge", ATTR_DOMAIN_EDGE, false);
  const array_utils::BooleanMix edge_mix = array_utils::booleans_mix_calc(sharp_edges);
  if (edge_mix == array_utils::BooleanMix::AllTrue) {
    return ATTR_DOMAIN_FACE;
  }

  if (edge_mix == array_utils::BooleanMix::AllFalse &&
      face_mix == array_utils::BooleanMix::AllFalse) {
    return ATTR_DOMAIN_POINT;
  }

  return ATTR_DOMAIN_CORNER;
}

blender::Span<blender::float3> Mesh::vert_normals() const
{
  using namespace blender;
  if (!this->runtime->vert_normals_dirty) {
    BLI_assert(this->runtime->vert_normals.size() == this->totvert);
    return this->runtime->vert_normals;
  }

  std::lock_guard lock{this->runtime->normals_mutex};
  if (!this->runtime->vert_normals_dirty) {
    BLI_assert(this->runtime->vert_normals.size() == this->totvert);
    return this->runtime->vert_normals;
  }

  /* Isolate task because a mutex is locked and computing normals is multi-threaded. */
  threading::isolate_task([&]() {
    const Span<float3> positions = this->vert_positions();
    const OffsetIndices faces = this->faces();
    const Span<int> corner_verts = this->corner_verts();

    this->runtime->vert_normals.reinitialize(positions.size());
    this->runtime->face_normals.reinitialize(faces.size());
    bke::mesh::normals_calc_face_vert(
        positions, faces, corner_verts, this->runtime->face_normals, this->runtime->vert_normals);

    this->runtime->vert_normals_dirty = false;
    this->runtime->face_normals_dirty = false;
  });

  return this->runtime->vert_normals;
}

blender::Span<blender::float3> Mesh::face_normals() const
{
  using namespace blender;
  if (!this->runtime->face_normals_dirty) {
    BLI_assert(this->runtime->face_normals.size() == this->faces_num);
    return this->runtime->face_normals;
  }

  std::lock_guard lock{this->runtime->normals_mutex};
  if (!this->runtime->face_normals_dirty) {
    BLI_assert(this->runtime->face_normals.size() == this->faces_num);
    return this->runtime->face_normals;
  }

  /* Isolate task because a mutex is locked and computing normals is multi-threaded. */
  threading::isolate_task([&]() {
    const Span<float3> positions = this->vert_positions();
    const OffsetIndices faces = this->faces();
    const Span<int> corner_verts = this->corner_verts();

    this->runtime->face_normals.reinitialize(faces.size());
    bke::mesh::normals_calc_faces(positions, faces, corner_verts, this->runtime->face_normals);

    this->runtime->face_normals_dirty = false;
  });

  return this->runtime->face_normals;
}

const float (*BKE_mesh_vert_normals_ensure(const Mesh *mesh))[3]
{
  return reinterpret_cast<const float(*)[3]>(mesh->vert_normals().data());
}

blender::Span<blender::float3> Mesh::corner_normals() const
{
<<<<<<< HEAD
  using namespace blender;
  using namespace blender::bke;
  if (!this->runtime->corner_normals_dirty) {
    BLI_assert(this->runtime->corner_normals.size() == this->totloop);
    return this->runtime->corner_normals;
  }

  const Span<float3> vert_normals = this->vert_normals();
  const Span<float3> poly_normals = this->poly_normals();
  std::lock_guard lock{this->runtime->normals_mutex};
  if (!this->runtime->corner_normals_dirty) {
    BLI_assert(this->runtime->corner_normals.size() == this->totloop);
    return this->runtime->corner_normals;
  }

  /* Isolate task because a mutex is locked and computing normals is multi-threaded. */
  threading::isolate_task([&]() {
    const OffsetIndices polys = this->polys();
    this->runtime->corner_normals.reinitialize(this->totloop);
    MutableSpan<float3> corner_normals = this->runtime->corner_normals;
    switch (this->normal_domain_all_info()) {
      case ATTR_DOMAIN_POINT: {
        array_utils::gather(vert_normals, this->corner_verts(), corner_normals);
        break;
      }
      case ATTR_DOMAIN_FACE: {
        threading::parallel_for(poly_normals.index_range(), 1024, [&](const IndexRange range) {
          for (const int i : range) {
            corner_normals.slice(polys[i]).fill(poly_normals[i]);
          }
        });
        break;
=======
  switch (mesh->runtime->wrapper_type) {
    case ME_WRAPPER_TYPE_SUBD:
    case ME_WRAPPER_TYPE_MDATA:
      mesh->vert_normals();
      mesh->face_normals();
      break;
    case ME_WRAPPER_TYPE_BMESH: {
      BMEditMesh *em = mesh->edit_mesh;
      if (blender::bke::EditMeshData *emd = mesh->runtime->edit_data) {
        if (!emd->vertexCos.is_empty()) {
          BKE_editmesh_cache_ensure_vert_normals(em, emd);
          BKE_editmesh_cache_ensure_face_normals(em, emd);
        }
>>>>>>> aebc743b
      }
      case ATTR_DOMAIN_CORNER: {
        const AttributeAccessor attributes = this->attributes();
        const VArray<bool> sharp_edges = *attributes.lookup_or_default<bool>(
            "sharp_edge", ATTR_DOMAIN_EDGE, false);
        const VArray<bool> sharp_faces = *attributes.lookup_or_default<bool>(
            "sharp_face", ATTR_DOMAIN_FACE, false);
        const short2 *custom_normals = static_cast<const short2 *>(
            CustomData_get_layer(&this->ldata, CD_CUSTOMLOOPNORMAL));

        bke::mesh::normals_calc_loop(this->vert_positions(),
                                     this->edges(),
                                     this->polys(),
                                     this->corner_verts(),
                                     this->corner_edges(),
                                     {},
                                     vert_normals,
                                     poly_normals,
                                     sharp_edges,
                                     sharp_faces,
                                     custom_normals,
                                     nullptr,
                                     this->runtime->corner_normals);
        break;
      }
      default:
        BLI_assert_unreachable();
    }

    this->runtime->corner_normals_dirty = false;
  });

  return this->runtime->corner_normals;
}

void BKE_lnor_spacearr_init(MLoopNorSpaceArray *lnors_spacearr,
                            const int numLoops,
                            const char data_type)
{
  if (!(lnors_spacearr->lspacearr && lnors_spacearr->loops_pool)) {
    MemArena *mem;

    if (!lnors_spacearr->mem) {
      lnors_spacearr->mem = BLI_memarena_new(BLI_MEMARENA_STD_BUFSIZE, __func__);
    }
    mem = lnors_spacearr->mem;
    if (numLoops > 0) {
      lnors_spacearr->lspacearr = (MLoopNorSpace **)BLI_memarena_calloc(
          mem, sizeof(MLoopNorSpace *) * size_t(numLoops));
      lnors_spacearr->loops_pool = (LinkNode *)BLI_memarena_alloc(
          mem, sizeof(LinkNode) * size_t(numLoops));
    }
    else {
      lnors_spacearr->lspacearr = nullptr;
      lnors_spacearr->loops_pool = nullptr;
    }

    lnors_spacearr->spaces_num = 0;
  }
  BLI_assert(ELEM(data_type, MLNOR_SPACEARR_BMLOOP_PTR, MLNOR_SPACEARR_LOOP_INDEX));
  lnors_spacearr->data_type = data_type;
}

void BKE_lnor_spacearr_tls_init(MLoopNorSpaceArray *lnors_spacearr,
                                MLoopNorSpaceArray *lnors_spacearr_tls)
{
  *lnors_spacearr_tls = *lnors_spacearr;
  lnors_spacearr_tls->mem = BLI_memarena_new(BLI_MEMARENA_STD_BUFSIZE, __func__);
}

void BKE_lnor_spacearr_tls_join(MLoopNorSpaceArray *lnors_spacearr,
                                MLoopNorSpaceArray *lnors_spacearr_tls)
{
  BLI_assert(lnors_spacearr->data_type == lnors_spacearr_tls->data_type);
  BLI_assert(lnors_spacearr->mem != lnors_spacearr_tls->mem);
  lnors_spacearr->spaces_num += lnors_spacearr_tls->spaces_num;
  BLI_memarena_merge(lnors_spacearr->mem, lnors_spacearr_tls->mem);
  BLI_memarena_free(lnors_spacearr_tls->mem);
  lnors_spacearr_tls->mem = nullptr;
  BKE_lnor_spacearr_clear(lnors_spacearr_tls);
}

void BKE_lnor_spacearr_clear(MLoopNorSpaceArray *lnors_spacearr)
{
  lnors_spacearr->spaces_num = 0;
  lnors_spacearr->lspacearr = nullptr;
  lnors_spacearr->loops_pool = nullptr;
  if (lnors_spacearr->mem != nullptr) {
    BLI_memarena_clear(lnors_spacearr->mem);
  }
}

void BKE_lnor_spacearr_free(MLoopNorSpaceArray *lnors_spacearr)
{
  lnors_spacearr->spaces_num = 0;
  lnors_spacearr->lspacearr = nullptr;
  lnors_spacearr->loops_pool = nullptr;
  BLI_memarena_free(lnors_spacearr->mem);
  lnors_spacearr->mem = nullptr;
}

MLoopNorSpace *BKE_lnor_space_create(MLoopNorSpaceArray *lnors_spacearr)
{
  lnors_spacearr->spaces_num++;
  return (MLoopNorSpace *)BLI_memarena_calloc(lnors_spacearr->mem, sizeof(MLoopNorSpace));
}

/* This threshold is a bit touchy (usual float precision issue), this value seems OK. */
#define LNOR_SPACE_TRIGO_THRESHOLD (1.0f - 1e-4f)

namespace blender::bke::mesh {

static CornerNormalSpace lnor_space_define(const float lnor[3],
                                           float vec_ref[3],
                                           float vec_other[3],
                                           const Span<float3> edge_vectors)
{
  CornerNormalSpace lnor_space{};
  const float pi2 = float(M_PI) * 2.0f;
  float tvec[3], dtp;
  const float dtp_ref = dot_v3v3(vec_ref, lnor);
  const float dtp_other = dot_v3v3(vec_other, lnor);

  if (UNLIKELY(fabsf(dtp_ref) >= LNOR_SPACE_TRIGO_THRESHOLD ||
               fabsf(dtp_other) >= LNOR_SPACE_TRIGO_THRESHOLD))
  {
    /* If vec_ref or vec_other are too much aligned with lnor, we can't build lnor space,
     * tag it as invalid and abort. */
    lnor_space.ref_alpha = lnor_space.ref_beta = 0.0f;
    return lnor_space;
  }

  lnor_space.vec_lnor = lnor;

  /* Compute ref alpha, average angle of all available edge vectors to lnor. */
  if (!edge_vectors.is_empty()) {
    float alpha = 0.0f;
    for (const float3 &vec : edge_vectors) {
      alpha += saacosf(dot_v3v3(vec, lnor));
    }
    /* This piece of code shall only be called for more than one loop. */
    /* NOTE: In theory, this could be `count > 2`,
     * but there is one case where we only have two edges for two loops:
     * a smooth vertex with only two edges and two faces (our Monkey's nose has that, e.g.).
     */
    BLI_assert(edge_vectors.size() >= 2);
    lnor_space.ref_alpha = alpha / float(edge_vectors.size());
  }
  else {
    lnor_space.ref_alpha = (saacosf(dot_v3v3(vec_ref, lnor)) +
                            saacosf(dot_v3v3(vec_other, lnor))) /
                           2.0f;
  }

  /* Project vec_ref on lnor's ortho plane. */
  mul_v3_v3fl(tvec, lnor, dtp_ref);
  sub_v3_v3(vec_ref, tvec);
  normalize_v3_v3(lnor_space.vec_ref, vec_ref);

  cross_v3_v3v3(tvec, lnor, lnor_space.vec_ref);
  normalize_v3_v3(lnor_space.vec_ortho, tvec);

  /* Project vec_other on lnor's ortho plane. */
  mul_v3_v3fl(tvec, lnor, dtp_other);
  sub_v3_v3(vec_other, tvec);
  normalize_v3(vec_other);

  /* Beta is angle between ref_vec and other_vec, around lnor. */
  dtp = dot_v3v3(lnor_space.vec_ref, vec_other);
  if (LIKELY(dtp < LNOR_SPACE_TRIGO_THRESHOLD)) {
    const float beta = saacos(dtp);
    lnor_space.ref_beta = (dot_v3v3(lnor_space.vec_ortho, vec_other) < 0.0f) ? pi2 - beta : beta;
  }
  else {
    lnor_space.ref_beta = pi2;
  }

  return lnor_space;
}

}  // namespace blender::bke::mesh

void BKE_lnor_space_define(MLoopNorSpace *lnor_space,
                           const float lnor[3],
                           float vec_ref[3],
                           float vec_other[3],
                           const blender::Span<blender::float3> edge_vectors)
{
  using namespace blender::bke::mesh;
  const CornerNormalSpace space = lnor_space_define(lnor, vec_ref, vec_other, edge_vectors);
  copy_v3_v3(lnor_space->vec_lnor, space.vec_lnor);
  copy_v3_v3(lnor_space->vec_ref, space.vec_ref);
  copy_v3_v3(lnor_space->vec_ortho, space.vec_ortho);
  lnor_space->ref_alpha = space.ref_alpha;
  lnor_space->ref_beta = space.ref_beta;
}

void BKE_lnor_space_add_loop(MLoopNorSpaceArray *lnors_spacearr,
                             MLoopNorSpace *lnor_space,
                             const int ml_index,
                             void *bm_loop,
                             const bool is_single)
{
  BLI_assert((lnors_spacearr->data_type == MLNOR_SPACEARR_LOOP_INDEX && bm_loop == nullptr) ||
             (lnors_spacearr->data_type == MLNOR_SPACEARR_BMLOOP_PTR && bm_loop != nullptr));

  lnors_spacearr->lspacearr[ml_index] = lnor_space;
  if (bm_loop == nullptr) {
    bm_loop = POINTER_FROM_INT(ml_index);
  }
  if (is_single) {
    BLI_assert(lnor_space->loops == nullptr);
    lnor_space->flags |= MLNOR_SPACE_IS_SINGLE;
    lnor_space->loops = (LinkNode *)bm_loop;
  }
  else {
    BLI_assert((lnor_space->flags & MLNOR_SPACE_IS_SINGLE) == 0);
    BLI_linklist_prepend_nlink(&lnor_space->loops, bm_loop, &lnors_spacearr->loops_pool[ml_index]);
  }
}

MINLINE float unit_short_to_float(const short val)
{
  return float(val) / float(SHRT_MAX);
}

MINLINE short unit_float_to_short(const float val)
{
  /* Rounding. */
  return short(floorf(val * float(SHRT_MAX) + 0.5f));
}

namespace blender::bke::mesh {

static float3 lnor_space_custom_data_to_normal(const CornerNormalSpace &lnor_space,
                                               const short2 clnor_data)
{
  /* NOP custom normal data or invalid lnor space, return. */
  if (clnor_data[0] == 0 || lnor_space.ref_alpha == 0.0f || lnor_space.ref_beta == 0.0f) {
    return lnor_space.vec_lnor;
  }

  float3 r_custom_lnor;

  /* TODO: Check whether using #sincosf() gives any noticeable benefit
   * (could not even get it working under linux though)! */
  const float pi2 = float(M_PI * 2.0);
  const float alphafac = unit_short_to_float(clnor_data[0]);
  const float alpha = (alphafac > 0.0f ? lnor_space.ref_alpha : pi2 - lnor_space.ref_alpha) *
                      alphafac;
  const float betafac = unit_short_to_float(clnor_data[1]);

  mul_v3_v3fl(r_custom_lnor, lnor_space.vec_lnor, cosf(alpha));

  if (betafac == 0.0f) {
    madd_v3_v3fl(r_custom_lnor, lnor_space.vec_ref, sinf(alpha));
  }
  else {
    const float sinalpha = sinf(alpha);
    const float beta = (betafac > 0.0f ? lnor_space.ref_beta : pi2 - lnor_space.ref_beta) *
                       betafac;
    madd_v3_v3fl(r_custom_lnor, lnor_space.vec_ref, sinalpha * cosf(beta));
    madd_v3_v3fl(r_custom_lnor, lnor_space.vec_ortho, sinalpha * sinf(beta));
  }

  return r_custom_lnor;
}

}  // namespace blender::bke::mesh

void BKE_lnor_space_custom_data_to_normal(const MLoopNorSpace *lnor_space,
                                          const short clnor_data[2],
                                          float r_custom_lnor[3])
{
  using namespace blender::bke::mesh;
  CornerNormalSpace space;
  space.vec_lnor = lnor_space->vec_lnor;
  space.vec_ref = lnor_space->vec_ref;
  space.vec_ortho = lnor_space->vec_ortho;
  space.ref_alpha = lnor_space->ref_alpha;
  space.ref_beta = lnor_space->ref_beta;
  copy_v3_v3(r_custom_lnor, lnor_space_custom_data_to_normal(space, clnor_data));
}

namespace blender::bke::mesh {

short2 lnor_space_custom_normal_to_data(const CornerNormalSpace &lnor_space,
                                        const float3 &custom_lnor)
{
  /* We use zero vector as NOP custom normal (can be simpler than giving auto-computed `lnor`). */
  if (is_zero_v3(custom_lnor) || compare_v3v3(lnor_space.vec_lnor, custom_lnor, 1e-4f)) {
    return short2(0);
  }

  short2 r_clnor_data;

  const float pi2 = float(M_PI * 2.0);
  const float cos_alpha = dot_v3v3(lnor_space.vec_lnor, custom_lnor);
  float vec[3], cos_beta;
  float alpha;

  alpha = saacosf(cos_alpha);
  if (alpha > lnor_space.ref_alpha) {
    /* Note we could stick to [0, pi] range here,
     * but makes decoding more complex, not worth it. */
    r_clnor_data[0] = unit_float_to_short(-(pi2 - alpha) / (pi2 - lnor_space.ref_alpha));
  }
  else {
    r_clnor_data[0] = unit_float_to_short(alpha / lnor_space.ref_alpha);
  }

  /* Project custom lnor on (vec_ref, vec_ortho) plane. */
  mul_v3_v3fl(vec, lnor_space.vec_lnor, -cos_alpha);
  add_v3_v3(vec, custom_lnor);
  normalize_v3(vec);

  cos_beta = dot_v3v3(lnor_space.vec_ref, vec);

  if (cos_beta < LNOR_SPACE_TRIGO_THRESHOLD) {
    float beta = saacosf(cos_beta);
    if (dot_v3v3(lnor_space.vec_ortho, vec) < 0.0f) {
      beta = pi2 - beta;
    }

    if (beta > lnor_space.ref_beta) {
      r_clnor_data[1] = unit_float_to_short(-(pi2 - beta) / (pi2 - lnor_space.ref_beta));
    }
    else {
      r_clnor_data[1] = unit_float_to_short(beta / lnor_space.ref_beta);
    }
  }
  else {
    r_clnor_data[1] = 0;
  }

  return r_clnor_data;
}

}  // namespace blender::bke::mesh

void BKE_lnor_space_custom_normal_to_data(const MLoopNorSpace *lnor_space,
                                          const float custom_lnor[3],
                                          short r_clnor_data[2])
{
  using namespace blender::bke::mesh;
  CornerNormalSpace space;
  space.vec_lnor = lnor_space->vec_lnor;
  space.vec_ref = lnor_space->vec_ref;
  space.vec_ortho = lnor_space->vec_ortho;
  space.ref_alpha = lnor_space->ref_alpha;
  space.ref_beta = lnor_space->ref_beta;
  copy_v2_v2_short(r_clnor_data, lnor_space_custom_normal_to_data(space, custom_lnor));
}

namespace blender::bke::mesh {

struct LoopSplitTaskDataCommon {
  /* Read/write.
   * Note we do not need to protect it, though, since two different tasks will *always* affect
   * different elements in the arrays. */
  CornerNormalSpaceArray *lnors_spacearr;
  MutableSpan<float3> loop_normals;
  MutableSpan<short2> clnors_data;

  /* Read-only. */
  Span<float3> positions;
  Span<int2> edges;
  Span<int> corner_verts;
  Span<int> corner_edges;
  OffsetIndices<int> faces;
  Span<int2> edge_to_loops;
  Span<int> loop_to_face;
  Span<float3> face_normals;
  Span<float3> vert_normals;
};

#define INDEX_UNSET INT_MIN
#define INDEX_INVALID -1
/* See comment about edge_to_loops below. */
#define IS_EDGE_SHARP(_e2l) ELEM((_e2l)[1], INDEX_UNSET, INDEX_INVALID)

static void mesh_edges_sharp_tag(const OffsetIndices<int> faces,
                                 const Span<int> corner_verts,
                                 const Span<int> corner_edges,
<<<<<<< HEAD
                                 const Span<int> loop_to_poly_map,
                                 const Span<float3> poly_normals,
                                 const VArray<bool> &sharp_faces,
                                 const VArray<bool> &sharp_edges,
=======
                                 const Span<int> loop_to_face_map,
                                 const Span<float3> face_normals,
                                 const Span<bool> sharp_faces,
                                 const Span<bool> sharp_edges,
>>>>>>> aebc743b
                                 const bool check_angle,
                                 const float split_angle,
                                 MutableSpan<int2> edge_to_loops,
                                 MutableSpan<bool> r_sharp_edges)
{
  const float split_angle_cos = check_angle ? cosf(split_angle) : -1.0f;
<<<<<<< HEAD
=======
  auto face_is_smooth = [&](const int face_i) {
    return sharp_faces.is_empty() || !sharp_faces[face_i];
  };
>>>>>>> aebc743b

  for (const int face_i : faces.index_range()) {
    for (const int loop_index : faces[face_i]) {
      const int vert_i = corner_verts[loop_index];
      const int edge_i = corner_edges[loop_index];

      int2 &e2l = edge_to_loops[edge_i];

      /* Check whether current edge might be smooth or sharp */
      if ((e2l[0] | e2l[1]) == 0) {
        /* 'Empty' edge until now, set e2l[0] (and e2l[1] to INDEX_UNSET to tag it as unset). */
        e2l[0] = loop_index;
        /* We have to check this here too, else we might miss some flat faces!!! */
<<<<<<< HEAD
        e2l[1] = sharp_faces[poly_i] ? INDEX_INVALID : INDEX_UNSET;
=======
        e2l[1] = face_is_smooth(face_i) ? INDEX_UNSET : INDEX_INVALID;
>>>>>>> aebc743b
      }
      else if (e2l[1] == INDEX_UNSET) {
        const bool is_angle_sharp = (check_angle &&
                                     dot_v3v3(face_normals[loop_to_face_map[e2l[0]]],
                                              face_normals[face_i]) < split_angle_cos);

        /* Second loop using this edge, time to test its sharpness.
         * An edge is sharp if it is tagged as such, or its face is not smooth,
         * or both faces have opposed (flipped) normals, i.e. both loops on the same edge share the
         * same vertex, or angle between both its faces' normals is above split_angle value.
         */
<<<<<<< HEAD
        if (sharp_faces[poly_i] || sharp_edges[edge_i] || vert_i == corner_verts[e2l[0]] ||
            is_angle_sharp) {
=======
        if (!face_is_smooth(face_i) || (!sharp_edges.is_empty() && sharp_edges[edge_i]) ||
            vert_i == corner_verts[e2l[0]] || is_angle_sharp)
        {
>>>>>>> aebc743b
          /* NOTE: we are sure that loop != 0 here ;). */
          e2l[1] = INDEX_INVALID;

          /* We want to avoid tagging edges as sharp when it is already defined as such by
           * other causes than angle threshold. */
          if (is_angle_sharp) {
            r_sharp_edges[edge_i] = true;
          }
        }
        else {
          e2l[1] = loop_index;
        }
      }
      else if (!IS_EDGE_SHARP(e2l)) {
        /* More than two loops using this edge, tag as sharp if not yet done. */
        e2l[1] = INDEX_INVALID;

        /* We want to avoid tagging edges as sharp when it is already defined as such by
         * other causes than angle threshold. */
        r_sharp_edges[edge_i] = false;
      }
      /* Else, edge is already 'disqualified' (i.e. sharp)! */
    }
  }
}

static void build_edge_to_loop_map(const OffsetIndices<int> polys,
                                   const Span<int> corner_verts,
                                   const Span<int> corner_edges,
                                   const VArray<bool> &sharp_faces,
                                   const VArray<bool> &sharp_edges,
                                   MutableSpan<int2> edge_to_loops)
{

  for (const int poly_i : polys.index_range()) {
    for (const int loop_index : polys[poly_i]) {
      const int vert_i = corner_verts[loop_index];
      const int edge_i = corner_edges[loop_index];

      int2 &e2l = edge_to_loops[edge_i];

      /* Check whether current edge might be smooth or sharp */
      if ((e2l[0] | e2l[1]) == 0) {
        /* 'Empty' edge until now, set e2l[0] (and e2l[1] to INDEX_UNSET to tag it as unset). */
        e2l[0] = loop_index;
        /* We have to check this here too, else we might miss some flat faces!!! */
        e2l[1] = sharp_faces[poly_i] ? INDEX_INVALID : INDEX_UNSET;
      }
      else if (e2l[1] == INDEX_UNSET) {
        /* Second loop using this edge, time to test its sharpness.
         * An edge is sharp if it is tagged as such, or its face is not smooth,
         * or both poly have opposed (flipped) normals, i.e. both loops on the same edge share the
         * same vertex. */
        if (sharp_faces[poly_i] || sharp_edges[edge_i] || vert_i == corner_verts[e2l[0]]) {
          /* NOTE: we are sure that loop != 0 here ;). */
          e2l[1] = INDEX_INVALID;
        }
        else {
          e2l[1] = loop_index;
        }
      }
      else if (!IS_EDGE_SHARP(e2l)) {
        /* More than two loops using this edge, tag as sharp if not yet done. */
        e2l[1] = INDEX_INVALID;
      }
      /* Else, edge is already 'disqualified' (i.e. sharp)! */
    }
  }
}

void edges_sharp_from_angle_set(const OffsetIndices<int> faces,
                                const Span<int> corner_verts,
                                const Span<int> corner_edges,
<<<<<<< HEAD
                                const Span<float3> poly_normals,
                                const VArray<bool> &sharp_faces,
=======
                                const Span<float3> face_normals,
                                const bool *sharp_faces,
>>>>>>> aebc743b
                                const float split_angle,
                                MutableSpan<bool> sharp_edges)
{
  if (split_angle >= float(M_PI)) {
    /* Nothing to do! */
    return;
  }

  /* Mapping edge -> loops. See #bke::mesh::normals_calc_loop for details. */
  Array<int2> edge_to_loops(sharp_edges.size(), int2(0));

  /* Simple mapping from a loop to its face index. */
  const Array<int> loop_to_face = build_loop_to_face_map(faces);

  mesh_edges_sharp_tag(faces,
                       corner_verts,
                       corner_edges,
<<<<<<< HEAD
                       loop_to_poly,
                       poly_normals,
                       sharp_faces,
                       VArray<bool>::ForSpan(sharp_edges),
=======
                       loop_to_face,
                       face_normals,
                       Span<bool>(sharp_faces, sharp_faces ? faces.size() : 0),
                       sharp_edges,
>>>>>>> aebc743b
                       true,
                       split_angle,
                       edge_to_loops,
                       sharp_edges);
}

static void loop_manifold_fan_around_vert_next(const Span<int> corner_verts,
                                               const OffsetIndices<int> faces,
                                               const Span<int> loop_to_face,
                                               const int2 e2lfan_curr,
                                               const int vert_pivot,
                                               int *r_mlfan_curr_index,
                                               int *r_mlfan_vert_index)
{
  const int mlfan_curr_orig = *r_mlfan_curr_index;
  const int vert_fan_orig = corner_verts[mlfan_curr_orig];

  /* WARNING: This is rather complex!
   * We have to find our next edge around the vertex (fan mode).
   * First we find the next loop, which is either previous or next to mlfan_curr_index, depending
   * whether both loops using current edge are in the same direction or not, and whether
   * mlfan_curr_index actually uses the vertex we are fanning around!
   * mlfan_curr_index is the index of mlfan_next here, and mlfan_next is not the real next one
   * (i.e. not the future `mlfan_curr`). */
  *r_mlfan_curr_index = (e2lfan_curr[0] == *r_mlfan_curr_index) ? e2lfan_curr[1] : e2lfan_curr[0];

  BLI_assert(*r_mlfan_curr_index >= 0);

  const int vert_fan_next = corner_verts[*r_mlfan_curr_index];
  const IndexRange face_fan_next = faces[loop_to_face[*r_mlfan_curr_index]];
  if ((vert_fan_orig == vert_fan_next && vert_fan_orig == vert_pivot) ||
      !ELEM(vert_fan_orig, vert_fan_next, vert_pivot))
  {
    /* We need the previous loop, but current one is our vertex's loop. */
    *r_mlfan_vert_index = *r_mlfan_curr_index;
    *r_mlfan_curr_index = face_corner_prev(face_fan_next, *r_mlfan_curr_index);
  }
  else {
    /* We need the next loop, which is also our vertex's loop. */
    *r_mlfan_curr_index = face_corner_next(face_fan_next, *r_mlfan_curr_index);
    *r_mlfan_vert_index = *r_mlfan_curr_index;
  }
}

static void lnor_space_for_single_fan(LoopSplitTaskDataCommon *common_data,
                                      const int ml_curr_index,
                                      const int space_index)
{
  const Span<int> loop_to_face = common_data->loop_to_face;
  const Span<float3> face_normals = common_data->face_normals;
  MutableSpan<float3> loop_normals = common_data->loop_normals;

  loop_normals[ml_curr_index] = face_normals[loop_to_face[ml_curr_index]];

  if (CornerNormalSpaceArray *lnors_spacearr = common_data->lnors_spacearr) {
    const Span<float3> positions = common_data->positions;
    const Span<int2> edges = common_data->edges;
    const OffsetIndices faces = common_data->faces;
    const Span<int> corner_verts = common_data->corner_verts;
    const Span<int> corner_edges = common_data->corner_edges;
    const Span<short2> clnors_data = common_data->clnors_data;

    float3 vec_curr;
    float3 vec_prev;
    const int face_index = loop_to_face[ml_curr_index];
    const int ml_prev_index = mesh::face_corner_prev(faces[face_index], ml_curr_index);

    /* The vertex we are "fanning" around. */
    const int vert_pivot = corner_verts[ml_curr_index];
    const int vert_2 = edge_other_vert(edges[corner_edges[ml_curr_index]], vert_pivot);
    const int vert_3 = edge_other_vert(edges[corner_edges[ml_prev_index]], vert_pivot);

    sub_v3_v3v3(vec_curr, positions[vert_2], positions[vert_pivot]);
    normalize_v3(vec_curr);
    sub_v3_v3v3(vec_prev, positions[vert_3], positions[vert_pivot]);
    normalize_v3(vec_prev);

    CornerNormalSpace &lnor_space = lnors_spacearr->spaces[space_index];
    lnor_space = lnor_space_define(loop_normals[ml_curr_index], vec_curr, vec_prev, {});
    lnors_spacearr->corner_space_indices[ml_curr_index] = space_index;

    if (!clnors_data.is_empty()) {
      loop_normals[ml_curr_index] = lnor_space_custom_data_to_normal(lnor_space,
                                                                     clnors_data[ml_curr_index]);
    }

    if (!lnors_spacearr->corners_by_space.is_empty()) {
      lnors_spacearr->corners_by_space[space_index] = {ml_curr_index};
    }
  }
}

static void split_loop_nor_fan_do(LoopSplitTaskDataCommon *common_data,
                                  const int ml_curr_index,
                                  const int space_index,
                                  Vector<float3> *edge_vectors)
{
  CornerNormalSpaceArray *lnors_spacearr = common_data->lnors_spacearr;
  MutableSpan<float3> loop_normals = common_data->loop_normals;
  MutableSpan<short2> clnors_data = common_data->clnors_data;

  const Span<float3> positions = common_data->positions;
  const Span<int2> edges = common_data->edges;
  const OffsetIndices faces = common_data->faces;
  const Span<int> corner_verts = common_data->corner_verts;
  const Span<int> corner_edges = common_data->corner_edges;
  const Span<int2> edge_to_loops = common_data->edge_to_loops;
  const Span<int> loop_to_face = common_data->loop_to_face;
  const Span<float3> face_normals = common_data->face_normals;

  const int face_index = loop_to_face[ml_curr_index];
  const int ml_prev_index = face_corner_prev(faces[face_index], ml_curr_index);

  /* Sigh! we have to fan around current vertex, until we find the other non-smooth edge,
   * and accumulate face normals into the vertex!
   * Note in case this vertex has only one sharp edges, this is a waste because the normal is the
   * same as the vertex normal, but I do not see any easy way to detect that (would need to count
   * number of sharp edges per vertex, I doubt the additional memory usage would be worth it,
   * especially as it should not be a common case in real-life meshes anyway). */
  const int vert_pivot = corner_verts[ml_curr_index]; /* The vertex we are "fanning" around! */

  /* `ml_curr_index` would be mlfan_prev if we needed that one. */
  const int2 &edge_orig = edges[corner_edges[ml_curr_index]];

  float3 vec_curr;
  float3 vec_prev;
  float3 vec_org;
  float3 lnor(0.0f);

  /* We validate clnors data on the fly - cheapest way to do! */
  int2 clnors_avg(0);
  const short2 *clnor_ref = nullptr;
  int clnors_count = 0;
  bool clnors_invalid = false;

  Vector<int, 8> processed_corners;

  /* `mlfan_vert_index` the loop of our current edge might not be the loop of our current vertex!
   */
  int mlfan_curr_index = ml_prev_index;
  int mlfan_vert_index = ml_curr_index;

  BLI_assert(mlfan_curr_index >= 0);
  BLI_assert(mlfan_vert_index >= 0);

  /* Only need to compute previous edge's vector once, then we can just reuse old current one! */
  {
    const int vert_2 = edge_other_vert(edge_orig, vert_pivot);
    sub_v3_v3v3(vec_org, positions[vert_2], positions[vert_pivot]);
    normalize_v3(vec_org);
    copy_v3_v3(vec_prev, vec_org);

    if (lnors_spacearr) {
      edge_vectors->append(vec_org);
    }
  }

  // printf("FAN: vert %d, start edge %d\n", vert_pivot, ml_curr->e);

  while (true) {
    const int2 &edge = edges[corner_edges[mlfan_curr_index]];
    /* Compute edge vectors.
     * NOTE: We could pre-compute those into an array, in the first iteration, instead of computing
     *       them twice (or more) here. However, time gained is not worth memory and time lost,
     *       given the fact that this code should not be called that much in real-life meshes.
     */
    {
      const int vert_2 = edge_other_vert(edge, vert_pivot);
      sub_v3_v3v3(vec_curr, positions[vert_2], positions[vert_pivot]);
      normalize_v3(vec_curr);
    }

    // printf("\thandling edge %d / loop %d\n", corner_edges[mlfan_curr_index], mlfan_curr_index);

    /* Code similar to accumulate_vertex_normals_poly_v3. */
    /* Calculate angle between the two face edges incident on this vertex. */
    lnor += face_normals[loop_to_face[mlfan_curr_index]] * saacos(math::dot(vec_curr, vec_prev));

    if (!clnors_data.is_empty()) {
      /* Accumulate all clnors, if they are not all equal we have to fix that! */
      const short2 &clnor = clnors_data[mlfan_vert_index];
      if (clnors_count) {
        clnors_invalid |= *clnor_ref != clnor;
      }
      else {
        clnor_ref = &clnor;
      }
      clnors_avg += int2(clnor);
      clnors_count++;
    }

    processed_corners.append(mlfan_vert_index);

    if (lnors_spacearr) {
      if (edge != edge_orig) {
        /* We store here all edges-normalized vectors processed. */
        edge_vectors->append(vec_curr);
      }
      if (!lnors_spacearr->corners_by_space.is_empty()) {
        lnors_spacearr->corners_by_space[space_index] = processed_corners.as_span();
      }
    }

    if (IS_EDGE_SHARP(edge_to_loops[corner_edges[mlfan_curr_index]]) || (edge == edge_orig)) {
      /* Current edge is sharp and we have finished with this fan of faces around this vert,
       * or this vert is smooth, and we have completed a full turn around it. */
      break;
    }

    vec_prev = vec_curr;

    /* Find next loop of the smooth fan. */
    loop_manifold_fan_around_vert_next(corner_verts,
                                       faces,
                                       loop_to_face,
                                       edge_to_loops[corner_edges[mlfan_curr_index]],
                                       vert_pivot,
                                       &mlfan_curr_index,
                                       &mlfan_vert_index);
  }

  float length;
  lnor = math::normalize_and_get_length(lnor, length);

  /* If we are generating lnor spacearr, we can now define the one for this fan,
   * and optionally compute final lnor from custom data too!
   */
  if (lnors_spacearr) {
    if (UNLIKELY(length == 0.0f)) {
      /* Use vertex normal as fallback! */
      lnor = loop_normals[mlfan_vert_index];
      length = 1.0f;
    }

    CornerNormalSpace &lnor_space = lnors_spacearr->spaces[space_index];
    lnor_space = lnor_space_define(lnor, vec_org, vec_curr, *edge_vectors);
    lnors_spacearr->corner_space_indices.as_mutable_span().fill_indices(
        processed_corners.as_span(), space_index);
    edge_vectors->clear();

    if (!clnors_data.is_empty()) {
      if (clnors_invalid) {
        clnors_avg /= clnors_count;
        /* Fix/update all clnors of this fan with computed average value. */
        if (G.debug & G_DEBUG) {
          printf("Invalid clnors in this fan!\n");
        }
        clnors_data.fill_indices(processed_corners.as_span(), short2(clnors_avg));
      }
      /* Extra bonus: since small-stack is local to this function,
       * no more need to empty it at all cost! */

      lnor = lnor_space_custom_data_to_normal(lnor_space, *clnor_ref);
    }
  }

  /* In case we get a zero normal here, just use vertex normal already set! */
  if (LIKELY(length != 0.0f)) {
    /* Copy back the final computed normal into all related loop-normals. */
    loop_normals.fill_indices(processed_corners.as_span(), lnor);
  }
}

/**
 * Check whether given loop is part of an unknown-so-far cyclic smooth fan, or not.
 * Needed because cyclic smooth fans have no obvious 'entry point',
 * and yet we need to walk them once, and only once.
 */
static bool loop_split_generator_check_cyclic_smooth_fan(const Span<int> corner_verts,
                                                         const Span<int> corner_edges,
                                                         const OffsetIndices<int> faces,
                                                         const Span<int2> edge_to_loops,
                                                         const Span<int> loop_to_face,
                                                         const int2 e2l_prev,
                                                         MutableBitSpan skip_loops,
                                                         const int ml_curr_index,
                                                         const int ml_prev_index)
{
  /* The vertex we are "fanning" around. */
  const int vert_pivot = corner_verts[ml_curr_index];

  int2 e2lfan_curr = e2l_prev;
  if (IS_EDGE_SHARP(e2lfan_curr)) {
    /* Sharp loop, so not a cyclic smooth fan. */
    return false;
  }

  /* `mlfan_vert_index` the loop of our current edge might not be the loop of our current vertex!
   */
  int mlfan_curr_index = ml_prev_index;
  int mlfan_vert_index = ml_curr_index;

  BLI_assert(mlfan_curr_index >= 0);
  BLI_assert(mlfan_vert_index >= 0);

  BLI_assert(!skip_loops[mlfan_vert_index]);
  skip_loops[mlfan_vert_index].set();

  while (true) {
    /* Find next loop of the smooth fan. */
    loop_manifold_fan_around_vert_next(corner_verts,
                                       faces,
                                       loop_to_face,
                                       e2lfan_curr,
                                       vert_pivot,
                                       &mlfan_curr_index,
                                       &mlfan_vert_index);

    e2lfan_curr = edge_to_loops[corner_edges[mlfan_curr_index]];

    if (IS_EDGE_SHARP(e2lfan_curr)) {
      /* Sharp loop/edge, so not a cyclic smooth fan. */
      return false;
    }
    /* Smooth loop/edge. */
    if (skip_loops[mlfan_vert_index]) {
      if (mlfan_vert_index == ml_curr_index) {
        /* We walked around a whole cyclic smooth fan without finding any already-processed loop,
         * means we can use initial current / previous edge as start for this smooth fan. */
        return true;
      }
      /* Already checked in some previous looping, we can abort. */
      return false;
    }

    /* We can skip it in future, and keep checking the smooth fan. */
    skip_loops[mlfan_vert_index].set();
  }
}

static void loop_split_generator(LoopSplitTaskDataCommon *common_data,
                                 Vector<int> &r_single_corners,
                                 Vector<int> &r_fan_corners)
{
  const Span<int> corner_verts = common_data->corner_verts;
  const Span<int> corner_edges = common_data->corner_edges;
  const OffsetIndices faces = common_data->faces;
  const Span<int> loop_to_face = common_data->loop_to_face;
  const Span<int2> edge_to_loops = common_data->edge_to_loops;

  BitVector<> skip_loops(corner_verts.size(), false);

#ifdef DEBUG_TIME
  SCOPED_TIMER_AVERAGED(__func__);
#endif

  /* We now know edges that can be smoothed (with their vector, and their two loops),
   * and edges that will be hard! Now, time to generate the normals.
   */
  for (const int face_index : faces.index_range()) {
    const IndexRange face = faces[face_index];

    for (const int ml_curr_index : face) {
      const int ml_prev_index = mesh::face_corner_prev(face, ml_curr_index);

#if 0
      printf("Checking loop %d / edge %u / vert %u (sharp edge: %d, skiploop: %d)",
             ml_curr_index,
             corner_edges[ml_curr_index],
             corner_verts[ml_curr_index],
             IS_EDGE_SHARP(edge_to_loops[corner_edges[ml_curr_index]]),
             skip_loops[ml_curr_index]);
#endif

      /* A smooth edge, we have to check for cyclic smooth fan case.
       * If we find a new, never-processed cyclic smooth fan, we can do it now using that loop/edge
       * as 'entry point', otherwise we can skip it. */

      /* NOTE: In theory, we could make #loop_split_generator_check_cyclic_smooth_fan() store
       * mlfan_vert_index'es and edge indexes in two stacks, to avoid having to fan again around
       * the vert during actual computation of `clnor` & `clnorspace`.
       * However, this would complicate the code, add more memory usage, and despite its logical
       * complexity, #loop_manifold_fan_around_vert_next() is quite cheap in term of CPU cycles,
       * so really think it's not worth it. */
      if (!IS_EDGE_SHARP(edge_to_loops[corner_edges[ml_curr_index]]) &&
          (skip_loops[ml_curr_index] || !loop_split_generator_check_cyclic_smooth_fan(
                                            corner_verts,
                                            corner_edges,
                                            faces,
                                            edge_to_loops,
                                            loop_to_face,
                                            edge_to_loops[corner_edges[ml_prev_index]],
                                            skip_loops,
                                            ml_curr_index,
                                            ml_prev_index)))
      {
        // printf("SKIPPING!\n");
      }
      else {
        if (IS_EDGE_SHARP(edge_to_loops[corner_edges[ml_curr_index]]) &&
            IS_EDGE_SHARP(edge_to_loops[corner_edges[ml_prev_index]]))
        {
          /* Simple case (both edges around that vertex are sharp in current face),
           * this corner just takes its face normal. */
          r_single_corners.append(ml_curr_index);
        }
        else {
          /* We do not need to check/tag loops as already computed. Due to the fact that a loop
           * only points to one of its two edges, the same fan will never be walked more than once.
           * Since we consider edges that have neighbor faces with inverted (flipped) normals as
           * sharp, we are sure that no fan will be skipped, even only considering the case (sharp
           * current edge, smooth previous edge), and not the alternative (smooth current edge,
           * sharp previous edge). All this due/thanks to the link between normals and loop
           * ordering (i.e. winding). */
          r_fan_corners.append(ml_curr_index);
        }
      }
    }
  }
}

void normals_calc_loop(const Span<float3> vert_positions,
                       const Span<int2> edges,
                       const OffsetIndices<int> faces,
                       const Span<int> corner_verts,
                       const Span<int> corner_edges,
                       const Span<int> loop_to_face_map,
                       const Span<float3> vert_normals,
<<<<<<< HEAD
                       const Span<float3> poly_normals,
                       const VArray<bool> &sharp_edges,
                       const VArray<bool> &sharp_faces,
                       const short2 *custom_normals_data,
                       CornerNormalSpaceArray *r_lnors_spacearr,
                       MutableSpan<float3> r_loop_normals)
{
=======
                       const Span<float3> face_normals,
                       const bool *sharp_edges,
                       const bool *sharp_faces,
                       bool use_split_normals,
                       float split_angle,
                       short2 *clnors_data,
                       CornerNormalSpaceArray *r_lnors_spacearr,
                       MutableSpan<float3> r_loop_normals)
{
  /* For now this is not supported.
   * If we do not use split normals, we do not generate anything fancy! */
  BLI_assert(use_split_normals || !(r_lnors_spacearr));

  if (!use_split_normals) {
    /* In this case, simply fill `r_loop_normals` with `vert_normals`
     * (or `face_normals` for flat faces), quite simple!
     * Note this is done here to keep some logic and consistency in this quite complex code,
     * since we may want to use loop_normals even when mesh's 'autosmooth' is disabled
     * (see e.g. mesh mapping code). As usual, we could handle that on case-by-case basis,
     * but simpler to keep it well confined here. */
    for (const int face_index : faces.index_range()) {
      const bool is_face_flat = sharp_faces && sharp_faces[face_index];
      for (const int corner : faces[face_index]) {
        if (is_face_flat) {
          copy_v3_v3(r_loop_normals[corner], face_normals[face_index]);
        }
        else {
          copy_v3_v3(r_loop_normals[corner], vert_normals[corner_verts[corner]]);
        }
      }
    }
    return;
  }

>>>>>>> aebc743b
  /**
   * Mapping edge -> loops.
   * If that edge is used by more than two loops (faces),
   * it is always sharp (and tagged as such, see below).
   * We also use the second loop index as a kind of flag:
   *
   * - smooth edge: > 0.
   * - sharp edge: < 0 (INDEX_INVALID || INDEX_UNSET).
   * - unset: INDEX_UNSET.
   *
   * Note that currently we only have two values for second loop of sharp edges.
   * However, if needed, we can store the negated value of loop index instead of INDEX_INVALID
   * to retrieve the real value later in code).
   * Note also that loose edges always have both values set to 0! */
  Array<int2> edge_to_loops(edges.size(), int2(0));

  /* Simple mapping from a loop to its face index. */
  Span<int> loop_to_face;
  Array<int> local_loop_to_face_map;
  if (loop_to_face_map.is_empty()) {
    local_loop_to_face_map = build_loop_to_face_map(faces);
    loop_to_face = local_loop_to_face_map;
  }
  else {
    loop_to_face = loop_to_face_map;
  }

  CornerNormalSpaceArray _lnors_spacearr;

#ifdef DEBUG_TIME
  SCOPED_TIMER_AVERAGED(__func__);
#endif

  if (!r_lnors_spacearr && custom_normals_data) {
    /* We need to compute lnor spacearr if some custom lnor data are given to us! */
    r_lnors_spacearr = &_lnors_spacearr;
  }

  /* Init data common to all tasks. */
  LoopSplitTaskDataCommon common_data;
  common_data.lnors_spacearr = r_lnors_spacearr;
  common_data.loop_normals = r_loop_normals;
  common_data.clnors_data = {const_cast<short2 *>(custom_normals_data),
                             custom_normals_data ? corner_verts.size() : 0};
  common_data.positions = vert_positions;
  common_data.edges = edges;
  common_data.faces = faces;
  common_data.corner_verts = corner_verts;
  common_data.corner_edges = corner_edges;
  common_data.edge_to_loops = edge_to_loops;
  common_data.loop_to_face = loop_to_face;
  common_data.face_normals = face_normals;
  common_data.vert_normals = vert_normals;

  /* Pre-populate all loop normals as if their verts were all smooth.
   * This way we don't have to compute those later! */
  array_utils::gather(vert_normals, corner_verts, r_loop_normals, 1024);

  /* This first loop check which edges are actually smooth, and compute edge vectors. */
<<<<<<< HEAD
  build_edge_to_loop_map(
      polys, corner_verts, corner_edges, sharp_faces, sharp_edges, edge_to_loops);
=======
  mesh_edges_sharp_tag(faces,
                       corner_verts,
                       corner_edges,
                       loop_to_face,
                       face_normals,
                       Span<bool>(sharp_faces, sharp_faces ? faces.size() : 0),
                       Span<bool>(sharp_edges, sharp_edges ? edges.size() : 0),
                       check_angle,
                       split_angle,
                       edge_to_loops,
                       {});
>>>>>>> aebc743b

  Vector<int> single_corners;
  Vector<int> fan_corners;
  loop_split_generator(&common_data, single_corners, fan_corners);

  if (r_lnors_spacearr) {
    r_lnors_spacearr->spaces.reinitialize(single_corners.size() + fan_corners.size());
    r_lnors_spacearr->corner_space_indices = Array<int>(corner_verts.size(), -1);
    if (r_lnors_spacearr->create_corners_by_space) {
      r_lnors_spacearr->corners_by_space.reinitialize(r_lnors_spacearr->spaces.size());
    }
  }

  threading::parallel_for(single_corners.index_range(), 1024, [&](const IndexRange range) {
    for (const int i : range) {
      const int corner = single_corners[i];
      lnor_space_for_single_fan(&common_data, corner, i);
    }
  });

  threading::parallel_for(fan_corners.index_range(), 1024, [&](const IndexRange range) {
    Vector<float3> edge_vectors;
    for (const int i : range) {
      const int corner = fan_corners[i];
      const int space_index = single_corners.size() + i;
      split_loop_nor_fan_do(&common_data, corner, space_index, &edge_vectors);
    }
  });
}

#undef INDEX_UNSET
#undef INDEX_INVALID
#undef IS_EDGE_SHARP

/**
 * Compute internal representation of given custom normals (as an array of float[2]).
 * It also makes sure the mesh matches those custom normals, by setting sharp edges flag as needed
 * to get a same custom lnor for all loops sharing a same smooth fan.
 * If use_vertices if true, r_custom_loop_normals is assumed to be per-vertex, not per-loop
 * (this allows to set whole vert's normals at once, useful in some cases).
 * r_custom_loop_normals is expected to have normalized normals, or zero ones,
 * in which case they will be replaced by default loop/vertex normal.
 */

static void mesh_normals_loop_custom_set(Span<float3> positions,
                                         Span<int2> edges,
                                         const OffsetIndices<int> faces,
                                         Span<int> corner_verts,
                                         Span<int> corner_edges,
                                         Span<float3> vert_normals,
<<<<<<< HEAD
                                         Span<float3> poly_normals,
                                         const VArray<bool> &sharp_faces,
=======
                                         Span<float3> face_normals,
                                         const bool *sharp_faces,
>>>>>>> aebc743b
                                         const bool use_vertices,
                                         MutableSpan<float3> r_custom_loop_normals,
                                         MutableSpan<bool> sharp_edges,
                                         MutableSpan<short2> r_clnors_data)
{
  /* We *may* make that poor #bke::mesh::normals_calc_loop() even more complex by making it
   * handling that feature too, would probably be more efficient in absolute. However, this
   * function *is not* performance-critical, since it is mostly expected to be called by IO add-ons
   * when importing custom normals, and modifier (and perhaps from some editing tools later?). So
   * better to keep some simplicity here, and just call #bke::mesh::normals_calc_loop() twice! */
  CornerNormalSpaceArray lnors_spacearr;
  lnors_spacearr.create_corners_by_space = true;
  BitVector<> done_loops(corner_verts.size(), false);
  Array<float3> loop_normals(corner_verts.size());
<<<<<<< HEAD
  const Array<int> loop_to_poly = build_loop_to_poly_map(polys);
=======
  const Array<int> loop_to_face = build_loop_to_face_map(faces);
  /* In this case we always consider split nors as ON,
   * and do not want to use angle to define smooth fans! */
  const bool use_split_normals = true;
  const float split_angle = float(M_PI);
>>>>>>> aebc743b

  /* Compute current lnor spacearr. */
  normals_calc_loop(positions,
                    edges,
                    faces,
                    corner_verts,
                    corner_edges,
                    loop_to_face,
                    vert_normals,
<<<<<<< HEAD
                    poly_normals,
                    VArray<bool>::ForSpan(sharp_edges),
=======
                    face_normals,
                    sharp_edges.data(),
>>>>>>> aebc743b
                    sharp_faces,
                    r_clnors_data.data(),
                    &lnors_spacearr,
                    loop_normals);

  /* Set all given zero vectors to their default value. */
  if (use_vertices) {
    for (const int i : positions.index_range()) {
      if (is_zero_v3(r_custom_loop_normals[i])) {
        copy_v3_v3(r_custom_loop_normals[i], vert_normals[i]);
      }
    }
  }
  else {
    for (const int i : corner_verts.index_range()) {
      if (is_zero_v3(r_custom_loop_normals[i])) {
        copy_v3_v3(r_custom_loop_normals[i], loop_normals[i]);
      }
    }
  }

  /* Now, check each current smooth fan (one lnor space per smooth fan!),
   * and if all its matching custom loop_normals are not (enough) equal, add sharp edges as needed.
   * This way, next time we run bke::mesh::normals_calc_loop(), we'll get lnor spacearr/smooth fans
   * matching given custom loop_normals.
   * Note this code *will never* unsharp edges! And quite obviously,
   * when we set custom normals per vertices, running this is absolutely useless. */
  if (use_vertices) {
    done_loops.fill(true);
  }
  else {
    for (const int i : corner_verts.index_range()) {
      if (lnors_spacearr.corner_space_indices[i] == -1) {
        /* This should not happen in theory, but in some rare case (probably ugly geometry)
         * we can get some missing loopspacearr at this point. :/
         * Maybe we should set those loops' edges as sharp? */
        done_loops[i].set();
        if (G.debug & G_DEBUG) {
          printf("WARNING! Getting invalid nullptr loop space for loop %d!\n", i);
        }
        continue;
      }
      if (done_loops[i]) {
        continue;
      }

      const int space_index = lnors_spacearr.corner_space_indices[i];
      const Span<int> fan_corners = lnors_spacearr.corners_by_space[space_index];

      /* Notes:
       * - In case of mono-loop smooth fan, we have nothing to do.
       * - Loops in this linklist are ordered (in reversed order compared to how they were
       *   discovered by bke::mesh::normals_calc_loop(), but this is not a problem).
       *   Which means if we find a mismatching clnor,
       *   we know all remaining loops will have to be in a new, different smooth fan/lnor space.
       * - In smooth fan case, we compare each clnor against a ref one,
       *   to avoid small differences adding up into a real big one in the end!
       */
      if (fan_corners.is_empty()) {
        done_loops[i].set();
        continue;
      }

      int prev_corner = -1;
      const float *org_nor = nullptr;

      for (const int lidx : fan_corners) {
        float *nor = r_custom_loop_normals[lidx];

        if (!org_nor) {
          org_nor = nor;
        }
        else if (dot_v3v3(org_nor, nor) < LNOR_SPACE_TRIGO_THRESHOLD) {
          /* Current normal differs too much from org one, we have to tag the edge between
           * previous loop's face and current's one as sharp.
           * We know those two loops do not point to the same edge,
           * since we do not allow reversed winding in a same smooth fan. */
          const IndexRange face = faces[loop_to_face[lidx]];
          const int mlp = (lidx == face.start()) ? face.start() + face.size() - 1 : lidx - 1;
          const int edge = corner_edges[lidx];
          const int edge_p = corner_edges[mlp];
          const int prev_edge = corner_edges[prev_corner];
          sharp_edges[prev_edge == edge_p ? prev_edge : edge] = true;

          org_nor = nor;
        }

        prev_corner = lidx;
        done_loops[lidx].set();
      }

      /* We also have to check between last and first loops,
       * otherwise we may miss some sharp edges here!
       * This is just a simplified version of above while loop.
       * See #45984. */
      if (fan_corners.size() > 1 && org_nor) {
        const int lidx = fan_corners.last();
        float *nor = r_custom_loop_normals[lidx];

        if (dot_v3v3(org_nor, nor) < LNOR_SPACE_TRIGO_THRESHOLD) {
          const IndexRange face = faces[loop_to_face[lidx]];
          const int mlp = (lidx == face.start()) ? face.start() + face.size() - 1 : lidx - 1;
          const int edge = corner_edges[lidx];
          const int edge_p = corner_edges[mlp];
          const int prev_edge = corner_edges[prev_corner];
          sharp_edges[prev_edge == edge_p ? prev_edge : edge] = true;
        }
      }
    }

    /* And now, recompute our new auto `loop_normals` and lnor spacearr! */
    normals_calc_loop(positions,
                      edges,
                      faces,
                      corner_verts,
                      corner_edges,
                      loop_to_face,
                      vert_normals,
<<<<<<< HEAD
                      poly_normals,
                      VArray<bool>::ForSpan(sharp_edges),
=======
                      face_normals,
                      sharp_edges.data(),
>>>>>>> aebc743b
                      sharp_faces,
                      r_clnors_data.data(),
                      &lnors_spacearr,
                      loop_normals);
  }

  /* And we just have to convert plain object-space custom normals to our
   * lnor space-encoded ones. */
  for (const int i : corner_verts.index_range()) {
    if (lnors_spacearr.corner_space_indices[i] == -1) {
      done_loops[i].reset();
      if (G.debug & G_DEBUG) {
        printf("WARNING! Still getting invalid nullptr loop space in second loop for loop %d!\n",
               i);
      }
      continue;
    }
    if (!done_loops[i]) {
      continue;
    }

    const int space_index = lnors_spacearr.corner_space_indices[i];
    const Span<int> fan_corners = lnors_spacearr.corners_by_space[space_index];

    /* Note we accumulate and average all custom normals in current smooth fan,
     * to avoid getting different clnors data (tiny differences in plain custom normals can
     * give rather huge differences in computed 2D factors). */
    if (fan_corners.size() < 2) {
      const int nidx = use_vertices ? corner_verts[i] : i;
      r_clnors_data[i] = lnor_space_custom_normal_to_data(lnors_spacearr.spaces[space_index],
                                                          r_custom_loop_normals[nidx]);
      done_loops[i].reset();
    }
    else {
      float3 avg_nor(0.0f);
      for (const int lidx : fan_corners) {
        const int nidx = use_vertices ? corner_verts[lidx] : lidx;
        avg_nor += r_custom_loop_normals[nidx];
        done_loops[lidx].reset();
      }

      mul_v3_fl(avg_nor, 1.0f / float(fan_corners.size()));
      short2 clnor_data_tmp = lnor_space_custom_normal_to_data(lnors_spacearr.spaces[space_index],
                                                               avg_nor);

      r_clnors_data.fill_indices(fan_corners, clnor_data_tmp);
    }
  }
}

void normals_loop_custom_set(const Span<float3> vert_positions,
                             const Span<int2> edges,
                             const OffsetIndices<int> faces,
                             const Span<int> corner_verts,
                             const Span<int> corner_edges,
                             const Span<float3> vert_normals,
<<<<<<< HEAD
                             const Span<float3> poly_normals,
                             const VArray<bool> &sharp_faces,
=======
                             const Span<float3> face_normals,
                             const bool *sharp_faces,
>>>>>>> aebc743b
                             MutableSpan<bool> sharp_edges,
                             MutableSpan<float3> r_custom_loop_normals,
                             MutableSpan<short2> r_clnors_data)
{
  mesh_normals_loop_custom_set(vert_positions,
                               edges,
                               faces,
                               corner_verts,
                               corner_edges,
                               vert_normals,
                               face_normals,
                               sharp_faces,
                               false,
                               r_custom_loop_normals,
                               sharp_edges,
                               r_clnors_data);
}

void normals_loop_custom_set_from_verts(const Span<float3> vert_positions,
                                        const Span<int2> edges,
                                        const OffsetIndices<int> faces,
                                        const Span<int> corner_verts,
                                        const Span<int> corner_edges,
                                        const Span<float3> vert_normals,
<<<<<<< HEAD
                                        const Span<float3> poly_normals,
                                        const VArray<bool> &sharp_faces,
=======
                                        const Span<float3> face_normals,
                                        const bool *sharp_faces,
>>>>>>> aebc743b
                                        MutableSpan<bool> sharp_edges,
                                        MutableSpan<float3> r_custom_vert_normals,
                                        MutableSpan<short2> r_clnors_data)
{
  mesh_normals_loop_custom_set(vert_positions,
                               edges,
                               faces,
                               corner_verts,
                               corner_edges,
                               vert_normals,
                               face_normals,
                               sharp_faces,
                               true,
                               r_custom_vert_normals,
                               sharp_edges,
                               r_clnors_data);
}

static void mesh_set_custom_normals(Mesh *mesh, float (*r_custom_nors)[3], const bool use_vertices)
{
  short2 *clnors = static_cast<short2 *>(
      CustomData_get_layer_for_write(&mesh->loop_data, CD_CUSTOMLOOPNORMAL, mesh->totloop));
  if (clnors != nullptr) {
    memset(clnors, 0, sizeof(*clnors) * mesh->totloop);
  }
  else {
    clnors = static_cast<short2 *>(CustomData_add_layer(
        &mesh->loop_data, CD_CUSTOMLOOPNORMAL, CD_SET_DEFAULT, mesh->totloop));
  }
  MutableAttributeAccessor attributes = mesh->attributes_for_write();
  SpanAttributeWriter<bool> sharp_edges = attributes.lookup_or_add_for_write_span<bool>(
      "sharp_edge", ATTR_DOMAIN_EDGE);
<<<<<<< HEAD
  const VArray<bool> sharp_faces = *attributes.lookup_or_default<bool>(
      "sharp_face", ATTR_DOMAIN_FACE, false);
=======
  const bool *sharp_faces = static_cast<const bool *>(
      CustomData_get_layer_named(&mesh->face_data, CD_PROP_BOOL, "sharp_face"));
>>>>>>> aebc743b

  mesh_normals_loop_custom_set(
      mesh->vert_positions(),
      mesh->edges(),
      mesh->faces(),
      mesh->corner_verts(),
      mesh->corner_edges(),
      mesh->vert_normals(),
      mesh->face_normals(),
      sharp_faces,
      use_vertices,
      {reinterpret_cast<float3 *>(r_custom_nors), use_vertices ? mesh->totvert : mesh->totloop},
      sharp_edges.span,
      {clnors, mesh->totloop});

  sharp_edges.finish();
}

}  // namespace blender::bke::mesh

void BKE_mesh_set_custom_normals(Mesh *mesh, float (*r_custom_loop_normals)[3])
{
  blender::bke::mesh::mesh_set_custom_normals(mesh, r_custom_loop_normals, false);
}

void BKE_mesh_set_custom_normals_from_verts(Mesh *mesh, float (*r_custom_vert_normals)[3])
{
  blender::bke::mesh::mesh_set_custom_normals(mesh, r_custom_vert_normals, true);
}

void BKE_mesh_normals_loop_to_vertex(const int numVerts,
                                     const int *corner_verts,
                                     const int numLoops,
                                     const float (*clnors)[3],
                                     float (*r_vert_clnors)[3])
{
  int *vert_loops_count = (int *)MEM_calloc_arrayN(
      size_t(numVerts), sizeof(*vert_loops_count), __func__);

  copy_vn_fl((float *)r_vert_clnors, 3 * numVerts, 0.0f);

  int i;
  for (i = 0; i < numLoops; i++) {
    const int vert = corner_verts[i];
    add_v3_v3(r_vert_clnors[vert], clnors[i]);
    vert_loops_count[vert]++;
  }

  for (i = 0; i < numVerts; i++) {
    mul_v3_fl(r_vert_clnors[i], 1.0f / float(vert_loops_count[i]));
  }

  MEM_freeN(vert_loops_count);
}

#undef LNOR_SPACE_TRIGO_THRESHOLD

/** \} */<|MERGE_RESOLUTION|>--- conflicted
+++ resolved
@@ -290,11 +290,11 @@
 {
   using namespace blender;
   using namespace blender::bke;
-  if (this->totpoly == 0) {
+  if (this->faces_num == 0) {
     return ATTR_DOMAIN_POINT;
   }
 
-  if (CustomData_has_layer(&this->ldata, CD_CUSTOMLOOPNORMAL)) {
+  if (CustomData_has_layer(&this->loop_data, CD_CUSTOMLOOPNORMAL)) {
     return ATTR_DOMAIN_CORNER;
   }
 
@@ -390,7 +390,6 @@
 
 blender::Span<blender::float3> Mesh::corner_normals() const
 {
-<<<<<<< HEAD
   using namespace blender;
   using namespace blender::bke;
   if (!this->runtime->corner_normals_dirty) {
@@ -399,7 +398,7 @@
   }
 
   const Span<float3> vert_normals = this->vert_normals();
-  const Span<float3> poly_normals = this->poly_normals();
+  const Span<float3> face_normals = this->face_normals();
   std::lock_guard lock{this->runtime->normals_mutex};
   if (!this->runtime->corner_normals_dirty) {
     BLI_assert(this->runtime->corner_normals.size() == this->totloop);
@@ -408,7 +407,7 @@
 
   /* Isolate task because a mutex is locked and computing normals is multi-threaded. */
   threading::isolate_task([&]() {
-    const OffsetIndices polys = this->polys();
+    const OffsetIndices faces = this->faces();
     this->runtime->corner_normals.reinitialize(this->totloop);
     MutableSpan<float3> corner_normals = this->runtime->corner_normals;
     switch (this->normal_domain_all_info()) {
@@ -417,27 +416,12 @@
         break;
       }
       case ATTR_DOMAIN_FACE: {
-        threading::parallel_for(poly_normals.index_range(), 1024, [&](const IndexRange range) {
+        threading::parallel_for(face_normals.index_range(), 1024, [&](const IndexRange range) {
           for (const int i : range) {
-            corner_normals.slice(polys[i]).fill(poly_normals[i]);
+            corner_normals.slice(faces[i]).fill(face_normals[i]);
           }
         });
         break;
-=======
-  switch (mesh->runtime->wrapper_type) {
-    case ME_WRAPPER_TYPE_SUBD:
-    case ME_WRAPPER_TYPE_MDATA:
-      mesh->vert_normals();
-      mesh->face_normals();
-      break;
-    case ME_WRAPPER_TYPE_BMESH: {
-      BMEditMesh *em = mesh->edit_mesh;
-      if (blender::bke::EditMeshData *emd = mesh->runtime->edit_data) {
-        if (!emd->vertexCos.is_empty()) {
-          BKE_editmesh_cache_ensure_vert_normals(em, emd);
-          BKE_editmesh_cache_ensure_face_normals(em, emd);
-        }
->>>>>>> aebc743b
       }
       case ATTR_DOMAIN_CORNER: {
         const AttributeAccessor attributes = this->attributes();
@@ -446,16 +430,16 @@
         const VArray<bool> sharp_faces = *attributes.lookup_or_default<bool>(
             "sharp_face", ATTR_DOMAIN_FACE, false);
         const short2 *custom_normals = static_cast<const short2 *>(
-            CustomData_get_layer(&this->ldata, CD_CUSTOMLOOPNORMAL));
+            CustomData_get_layer(&this->loop_data, CD_CUSTOMLOOPNORMAL));
 
         bke::mesh::normals_calc_loop(this->vert_positions(),
                                      this->edges(),
-                                     this->polys(),
+                                     this->faces(),
                                      this->corner_verts(),
                                      this->corner_edges(),
                                      {},
                                      vert_normals,
-                                     poly_normals,
+                                     face_normals,
                                      sharp_edges,
                                      sharp_faces,
                                      custom_normals,
@@ -822,29 +806,16 @@
 static void mesh_edges_sharp_tag(const OffsetIndices<int> faces,
                                  const Span<int> corner_verts,
                                  const Span<int> corner_edges,
-<<<<<<< HEAD
-                                 const Span<int> loop_to_poly_map,
-                                 const Span<float3> poly_normals,
+                                 const Span<int> loop_to_face_map,
+                                 const Span<float3> face_normals,
                                  const VArray<bool> &sharp_faces,
                                  const VArray<bool> &sharp_edges,
-=======
-                                 const Span<int> loop_to_face_map,
-                                 const Span<float3> face_normals,
-                                 const Span<bool> sharp_faces,
-                                 const Span<bool> sharp_edges,
->>>>>>> aebc743b
                                  const bool check_angle,
                                  const float split_angle,
                                  MutableSpan<int2> edge_to_loops,
                                  MutableSpan<bool> r_sharp_edges)
 {
   const float split_angle_cos = check_angle ? cosf(split_angle) : -1.0f;
-<<<<<<< HEAD
-=======
-  auto face_is_smooth = [&](const int face_i) {
-    return sharp_faces.is_empty() || !sharp_faces[face_i];
-  };
->>>>>>> aebc743b
 
   for (const int face_i : faces.index_range()) {
     for (const int loop_index : faces[face_i]) {
@@ -858,11 +829,7 @@
         /* 'Empty' edge until now, set e2l[0] (and e2l[1] to INDEX_UNSET to tag it as unset). */
         e2l[0] = loop_index;
         /* We have to check this here too, else we might miss some flat faces!!! */
-<<<<<<< HEAD
-        e2l[1] = sharp_faces[poly_i] ? INDEX_INVALID : INDEX_UNSET;
-=======
-        e2l[1] = face_is_smooth(face_i) ? INDEX_UNSET : INDEX_INVALID;
->>>>>>> aebc743b
+        e2l[1] = sharp_faces[face_i] ? INDEX_INVALID : INDEX_UNSET;
       }
       else if (e2l[1] == INDEX_UNSET) {
         const bool is_angle_sharp = (check_angle &&
@@ -874,14 +841,8 @@
          * or both faces have opposed (flipped) normals, i.e. both loops on the same edge share the
          * same vertex, or angle between both its faces' normals is above split_angle value.
          */
-<<<<<<< HEAD
-        if (sharp_faces[poly_i] || sharp_edges[edge_i] || vert_i == corner_verts[e2l[0]] ||
+        if (sharp_faces[face_i] || sharp_edges[edge_i] || vert_i == corner_verts[e2l[0]] ||
             is_angle_sharp) {
-=======
-        if (!face_is_smooth(face_i) || (!sharp_edges.is_empty() && sharp_edges[edge_i]) ||
-            vert_i == corner_verts[e2l[0]] || is_angle_sharp)
-        {
->>>>>>> aebc743b
           /* NOTE: we are sure that loop != 0 here ;). */
           e2l[1] = INDEX_INVALID;
 
@@ -908,7 +869,7 @@
   }
 }
 
-static void build_edge_to_loop_map(const OffsetIndices<int> polys,
+static void build_edge_to_loop_map(const OffsetIndices<int> faces,
                                    const Span<int> corner_verts,
                                    const Span<int> corner_edges,
                                    const VArray<bool> &sharp_faces,
@@ -916,8 +877,8 @@
                                    MutableSpan<int2> edge_to_loops)
 {
 
-  for (const int poly_i : polys.index_range()) {
-    for (const int loop_index : polys[poly_i]) {
+  for (const int face_i : faces.index_range()) {
+    for (const int loop_index : faces[face_i]) {
       const int vert_i = corner_verts[loop_index];
       const int edge_i = corner_edges[loop_index];
 
@@ -928,14 +889,14 @@
         /* 'Empty' edge until now, set e2l[0] (and e2l[1] to INDEX_UNSET to tag it as unset). */
         e2l[0] = loop_index;
         /* We have to check this here too, else we might miss some flat faces!!! */
-        e2l[1] = sharp_faces[poly_i] ? INDEX_INVALID : INDEX_UNSET;
+        e2l[1] = sharp_faces[face_i] ? INDEX_INVALID : INDEX_UNSET;
       }
       else if (e2l[1] == INDEX_UNSET) {
         /* Second loop using this edge, time to test its sharpness.
          * An edge is sharp if it is tagged as such, or its face is not smooth,
-         * or both poly have opposed (flipped) normals, i.e. both loops on the same edge share the
+         * or both face have opposed (flipped) normals, i.e. both loops on the same edge share the
          * same vertex. */
-        if (sharp_faces[poly_i] || sharp_edges[edge_i] || vert_i == corner_verts[e2l[0]]) {
+        if (sharp_faces[face_i] || sharp_edges[edge_i] || vert_i == corner_verts[e2l[0]]) {
           /* NOTE: we are sure that loop != 0 here ;). */
           e2l[1] = INDEX_INVALID;
         }
@@ -955,13 +916,8 @@
 void edges_sharp_from_angle_set(const OffsetIndices<int> faces,
                                 const Span<int> corner_verts,
                                 const Span<int> corner_edges,
-<<<<<<< HEAD
-                                const Span<float3> poly_normals,
+                                const Span<float3> face_normals,
                                 const VArray<bool> &sharp_faces,
-=======
-                                const Span<float3> face_normals,
-                                const bool *sharp_faces,
->>>>>>> aebc743b
                                 const float split_angle,
                                 MutableSpan<bool> sharp_edges)
 {
@@ -979,17 +935,10 @@
   mesh_edges_sharp_tag(faces,
                        corner_verts,
                        corner_edges,
-<<<<<<< HEAD
-                       loop_to_poly,
-                       poly_normals,
+                       loop_to_face,
+                       face_normals,
                        sharp_faces,
                        VArray<bool>::ForSpan(sharp_edges),
-=======
-                       loop_to_face,
-                       face_normals,
-                       Span<bool>(sharp_faces, sharp_faces ? faces.size() : 0),
-                       sharp_edges,
->>>>>>> aebc743b
                        true,
                        split_angle,
                        edge_to_loops,
@@ -1408,50 +1357,13 @@
                        const Span<int> corner_edges,
                        const Span<int> loop_to_face_map,
                        const Span<float3> vert_normals,
-<<<<<<< HEAD
-                       const Span<float3> poly_normals,
+                       const Span<float3> face_normals,
                        const VArray<bool> &sharp_edges,
                        const VArray<bool> &sharp_faces,
                        const short2 *custom_normals_data,
                        CornerNormalSpaceArray *r_lnors_spacearr,
                        MutableSpan<float3> r_loop_normals)
 {
-=======
-                       const Span<float3> face_normals,
-                       const bool *sharp_edges,
-                       const bool *sharp_faces,
-                       bool use_split_normals,
-                       float split_angle,
-                       short2 *clnors_data,
-                       CornerNormalSpaceArray *r_lnors_spacearr,
-                       MutableSpan<float3> r_loop_normals)
-{
-  /* For now this is not supported.
-   * If we do not use split normals, we do not generate anything fancy! */
-  BLI_assert(use_split_normals || !(r_lnors_spacearr));
-
-  if (!use_split_normals) {
-    /* In this case, simply fill `r_loop_normals` with `vert_normals`
-     * (or `face_normals` for flat faces), quite simple!
-     * Note this is done here to keep some logic and consistency in this quite complex code,
-     * since we may want to use loop_normals even when mesh's 'autosmooth' is disabled
-     * (see e.g. mesh mapping code). As usual, we could handle that on case-by-case basis,
-     * but simpler to keep it well confined here. */
-    for (const int face_index : faces.index_range()) {
-      const bool is_face_flat = sharp_faces && sharp_faces[face_index];
-      for (const int corner : faces[face_index]) {
-        if (is_face_flat) {
-          copy_v3_v3(r_loop_normals[corner], face_normals[face_index]);
-        }
-        else {
-          copy_v3_v3(r_loop_normals[corner], vert_normals[corner_verts[corner]]);
-        }
-      }
-    }
-    return;
-  }
-
->>>>>>> aebc743b
   /**
    * Mapping edge -> loops.
    * If that edge is used by more than two loops (faces),
@@ -1511,22 +1423,8 @@
   array_utils::gather(vert_normals, corner_verts, r_loop_normals, 1024);
 
   /* This first loop check which edges are actually smooth, and compute edge vectors. */
-<<<<<<< HEAD
   build_edge_to_loop_map(
-      polys, corner_verts, corner_edges, sharp_faces, sharp_edges, edge_to_loops);
-=======
-  mesh_edges_sharp_tag(faces,
-                       corner_verts,
-                       corner_edges,
-                       loop_to_face,
-                       face_normals,
-                       Span<bool>(sharp_faces, sharp_faces ? faces.size() : 0),
-                       Span<bool>(sharp_edges, sharp_edges ? edges.size() : 0),
-                       check_angle,
-                       split_angle,
-                       edge_to_loops,
-                       {});
->>>>>>> aebc743b
+      faces, corner_verts, corner_edges, sharp_faces, sharp_edges, edge_to_loops);
 
   Vector<int> single_corners;
   Vector<int> fan_corners;
@@ -1577,13 +1475,8 @@
                                          Span<int> corner_verts,
                                          Span<int> corner_edges,
                                          Span<float3> vert_normals,
-<<<<<<< HEAD
-                                         Span<float3> poly_normals,
+                                         Span<float3> face_normals,
                                          const VArray<bool> &sharp_faces,
-=======
-                                         Span<float3> face_normals,
-                                         const bool *sharp_faces,
->>>>>>> aebc743b
                                          const bool use_vertices,
                                          MutableSpan<float3> r_custom_loop_normals,
                                          MutableSpan<bool> sharp_edges,
@@ -1598,15 +1491,7 @@
   lnors_spacearr.create_corners_by_space = true;
   BitVector<> done_loops(corner_verts.size(), false);
   Array<float3> loop_normals(corner_verts.size());
-<<<<<<< HEAD
-  const Array<int> loop_to_poly = build_loop_to_poly_map(polys);
-=======
   const Array<int> loop_to_face = build_loop_to_face_map(faces);
-  /* In this case we always consider split nors as ON,
-   * and do not want to use angle to define smooth fans! */
-  const bool use_split_normals = true;
-  const float split_angle = float(M_PI);
->>>>>>> aebc743b
 
   /* Compute current lnor spacearr. */
   normals_calc_loop(positions,
@@ -1616,13 +1501,8 @@
                     corner_edges,
                     loop_to_face,
                     vert_normals,
-<<<<<<< HEAD
-                    poly_normals,
+                    face_normals,
                     VArray<bool>::ForSpan(sharp_edges),
-=======
-                    face_normals,
-                    sharp_edges.data(),
->>>>>>> aebc743b
                     sharp_faces,
                     r_clnors_data.data(),
                     &lnors_spacearr,
@@ -1741,13 +1621,8 @@
                       corner_edges,
                       loop_to_face,
                       vert_normals,
-<<<<<<< HEAD
-                      poly_normals,
+                      face_normals,
                       VArray<bool>::ForSpan(sharp_edges),
-=======
-                      face_normals,
-                      sharp_edges.data(),
->>>>>>> aebc743b
                       sharp_faces,
                       r_clnors_data.data(),
                       &lnors_spacearr,
@@ -1804,13 +1679,8 @@
                              const Span<int> corner_verts,
                              const Span<int> corner_edges,
                              const Span<float3> vert_normals,
-<<<<<<< HEAD
-                             const Span<float3> poly_normals,
+                             const Span<float3> face_normals,
                              const VArray<bool> &sharp_faces,
-=======
-                             const Span<float3> face_normals,
-                             const bool *sharp_faces,
->>>>>>> aebc743b
                              MutableSpan<bool> sharp_edges,
                              MutableSpan<float3> r_custom_loop_normals,
                              MutableSpan<short2> r_clnors_data)
@@ -1835,13 +1705,8 @@
                                         const Span<int> corner_verts,
                                         const Span<int> corner_edges,
                                         const Span<float3> vert_normals,
-<<<<<<< HEAD
-                                        const Span<float3> poly_normals,
+                                        const Span<float3> face_normals,
                                         const VArray<bool> &sharp_faces,
-=======
-                                        const Span<float3> face_normals,
-                                        const bool *sharp_faces,
->>>>>>> aebc743b
                                         MutableSpan<bool> sharp_edges,
                                         MutableSpan<float3> r_custom_vert_normals,
                                         MutableSpan<short2> r_clnors_data)
@@ -1874,13 +1739,8 @@
   MutableAttributeAccessor attributes = mesh->attributes_for_write();
   SpanAttributeWriter<bool> sharp_edges = attributes.lookup_or_add_for_write_span<bool>(
       "sharp_edge", ATTR_DOMAIN_EDGE);
-<<<<<<< HEAD
   const VArray<bool> sharp_faces = *attributes.lookup_or_default<bool>(
       "sharp_face", ATTR_DOMAIN_FACE, false);
-=======
-  const bool *sharp_faces = static_cast<const bool *>(
-      CustomData_get_layer_named(&mesh->face_data, CD_PROP_BOOL, "sharp_face"));
->>>>>>> aebc743b
 
   mesh_normals_loop_custom_set(
       mesh->vert_positions(),
