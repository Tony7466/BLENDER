/* SPDX-License-Identifier: GPL-2.0-or-later
 * Copyright 2001-2002 NaN Holding BV. All rights reserved. */

/** \file
 * \ingroup bke
 *
 * Mesh normal calculation functions.
 *
 * \see bmesh_mesh_normals.c for the equivalent #BMesh functionality.
 */

#include <climits>

#include "MEM_guardedalloc.h"

#include "DNA_mesh_types.h"
#include "DNA_meshdata_types.h"

#include "BLI_alloca.h"
#include "BLI_bit_vector.hh"
#include "BLI_linklist.h"
#include "BLI_linklist_stack.h"
#include "BLI_math.h"
#include "BLI_math_vec_types.hh"
#include "BLI_memarena.h"
#include "BLI_span.hh"
#include "BLI_stack.h"
#include "BLI_task.h"
#include "BLI_task.hh"
#include "BLI_utildefines.h"

#include "BKE_customdata.h"
#include "BKE_editmesh_cache.h"
#include "BKE_global.h"
#include "BKE_mesh.h"
#include "BKE_mesh_mapping.h"

#include "atomic_ops.h"

using blender::BitVector;
using blender::float3;
using blender::MutableSpan;
using blender::short2;
using blender::Span;

// #define DEBUG_TIME

#ifdef DEBUG_TIME
#  include "BLI_timeit.hh"
#endif

/* -------------------------------------------------------------------- */
/** \name Private Utility Functions
 * \{ */

/**
 * A thread-safe version of #add_v3_v3 that uses a spin-lock.
 *
 * \note Avoid using this when the chance of contention is high.
 */
static void add_v3_v3_atomic(float r[3], const float a[3])
{
#define FLT_EQ_NONAN(_fa, _fb) (*((const uint32_t *)&_fa) == *((const uint32_t *)&_fb))

  float virtual_lock = r[0];
  while (true) {
    /* This loops until following conditions are met:
     * - `r[0]` has same value as virtual_lock (i.e. it did not change since last try).
     * - `r[0]` was not `FLT_MAX`, i.e. it was not locked by another thread. */
    const float test_lock = atomic_cas_float(&r[0], virtual_lock, FLT_MAX);
    if (_ATOMIC_LIKELY(FLT_EQ_NONAN(test_lock, virtual_lock) && (test_lock != FLT_MAX))) {
      break;
    }
    virtual_lock = test_lock;
  }
  virtual_lock += a[0];
  r[1] += a[1];
  r[2] += a[2];

  /* Second atomic operation to 'release'
   * our lock on that vector and set its first scalar value. */
  /* Note that we do not need to loop here, since we 'locked' `r[0]`,
   * nobody should have changed it in the mean time. */
  virtual_lock = atomic_cas_float(&r[0], FLT_MAX, virtual_lock);
  BLI_assert(virtual_lock == FLT_MAX);

#undef FLT_EQ_NONAN
}

/** \} */

/* -------------------------------------------------------------------- */
/** \name Public Utility Functions
 *
 * Related to managing normals but not directly related to calculating normals.
 * \{ */

void BKE_mesh_normals_tag_dirty(Mesh *mesh)
{
  mesh->runtime->vert_normals_dirty = true;
  mesh->runtime->poly_normals_dirty = true;
}

float (*BKE_mesh_vertex_normals_for_write(Mesh *mesh))[3]
{
  if (mesh->runtime->vert_normals == nullptr) {
    mesh->runtime->vert_normals = (float(*)[3])MEM_malloc_arrayN(
        mesh->totvert, sizeof(float[3]), __func__);
  }

  BLI_assert(MEM_allocN_len(mesh->runtime->vert_normals) >= sizeof(float[3]) * mesh->totvert);

  return mesh->runtime->vert_normals;
}

float (*BKE_mesh_poly_normals_for_write(Mesh *mesh))[3]
{
  if (mesh->runtime->poly_normals == nullptr) {
    mesh->runtime->poly_normals = (float(*)[3])MEM_malloc_arrayN(
        mesh->totpoly, sizeof(float[3]), __func__);
  }

  BLI_assert(MEM_allocN_len(mesh->runtime->poly_normals) >= sizeof(float[3]) * mesh->totpoly);

  return mesh->runtime->poly_normals;
}

void BKE_mesh_vertex_normals_clear_dirty(Mesh *mesh)
{
  mesh->runtime->vert_normals_dirty = false;
  BLI_assert(mesh->runtime->vert_normals || mesh->totvert == 0);
}

void BKE_mesh_poly_normals_clear_dirty(Mesh *mesh)
{
  mesh->runtime->poly_normals_dirty = false;
  BLI_assert(mesh->runtime->poly_normals || mesh->totpoly == 0);
}

bool BKE_mesh_vertex_normals_are_dirty(const Mesh *mesh)
{
  return mesh->runtime->vert_normals_dirty;
}

bool BKE_mesh_poly_normals_are_dirty(const Mesh *mesh)
{
  return mesh->runtime->poly_normals_dirty;
}

/** \} */

/* -------------------------------------------------------------------- */
/** \name Mesh Normal Calculation (Polygons)
 * \{ */

struct MeshCalcNormalsData_Poly {
  const MVert *mvert;
  const MLoop *mloop;
  const MPoly *mpoly;

  /** Polygon normal output. */
  float (*pnors)[3];
};

static void mesh_calc_normals_poly_fn(void *__restrict userdata,
                                      const int pidx,
                                      const TaskParallelTLS *__restrict /*tls*/)
{
  const MeshCalcNormalsData_Poly *data = (MeshCalcNormalsData_Poly *)userdata;
  const MPoly *mp = &data->mpoly[pidx];
  BKE_mesh_calc_poly_normal(mp, data->mloop + mp->loopstart, data->mvert, data->pnors[pidx]);
}

void BKE_mesh_calc_normals_poly(const MVert *mvert,
                                int /*mvert_len*/,
                                const MLoop *mloop,
                                int /*mloop_len*/,
                                const MPoly *mpoly,
                                int mpoly_len,
                                float (*r_poly_normals)[3])
{
  TaskParallelSettings settings;
  BLI_parallel_range_settings_defaults(&settings);
  settings.min_iter_per_thread = 1024;

  BLI_assert((r_poly_normals != nullptr) || (mpoly_len == 0));

  MeshCalcNormalsData_Poly data = {};
  data.mpoly = mpoly;
  data.mloop = mloop;
  data.mvert = mvert;
  data.pnors = r_poly_normals;

  BLI_task_parallel_range(0, mpoly_len, &data, mesh_calc_normals_poly_fn, &settings);
}

/** \} */

/* -------------------------------------------------------------------- */
/** \name Mesh Normal Calculation (Polygons & Vertices)
 *
 * Take care making optimizations to this function as improvements to low-poly
 * meshes can slow down high-poly meshes. For details on performance, see D11993.
 * \{ */

struct MeshCalcNormalsData_PolyAndVertex {
  const MVert *mvert;
  const MLoop *mloop;
  const MPoly *mpoly;

  /** Polygon normal output. */
  float (*pnors)[3];
  /** Vertex normal output. */
  float (*vnors)[3];
};

static void mesh_calc_normals_poly_and_vertex_accum_fn(void *__restrict userdata,
                                                       const int pidx,
                                                       const TaskParallelTLS *__restrict /*tls*/)
{
  const MeshCalcNormalsData_PolyAndVertex *data = (MeshCalcNormalsData_PolyAndVertex *)userdata;
  const MPoly *mp = &data->mpoly[pidx];
  const MLoop *ml = &data->mloop[mp->loopstart];
  const MVert *mverts = data->mvert;
  float(*vnors)[3] = data->vnors;

  float pnor_temp[3];
  float *pnor = data->pnors ? data->pnors[pidx] : pnor_temp;

  const int i_end = mp->totloop - 1;

  /* Polygon Normal and edge-vector. */
  /* Inline version of #BKE_mesh_calc_poly_normal, also does edge-vectors. */
  {
    zero_v3(pnor);
    /* Newell's Method */
    const float *v_curr = mverts[ml[i_end].v].co;
    for (int i_next = 0; i_next <= i_end; i_next++) {
      const float *v_next = mverts[ml[i_next].v].co;
      add_newell_cross_v3_v3v3(pnor, v_curr, v_next);
      v_curr = v_next;
    }
    if (UNLIKELY(normalize_v3(pnor) == 0.0f)) {
      pnor[2] = 1.0f; /* Other axes set to zero. */
    }
  }

  /* Accumulate angle weighted face normal into the vertex normal. */
  /* Inline version of #accumulate_vertex_normals_poly_v3. */
  {
    float edvec_prev[3], edvec_next[3], edvec_end[3];
    const float *v_curr = mverts[ml[i_end].v].co;
    sub_v3_v3v3(edvec_prev, mverts[ml[i_end - 1].v].co, v_curr);
    normalize_v3(edvec_prev);
    copy_v3_v3(edvec_end, edvec_prev);

    for (int i_next = 0, i_curr = i_end; i_next <= i_end; i_curr = i_next++) {
      const float *v_next = mverts[ml[i_next].v].co;

      /* Skip an extra normalization by reusing the first calculated edge. */
      if (i_next != i_end) {
        sub_v3_v3v3(edvec_next, v_curr, v_next);
        normalize_v3(edvec_next);
      }
      else {
        copy_v3_v3(edvec_next, edvec_end);
      }

      /* Calculate angle between the two poly edges incident on this vertex. */
      const float fac = saacos(-dot_v3v3(edvec_prev, edvec_next));
      const float vnor_add[3] = {pnor[0] * fac, pnor[1] * fac, pnor[2] * fac};

      add_v3_v3_atomic(vnors[ml[i_curr].v], vnor_add);
      v_curr = v_next;
      copy_v3_v3(edvec_prev, edvec_next);
    }
  }
}

static void mesh_calc_normals_poly_and_vertex_finalize_fn(
    void *__restrict userdata, const int vidx, const TaskParallelTLS *__restrict /*tls*/)
{
  MeshCalcNormalsData_PolyAndVertex *data = (MeshCalcNormalsData_PolyAndVertex *)userdata;

  const MVert *mv = &data->mvert[vidx];
  float *no = data->vnors[vidx];

  if (UNLIKELY(normalize_v3(no) == 0.0f)) {
    /* Following Mesh convention; we use vertex coordinate itself for normal in this case. */
    normalize_v3_v3(no, mv->co);
  }
}

void BKE_mesh_calc_normals_poly_and_vertex(const MVert *mvert,
                                           const int mvert_len,
                                           const MLoop *mloop,
                                           const int /*mloop_len*/,
                                           const MPoly *mpoly,
                                           const int mpoly_len,
                                           float (*r_poly_normals)[3],
                                           float (*r_vert_normals)[3])
{
  TaskParallelSettings settings;
  BLI_parallel_range_settings_defaults(&settings);
  settings.min_iter_per_thread = 1024;

  memset(r_vert_normals, 0, sizeof(*r_vert_normals) * size_t(mvert_len));

  MeshCalcNormalsData_PolyAndVertex data = {};
  data.mpoly = mpoly;
  data.mloop = mloop;
  data.mvert = mvert;
  data.pnors = r_poly_normals;
  data.vnors = r_vert_normals;

  /* Compute poly normals, accumulating them into vertex normals. */
  BLI_task_parallel_range(
      0, mpoly_len, &data, mesh_calc_normals_poly_and_vertex_accum_fn, &settings);

  /* Normalize and validate computed vertex normals. */
  BLI_task_parallel_range(
      0, mvert_len, &data, mesh_calc_normals_poly_and_vertex_finalize_fn, &settings);
}

/** \} */

/* -------------------------------------------------------------------- */
/** \name Mesh Normal Calculation
 * \{ */

const float (*BKE_mesh_vertex_normals_ensure(const Mesh *mesh))[3]
{
  if (!BKE_mesh_vertex_normals_are_dirty(mesh)) {
    BLI_assert(mesh->runtime->vert_normals != nullptr || mesh->totvert == 0);
    return mesh->runtime->vert_normals;
  }

  if (mesh->totvert == 0) {
    return nullptr;
  }

  std::lock_guard lock{mesh->runtime->normals_mutex};
  if (!BKE_mesh_vertex_normals_are_dirty(mesh)) {
    BLI_assert(mesh->runtime->vert_normals != nullptr);
    return mesh->runtime->vert_normals;
  }

  float(*vert_normals)[3];
  float(*poly_normals)[3];

  /* Isolate task because a mutex is locked and computing normals is multi-threaded. */
  blender::threading::isolate_task([&]() {
    Mesh &mesh_mutable = *const_cast<Mesh *>(mesh);
    const Span<MVert> verts = mesh_mutable.verts();
    const Span<MPoly> polys = mesh_mutable.polys();
    const Span<MLoop> loops = mesh_mutable.loops();

    vert_normals = BKE_mesh_vertex_normals_for_write(&mesh_mutable);
    poly_normals = BKE_mesh_poly_normals_for_write(&mesh_mutable);

    BKE_mesh_calc_normals_poly_and_vertex(verts.data(),
                                          verts.size(),
                                          loops.data(),
                                          loops.size(),
                                          polys.data(),
                                          polys.size(),
                                          poly_normals,
                                          vert_normals);

    BKE_mesh_vertex_normals_clear_dirty(&mesh_mutable);
    BKE_mesh_poly_normals_clear_dirty(&mesh_mutable);
  });

  return vert_normals;
}

const float (*BKE_mesh_poly_normals_ensure(const Mesh *mesh))[3]
{
  if (!BKE_mesh_poly_normals_are_dirty(mesh)) {
    BLI_assert(mesh->runtime->poly_normals != nullptr || mesh->totpoly == 0);
    return mesh->runtime->poly_normals;
  }

  if (mesh->totpoly == 0) {
    return nullptr;
  }

  std::lock_guard lock{mesh->runtime->normals_mutex};
  if (!BKE_mesh_poly_normals_are_dirty(mesh)) {
    BLI_assert(mesh->runtime->poly_normals != nullptr);
    return mesh->runtime->poly_normals;
  }

  float(*poly_normals)[3];

  /* Isolate task because a mutex is locked and computing normals is multi-threaded. */
  blender::threading::isolate_task([&]() {
    Mesh &mesh_mutable = *const_cast<Mesh *>(mesh);
    const Span<MVert> verts = mesh_mutable.verts();
    const Span<MPoly> polys = mesh_mutable.polys();
    const Span<MLoop> loops = mesh_mutable.loops();

    poly_normals = BKE_mesh_poly_normals_for_write(&mesh_mutable);

    BKE_mesh_calc_normals_poly(verts.data(),
                               verts.size(),
                               loops.data(),
                               loops.size(),
                               polys.data(),
                               polys.size(),
                               poly_normals);

    BKE_mesh_poly_normals_clear_dirty(&mesh_mutable);
  });

  return poly_normals;
}

void BKE_mesh_ensure_normals_for_display(Mesh *mesh)
{
  switch (mesh->runtime->wrapper_type) {
    case ME_WRAPPER_TYPE_SUBD:
    case ME_WRAPPER_TYPE_MDATA:
      BKE_mesh_vertex_normals_ensure(mesh);
      BKE_mesh_poly_normals_ensure(mesh);
      break;
    case ME_WRAPPER_TYPE_BMESH: {
      BMEditMesh *em = mesh->edit_mesh;
      EditMeshData *emd = mesh->runtime->edit_data;
      if (emd->vertexCos) {
        BKE_editmesh_cache_ensure_vert_normals(em, emd);
        BKE_editmesh_cache_ensure_poly_normals(em, emd);
      }
      return;
    }
  }
}

void BKE_mesh_calc_normals(Mesh *mesh)
{
#ifdef DEBUG_TIME
  SCOPED_TIMER_AVERAGED(__func__);
#endif
  BKE_mesh_vertex_normals_ensure(mesh);
<<<<<<< HEAD
}

void BKE_mesh_calc_normals_looptri(const MVert *mverts,
                                   int numVerts,
                                   const MLoop *mloop,
                                   const MLoopTri *looptri,
                                   int looptri_num,
                                   float (*r_tri_nors)[3])
{
  float(*tnorms)[3] = (float(*)[3])MEM_calloc_arrayN(size_t(numVerts), sizeof(*tnorms), "tnorms");
  float(*fnors)[3] = (r_tri_nors) ? r_tri_nors :
                                    (float(*)[3])MEM_calloc_arrayN(
                                        size_t(looptri_num), sizeof(*fnors), "meshnormals");

  if (!tnorms || !fnors) {
    goto cleanup;
  }

  for (int i = 0; i < looptri_num; i++) {
    const MLoopTri *lt = &looptri[i];
    float *f_no = fnors[i];
    const uint vtri[3] = {
        mloop[lt->tri[0]].v,
        mloop[lt->tri[1]].v,
        mloop[lt->tri[2]].v,
    };

    normal_tri_v3(f_no, mverts[vtri[0]].co, mverts[vtri[1]].co, mverts[vtri[2]].co);

    accumulate_vertex_normals_tri_v3(tnorms[vtri[0]],
                                     tnorms[vtri[1]],
                                     tnorms[vtri[2]],
                                     f_no,
                                     mverts[vtri[0]].co,
                                     mverts[vtri[1]].co,
                                     mverts[vtri[2]].co);
  }

  /* Following Mesh convention; we use vertex coordinate itself for normal in this case. */
  for (int i = 0; i < numVerts; i++) {
    const MVert *mv = &mverts[i];
    float *no = tnorms[i];

    if (UNLIKELY(normalize_v3(no) == 0.0f)) {
      normalize_v3_v3(no, mv->co);
    }
  }

cleanup:
  MEM_freeN(tnorms);

  if (fnors != r_tri_nors) {
    MEM_freeN(fnors);
  }
=======
>>>>>>> 9a09adb7
}

void BKE_lnor_spacearr_init(MLoopNorSpaceArray *lnors_spacearr,
                            const int numLoops,
                            const char data_type)
{
  if (!(lnors_spacearr->lspacearr && lnors_spacearr->loops_pool)) {
    MemArena *mem;

    if (!lnors_spacearr->mem) {
      lnors_spacearr->mem = BLI_memarena_new(BLI_MEMARENA_STD_BUFSIZE, __func__);
    }
    mem = lnors_spacearr->mem;
    lnors_spacearr->lspacearr = (MLoopNorSpace **)BLI_memarena_calloc(
        mem, sizeof(MLoopNorSpace *) * size_t(numLoops));
    lnors_spacearr->loops_pool = (LinkNode *)BLI_memarena_alloc(
        mem, sizeof(LinkNode) * size_t(numLoops));

    lnors_spacearr->spaces_num = 0;
  }
  BLI_assert(ELEM(data_type, MLNOR_SPACEARR_BMLOOP_PTR, MLNOR_SPACEARR_LOOP_INDEX));
  lnors_spacearr->data_type = data_type;
}

void BKE_lnor_spacearr_tls_init(MLoopNorSpaceArray *lnors_spacearr,
                                MLoopNorSpaceArray *lnors_spacearr_tls)
{
  *lnors_spacearr_tls = *lnors_spacearr;
  lnors_spacearr_tls->mem = BLI_memarena_new(BLI_MEMARENA_STD_BUFSIZE, __func__);
}

void BKE_lnor_spacearr_tls_join(MLoopNorSpaceArray *lnors_spacearr,
                                MLoopNorSpaceArray *lnors_spacearr_tls)
{
  BLI_assert(lnors_spacearr->data_type == lnors_spacearr_tls->data_type);
  BLI_assert(lnors_spacearr->mem != lnors_spacearr_tls->mem);
  lnors_spacearr->spaces_num += lnors_spacearr_tls->spaces_num;
  BLI_memarena_merge(lnors_spacearr->mem, lnors_spacearr_tls->mem);
  BLI_memarena_free(lnors_spacearr_tls->mem);
  lnors_spacearr_tls->mem = nullptr;
  BKE_lnor_spacearr_clear(lnors_spacearr_tls);
}

void BKE_lnor_spacearr_clear(MLoopNorSpaceArray *lnors_spacearr)
{
  lnors_spacearr->spaces_num = 0;
  lnors_spacearr->lspacearr = nullptr;
  lnors_spacearr->loops_pool = nullptr;
  if (lnors_spacearr->mem != nullptr) {
    BLI_memarena_clear(lnors_spacearr->mem);
  }
}

void BKE_lnor_spacearr_free(MLoopNorSpaceArray *lnors_spacearr)
{
  lnors_spacearr->spaces_num = 0;
  lnors_spacearr->lspacearr = nullptr;
  lnors_spacearr->loops_pool = nullptr;
  BLI_memarena_free(lnors_spacearr->mem);
  lnors_spacearr->mem = nullptr;
}

MLoopNorSpace *BKE_lnor_space_create(MLoopNorSpaceArray *lnors_spacearr)
{
  lnors_spacearr->spaces_num++;
  return (MLoopNorSpace *)BLI_memarena_calloc(lnors_spacearr->mem, sizeof(MLoopNorSpace));
}

/* This threshold is a bit touchy (usual float precision issue), this value seems OK. */
#define LNOR_SPACE_TRIGO_THRESHOLD (1.0f - 1e-4f)

void BKE_lnor_space_define(MLoopNorSpace *lnor_space,
                           const float lnor[3],
                           float vec_ref[3],
                           float vec_other[3],
                           BLI_Stack *edge_vectors)
{
  const float pi2 = float(M_PI) * 2.0f;
  float tvec[3], dtp;
  const float dtp_ref = dot_v3v3(vec_ref, lnor);
  const float dtp_other = dot_v3v3(vec_other, lnor);

  if (UNLIKELY(fabsf(dtp_ref) >= LNOR_SPACE_TRIGO_THRESHOLD ||
               fabsf(dtp_other) >= LNOR_SPACE_TRIGO_THRESHOLD)) {
    /* If vec_ref or vec_other are too much aligned with lnor, we can't build lnor space,
     * tag it as invalid and abort. */
    lnor_space->ref_alpha = lnor_space->ref_beta = 0.0f;

    if (edge_vectors) {
      BLI_stack_clear(edge_vectors);
    }
    return;
  }

  copy_v3_v3(lnor_space->vec_lnor, lnor);

  /* Compute ref alpha, average angle of all available edge vectors to lnor. */
  if (edge_vectors) {
    float alpha = 0.0f;
    int count = 0;
    while (!BLI_stack_is_empty(edge_vectors)) {
      const float *vec = (const float *)BLI_stack_peek(edge_vectors);
      alpha += saacosf(dot_v3v3(vec, lnor));
      BLI_stack_discard(edge_vectors);
      count++;
    }
    /* NOTE: In theory, this could be `count > 2`,
     * but there is one case where we only have two edges for two loops:
     * a smooth vertex with only two edges and two faces (our Monkey's nose has that, e.g.).
     */
    BLI_assert(count >= 2); /* This piece of code shall only be called for more than one loop. */
    lnor_space->ref_alpha = alpha / float(count);
  }
  else {
    lnor_space->ref_alpha = (saacosf(dot_v3v3(vec_ref, lnor)) +
                             saacosf(dot_v3v3(vec_other, lnor))) /
                            2.0f;
  }

  /* Project vec_ref on lnor's ortho plane. */
  mul_v3_v3fl(tvec, lnor, dtp_ref);
  sub_v3_v3(vec_ref, tvec);
  normalize_v3_v3(lnor_space->vec_ref, vec_ref);

  cross_v3_v3v3(tvec, lnor, lnor_space->vec_ref);
  normalize_v3_v3(lnor_space->vec_ortho, tvec);

  /* Project vec_other on lnor's ortho plane. */
  mul_v3_v3fl(tvec, lnor, dtp_other);
  sub_v3_v3(vec_other, tvec);
  normalize_v3(vec_other);

  /* Beta is angle between ref_vec and other_vec, around lnor. */
  dtp = dot_v3v3(lnor_space->vec_ref, vec_other);
  if (LIKELY(dtp < LNOR_SPACE_TRIGO_THRESHOLD)) {
    const float beta = saacos(dtp);
    lnor_space->ref_beta = (dot_v3v3(lnor_space->vec_ortho, vec_other) < 0.0f) ? pi2 - beta : beta;
  }
  else {
    lnor_space->ref_beta = pi2;
  }
}

void BKE_lnor_space_add_loop(MLoopNorSpaceArray *lnors_spacearr,
                             MLoopNorSpace *lnor_space,
                             const int ml_index,
                             void *bm_loop,
                             const bool is_single)
{
  BLI_assert((lnors_spacearr->data_type == MLNOR_SPACEARR_LOOP_INDEX && bm_loop == nullptr) ||
             (lnors_spacearr->data_type == MLNOR_SPACEARR_BMLOOP_PTR && bm_loop != nullptr));

  lnors_spacearr->lspacearr[ml_index] = lnor_space;
  if (bm_loop == nullptr) {
    bm_loop = POINTER_FROM_INT(ml_index);
  }
  if (is_single) {
    BLI_assert(lnor_space->loops == nullptr);
    lnor_space->flags |= MLNOR_SPACE_IS_SINGLE;
    lnor_space->loops = (LinkNode *)bm_loop;
  }
  else {
    BLI_assert((lnor_space->flags & MLNOR_SPACE_IS_SINGLE) == 0);
    BLI_linklist_prepend_nlink(&lnor_space->loops, bm_loop, &lnors_spacearr->loops_pool[ml_index]);
  }
}

MINLINE float unit_short_to_float(const short val)
{
  return float(val) / float(SHRT_MAX);
}

MINLINE short unit_float_to_short(const float val)
{
  /* Rounding. */
  return short(floorf(val * float(SHRT_MAX) + 0.5f));
}

void BKE_lnor_space_custom_data_to_normal(MLoopNorSpace *lnor_space,
                                          const short clnor_data[2],
                                          float r_custom_lnor[3])
{
  /* NOP custom normal data or invalid lnor space, return. */
  if (clnor_data[0] == 0 || lnor_space->ref_alpha == 0.0f || lnor_space->ref_beta == 0.0f) {
    copy_v3_v3(r_custom_lnor, lnor_space->vec_lnor);
    return;
  }

  {
    /* TODO: Check whether using #sincosf() gives any noticeable benefit
     * (could not even get it working under linux though)! */
    const float pi2 = float(M_PI * 2.0);
    const float alphafac = unit_short_to_float(clnor_data[0]);
    const float alpha = (alphafac > 0.0f ? lnor_space->ref_alpha : pi2 - lnor_space->ref_alpha) *
                        alphafac;
    const float betafac = unit_short_to_float(clnor_data[1]);

    mul_v3_v3fl(r_custom_lnor, lnor_space->vec_lnor, cosf(alpha));

    if (betafac == 0.0f) {
      madd_v3_v3fl(r_custom_lnor, lnor_space->vec_ref, sinf(alpha));
    }
    else {
      const float sinalpha = sinf(alpha);
      const float beta = (betafac > 0.0f ? lnor_space->ref_beta : pi2 - lnor_space->ref_beta) *
                         betafac;
      madd_v3_v3fl(r_custom_lnor, lnor_space->vec_ref, sinalpha * cosf(beta));
      madd_v3_v3fl(r_custom_lnor, lnor_space->vec_ortho, sinalpha * sinf(beta));
    }
  }
}

void BKE_lnor_space_custom_normal_to_data(MLoopNorSpace *lnor_space,
                                          const float custom_lnor[3],
                                          short r_clnor_data[2])
{
  /* We use nullptr vector as NOP custom normal (can be simpler than giving auto-computed `lnor`).
   */
  if (is_zero_v3(custom_lnor) || compare_v3v3(lnor_space->vec_lnor, custom_lnor, 1e-4f)) {
    r_clnor_data[0] = r_clnor_data[1] = 0;
    return;
  }

  {
    const float pi2 = float(M_PI * 2.0);
    const float cos_alpha = dot_v3v3(lnor_space->vec_lnor, custom_lnor);
    float vec[3], cos_beta;
    float alpha;

    alpha = saacosf(cos_alpha);
    if (alpha > lnor_space->ref_alpha) {
      /* Note we could stick to [0, pi] range here,
       * but makes decoding more complex, not worth it. */
      r_clnor_data[0] = unit_float_to_short(-(pi2 - alpha) / (pi2 - lnor_space->ref_alpha));
    }
    else {
      r_clnor_data[0] = unit_float_to_short(alpha / lnor_space->ref_alpha);
    }

    /* Project custom lnor on (vec_ref, vec_ortho) plane. */
    mul_v3_v3fl(vec, lnor_space->vec_lnor, -cos_alpha);
    add_v3_v3(vec, custom_lnor);
    normalize_v3(vec);

    cos_beta = dot_v3v3(lnor_space->vec_ref, vec);

    if (cos_beta < LNOR_SPACE_TRIGO_THRESHOLD) {
      float beta = saacosf(cos_beta);
      if (dot_v3v3(lnor_space->vec_ortho, vec) < 0.0f) {
        beta = pi2 - beta;
      }

      if (beta > lnor_space->ref_beta) {
        r_clnor_data[1] = unit_float_to_short(-(pi2 - beta) / (pi2 - lnor_space->ref_beta));
      }
      else {
        r_clnor_data[1] = unit_float_to_short(beta / lnor_space->ref_beta);
      }
    }
    else {
      r_clnor_data[1] = 0;
    }
  }
}

#define LOOP_SPLIT_TASK_BLOCK_SIZE 1024

struct LoopSplitTaskData {
  /* Specific to each instance (each task). */

  /** We have to create those outside of tasks, since #MemArena is not thread-safe. */
  MLoopNorSpace *lnor_space;
  float3 *lnor;
  const MLoop *ml_curr;
  const MLoop *ml_prev;
  int ml_curr_index;
  int ml_prev_index;
  /** Also used a flag to switch between single or fan process! */
  const int *e2l_prev;
  int mp_index;

  /** This one is special, it's owned and managed by worker tasks,
   * avoid to have to create it for each fan! */
  BLI_Stack *edge_vectors;

  char pad_c;
};

struct LoopSplitTaskDataCommon {
  /* Read/write.
   * Note we do not need to protect it, though, since two different tasks will *always* affect
   * different elements in the arrays. */
  MLoopNorSpaceArray *lnors_spacearr;
  MutableSpan<float3> loopnors;
  MutableSpan<short2> clnors_data;

  /* Read-only. */
  Span<MVert> verts;
  MutableSpan<MEdge> edges;
  Span<MLoop> loops;
  Span<MPoly> polys;
  int (*edge_to_loops)[2];
  Span<int> loop_to_poly;
  Span<float3> polynors;
  Span<float3> vert_normals;
};

#define INDEX_UNSET INT_MIN
#define INDEX_INVALID -1
/* See comment about edge_to_loops below. */
#define IS_EDGE_SHARP(_e2l) ELEM((_e2l)[1], INDEX_UNSET, INDEX_INVALID)

static void mesh_edges_sharp_tag(LoopSplitTaskDataCommon *data,
                                 const bool check_angle,
                                 const float split_angle,
                                 const bool do_sharp_edges_tag)
{
  MutableSpan<MEdge> edges = data->edges;
  const Span<MPoly> polys = data->polys;
  const Span<MLoop> loops = data->loops;
  const Span<int> loop_to_poly = data->loop_to_poly;

  MutableSpan<float3> loopnors = data->loopnors; /* NOTE: loopnors may be empty here. */
  const Span<float3> polynors = data->polynors;

  int(*edge_to_loops)[2] = data->edge_to_loops;

  BitVector sharp_edges;
  if (do_sharp_edges_tag) {
    sharp_edges.resize(edges.size(), false);
  }

  const float split_angle_cos = check_angle ? cosf(split_angle) : -1.0f;

  for (const int mp_index : polys.index_range()) {
    const MPoly &poly = polys[mp_index];
    int *e2l;
    int ml_curr_index = poly.loopstart;
    const int ml_last_index = (ml_curr_index + poly.totloop) - 1;

    const MLoop *ml_curr = &loops[ml_curr_index];

    for (; ml_curr_index <= ml_last_index; ml_curr++, ml_curr_index++) {
      e2l = edge_to_loops[ml_curr->e];

      /* Pre-populate all loop normals as if their verts were all-smooth,
       * this way we don't have to compute those later!
       */
      if (!loopnors.is_empty()) {
        copy_v3_v3(loopnors[ml_curr_index], data->vert_normals[ml_curr->v]);
      }

      /* Check whether current edge might be smooth or sharp */
      if ((e2l[0] | e2l[1]) == 0) {
        /* 'Empty' edge until now, set e2l[0] (and e2l[1] to INDEX_UNSET to tag it as unset). */
        e2l[0] = ml_curr_index;
        /* We have to check this here too, else we might miss some flat faces!!! */
        e2l[1] = (poly.flag & ME_SMOOTH) ? INDEX_UNSET : INDEX_INVALID;
      }
      else if (e2l[1] == INDEX_UNSET) {
        const bool is_angle_sharp = (check_angle &&
                                     dot_v3v3(polynors[loop_to_poly[e2l[0]]], polynors[mp_index]) <
                                         split_angle_cos);

        /* Second loop using this edge, time to test its sharpness.
         * An edge is sharp if it is tagged as such, or its face is not smooth,
         * or both poly have opposed (flipped) normals, i.e. both loops on the same edge share the
         * same vertex, or angle between both its polys' normals is above split_angle value.
         */
        if (!(poly.flag & ME_SMOOTH) || (edges[ml_curr->e].flag & ME_SHARP) ||
            ml_curr->v == loops[e2l[0]].v || is_angle_sharp) {
          /* NOTE: we are sure that loop != 0 here ;). */
          e2l[1] = INDEX_INVALID;

          /* We want to avoid tagging edges as sharp when it is already defined as such by
           * other causes than angle threshold. */
          if (do_sharp_edges_tag && is_angle_sharp) {
            sharp_edges[ml_curr->e].set();
          }
        }
        else {
          e2l[1] = ml_curr_index;
        }
      }
      else if (!IS_EDGE_SHARP(e2l)) {
        /* More than two loops using this edge, tag as sharp if not yet done. */
        e2l[1] = INDEX_INVALID;

        /* We want to avoid tagging edges as sharp when it is already defined as such by
         * other causes than angle threshold. */
        if (do_sharp_edges_tag) {
          sharp_edges[ml_curr->e].reset();
        }
      }
      /* Else, edge is already 'disqualified' (i.e. sharp)! */
    }
  }

  /* If requested, do actual tagging of edges as sharp in another loop. */
  if (do_sharp_edges_tag) {
    for (const int i : edges.index_range()) {
      if (sharp_edges[i]) {
        edges[i].flag |= ME_SHARP;
      }
    }
  }
}

void BKE_edges_sharp_from_angle_set(const MVert *mverts,
                                    const int numVerts,
                                    MEdge *medges,
                                    const int numEdges,
                                    const MLoop *mloops,
                                    const int numLoops,
                                    const MPoly *mpolys,
                                    const float (*polynors)[3],
                                    const int numPolys,
                                    const float split_angle)
{
  using namespace blender;
  using namespace blender::bke;
  if (split_angle >= float(M_PI)) {
    /* Nothing to do! */
    return;
  }

  /* Mapping edge -> loops. See #BKE_mesh_normals_loop_split for details. */
  int(*edge_to_loops)[2] = (int(*)[2])MEM_calloc_arrayN(
      size_t(numEdges), sizeof(*edge_to_loops), __func__);

  /* Simple mapping from a loop to its polygon index. */
  const Array<int> loop_to_poly = mesh_topology::build_loop_to_poly_map({mpolys, numPolys},
                                                                        numLoops);

  LoopSplitTaskDataCommon common_data = {};
  common_data.verts = {mverts, numVerts};
  common_data.edges = {medges, numEdges};
  common_data.polys = {mpolys, numPolys};
  common_data.loops = {mloops, numLoops};
  common_data.edge_to_loops = edge_to_loops;
  common_data.loop_to_poly = loop_to_poly;
  common_data.polynors = {reinterpret_cast<const float3 *>(polynors), numPolys};

  mesh_edges_sharp_tag(&common_data, true, split_angle, true);

  MEM_freeN(edge_to_loops);
}

static void loop_manifold_fan_around_vert_next(const Span<MLoop> loops,
                                               const Span<MPoly> polys,
                                               const Span<int> loop_to_poly,
                                               const int *e2lfan_curr,
                                               const uint mv_pivot_index,
                                               const MLoop **r_mlfan_curr,
                                               int *r_mlfan_curr_index,
                                               int *r_mlfan_vert_index,
                                               int *r_mpfan_curr_index)
{
  /* WARNING: This is rather complex!
   * We have to find our next edge around the vertex (fan mode).
   * First we find the next loop, which is either previous or next to mlfan_curr_index, depending
   * whether both loops using current edge are in the same direction or not, and whether
   * mlfan_curr_index actually uses the vertex we are fanning around!
   * mlfan_curr_index is the index of mlfan_next here, and mlfan_next is not the real next one
   * (i.e. not the future `mlfan_curr`). */
  *r_mlfan_curr_index = (e2lfan_curr[0] == *r_mlfan_curr_index) ? e2lfan_curr[1] : e2lfan_curr[0];
  *r_mpfan_curr_index = loop_to_poly[*r_mlfan_curr_index];

  BLI_assert(*r_mlfan_curr_index >= 0);
  BLI_assert(*r_mpfan_curr_index >= 0);

  const MLoop &mlfan_next = loops[*r_mlfan_curr_index];
  const MPoly &mpfan_next = polys[*r_mpfan_curr_index];
  if (((*r_mlfan_curr)->v == mlfan_next.v && (*r_mlfan_curr)->v == mv_pivot_index) ||
      ((*r_mlfan_curr)->v != mlfan_next.v && (*r_mlfan_curr)->v != mv_pivot_index)) {
    /* We need the previous loop, but current one is our vertex's loop. */
    *r_mlfan_vert_index = *r_mlfan_curr_index;
    if (--(*r_mlfan_curr_index) < mpfan_next.loopstart) {
      *r_mlfan_curr_index = mpfan_next.loopstart + mpfan_next.totloop - 1;
    }
  }
  else {
    /* We need the next loop, which is also our vertex's loop. */
    if (++(*r_mlfan_curr_index) >= mpfan_next.loopstart + mpfan_next.totloop) {
      *r_mlfan_curr_index = mpfan_next.loopstart;
    }
    *r_mlfan_vert_index = *r_mlfan_curr_index;
  }
  *r_mlfan_curr = &loops[*r_mlfan_curr_index];
  /* And now we are back in sync, mlfan_curr_index is the index of `mlfan_curr`! Pff! */
}

static void split_loop_nor_single_do(LoopSplitTaskDataCommon *common_data, LoopSplitTaskData *data)
{
  MLoopNorSpaceArray *lnors_spacearr = common_data->lnors_spacearr;
  const Span<short2> clnors_data = common_data->clnors_data;

  const Span<MVert> verts = common_data->verts;
  const Span<MEdge> edges = common_data->edges;
  const Span<float3> polynors = common_data->polynors;

  MLoopNorSpace *lnor_space = data->lnor_space;
  float3 *lnor = data->lnor;
  const MLoop *ml_curr = data->ml_curr;
  const MLoop *ml_prev = data->ml_prev;
  const int ml_curr_index = data->ml_curr_index;
#if 0 /* Not needed for 'single' loop. */
  const int ml_prev_index = data->ml_prev_index;
  const int *e2l_prev = data->e2l_prev;
#endif
  const int mp_index = data->mp_index;

  /* Simple case (both edges around that vertex are sharp in current polygon),
   * this loop just takes its poly normal.
   */
  copy_v3_v3(*lnor, polynors[mp_index]);

#if 0
  printf("BASIC: handling loop %d / edge %d / vert %d / poly %d\n",
         ml_curr_index,
         ml_curr->e,
         ml_curr->v,
         mp_index);
#endif

  /* If needed, generate this (simple!) lnor space. */
  if (lnors_spacearr) {
    float vec_curr[3], vec_prev[3];

    const uint mv_pivot_index = ml_curr->v; /* The vertex we are "fanning" around! */
    const MVert *mv_pivot = &verts[mv_pivot_index];
    const MEdge *me_curr = &edges[ml_curr->e];
    const MVert *mv_2 = (me_curr->v1 == mv_pivot_index) ? &verts[me_curr->v2] :
                                                          &verts[me_curr->v1];
    const MEdge *me_prev = &edges[ml_prev->e];
    const MVert *mv_3 = (me_prev->v1 == mv_pivot_index) ? &verts[me_prev->v2] :
                                                          &verts[me_prev->v1];

    sub_v3_v3v3(vec_curr, mv_2->co, mv_pivot->co);
    normalize_v3(vec_curr);
    sub_v3_v3v3(vec_prev, mv_3->co, mv_pivot->co);
    normalize_v3(vec_prev);

    BKE_lnor_space_define(lnor_space, *lnor, vec_curr, vec_prev, nullptr);
    /* We know there is only one loop in this space, no need to create a link-list in this case. */
    BKE_lnor_space_add_loop(lnors_spacearr, lnor_space, ml_curr_index, nullptr, true);

    if (!clnors_data.is_empty()) {
      BKE_lnor_space_custom_data_to_normal(lnor_space, clnors_data[ml_curr_index], *lnor);
    }
  }
}

static void split_loop_nor_fan_do(LoopSplitTaskDataCommon *common_data, LoopSplitTaskData *data)
{
  MLoopNorSpaceArray *lnors_spacearr = common_data->lnors_spacearr;
  MutableSpan<float3> loopnors = common_data->loopnors;
  MutableSpan<short2> clnors_data = common_data->clnors_data;

  const Span<MVert> verts = common_data->verts;
  const Span<MEdge> edges = common_data->edges;
  const Span<MPoly> polys = common_data->polys;
  const Span<MLoop> loops = common_data->loops;
  const int(*edge_to_loops)[2] = common_data->edge_to_loops;
  const Span<int> loop_to_poly = common_data->loop_to_poly;
  const Span<float3> polynors = common_data->polynors;

  MLoopNorSpace *lnor_space = data->lnor_space;
#if 0 /* Not needed for 'fan' loops. */
  float(*lnor)[3] = data->lnor;
#endif
  const MLoop *ml_curr = data->ml_curr;
  const MLoop *ml_prev = data->ml_prev;
  const int ml_curr_index = data->ml_curr_index;
  const int ml_prev_index = data->ml_prev_index;
  const int mp_index = data->mp_index;
  const int *e2l_prev = data->e2l_prev;

  BLI_Stack *edge_vectors = data->edge_vectors;

  /* Sigh! we have to fan around current vertex, until we find the other non-smooth edge,
   * and accumulate face normals into the vertex!
   * Note in case this vertex has only one sharp edges, this is a waste because the normal is the
   * same as the vertex normal, but I do not see any easy way to detect that (would need to count
   * number of sharp edges per vertex, I doubt the additional memory usage would be worth it,
   * especially as it should not be a common case in real-life meshes anyway). */
  const uint mv_pivot_index = ml_curr->v; /* The vertex we are "fanning" around! */
  const MVert *mv_pivot = &verts[mv_pivot_index];

  /* `ml_curr` would be mlfan_prev if we needed that one. */
  const MEdge *me_org = &edges[ml_curr->e];

  float vec_curr[3], vec_prev[3], vec_org[3];
  float lnor[3] = {0.0f, 0.0f, 0.0f};

  /* We validate clnors data on the fly - cheapest way to do! */
  int clnors_avg[2] = {0, 0};
  short2 *clnor_ref = nullptr;
  int clnors_count = 0;
  bool clnors_invalid = false;

  /* Temp loop normal stack. */
  BLI_SMALLSTACK_DECLARE(normal, float *);
  /* Temp clnors stack. */
  BLI_SMALLSTACK_DECLARE(clnors, short *);

  const int *e2lfan_curr = e2l_prev;
  const MLoop *mlfan_curr = ml_prev;
  /* `mlfan_vert_index` the loop of our current edge might not be the loop of our current vertex!
   */
  int mlfan_curr_index = ml_prev_index;
  int mlfan_vert_index = ml_curr_index;
  int mpfan_curr_index = mp_index;

  BLI_assert(mlfan_curr_index >= 0);
  BLI_assert(mlfan_vert_index >= 0);
  BLI_assert(mpfan_curr_index >= 0);

  /* Only need to compute previous edge's vector once, then we can just reuse old current one! */
  {
    const MVert *mv_2 = (me_org->v1 == mv_pivot_index) ? &verts[me_org->v2] : &verts[me_org->v1];

    sub_v3_v3v3(vec_org, mv_2->co, mv_pivot->co);
    normalize_v3(vec_org);
    copy_v3_v3(vec_prev, vec_org);

    if (lnors_spacearr) {
      BLI_stack_push(edge_vectors, vec_org);
    }
  }

  // printf("FAN: vert %d, start edge %d\n", mv_pivot_index, ml_curr->e);

  while (true) {
    const MEdge *me_curr = &edges[mlfan_curr->e];
    /* Compute edge vectors.
     * NOTE: We could pre-compute those into an array, in the first iteration, instead of computing
     *       them twice (or more) here. However, time gained is not worth memory and time lost,
     *       given the fact that this code should not be called that much in real-life meshes.
     */
    {
      const MVert *mv_2 = (me_curr->v1 == mv_pivot_index) ? &verts[me_curr->v2] :
                                                            &verts[me_curr->v1];

      sub_v3_v3v3(vec_curr, mv_2->co, mv_pivot->co);
      normalize_v3(vec_curr);
    }

    // printf("\thandling edge %d / loop %d\n", mlfan_curr->e, mlfan_curr_index);

    {
      /* Code similar to accumulate_vertex_normals_poly_v3. */
      /* Calculate angle between the two poly edges incident on this vertex. */
      const float fac = saacos(dot_v3v3(vec_curr, vec_prev));
      /* Accumulate */
      madd_v3_v3fl(lnor, polynors[mpfan_curr_index], fac);

      if (!clnors_data.is_empty()) {
        /* Accumulate all clnors, if they are not all equal we have to fix that! */
        short2 *clnor = &clnors_data[mlfan_vert_index];
        if (clnors_count) {
          clnors_invalid |= ((*clnor_ref)[0] != (*clnor)[0] || (*clnor_ref)[1] != (*clnor)[1]);
        }
        else {
          clnor_ref = clnor;
        }
        clnors_avg[0] += (*clnor)[0];
        clnors_avg[1] += (*clnor)[1];
        clnors_count++;
        /* We store here a pointer to all custom lnors processed. */
        BLI_SMALLSTACK_PUSH(clnors, (short *)*clnor);
      }
    }

    /* We store here a pointer to all loop-normals processed. */
    BLI_SMALLSTACK_PUSH(normal, (float *)(loopnors[mlfan_vert_index]));

    if (lnors_spacearr) {
      /* Assign current lnor space to current 'vertex' loop. */
      BKE_lnor_space_add_loop(lnors_spacearr, lnor_space, mlfan_vert_index, nullptr, false);
      if (me_curr != me_org) {
        /* We store here all edges-normalized vectors processed. */
        BLI_stack_push(edge_vectors, vec_curr);
      }
    }

    if (IS_EDGE_SHARP(e2lfan_curr) || (me_curr == me_org)) {
      /* Current edge is sharp and we have finished with this fan of faces around this vert,
       * or this vert is smooth, and we have completed a full turn around it. */
      // printf("FAN: Finished!\n");
      break;
    }

    copy_v3_v3(vec_prev, vec_curr);

    /* Find next loop of the smooth fan. */
    loop_manifold_fan_around_vert_next(loops,
                                       polys,
                                       loop_to_poly,
                                       e2lfan_curr,
                                       mv_pivot_index,
                                       &mlfan_curr,
                                       &mlfan_curr_index,
                                       &mlfan_vert_index,
                                       &mpfan_curr_index);

    e2lfan_curr = edge_to_loops[mlfan_curr->e];
  }

  {
    float lnor_len = normalize_v3(lnor);

    /* If we are generating lnor spacearr, we can now define the one for this fan,
     * and optionally compute final lnor from custom data too!
     */
    if (lnors_spacearr) {
      if (UNLIKELY(lnor_len == 0.0f)) {
        /* Use vertex normal as fallback! */
        copy_v3_v3(lnor, loopnors[mlfan_vert_index]);
        lnor_len = 1.0f;
      }

      BKE_lnor_space_define(lnor_space, lnor, vec_org, vec_curr, edge_vectors);

      if (!clnors_data.is_empty()) {
        if (clnors_invalid) {
          short *clnor;

          clnors_avg[0] /= clnors_count;
          clnors_avg[1] /= clnors_count;
          /* Fix/update all clnors of this fan with computed average value. */
          if (G.debug & G_DEBUG) {
            printf("Invalid clnors in this fan!\n");
          }
          while ((clnor = (short *)BLI_SMALLSTACK_POP(clnors))) {
            // print_v2("org clnor", clnor);
            clnor[0] = short(clnors_avg[0]);
            clnor[1] = short(clnors_avg[1]);
          }
          // print_v2("new clnors", clnors_avg);
        }
        /* Extra bonus: since small-stack is local to this function,
         * no more need to empty it at all cost! */

        BKE_lnor_space_custom_data_to_normal(lnor_space, *clnor_ref, lnor);
      }
    }

    /* In case we get a zero normal here, just use vertex normal already set! */
    if (LIKELY(lnor_len != 0.0f)) {
      /* Copy back the final computed normal into all related loop-normals. */
      float *nor;

      while ((nor = (float *)BLI_SMALLSTACK_POP(normal))) {
        copy_v3_v3(nor, lnor);
      }
    }
    /* Extra bonus: since small-stack is local to this function,
     * no more need to empty it at all cost! */
  }
}

static void loop_split_worker_do(LoopSplitTaskDataCommon *common_data,
                                 LoopSplitTaskData *data,
                                 BLI_Stack *edge_vectors)
{
  BLI_assert(data->ml_curr);
  if (data->e2l_prev) {
    BLI_assert((edge_vectors == nullptr) || BLI_stack_is_empty(edge_vectors));
    data->edge_vectors = edge_vectors;
    split_loop_nor_fan_do(common_data, data);
  }
  else {
    /* No need for edge_vectors for 'single' case! */
    split_loop_nor_single_do(common_data, data);
  }
}

static void loop_split_worker(TaskPool *__restrict pool, void *taskdata)
{
  LoopSplitTaskDataCommon *common_data = (LoopSplitTaskDataCommon *)BLI_task_pool_user_data(pool);
  LoopSplitTaskData *data = (LoopSplitTaskData *)taskdata;

  /* Temp edge vectors stack, only used when computing lnor spacearr. */
  BLI_Stack *edge_vectors = common_data->lnors_spacearr ?
                                BLI_stack_new(sizeof(float[3]), __func__) :
                                nullptr;

  for (int i = 0; i < LOOP_SPLIT_TASK_BLOCK_SIZE; i++, data++) {
    /* A nullptr ml_curr is used to tag ended data! */
    if (data->ml_curr == nullptr) {
      break;
    }

    loop_split_worker_do(common_data, data, edge_vectors);
  }

  if (edge_vectors) {
    BLI_stack_free(edge_vectors);
  }
}

/**
 * Check whether given loop is part of an unknown-so-far cyclic smooth fan, or not.
 * Needed because cyclic smooth fans have no obvious 'entry point',
 * and yet we need to walk them once, and only once.
 */
static bool loop_split_generator_check_cyclic_smooth_fan(const Span<MLoop> mloops,
                                                         const Span<MPoly> mpolys,
                                                         const int (*edge_to_loops)[2],
                                                         const Span<int> loop_to_poly,
                                                         const int *e2l_prev,
                                                         BitVector<> &skip_loops,
                                                         const MLoop *ml_curr,
                                                         const MLoop *ml_prev,
                                                         const int ml_curr_index,
                                                         const int ml_prev_index,
                                                         const int mp_curr_index)
{
  const uint mv_pivot_index = ml_curr->v; /* The vertex we are "fanning" around! */

  const int *e2lfan_curr = e2l_prev;
  if (IS_EDGE_SHARP(e2lfan_curr)) {
    /* Sharp loop, so not a cyclic smooth fan. */
    return false;
  }

  /* `mlfan_vert_index` the loop of our current edge might not be the loop of our current vertex!
   */
  const MLoop *mlfan_curr = ml_prev;
  int mlfan_curr_index = ml_prev_index;
  int mlfan_vert_index = ml_curr_index;
  int mpfan_curr_index = mp_curr_index;

  BLI_assert(mlfan_curr_index >= 0);
  BLI_assert(mlfan_vert_index >= 0);
  BLI_assert(mpfan_curr_index >= 0);

  BLI_assert(!skip_loops[mlfan_vert_index]);
  skip_loops[mlfan_vert_index].set();

  while (true) {
    /* Find next loop of the smooth fan. */
    loop_manifold_fan_around_vert_next(mloops,
                                       mpolys,
                                       loop_to_poly,
                                       e2lfan_curr,
                                       mv_pivot_index,
                                       &mlfan_curr,
                                       &mlfan_curr_index,
                                       &mlfan_vert_index,
                                       &mpfan_curr_index);

    e2lfan_curr = edge_to_loops[mlfan_curr->e];

    if (IS_EDGE_SHARP(e2lfan_curr)) {
      /* Sharp loop/edge, so not a cyclic smooth fan. */
      return false;
    }
    /* Smooth loop/edge. */
    if (skip_loops[mlfan_vert_index]) {
      if (mlfan_vert_index == ml_curr_index) {
        /* We walked around a whole cyclic smooth fan without finding any already-processed loop,
         * means we can use initial `ml_curr` / `ml_prev` edge as start for this smooth fan. */
        return true;
      }
      /* Already checked in some previous looping, we can abort. */
      return false;
    }

    /* We can skip it in future, and keep checking the smooth fan. */
    skip_loops[mlfan_vert_index].set();
  }
}

static void loop_split_generator(TaskPool *pool, LoopSplitTaskDataCommon *common_data)
{
  MLoopNorSpaceArray *lnors_spacearr = common_data->lnors_spacearr;
  MutableSpan<float3> loopnors = common_data->loopnors;

  const Span<MLoop> loops = common_data->loops;
  const Span<MPoly> polys = common_data->polys;
  const Span<int> loop_to_poly = common_data->loop_to_poly;
  const int(*edge_to_loops)[2] = common_data->edge_to_loops;

  BitVector<> skip_loops(loops.size(), false);

  LoopSplitTaskData *data_buff = nullptr;
  int data_idx = 0;

  /* Temp edge vectors stack, only used when computing lnor spacearr
   * (and we are not multi-threading). */
  BLI_Stack *edge_vectors = nullptr;

#ifdef DEBUG_TIME
  SCOPED_TIMER_AVERAGED(__func__);
#endif

  if (!pool) {
    if (lnors_spacearr) {
      edge_vectors = BLI_stack_new(sizeof(float[3]), __func__);
    }
  }

  /* We now know edges that can be smoothed (with their vector, and their two loops),
   * and edges that will be hard! Now, time to generate the normals.
   */
  for (const int mp_index : polys.index_range()) {
    const MPoly &poly = polys[mp_index];
    const int ml_last_index = (poly.loopstart + poly.totloop) - 1;
    int ml_curr_index = poly.loopstart;
    int ml_prev_index = ml_last_index;

    const MLoop *ml_curr = &loops[ml_curr_index];
    const MLoop *ml_prev = &loops[ml_prev_index];
    float3 *lnors = &loopnors[ml_curr_index];

    for (; ml_curr_index <= ml_last_index; ml_curr++, ml_curr_index++, lnors++) {
      const int *e2l_curr = edge_to_loops[ml_curr->e];
      const int *e2l_prev = edge_to_loops[ml_prev->e];

#if 0
      printf("Checking loop %d / edge %u / vert %u (sharp edge: %d, skiploop: %d)",
             ml_curr_index,
             ml_curr->e,
             ml_curr->v,
             IS_EDGE_SHARP(e2l_curr),
             skip_loops[ml_curr_index]);
#endif

      /* A smooth edge, we have to check for cyclic smooth fan case.
       * If we find a new, never-processed cyclic smooth fan, we can do it now using that loop/edge
       * as 'entry point', otherwise we can skip it. */

      /* NOTE: In theory, we could make #loop_split_generator_check_cyclic_smooth_fan() store
       * mlfan_vert_index'es and edge indexes in two stacks, to avoid having to fan again around
       * the vert during actual computation of `clnor` & `clnorspace`.
       * However, this would complicate the code, add more memory usage, and despite its logical
       * complexity, #loop_manifold_fan_around_vert_next() is quite cheap in term of CPU cycles,
       * so really think it's not worth it. */
      if (!IS_EDGE_SHARP(e2l_curr) && (skip_loops[ml_curr_index] ||
                                       !loop_split_generator_check_cyclic_smooth_fan(loops,
                                                                                     polys,
                                                                                     edge_to_loops,
                                                                                     loop_to_poly,
                                                                                     e2l_prev,
                                                                                     skip_loops,
                                                                                     ml_curr,
                                                                                     ml_prev,
                                                                                     ml_curr_index,
                                                                                     ml_prev_index,
                                                                                     mp_index))) {
        // printf("SKIPPING!\n");
      }
      else {
        LoopSplitTaskData *data, data_local;

        // printf("PROCESSING!\n");

        if (pool) {
          if (data_idx == 0) {
            data_buff = (LoopSplitTaskData *)MEM_calloc_arrayN(
                LOOP_SPLIT_TASK_BLOCK_SIZE, sizeof(*data_buff), __func__);
          }
          data = &data_buff[data_idx];
        }
        else {
          data = &data_local;
          memset(data, 0, sizeof(*data));
        }

        if (IS_EDGE_SHARP(e2l_curr) && IS_EDGE_SHARP(e2l_prev)) {
          data->lnor = lnors;
          data->ml_curr = ml_curr;
          data->ml_prev = ml_prev;
          data->ml_curr_index = ml_curr_index;
#if 0 /* Not needed for 'single' loop. */
          data->ml_prev_index = ml_prev_index;
          data->e2l_prev = nullptr; /* Tag as 'single' task. */
#endif
          data->mp_index = mp_index;
          if (lnors_spacearr) {
            data->lnor_space = BKE_lnor_space_create(lnors_spacearr);
          }
        }
        /* We *do not need* to check/tag loops as already computed!
         * Due to the fact a loop only links to one of its two edges,
         * a same fan *will never be walked more than once!*
         * Since we consider edges having neighbor polys with inverted
         * (flipped) normals as sharp, we are sure that no fan will be skipped,
         * even only considering the case (sharp curr_edge, smooth prev_edge),
         * and not the alternative (smooth curr_edge, sharp prev_edge).
         * All this due/thanks to link between normals and loop ordering (i.e. winding).
         */
        else {
#if 0 /* Not needed for 'fan' loops. */
          data->lnor = lnors;
#endif
          data->ml_curr = ml_curr;
          data->ml_prev = ml_prev;
          data->ml_curr_index = ml_curr_index;
          data->ml_prev_index = ml_prev_index;
          data->e2l_prev = e2l_prev; /* Also tag as 'fan' task. */
          data->mp_index = mp_index;
          if (lnors_spacearr) {
            data->lnor_space = BKE_lnor_space_create(lnors_spacearr);
          }
        }

        if (pool) {
          data_idx++;
          if (data_idx == LOOP_SPLIT_TASK_BLOCK_SIZE) {
            BLI_task_pool_push(pool, loop_split_worker, data_buff, true, nullptr);
            data_idx = 0;
          }
        }
        else {
          loop_split_worker_do(common_data, data, edge_vectors);
        }
      }

      ml_prev = ml_curr;
      ml_prev_index = ml_curr_index;
    }
  }

  /* Last block of data. Since it is calloc'ed and we use first nullptr item as stopper,
   * everything is fine. */
  if (pool && data_idx) {
    BLI_task_pool_push(pool, loop_split_worker, data_buff, true, nullptr);
  }

  if (edge_vectors) {
    BLI_stack_free(edge_vectors);
  }
}

void BKE_mesh_normals_loop_split(const MVert *mverts,
                                 const float (*vert_normals)[3],
                                 const int numVerts,
                                 const MEdge *medges,
                                 const int numEdges,
                                 const MLoop *mloops,
                                 float (*r_loopnors)[3],
                                 const int numLoops,
                                 const MPoly *mpolys,
                                 const float (*polynors)[3],
                                 const int numPolys,
                                 const bool use_split_normals,
                                 const float split_angle,
                                 const int *loop_to_poly_map,
                                 MLoopNorSpaceArray *r_lnors_spacearr,
                                 short (*clnors_data)[2])
{
  using namespace blender;
  using namespace blender::bke;
  /* For now this is not supported.
   * If we do not use split normals, we do not generate anything fancy! */
  BLI_assert(use_split_normals || !(r_lnors_spacearr));

  if (!use_split_normals) {
    /* In this case, we simply fill lnors with vnors (or fnors for flat faces), quite simple!
     * Note this is done here to keep some logic and consistency in this quite complex code,
     * since we may want to use lnors even when mesh's 'autosmooth' is disabled
     * (see e.g. mesh mapping code).
     * As usual, we could handle that on case-by-case basis,
     * but simpler to keep it well confined here. */
    int mp_index;

    for (mp_index = 0; mp_index < numPolys; mp_index++) {
      const MPoly *mp = &mpolys[mp_index];
      int ml_index = mp->loopstart;
      const int ml_index_end = ml_index + mp->totloop;
      const bool is_poly_flat = ((mp->flag & ME_SMOOTH) == 0);

      for (; ml_index < ml_index_end; ml_index++) {
        if (is_poly_flat) {
          copy_v3_v3(r_loopnors[ml_index], polynors[mp_index]);
        }
        else {
          copy_v3_v3(r_loopnors[ml_index], vert_normals[mloops[ml_index].v]);
        }
      }
    }
    return;
  }

  /**
   * Mapping edge -> loops.
   * If that edge is used by more than two loops (polys),
   * it is always sharp (and tagged as such, see below).
   * We also use the second loop index as a kind of flag:
   *
   * - smooth edge: > 0.
   * - sharp edge: < 0 (INDEX_INVALID || INDEX_UNSET).
   * - unset: INDEX_UNSET.
   *
   * Note that currently we only have two values for second loop of sharp edges.
   * However, if needed, we can store the negated value of loop index instead of INDEX_INVALID
   * to retrieve the real value later in code).
   * Note also that loose edges always have both values set to 0! */
  int(*edge_to_loops)[2] = (int(*)[2])MEM_calloc_arrayN(
      size_t(numEdges), sizeof(*edge_to_loops), __func__);

  /* Simple mapping from a loop to its polygon index. */
  Span<int> loop_to_poly;
  Array<int> local_loop_to_poly_map;
  if (loop_to_poly_map) {
    loop_to_poly = {loop_to_poly_map, numLoops};
  }
  else {
    local_loop_to_poly_map = mesh_topology::build_loop_to_poly_map({mpolys, numPolys}, numLoops);
    loop_to_poly = local_loop_to_poly_map;
  }

  /* When using custom loop normals, disable the angle feature! */
  const bool check_angle = (split_angle < float(M_PI)) && (clnors_data == nullptr);

  MLoopNorSpaceArray _lnors_spacearr = {nullptr};

#ifdef DEBUG_TIME
  SCOPED_TIMER_AVERAGED(__func__);
#endif

  if (!r_lnors_spacearr && clnors_data) {
    /* We need to compute lnor spacearr if some custom lnor data are given to us! */
    r_lnors_spacearr = &_lnors_spacearr;
  }
  if (r_lnors_spacearr) {
    BKE_lnor_spacearr_init(r_lnors_spacearr, numLoops, MLNOR_SPACEARR_LOOP_INDEX);
  }

  /* Init data common to all tasks. */
  LoopSplitTaskDataCommon common_data;
  common_data.lnors_spacearr = r_lnors_spacearr;
  common_data.loopnors = {reinterpret_cast<float3 *>(r_loopnors), numLoops};
  common_data.clnors_data = {reinterpret_cast<short2 *>(clnors_data), clnors_data ? numLoops : 0};
  common_data.verts = {mverts, numVerts};
  common_data.edges = {const_cast<MEdge *>(medges), numEdges};
  common_data.polys = {mpolys, numPolys};
  common_data.loops = {mloops, numLoops};
  common_data.edge_to_loops = edge_to_loops;
  common_data.loop_to_poly = loop_to_poly;
  common_data.polynors = {reinterpret_cast<const float3 *>(polynors), numPolys};
  common_data.vert_normals = {reinterpret_cast<const float3 *>(vert_normals), numVerts};

  /* This first loop check which edges are actually smooth, and compute edge vectors. */
  mesh_edges_sharp_tag(&common_data, check_angle, split_angle, false);

  if (numLoops < LOOP_SPLIT_TASK_BLOCK_SIZE * 8) {
    /* Not enough loops to be worth the whole threading overhead. */
    loop_split_generator(nullptr, &common_data);
  }
  else {
    TaskPool *task_pool = BLI_task_pool_create(&common_data, TASK_PRIORITY_HIGH);

    loop_split_generator(task_pool, &common_data);

    BLI_task_pool_work_and_wait(task_pool);

    BLI_task_pool_free(task_pool);
  }

  MEM_freeN(edge_to_loops);

  if (r_lnors_spacearr) {
    if (r_lnors_spacearr == &_lnors_spacearr) {
      BKE_lnor_spacearr_free(r_lnors_spacearr);
    }
  }
}

#undef INDEX_UNSET
#undef INDEX_INVALID
#undef IS_EDGE_SHARP

/**
 * Compute internal representation of given custom normals (as an array of float[2]).
 * It also makes sure the mesh matches those custom normals, by setting sharp edges flag as needed
 * to get a same custom lnor for all loops sharing a same smooth fan.
 * If use_vertices if true, r_custom_loopnors is assumed to be per-vertex, not per-loop
 * (this allows to set whole vert's normals at once, useful in some cases).
 * r_custom_loopnors is expected to have normalized normals, or zero ones,
 * in which case they will be replaced by default loop/vertex normal.
 */
static void mesh_normals_loop_custom_set(const MVert *mverts,
                                         const float (*vert_normals)[3],
                                         const int numVerts,
                                         MEdge *medges,
                                         const int numEdges,
                                         const MLoop *mloops,
                                         float (*r_custom_loopnors)[3],
                                         const int numLoops,
                                         const MPoly *mpolys,
                                         const float (*polynors)[3],
                                         const int numPolys,
                                         short (*r_clnors_data)[2],
                                         const bool use_vertices)
{
  using namespace blender;
  using namespace blender::bke;
  /* We *may* make that poor #BKE_mesh_normals_loop_split() even more complex by making it handling
   * that feature too, would probably be more efficient in absolute.
   * However, this function *is not* performance-critical, since it is mostly expected to be called
   * by io add-ons when importing custom normals, and modifier
   * (and perhaps from some editing tools later?).
   * So better to keep some simplicity here, and just call #BKE_mesh_normals_loop_split() twice! */
  MLoopNorSpaceArray lnors_spacearr = {nullptr};
  BitVector<> done_loops(numLoops, false);
  float(*lnors)[3] = (float(*)[3])MEM_calloc_arrayN(size_t(numLoops), sizeof(*lnors), __func__);
  const Array<int> loop_to_poly = mesh_topology::build_loop_to_poly_map({mpolys, numPolys},
                                                                        numLoops);
  /* In this case we always consider split nors as ON,
   * and do not want to use angle to define smooth fans! */
  const bool use_split_normals = true;
  const float split_angle = float(M_PI);

  BLI_SMALLSTACK_DECLARE(clnors_data, short *);

  /* Compute current lnor spacearr. */
  BKE_mesh_normals_loop_split(mverts,
                              vert_normals,
                              numVerts,
                              medges,
                              numEdges,
                              mloops,
                              lnors,
                              numLoops,
                              mpolys,
                              polynors,
                              numPolys,
                              use_split_normals,
                              split_angle,
                              loop_to_poly.data(),
                              &lnors_spacearr,
                              nullptr);

  /* Set all given zero vectors to their default value. */
  if (use_vertices) {
    for (int i = 0; i < numVerts; i++) {
      if (is_zero_v3(r_custom_loopnors[i])) {
        copy_v3_v3(r_custom_loopnors[i], vert_normals[i]);
      }
    }
  }
  else {
    for (int i = 0; i < numLoops; i++) {
      if (is_zero_v3(r_custom_loopnors[i])) {
        copy_v3_v3(r_custom_loopnors[i], lnors[i]);
      }
    }
  }

  BLI_assert(lnors_spacearr.data_type == MLNOR_SPACEARR_LOOP_INDEX);

  /* Now, check each current smooth fan (one lnor space per smooth fan!),
   * and if all its matching custom lnors are not (enough) equal, add sharp edges as needed.
   * This way, next time we run BKE_mesh_normals_loop_split(), we'll get lnor spacearr/smooth fans
   * matching given custom lnors.
   * Note this code *will never* unsharp edges! And quite obviously,
   * when we set custom normals per vertices, running this is absolutely useless. */
  if (!use_vertices) {
    for (int i = 0; i < numLoops; i++) {
      if (!lnors_spacearr.lspacearr[i]) {
        /* This should not happen in theory, but in some rare case (probably ugly geometry)
         * we can get some nullptr loopspacearr at this point. :/
         * Maybe we should set those loops' edges as sharp? */
        done_loops[i].set();
        if (G.debug & G_DEBUG) {
          printf("WARNING! Getting invalid nullptr loop space for loop %d!\n", i);
        }
        continue;
      }

      if (!done_loops[i]) {
        /* Notes:
         * - In case of mono-loop smooth fan, we have nothing to do.
         * - Loops in this linklist are ordered (in reversed order compared to how they were
         *   discovered by BKE_mesh_normals_loop_split(), but this is not a problem).
         *   Which means if we find a mismatching clnor,
         *   we know all remaining loops will have to be in a new, different smooth fan/lnor space.
         * - In smooth fan case, we compare each clnor against a ref one,
         *   to avoid small differences adding up into a real big one in the end!
         */
        if (lnors_spacearr.lspacearr[i]->flags & MLNOR_SPACE_IS_SINGLE) {
          done_loops[i].set();
          continue;
        }

        LinkNode *loops = lnors_spacearr.lspacearr[i]->loops;
        const MLoop *prev_ml = nullptr;
        const float *org_nor = nullptr;

        while (loops) {
          const int lidx = POINTER_AS_INT(loops->link);
          const MLoop *ml = &mloops[lidx];
          const int nidx = lidx;
          float *nor = r_custom_loopnors[nidx];

          if (!org_nor) {
            org_nor = nor;
          }
          else if (dot_v3v3(org_nor, nor) < LNOR_SPACE_TRIGO_THRESHOLD) {
            /* Current normal differs too much from org one, we have to tag the edge between
             * previous loop's face and current's one as sharp.
             * We know those two loops do not point to the same edge,
             * since we do not allow reversed winding in a same smooth fan. */
            const MPoly *mp = &mpolys[loop_to_poly[lidx]];
            const MLoop *mlp =
                &mloops[(lidx == mp->loopstart) ? mp->loopstart + mp->totloop - 1 : lidx - 1];
            medges[(prev_ml->e == mlp->e) ? prev_ml->e : ml->e].flag |= ME_SHARP;

            org_nor = nor;
          }

          prev_ml = ml;
          loops = loops->next;
          done_loops[lidx].set();
        }

        /* We also have to check between last and first loops,
         * otherwise we may miss some sharp edges here!
         * This is just a simplified version of above while loop.
         * See T45984. */
        loops = lnors_spacearr.lspacearr[i]->loops;
        if (loops && org_nor) {
          const int lidx = POINTER_AS_INT(loops->link);
          const MLoop *ml = &mloops[lidx];
          const int nidx = lidx;
          float *nor = r_custom_loopnors[nidx];

          if (dot_v3v3(org_nor, nor) < LNOR_SPACE_TRIGO_THRESHOLD) {
            const MPoly *mp = &mpolys[loop_to_poly[lidx]];
            const MLoop *mlp =
                &mloops[(lidx == mp->loopstart) ? mp->loopstart + mp->totloop - 1 : lidx - 1];
            medges[(prev_ml->e == mlp->e) ? prev_ml->e : ml->e].flag |= ME_SHARP;
          }
        }
      }
    }

    /* And now, recompute our new auto lnors and lnor spacearr! */
    BKE_lnor_spacearr_clear(&lnors_spacearr);
    BKE_mesh_normals_loop_split(mverts,
                                vert_normals,
                                numVerts,
                                medges,
                                numEdges,
                                mloops,
                                lnors,
                                numLoops,
                                mpolys,
                                polynors,
                                numPolys,
                                use_split_normals,
                                split_angle,
                                loop_to_poly.data(),
                                &lnors_spacearr,
                                nullptr);
  }
  else {
    done_loops.fill(true);
  }

  /* And we just have to convert plain object-space custom normals to our
   * lnor space-encoded ones. */
  for (int i = 0; i < numLoops; i++) {
    if (!lnors_spacearr.lspacearr[i]) {
      done_loops[i].reset();
      if (G.debug & G_DEBUG) {
        printf("WARNING! Still getting invalid nullptr loop space in second loop for loop %d!\n",
               i);
      }
      continue;
    }

    if (done_loops[i]) {
      /* Note we accumulate and average all custom normals in current smooth fan,
       * to avoid getting different clnors data (tiny differences in plain custom normals can
       * give rather huge differences in computed 2D factors). */
      LinkNode *loops = lnors_spacearr.lspacearr[i]->loops;
      if (lnors_spacearr.lspacearr[i]->flags & MLNOR_SPACE_IS_SINGLE) {
        BLI_assert(POINTER_AS_INT(loops) == i);
        const int nidx = use_vertices ? int(mloops[i].v) : i;
        float *nor = r_custom_loopnors[nidx];

        BKE_lnor_space_custom_normal_to_data(lnors_spacearr.lspacearr[i], nor, r_clnors_data[i]);
        done_loops[i].reset();
      }
      else {
        int avg_nor_count = 0;
        float avg_nor[3];
        short clnor_data_tmp[2], *clnor_data;

        zero_v3(avg_nor);
        while (loops) {
          const int lidx = POINTER_AS_INT(loops->link);
          const int nidx = use_vertices ? int(mloops[lidx].v) : lidx;
          float *nor = r_custom_loopnors[nidx];

          avg_nor_count++;
          add_v3_v3(avg_nor, nor);
          BLI_SMALLSTACK_PUSH(clnors_data, (short *)r_clnors_data[lidx]);

          loops = loops->next;
          done_loops[lidx].reset();
        }

        mul_v3_fl(avg_nor, 1.0f / float(avg_nor_count));
        BKE_lnor_space_custom_normal_to_data(lnors_spacearr.lspacearr[i], avg_nor, clnor_data_tmp);

        while ((clnor_data = (short *)BLI_SMALLSTACK_POP(clnors_data))) {
          clnor_data[0] = clnor_data_tmp[0];
          clnor_data[1] = clnor_data_tmp[1];
        }
      }
    }
  }

  MEM_freeN(lnors);
  BKE_lnor_spacearr_free(&lnors_spacearr);
}

void BKE_mesh_normals_loop_custom_set(const MVert *mverts,
                                      const float (*vert_normals)[3],
                                      const int numVerts,
                                      MEdge *medges,
                                      const int numEdges,
                                      const MLoop *mloops,
                                      float (*r_custom_loopnors)[3],
                                      const int numLoops,
                                      const MPoly *mpolys,
                                      const float (*polynors)[3],
                                      const int numPolys,
                                      short (*r_clnors_data)[2])
{
  mesh_normals_loop_custom_set(mverts,
                               vert_normals,
                               numVerts,
                               medges,
                               numEdges,
                               mloops,
                               r_custom_loopnors,
                               numLoops,
                               mpolys,
                               polynors,
                               numPolys,
                               r_clnors_data,
                               false);
}

void BKE_mesh_normals_loop_custom_from_verts_set(const MVert *mverts,
                                                 const float (*vert_normals)[3],
                                                 float (*r_custom_vertnors)[3],
                                                 const int numVerts,
                                                 MEdge *medges,
                                                 const int numEdges,
                                                 const MLoop *mloops,
                                                 const int numLoops,
                                                 const MPoly *mpolys,
                                                 const float (*polynors)[3],
                                                 const int numPolys,
                                                 short (*r_clnors_data)[2])
{
  mesh_normals_loop_custom_set(mverts,
                               vert_normals,
                               numVerts,
                               medges,
                               numEdges,
                               mloops,
                               r_custom_vertnors,
                               numLoops,
                               mpolys,
                               polynors,
                               numPolys,
                               r_clnors_data,
                               true);
}

static void mesh_set_custom_normals(Mesh *mesh, float (*r_custom_nors)[3], const bool use_vertices)
{
  short(*clnors)[2];
  const int numloops = mesh->totloop;

  clnors = (short(*)[2])CustomData_get_layer(&mesh->ldata, CD_CUSTOMLOOPNORMAL);
  if (clnors != nullptr) {
    memset(clnors, 0, sizeof(*clnors) * size_t(numloops));
  }
  else {
    clnors = (short(*)[2])CustomData_add_layer(
        &mesh->ldata, CD_CUSTOMLOOPNORMAL, CD_SET_DEFAULT, nullptr, numloops);
  }
  const Span<MVert> verts = mesh->verts();
  MutableSpan<MEdge> edges = mesh->edges_for_write();
  const Span<MPoly> polys = mesh->polys();
  const Span<MLoop> loops = mesh->loops();

  mesh_normals_loop_custom_set(verts.data(),
                               BKE_mesh_vertex_normals_ensure(mesh),
                               verts.size(),
                               edges.data(),
                               edges.size(),
                               loops.data(),
                               r_custom_nors,
                               loops.size(),
                               polys.data(),
                               BKE_mesh_poly_normals_ensure(mesh),
                               polys.size(),
                               clnors,
                               use_vertices);
}

void BKE_mesh_set_custom_normals(Mesh *mesh, float (*r_custom_loopnors)[3])
{
  mesh_set_custom_normals(mesh, r_custom_loopnors, false);
}

void BKE_mesh_set_custom_normals_from_verts(Mesh *mesh, float (*r_custom_vertnors)[3])
{
  mesh_set_custom_normals(mesh, r_custom_vertnors, true);
}

void BKE_mesh_normals_loop_to_vertex(const int numVerts,
                                     const MLoop *mloops,
                                     const int numLoops,
                                     const float (*clnors)[3],
                                     float (*r_vert_clnors)[3])
{
  int *vert_loops_count = (int *)MEM_calloc_arrayN(
      size_t(numVerts), sizeof(*vert_loops_count), __func__);

  copy_vn_fl((float *)r_vert_clnors, 3 * numVerts, 0.0f);

  int i;
  const MLoop *ml;
  for (i = 0, ml = mloops; i < numLoops; i++, ml++) {
    const uint v = ml->v;

    add_v3_v3(r_vert_clnors[v], clnors[i]);
    vert_loops_count[v]++;
  }

  for (i = 0; i < numVerts; i++) {
    mul_v3_fl(r_vert_clnors[i], 1.0f / float(vert_loops_count[i]));
  }

  MEM_freeN(vert_loops_count);
}

#undef LNOR_SPACE_TRIGO_THRESHOLD

/** \} */<|MERGE_RESOLUTION|>--- conflicted
+++ resolved
@@ -442,63 +442,6 @@
   SCOPED_TIMER_AVERAGED(__func__);
 #endif
   BKE_mesh_vertex_normals_ensure(mesh);
-<<<<<<< HEAD
-}
-
-void BKE_mesh_calc_normals_looptri(const MVert *mverts,
-                                   int numVerts,
-                                   const MLoop *mloop,
-                                   const MLoopTri *looptri,
-                                   int looptri_num,
-                                   float (*r_tri_nors)[3])
-{
-  float(*tnorms)[3] = (float(*)[3])MEM_calloc_arrayN(size_t(numVerts), sizeof(*tnorms), "tnorms");
-  float(*fnors)[3] = (r_tri_nors) ? r_tri_nors :
-                                    (float(*)[3])MEM_calloc_arrayN(
-                                        size_t(looptri_num), sizeof(*fnors), "meshnormals");
-
-  if (!tnorms || !fnors) {
-    goto cleanup;
-  }
-
-  for (int i = 0; i < looptri_num; i++) {
-    const MLoopTri *lt = &looptri[i];
-    float *f_no = fnors[i];
-    const uint vtri[3] = {
-        mloop[lt->tri[0]].v,
-        mloop[lt->tri[1]].v,
-        mloop[lt->tri[2]].v,
-    };
-
-    normal_tri_v3(f_no, mverts[vtri[0]].co, mverts[vtri[1]].co, mverts[vtri[2]].co);
-
-    accumulate_vertex_normals_tri_v3(tnorms[vtri[0]],
-                                     tnorms[vtri[1]],
-                                     tnorms[vtri[2]],
-                                     f_no,
-                                     mverts[vtri[0]].co,
-                                     mverts[vtri[1]].co,
-                                     mverts[vtri[2]].co);
-  }
-
-  /* Following Mesh convention; we use vertex coordinate itself for normal in this case. */
-  for (int i = 0; i < numVerts; i++) {
-    const MVert *mv = &mverts[i];
-    float *no = tnorms[i];
-
-    if (UNLIKELY(normalize_v3(no) == 0.0f)) {
-      normalize_v3_v3(no, mv->co);
-    }
-  }
-
-cleanup:
-  MEM_freeN(tnorms);
-
-  if (fnors != r_tri_nors) {
-    MEM_freeN(fnors);
-  }
-=======
->>>>>>> 9a09adb7
 }
 
 void BKE_lnor_spacearr_init(MLoopNorSpaceArray *lnors_spacearr,
