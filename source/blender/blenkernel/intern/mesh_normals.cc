/* SPDX-License-Identifier: GPL-2.0-or-later
 * Copyright 2001-2002 NaN Holding BV. All rights reserved. */

/** \file
 * \ingroup bke
 *
 * Mesh normal calculation functions.
 *
 * \see bmesh_mesh_normals.c for the equivalent #BMesh functionality.
 */

#include <climits>

#include "MEM_guardedalloc.h"

#include "DNA_mesh_types.h"
#include "DNA_meshdata_types.h"

#include "BLI_alloca.h"
#include "BLI_bit_vector.hh"
#include "BLI_linklist.h"
#include "BLI_linklist_stack.h"
#include "BLI_math.h"
#include "BLI_math_vec_types.hh"
#include "BLI_memarena.h"
#include "BLI_span.hh"
#include "BLI_stack.h"
#include "BLI_task.h"
#include "BLI_task.hh"
#include "BLI_utildefines.h"

#include "BKE_customdata.h"
#include "BKE_editmesh_cache.h"
#include "BKE_global.h"
#include "BKE_mesh.h"
#include "BKE_mesh_mapping.h"

#include "atomic_ops.h"

using blender::BitVector;
using blender::float3;
using blender::MutableSpan;
using blender::short2;
using blender::Span;

// #define DEBUG_TIME

#ifdef DEBUG_TIME
#  include "BLI_timeit.hh"
#endif

/* -------------------------------------------------------------------- */
/** \name Private Utility Functions
 * \{ */

/**
 * A thread-safe version of #add_v3_v3 that uses a spin-lock.
 *
 * \note Avoid using this when the chance of contention is high.
 */
static void add_v3_v3_atomic(float r[3], const float a[3])
{
#define FLT_EQ_NONAN(_fa, _fb) (*((const uint32_t *)&_fa) == *((const uint32_t *)&_fb))

  float virtual_lock = r[0];
  while (true) {
    /* This loops until following conditions are met:
     * - `r[0]` has same value as virtual_lock (i.e. it did not change since last try).
     * - `r[0]` was not `FLT_MAX`, i.e. it was not locked by another thread. */
    const float test_lock = atomic_cas_float(&r[0], virtual_lock, FLT_MAX);
    if (_ATOMIC_LIKELY(FLT_EQ_NONAN(test_lock, virtual_lock) && (test_lock != FLT_MAX))) {
      break;
    }
    virtual_lock = test_lock;
  }
  virtual_lock += a[0];
  r[1] += a[1];
  r[2] += a[2];

  /* Second atomic operation to 'release'
   * our lock on that vector and set its first scalar value. */
  /* Note that we do not need to loop here, since we 'locked' `r[0]`,
   * nobody should have changed it in the mean time. */
  virtual_lock = atomic_cas_float(&r[0], FLT_MAX, virtual_lock);
  BLI_assert(virtual_lock == FLT_MAX);

#undef FLT_EQ_NONAN
}

/** \} */

/* -------------------------------------------------------------------- */
/** \name Public Utility Functions
 *
 * Related to managing normals but not directly related to calculating normals.
 * \{ */

void BKE_mesh_normals_tag_dirty(Mesh *mesh)
{
  mesh->runtime->vert_normals_dirty = true;
  mesh->runtime->poly_normals_dirty = true;
}

float (*BKE_mesh_vertex_normals_for_write(Mesh *mesh))[3]
{
  if (mesh->runtime->vert_normals == nullptr) {
    mesh->runtime->vert_normals = (float(*)[3])MEM_malloc_arrayN(
        mesh->totvert, sizeof(float[3]), __func__);
  }

  BLI_assert(MEM_allocN_len(mesh->runtime->vert_normals) >= sizeof(float[3]) * mesh->totvert);

  return mesh->runtime->vert_normals;
}

float (*BKE_mesh_poly_normals_for_write(Mesh *mesh))[3]
{
  if (mesh->runtime->poly_normals == nullptr) {
    mesh->runtime->poly_normals = (float(*)[3])MEM_malloc_arrayN(
        mesh->totpoly, sizeof(float[3]), __func__);
  }

  BLI_assert(MEM_allocN_len(mesh->runtime->poly_normals) >= sizeof(float[3]) * mesh->totpoly);

  return mesh->runtime->poly_normals;
}

void BKE_mesh_vertex_normals_clear_dirty(Mesh *mesh)
{
  mesh->runtime->vert_normals_dirty = false;
  BLI_assert(mesh->runtime->vert_normals || mesh->totvert == 0);
}

void BKE_mesh_poly_normals_clear_dirty(Mesh *mesh)
{
  mesh->runtime->poly_normals_dirty = false;
  BLI_assert(mesh->runtime->poly_normals || mesh->totpoly == 0);
}

bool BKE_mesh_vertex_normals_are_dirty(const Mesh *mesh)
{
  return mesh->runtime->vert_normals_dirty;
}

bool BKE_mesh_poly_normals_are_dirty(const Mesh *mesh)
{
  return mesh->runtime->poly_normals_dirty;
}

/** \} */

/* -------------------------------------------------------------------- */
/** \name Mesh Normal Calculation (Polygons)
 * \{ */

struct MeshCalcNormalsData_Poly {
  const float (*positions)[3];
  const MLoop *mloop;
  const MPoly *mpoly;

  /** Polygon normal output. */
  float (*pnors)[3];
};

static void mesh_calc_normals_poly_fn(void *__restrict userdata,
                                      const int pidx,
                                      const TaskParallelTLS *__restrict /*tls*/)
{
  const MeshCalcNormalsData_Poly *data = (MeshCalcNormalsData_Poly *)userdata;
  const MPoly *mp = &data->mpoly[pidx];
  BKE_mesh_calc_poly_normal(mp, data->mloop + mp->loopstart, data->positions, data->pnors[pidx]);
}

void BKE_mesh_calc_normals_poly(const float (*positions)[3],
                                int /*mvert_len*/,
                                const MLoop *mloop,
                                int /*mloop_len*/,
                                const MPoly *mpoly,
                                int mpoly_len,
                                float (*r_poly_normals)[3])
{
  TaskParallelSettings settings;
  BLI_parallel_range_settings_defaults(&settings);
  settings.min_iter_per_thread = 1024;

  BLI_assert((r_poly_normals != nullptr) || (mpoly_len == 0));

  MeshCalcNormalsData_Poly data = {};
  data.mpoly = mpoly;
  data.mloop = mloop;
  data.positions = positions;
  data.pnors = r_poly_normals;

  BLI_task_parallel_range(0, mpoly_len, &data, mesh_calc_normals_poly_fn, &settings);
}

/** \} */

/* -------------------------------------------------------------------- */
/** \name Mesh Normal Calculation (Polygons & Vertices)
 *
 * Take care making optimizations to this function as improvements to low-poly
 * meshes can slow down high-poly meshes. For details on performance, see D11993.
 * \{ */

struct MeshCalcNormalsData_PolyAndVertex {
  const float (*positions)[3];
  const MLoop *mloop;
  const MPoly *mpoly;

  /** Polygon normal output. */
  float (*pnors)[3];
  /** Vertex normal output. */
  float (*vnors)[3];
};

static void mesh_calc_normals_poly_and_vertex_accum_fn(void *__restrict userdata,
                                                       const int pidx,
                                                       const TaskParallelTLS *__restrict /*tls*/)
{
  const MeshCalcNormalsData_PolyAndVertex *data = (MeshCalcNormalsData_PolyAndVertex *)userdata;
  const MPoly *mp = &data->mpoly[pidx];
  const MLoop *ml = &data->mloop[mp->loopstart];
  const float(*positions)[3] = data->positions;
  float(*vnors)[3] = data->vnors;

  float pnor_temp[3];
  float *pnor = data->pnors ? data->pnors[pidx] : pnor_temp;

  const int i_end = mp->totloop - 1;

  /* Polygon Normal and edge-vector. */
  /* Inline version of #BKE_mesh_calc_poly_normal, also does edge-vectors. */
  {
    zero_v3(pnor);
    /* Newell's Method */
    const float *v_curr = positions[ml[i_end].v];
    for (int i_next = 0; i_next <= i_end; i_next++) {
      const float *v_next = positions[ml[i_next].v];
      add_newell_cross_v3_v3v3(pnor, v_curr, v_next);
      v_curr = v_next;
    }
    if (UNLIKELY(normalize_v3(pnor) == 0.0f)) {
      pnor[2] = 1.0f; /* Other axes set to zero. */
    }
  }

  /* Accumulate angle weighted face normal into the vertex normal. */
  /* Inline version of #accumulate_vertex_normals_poly_v3. */
  {
    float edvec_prev[3], edvec_next[3], edvec_end[3];
    const float *v_curr = positions[ml[i_end].v];
    sub_v3_v3v3(edvec_prev, positions[ml[i_end - 1].v], v_curr);
    normalize_v3(edvec_prev);
    copy_v3_v3(edvec_end, edvec_prev);

    for (int i_next = 0, i_curr = i_end; i_next <= i_end; i_curr = i_next++) {
      const float *v_next = positions[ml[i_next].v];

      /* Skip an extra normalization by reusing the first calculated edge. */
      if (i_next != i_end) {
        sub_v3_v3v3(edvec_next, v_curr, v_next);
        normalize_v3(edvec_next);
      }
      else {
        copy_v3_v3(edvec_next, edvec_end);
      }

      /* Calculate angle between the two poly edges incident on this vertex. */
      const float fac = saacos(-dot_v3v3(edvec_prev, edvec_next));
      const float vnor_add[3] = {pnor[0] * fac, pnor[1] * fac, pnor[2] * fac};

      add_v3_v3_atomic(vnors[ml[i_curr].v], vnor_add);
      v_curr = v_next;
      copy_v3_v3(edvec_prev, edvec_next);
    }
  }
}

static void mesh_calc_normals_poly_and_vertex_finalize_fn(
    void *__restrict userdata, const int vidx, const TaskParallelTLS *__restrict /*tls*/)
{
  MeshCalcNormalsData_PolyAndVertex *data = (MeshCalcNormalsData_PolyAndVertex *)userdata;

  float *no = data->vnors[vidx];

  if (UNLIKELY(normalize_v3(no) == 0.0f)) {
    /* Following Mesh convention; we use vertex coordinate itself for normal in this case. */
    normalize_v3_v3(no, data->positions[vidx]);
  }
}

void BKE_mesh_calc_normals_poly_and_vertex(const float (*positions)[3],
                                           const int mvert_len,
                                           const MLoop *mloop,
                                           const int /*mloop_len*/,
                                           const MPoly *mpoly,
                                           const int mpoly_len,
                                           float (*r_poly_normals)[3],
                                           float (*r_vert_normals)[3])
{
  TaskParallelSettings settings;
  BLI_parallel_range_settings_defaults(&settings);
  settings.min_iter_per_thread = 1024;

  memset(r_vert_normals, 0, sizeof(*r_vert_normals) * size_t(mvert_len));

  MeshCalcNormalsData_PolyAndVertex data = {};
  data.mpoly = mpoly;
  data.mloop = mloop;
  data.positions = positions;
  data.pnors = r_poly_normals;
  data.vnors = r_vert_normals;

  /* Compute poly normals, accumulating them into vertex normals. */
  BLI_task_parallel_range(
      0, mpoly_len, &data, mesh_calc_normals_poly_and_vertex_accum_fn, &settings);

  /* Normalize and validate computed vertex normals. */
  BLI_task_parallel_range(
      0, mvert_len, &data, mesh_calc_normals_poly_and_vertex_finalize_fn, &settings);
}

/** \} */

/* -------------------------------------------------------------------- */
/** \name Mesh Normal Calculation
 * \{ */

const float (*BKE_mesh_vertex_normals_ensure(const Mesh *mesh))[3]
{
  if (!BKE_mesh_vertex_normals_are_dirty(mesh)) {
    BLI_assert(mesh->runtime->vert_normals != nullptr || mesh->totvert == 0);
    return mesh->runtime->vert_normals;
  }

  if (mesh->totvert == 0) {
    return nullptr;
  }

  std::lock_guard lock{mesh->runtime->normals_mutex};
  if (!BKE_mesh_vertex_normals_are_dirty(mesh)) {
    BLI_assert(mesh->runtime->vert_normals != nullptr);
    return mesh->runtime->vert_normals;
  }

  float(*vert_normals)[3];
  float(*poly_normals)[3];

  /* Isolate task because a mutex is locked and computing normals is multi-threaded. */
  blender::threading::isolate_task([&]() {
    Mesh &mesh_mutable = *const_cast<Mesh *>(mesh);
    const Span<float3> positions = mesh_mutable.positions();
    const Span<MPoly> polys = mesh_mutable.polys();
    const Span<MLoop> loops = mesh_mutable.loops();

    vert_normals = BKE_mesh_vertex_normals_for_write(&mesh_mutable);
    poly_normals = BKE_mesh_poly_normals_for_write(&mesh_mutable);

    BKE_mesh_calc_normals_poly_and_vertex(reinterpret_cast<const float(*)[3]>(positions.data()),
                                          positions.size(),
                                          loops.data(),
                                          loops.size(),
                                          polys.data(),
                                          polys.size(),
                                          poly_normals,
                                          vert_normals);

    BKE_mesh_vertex_normals_clear_dirty(&mesh_mutable);
    BKE_mesh_poly_normals_clear_dirty(&mesh_mutable);
  });

  return vert_normals;
}

const float (*BKE_mesh_poly_normals_ensure(const Mesh *mesh))[3]
{
  if (!BKE_mesh_poly_normals_are_dirty(mesh)) {
    BLI_assert(mesh->runtime->poly_normals != nullptr || mesh->totpoly == 0);
    return mesh->runtime->poly_normals;
  }

  if (mesh->totpoly == 0) {
    return nullptr;
  }

  std::lock_guard lock{mesh->runtime->normals_mutex};
  if (!BKE_mesh_poly_normals_are_dirty(mesh)) {
    BLI_assert(mesh->runtime->poly_normals != nullptr);
    return mesh->runtime->poly_normals;
  }

  float(*poly_normals)[3];

  /* Isolate task because a mutex is locked and computing normals is multi-threaded. */
  blender::threading::isolate_task([&]() {
    Mesh &mesh_mutable = *const_cast<Mesh *>(mesh);
    const Span<float3> positions = mesh_mutable.positions();
    const Span<MPoly> polys = mesh_mutable.polys();
    const Span<MLoop> loops = mesh_mutable.loops();

    poly_normals = BKE_mesh_poly_normals_for_write(&mesh_mutable);

    BKE_mesh_calc_normals_poly(reinterpret_cast<const float(*)[3]>(positions.data()),
                               positions.size(),
                               loops.data(),
                               loops.size(),
                               polys.data(),
                               polys.size(),
                               poly_normals);

    BKE_mesh_poly_normals_clear_dirty(&mesh_mutable);
  });

  return poly_normals;
}

void BKE_mesh_ensure_normals_for_display(Mesh *mesh)
{
  switch (mesh->runtime->wrapper_type) {
    case ME_WRAPPER_TYPE_SUBD:
    case ME_WRAPPER_TYPE_MDATA:
      BKE_mesh_vertex_normals_ensure(mesh);
      BKE_mesh_poly_normals_ensure(mesh);
      break;
    case ME_WRAPPER_TYPE_BMESH: {
      BMEditMesh *em = mesh->edit_mesh;
      EditMeshData *emd = mesh->runtime->edit_data;
      if (emd->vertexCos) {
        BKE_editmesh_cache_ensure_vert_normals(em, emd);
        BKE_editmesh_cache_ensure_poly_normals(em, emd);
      }
      return;
    }
  }
}

void BKE_mesh_calc_normals(Mesh *mesh)
{
#ifdef DEBUG_TIME
  SCOPED_TIMER_AVERAGED(__func__);
#endif
  BKE_mesh_vertex_normals_ensure(mesh);
<<<<<<< HEAD
#ifdef DEBUG_TIME
  TIMEIT_END_AVERAGED(BKE_mesh_calc_normals);
#endif
}

void BKE_mesh_calc_normals_looptri(const float (*positions)[3],
                                   int numVerts,
                                   const MLoop *mloop,
                                   const MLoopTri *looptri,
                                   int looptri_num,
                                   float (*r_tri_nors)[3])
{
  float(*tnorms)[3] = (float(*)[3])MEM_calloc_arrayN(size_t(numVerts), sizeof(*tnorms), "tnorms");
  float(*fnors)[3] = (r_tri_nors) ? r_tri_nors :
                                    (float(*)[3])MEM_calloc_arrayN(
                                        size_t(looptri_num), sizeof(*fnors), "meshnormals");

  if (!tnorms || !fnors) {
    goto cleanup;
  }

  for (int i = 0; i < looptri_num; i++) {
    const MLoopTri *lt = &looptri[i];
    float *f_no = fnors[i];
    const uint vtri[3] = {
        mloop[lt->tri[0]].v,
        mloop[lt->tri[1]].v,
        mloop[lt->tri[2]].v,
    };

    normal_tri_v3(f_no, positions[vtri[0]], positions[vtri[1]], positions[vtri[2]]);

    accumulate_vertex_normals_tri_v3(tnorms[vtri[0]],
                                     tnorms[vtri[1]],
                                     tnorms[vtri[2]],
                                     f_no,
                                     positions[vtri[0]],
                                     positions[vtri[1]],
                                     positions[vtri[2]]);
  }

  /* Following Mesh convention; we use vertex coordinate itself for normal in this case. */
  for (int i = 0; i < numVerts; i++) {
    float *no = tnorms[i];

    if (UNLIKELY(normalize_v3(no) == 0.0f)) {
      normalize_v3_v3(no, positions[i]);
    }
  }

cleanup:
  MEM_freeN(tnorms);

  if (fnors != r_tri_nors) {
    MEM_freeN(fnors);
  }
=======
>>>>>>> 9a09adb7
}

void BKE_lnor_spacearr_init(MLoopNorSpaceArray *lnors_spacearr,
                            const int numLoops,
                            const char data_type)
{
  if (!(lnors_spacearr->lspacearr && lnors_spacearr->loops_pool)) {
    MemArena *mem;

    if (!lnors_spacearr->mem) {
      lnors_spacearr->mem = BLI_memarena_new(BLI_MEMARENA_STD_BUFSIZE, __func__);
    }
    mem = lnors_spacearr->mem;
    lnors_spacearr->lspacearr = (MLoopNorSpace **)BLI_memarena_calloc(
        mem, sizeof(MLoopNorSpace *) * size_t(numLoops));
    lnors_spacearr->loops_pool = (LinkNode *)BLI_memarena_alloc(
        mem, sizeof(LinkNode) * size_t(numLoops));

    lnors_spacearr->spaces_num = 0;
  }
  BLI_assert(ELEM(data_type, MLNOR_SPACEARR_BMLOOP_PTR, MLNOR_SPACEARR_LOOP_INDEX));
  lnors_spacearr->data_type = data_type;
}

void BKE_lnor_spacearr_tls_init(MLoopNorSpaceArray *lnors_spacearr,
                                MLoopNorSpaceArray *lnors_spacearr_tls)
{
  *lnors_spacearr_tls = *lnors_spacearr;
  lnors_spacearr_tls->mem = BLI_memarena_new(BLI_MEMARENA_STD_BUFSIZE, __func__);
}

void BKE_lnor_spacearr_tls_join(MLoopNorSpaceArray *lnors_spacearr,
                                MLoopNorSpaceArray *lnors_spacearr_tls)
{
  BLI_assert(lnors_spacearr->data_type == lnors_spacearr_tls->data_type);
  BLI_assert(lnors_spacearr->mem != lnors_spacearr_tls->mem);
  lnors_spacearr->spaces_num += lnors_spacearr_tls->spaces_num;
  BLI_memarena_merge(lnors_spacearr->mem, lnors_spacearr_tls->mem);
  BLI_memarena_free(lnors_spacearr_tls->mem);
  lnors_spacearr_tls->mem = nullptr;
  BKE_lnor_spacearr_clear(lnors_spacearr_tls);
}

void BKE_lnor_spacearr_clear(MLoopNorSpaceArray *lnors_spacearr)
{
  lnors_spacearr->spaces_num = 0;
  lnors_spacearr->lspacearr = nullptr;
  lnors_spacearr->loops_pool = nullptr;
  if (lnors_spacearr->mem != nullptr) {
    BLI_memarena_clear(lnors_spacearr->mem);
  }
}

void BKE_lnor_spacearr_free(MLoopNorSpaceArray *lnors_spacearr)
{
  lnors_spacearr->spaces_num = 0;
  lnors_spacearr->lspacearr = nullptr;
  lnors_spacearr->loops_pool = nullptr;
  BLI_memarena_free(lnors_spacearr->mem);
  lnors_spacearr->mem = nullptr;
}

MLoopNorSpace *BKE_lnor_space_create(MLoopNorSpaceArray *lnors_spacearr)
{
  lnors_spacearr->spaces_num++;
  return (MLoopNorSpace *)BLI_memarena_calloc(lnors_spacearr->mem, sizeof(MLoopNorSpace));
}

/* This threshold is a bit touchy (usual float precision issue), this value seems OK. */
#define LNOR_SPACE_TRIGO_THRESHOLD (1.0f - 1e-4f)

void BKE_lnor_space_define(MLoopNorSpace *lnor_space,
                           const float lnor[3],
                           float vec_ref[3],
                           float vec_other[3],
                           BLI_Stack *edge_vectors)
{
  const float pi2 = float(M_PI) * 2.0f;
  float tvec[3], dtp;
  const float dtp_ref = dot_v3v3(vec_ref, lnor);
  const float dtp_other = dot_v3v3(vec_other, lnor);

  if (UNLIKELY(fabsf(dtp_ref) >= LNOR_SPACE_TRIGO_THRESHOLD ||
               fabsf(dtp_other) >= LNOR_SPACE_TRIGO_THRESHOLD)) {
    /* If vec_ref or vec_other are too much aligned with lnor, we can't build lnor space,
     * tag it as invalid and abort. */
    lnor_space->ref_alpha = lnor_space->ref_beta = 0.0f;

    if (edge_vectors) {
      BLI_stack_clear(edge_vectors);
    }
    return;
  }

  copy_v3_v3(lnor_space->vec_lnor, lnor);

  /* Compute ref alpha, average angle of all available edge vectors to lnor. */
  if (edge_vectors) {
    float alpha = 0.0f;
    int count = 0;
    while (!BLI_stack_is_empty(edge_vectors)) {
      const float *vec = (const float *)BLI_stack_peek(edge_vectors);
      alpha += saacosf(dot_v3v3(vec, lnor));
      BLI_stack_discard(edge_vectors);
      count++;
    }
    /* NOTE: In theory, this could be `count > 2`,
     * but there is one case where we only have two edges for two loops:
     * a smooth vertex with only two edges and two faces (our Monkey's nose has that, e.g.).
     */
    BLI_assert(count >= 2); /* This piece of code shall only be called for more than one loop. */
    lnor_space->ref_alpha = alpha / float(count);
  }
  else {
    lnor_space->ref_alpha = (saacosf(dot_v3v3(vec_ref, lnor)) +
                             saacosf(dot_v3v3(vec_other, lnor))) /
                            2.0f;
  }

  /* Project vec_ref on lnor's ortho plane. */
  mul_v3_v3fl(tvec, lnor, dtp_ref);
  sub_v3_v3(vec_ref, tvec);
  normalize_v3_v3(lnor_space->vec_ref, vec_ref);

  cross_v3_v3v3(tvec, lnor, lnor_space->vec_ref);
  normalize_v3_v3(lnor_space->vec_ortho, tvec);

  /* Project vec_other on lnor's ortho plane. */
  mul_v3_v3fl(tvec, lnor, dtp_other);
  sub_v3_v3(vec_other, tvec);
  normalize_v3(vec_other);

  /* Beta is angle between ref_vec and other_vec, around lnor. */
  dtp = dot_v3v3(lnor_space->vec_ref, vec_other);
  if (LIKELY(dtp < LNOR_SPACE_TRIGO_THRESHOLD)) {
    const float beta = saacos(dtp);
    lnor_space->ref_beta = (dot_v3v3(lnor_space->vec_ortho, vec_other) < 0.0f) ? pi2 - beta : beta;
  }
  else {
    lnor_space->ref_beta = pi2;
  }
}

void BKE_lnor_space_add_loop(MLoopNorSpaceArray *lnors_spacearr,
                             MLoopNorSpace *lnor_space,
                             const int ml_index,
                             void *bm_loop,
                             const bool is_single)
{
  BLI_assert((lnors_spacearr->data_type == MLNOR_SPACEARR_LOOP_INDEX && bm_loop == nullptr) ||
             (lnors_spacearr->data_type == MLNOR_SPACEARR_BMLOOP_PTR && bm_loop != nullptr));

  lnors_spacearr->lspacearr[ml_index] = lnor_space;
  if (bm_loop == nullptr) {
    bm_loop = POINTER_FROM_INT(ml_index);
  }
  if (is_single) {
    BLI_assert(lnor_space->loops == nullptr);
    lnor_space->flags |= MLNOR_SPACE_IS_SINGLE;
    lnor_space->loops = (LinkNode *)bm_loop;
  }
  else {
    BLI_assert((lnor_space->flags & MLNOR_SPACE_IS_SINGLE) == 0);
    BLI_linklist_prepend_nlink(&lnor_space->loops, bm_loop, &lnors_spacearr->loops_pool[ml_index]);
  }
}

MINLINE float unit_short_to_float(const short val)
{
  return float(val) / float(SHRT_MAX);
}

MINLINE short unit_float_to_short(const float val)
{
  /* Rounding. */
  return short(floorf(val * float(SHRT_MAX) + 0.5f));
}

void BKE_lnor_space_custom_data_to_normal(MLoopNorSpace *lnor_space,
                                          const short clnor_data[2],
                                          float r_custom_lnor[3])
{
  /* NOP custom normal data or invalid lnor space, return. */
  if (clnor_data[0] == 0 || lnor_space->ref_alpha == 0.0f || lnor_space->ref_beta == 0.0f) {
    copy_v3_v3(r_custom_lnor, lnor_space->vec_lnor);
    return;
  }

  {
    /* TODO: Check whether using #sincosf() gives any noticeable benefit
     * (could not even get it working under linux though)! */
    const float pi2 = float(M_PI * 2.0);
    const float alphafac = unit_short_to_float(clnor_data[0]);
    const float alpha = (alphafac > 0.0f ? lnor_space->ref_alpha : pi2 - lnor_space->ref_alpha) *
                        alphafac;
    const float betafac = unit_short_to_float(clnor_data[1]);

    mul_v3_v3fl(r_custom_lnor, lnor_space->vec_lnor, cosf(alpha));

    if (betafac == 0.0f) {
      madd_v3_v3fl(r_custom_lnor, lnor_space->vec_ref, sinf(alpha));
    }
    else {
      const float sinalpha = sinf(alpha);
      const float beta = (betafac > 0.0f ? lnor_space->ref_beta : pi2 - lnor_space->ref_beta) *
                         betafac;
      madd_v3_v3fl(r_custom_lnor, lnor_space->vec_ref, sinalpha * cosf(beta));
      madd_v3_v3fl(r_custom_lnor, lnor_space->vec_ortho, sinalpha * sinf(beta));
    }
  }
}

void BKE_lnor_space_custom_normal_to_data(MLoopNorSpace *lnor_space,
                                          const float custom_lnor[3],
                                          short r_clnor_data[2])
{
  /* We use nullptr vector as NOP custom normal (can be simpler than giving auto-computed `lnor`).
   */
  if (is_zero_v3(custom_lnor) || compare_v3v3(lnor_space->vec_lnor, custom_lnor, 1e-4f)) {
    r_clnor_data[0] = r_clnor_data[1] = 0;
    return;
  }

  {
    const float pi2 = float(M_PI * 2.0);
    const float cos_alpha = dot_v3v3(lnor_space->vec_lnor, custom_lnor);
    float vec[3], cos_beta;
    float alpha;

    alpha = saacosf(cos_alpha);
    if (alpha > lnor_space->ref_alpha) {
      /* Note we could stick to [0, pi] range here,
       * but makes decoding more complex, not worth it. */
      r_clnor_data[0] = unit_float_to_short(-(pi2 - alpha) / (pi2 - lnor_space->ref_alpha));
    }
    else {
      r_clnor_data[0] = unit_float_to_short(alpha / lnor_space->ref_alpha);
    }

    /* Project custom lnor on (vec_ref, vec_ortho) plane. */
    mul_v3_v3fl(vec, lnor_space->vec_lnor, -cos_alpha);
    add_v3_v3(vec, custom_lnor);
    normalize_v3(vec);

    cos_beta = dot_v3v3(lnor_space->vec_ref, vec);

    if (cos_beta < LNOR_SPACE_TRIGO_THRESHOLD) {
      float beta = saacosf(cos_beta);
      if (dot_v3v3(lnor_space->vec_ortho, vec) < 0.0f) {
        beta = pi2 - beta;
      }

      if (beta > lnor_space->ref_beta) {
        r_clnor_data[1] = unit_float_to_short(-(pi2 - beta) / (pi2 - lnor_space->ref_beta));
      }
      else {
        r_clnor_data[1] = unit_float_to_short(beta / lnor_space->ref_beta);
      }
    }
    else {
      r_clnor_data[1] = 0;
    }
  }
}

#define LOOP_SPLIT_TASK_BLOCK_SIZE 1024

struct LoopSplitTaskData {
  /* Specific to each instance (each task). */

  /** We have to create those outside of tasks, since #MemArena is not thread-safe. */
  MLoopNorSpace *lnor_space;
  float3 *lnor;
  const MLoop *ml_curr;
  const MLoop *ml_prev;
  int ml_curr_index;
  int ml_prev_index;
  /** Also used a flag to switch between single or fan process! */
  const int *e2l_prev;
  int mp_index;

  /** This one is special, it's owned and managed by worker tasks,
   * avoid to have to create it for each fan! */
  BLI_Stack *edge_vectors;

  char pad_c;
};

struct LoopSplitTaskDataCommon {
  /* Read/write.
   * Note we do not need to protect it, though, since two different tasks will *always* affect
   * different elements in the arrays. */
  MLoopNorSpaceArray *lnors_spacearr;
  MutableSpan<float3> loopnors;
  MutableSpan<short2> clnors_data;

  /* Read-only. */
<<<<<<< HEAD
  const float (*positions)[3];
  const MEdge *medges;
  const MLoop *mloops;
  const MPoly *mpolys;
=======
  Span<MVert> verts;
  MutableSpan<MEdge> edges;
  Span<MLoop> loops;
  Span<MPoly> polys;
>>>>>>> 9a09adb7
  int (*edge_to_loops)[2];
  Span<int> loop_to_poly;
  Span<float3> polynors;
  Span<float3> vert_normals;
};

#define INDEX_UNSET INT_MIN
#define INDEX_INVALID -1
/* See comment about edge_to_loops below. */
#define IS_EDGE_SHARP(_e2l) ELEM((_e2l)[1], INDEX_UNSET, INDEX_INVALID)

static void mesh_edges_sharp_tag(LoopSplitTaskDataCommon *data,
                                 const bool check_angle,
                                 const float split_angle,
                                 const bool do_sharp_edges_tag)
{
  MutableSpan<MEdge> edges = data->edges;
  const Span<MPoly> polys = data->polys;
  const Span<MLoop> loops = data->loops;
  const Span<int> loop_to_poly = data->loop_to_poly;

  MutableSpan<float3> loopnors = data->loopnors; /* NOTE: loopnors may be empty here. */
  const Span<float3> polynors = data->polynors;

  int(*edge_to_loops)[2] = data->edge_to_loops;

  BitVector sharp_edges;
  if (do_sharp_edges_tag) {
    sharp_edges.resize(edges.size(), false);
  }

  const float split_angle_cos = check_angle ? cosf(split_angle) : -1.0f;

  for (const int mp_index : polys.index_range()) {
    const MPoly &poly = polys[mp_index];
    int *e2l;
    int ml_curr_index = poly.loopstart;
    const int ml_last_index = (ml_curr_index + poly.totloop) - 1;

    const MLoop *ml_curr = &loops[ml_curr_index];

    for (; ml_curr_index <= ml_last_index; ml_curr++, ml_curr_index++) {
      e2l = edge_to_loops[ml_curr->e];

      /* Pre-populate all loop normals as if their verts were all-smooth,
       * this way we don't have to compute those later!
       */
      if (!loopnors.is_empty()) {
        copy_v3_v3(loopnors[ml_curr_index], data->vert_normals[ml_curr->v]);
      }

      /* Check whether current edge might be smooth or sharp */
      if ((e2l[0] | e2l[1]) == 0) {
        /* 'Empty' edge until now, set e2l[0] (and e2l[1] to INDEX_UNSET to tag it as unset). */
        e2l[0] = ml_curr_index;
        /* We have to check this here too, else we might miss some flat faces!!! */
        e2l[1] = (poly.flag & ME_SMOOTH) ? INDEX_UNSET : INDEX_INVALID;
      }
      else if (e2l[1] == INDEX_UNSET) {
        const bool is_angle_sharp = (check_angle &&
                                     dot_v3v3(polynors[loop_to_poly[e2l[0]]], polynors[mp_index]) <
                                         split_angle_cos);

        /* Second loop using this edge, time to test its sharpness.
         * An edge is sharp if it is tagged as such, or its face is not smooth,
         * or both poly have opposed (flipped) normals, i.e. both loops on the same edge share the
         * same vertex, or angle between both its polys' normals is above split_angle value.
         */
        if (!(poly.flag & ME_SMOOTH) || (edges[ml_curr->e].flag & ME_SHARP) ||
            ml_curr->v == loops[e2l[0]].v || is_angle_sharp) {
          /* NOTE: we are sure that loop != 0 here ;). */
          e2l[1] = INDEX_INVALID;

          /* We want to avoid tagging edges as sharp when it is already defined as such by
           * other causes than angle threshold. */
          if (do_sharp_edges_tag && is_angle_sharp) {
            sharp_edges[ml_curr->e].set();
          }
        }
        else {
          e2l[1] = ml_curr_index;
        }
      }
      else if (!IS_EDGE_SHARP(e2l)) {
        /* More than two loops using this edge, tag as sharp if not yet done. */
        e2l[1] = INDEX_INVALID;

        /* We want to avoid tagging edges as sharp when it is already defined as such by
         * other causes than angle threshold. */
        if (do_sharp_edges_tag) {
          sharp_edges[ml_curr->e].reset();
        }
      }
      /* Else, edge is already 'disqualified' (i.e. sharp)! */
    }
  }

  /* If requested, do actual tagging of edges as sharp in another loop. */
  if (do_sharp_edges_tag) {
    for (const int i : edges.index_range()) {
      if (sharp_edges[i]) {
        edges[i].flag |= ME_SHARP;
      }
    }
  }
}

<<<<<<< HEAD
void BKE_edges_sharp_from_angle_set(const float (*positions)[3],
                                    const int /*numVerts*/,
                                    struct MEdge *medges,
=======
void BKE_edges_sharp_from_angle_set(const MVert *mverts,
                                    const int numVerts,
                                    MEdge *medges,
>>>>>>> 9a09adb7
                                    const int numEdges,
                                    const MLoop *mloops,
                                    const int numLoops,
                                    const MPoly *mpolys,
                                    const float (*polynors)[3],
                                    const int numPolys,
                                    const float split_angle)
{
  using namespace blender;
  using namespace blender::bke;
  if (split_angle >= float(M_PI)) {
    /* Nothing to do! */
    return;
  }

  /* Mapping edge -> loops. See #BKE_mesh_normals_loop_split for details. */
  int(*edge_to_loops)[2] = (int(*)[2])MEM_calloc_arrayN(
      size_t(numEdges), sizeof(*edge_to_loops), __func__);

  /* Simple mapping from a loop to its polygon index. */
  const Array<int> loop_to_poly = mesh_topology::build_loop_to_poly_map({mpolys, numPolys},
                                                                        numLoops);

  LoopSplitTaskDataCommon common_data = {};
<<<<<<< HEAD
  common_data.positions = positions;
  common_data.medges = medges;
  common_data.mloops = mloops;
  common_data.mpolys = mpolys;
=======
  common_data.verts = {mverts, numVerts};
  common_data.edges = {medges, numEdges};
  common_data.polys = {mpolys, numPolys};
  common_data.loops = {mloops, numLoops};
>>>>>>> 9a09adb7
  common_data.edge_to_loops = edge_to_loops;
  common_data.loop_to_poly = loop_to_poly;
  common_data.polynors = {reinterpret_cast<const float3 *>(polynors), numPolys};

  mesh_edges_sharp_tag(&common_data, true, split_angle, true);

  MEM_freeN(edge_to_loops);
}

static void loop_manifold_fan_around_vert_next(const Span<MLoop> loops,
                                               const Span<MPoly> polys,
                                               const Span<int> loop_to_poly,
                                               const int *e2lfan_curr,
                                               const uint mv_pivot_index,
                                               const MLoop **r_mlfan_curr,
                                               int *r_mlfan_curr_index,
                                               int *r_mlfan_vert_index,
                                               int *r_mpfan_curr_index)
{
  /* WARNING: This is rather complex!
   * We have to find our next edge around the vertex (fan mode).
   * First we find the next loop, which is either previous or next to mlfan_curr_index, depending
   * whether both loops using current edge are in the same direction or not, and whether
   * mlfan_curr_index actually uses the vertex we are fanning around!
   * mlfan_curr_index is the index of mlfan_next here, and mlfan_next is not the real next one
   * (i.e. not the future `mlfan_curr`). */
  *r_mlfan_curr_index = (e2lfan_curr[0] == *r_mlfan_curr_index) ? e2lfan_curr[1] : e2lfan_curr[0];
  *r_mpfan_curr_index = loop_to_poly[*r_mlfan_curr_index];

  BLI_assert(*r_mlfan_curr_index >= 0);
  BLI_assert(*r_mpfan_curr_index >= 0);

  const MLoop &mlfan_next = loops[*r_mlfan_curr_index];
  const MPoly &mpfan_next = polys[*r_mpfan_curr_index];
  if (((*r_mlfan_curr)->v == mlfan_next.v && (*r_mlfan_curr)->v == mv_pivot_index) ||
      ((*r_mlfan_curr)->v != mlfan_next.v && (*r_mlfan_curr)->v != mv_pivot_index)) {
    /* We need the previous loop, but current one is our vertex's loop. */
    *r_mlfan_vert_index = *r_mlfan_curr_index;
    if (--(*r_mlfan_curr_index) < mpfan_next.loopstart) {
      *r_mlfan_curr_index = mpfan_next.loopstart + mpfan_next.totloop - 1;
    }
  }
  else {
    /* We need the next loop, which is also our vertex's loop. */
    if (++(*r_mlfan_curr_index) >= mpfan_next.loopstart + mpfan_next.totloop) {
      *r_mlfan_curr_index = mpfan_next.loopstart;
    }
    *r_mlfan_vert_index = *r_mlfan_curr_index;
  }
  *r_mlfan_curr = &loops[*r_mlfan_curr_index];
  /* And now we are back in sync, mlfan_curr_index is the index of `mlfan_curr`! Pff! */
}

static void split_loop_nor_single_do(LoopSplitTaskDataCommon *common_data, LoopSplitTaskData *data)
{
  MLoopNorSpaceArray *lnors_spacearr = common_data->lnors_spacearr;
  const Span<short2> clnors_data = common_data->clnors_data;

<<<<<<< HEAD
  const float(*positions)[3] = common_data->positions;
  const MEdge *medges = common_data->medges;
  const float(*polynors)[3] = common_data->polynors;
=======
  const Span<MVert> verts = common_data->verts;
  const Span<MEdge> edges = common_data->edges;
  const Span<float3> polynors = common_data->polynors;
>>>>>>> 9a09adb7

  MLoopNorSpace *lnor_space = data->lnor_space;
  float3 *lnor = data->lnor;
  const MLoop *ml_curr = data->ml_curr;
  const MLoop *ml_prev = data->ml_prev;
  const int ml_curr_index = data->ml_curr_index;
#if 0 /* Not needed for 'single' loop. */
  const int ml_prev_index = data->ml_prev_index;
  const int *e2l_prev = data->e2l_prev;
#endif
  const int mp_index = data->mp_index;

  /* Simple case (both edges around that vertex are sharp in current polygon),
   * this loop just takes its poly normal.
   */
  copy_v3_v3(*lnor, polynors[mp_index]);

#if 0
  printf("BASIC: handling loop %d / edge %d / vert %d / poly %d\n",
         ml_curr_index,
         ml_curr->e,
         ml_curr->v,
         mp_index);
#endif

  /* If needed, generate this (simple!) lnor space. */
  if (lnors_spacearr) {
    float vec_curr[3], vec_prev[3];

    const uint mv_pivot_index = ml_curr->v; /* The vertex we are "fanning" around! */
<<<<<<< HEAD
    const float *mv_pivot = positions[mv_pivot_index];
    const MEdge *me_curr = &medges[ml_curr->e];
    const float *mv_2 = (me_curr->v1 == mv_pivot_index) ? positions[me_curr->v2] :
                                                          positions[me_curr->v1];
    const MEdge *me_prev = &medges[ml_prev->e];
    const float *mv_3 = (me_prev->v1 == mv_pivot_index) ? positions[me_prev->v2] :
                                                          positions[me_prev->v1];
=======
    const MVert *mv_pivot = &verts[mv_pivot_index];
    const MEdge *me_curr = &edges[ml_curr->e];
    const MVert *mv_2 = (me_curr->v1 == mv_pivot_index) ? &verts[me_curr->v2] :
                                                          &verts[me_curr->v1];
    const MEdge *me_prev = &edges[ml_prev->e];
    const MVert *mv_3 = (me_prev->v1 == mv_pivot_index) ? &verts[me_prev->v2] :
                                                          &verts[me_prev->v1];
>>>>>>> 9a09adb7

    sub_v3_v3v3(vec_curr, mv_2, mv_pivot);
    normalize_v3(vec_curr);
    sub_v3_v3v3(vec_prev, mv_3, mv_pivot);
    normalize_v3(vec_prev);

    BKE_lnor_space_define(lnor_space, *lnor, vec_curr, vec_prev, nullptr);
    /* We know there is only one loop in this space, no need to create a link-list in this case. */
    BKE_lnor_space_add_loop(lnors_spacearr, lnor_space, ml_curr_index, nullptr, true);

    if (!clnors_data.is_empty()) {
      BKE_lnor_space_custom_data_to_normal(lnor_space, clnors_data[ml_curr_index], *lnor);
    }
  }
}

static void split_loop_nor_fan_do(LoopSplitTaskDataCommon *common_data, LoopSplitTaskData *data)
{
  MLoopNorSpaceArray *lnors_spacearr = common_data->lnors_spacearr;
  MutableSpan<float3> loopnors = common_data->loopnors;
  MutableSpan<short2> clnors_data = common_data->clnors_data;

<<<<<<< HEAD
  const float(*positions)[3] = common_data->positions;
  const MEdge *medges = common_data->medges;
  const MLoop *mloops = common_data->mloops;
  const MPoly *mpolys = common_data->mpolys;
=======
  const Span<MVert> verts = common_data->verts;
  const Span<MEdge> edges = common_data->edges;
  const Span<MPoly> polys = common_data->polys;
  const Span<MLoop> loops = common_data->loops;
>>>>>>> 9a09adb7
  const int(*edge_to_loops)[2] = common_data->edge_to_loops;
  const Span<int> loop_to_poly = common_data->loop_to_poly;
  const Span<float3> polynors = common_data->polynors;

  MLoopNorSpace *lnor_space = data->lnor_space;
#if 0 /* Not needed for 'fan' loops. */
  float(*lnor)[3] = data->lnor;
#endif
  const MLoop *ml_curr = data->ml_curr;
  const MLoop *ml_prev = data->ml_prev;
  const int ml_curr_index = data->ml_curr_index;
  const int ml_prev_index = data->ml_prev_index;
  const int mp_index = data->mp_index;
  const int *e2l_prev = data->e2l_prev;

  BLI_Stack *edge_vectors = data->edge_vectors;

  /* Sigh! we have to fan around current vertex, until we find the other non-smooth edge,
   * and accumulate face normals into the vertex!
   * Note in case this vertex has only one sharp edges, this is a waste because the normal is the
   * same as the vertex normal, but I do not see any easy way to detect that (would need to count
   * number of sharp edges per vertex, I doubt the additional memory usage would be worth it,
   * especially as it should not be a common case in real-life meshes anyway). */
  const uint mv_pivot_index = ml_curr->v; /* The vertex we are "fanning" around! */
<<<<<<< HEAD
  const float *mv_pivot = positions[mv_pivot_index];
=======
  const MVert *mv_pivot = &verts[mv_pivot_index];
>>>>>>> 9a09adb7

  /* `ml_curr` would be mlfan_prev if we needed that one. */
  const MEdge *me_org = &edges[ml_curr->e];

  float vec_curr[3], vec_prev[3], vec_org[3];
  float lnor[3] = {0.0f, 0.0f, 0.0f};

  /* We validate clnors data on the fly - cheapest way to do! */
  int clnors_avg[2] = {0, 0};
  short2 *clnor_ref = nullptr;
  int clnors_count = 0;
  bool clnors_invalid = false;

  /* Temp loop normal stack. */
  BLI_SMALLSTACK_DECLARE(normal, float *);
  /* Temp clnors stack. */
  BLI_SMALLSTACK_DECLARE(clnors, short *);

  const int *e2lfan_curr = e2l_prev;
  const MLoop *mlfan_curr = ml_prev;
  /* `mlfan_vert_index` the loop of our current edge might not be the loop of our current vertex!
   */
  int mlfan_curr_index = ml_prev_index;
  int mlfan_vert_index = ml_curr_index;
  int mpfan_curr_index = mp_index;

  BLI_assert(mlfan_curr_index >= 0);
  BLI_assert(mlfan_vert_index >= 0);
  BLI_assert(mpfan_curr_index >= 0);

  /* Only need to compute previous edge's vector once, then we can just reuse old current one! */
  {
<<<<<<< HEAD
    const float *mv_2 = (me_org->v1 == mv_pivot_index) ? positions[me_org->v2] :
                                                         positions[me_org->v1];
=======
    const MVert *mv_2 = (me_org->v1 == mv_pivot_index) ? &verts[me_org->v2] : &verts[me_org->v1];
>>>>>>> 9a09adb7

    sub_v3_v3v3(vec_org, mv_2, mv_pivot);
    normalize_v3(vec_org);
    copy_v3_v3(vec_prev, vec_org);

    if (lnors_spacearr) {
      BLI_stack_push(edge_vectors, vec_org);
    }
  }

  // printf("FAN: vert %d, start edge %d\n", mv_pivot_index, ml_curr->e);

  while (true) {
    const MEdge *me_curr = &edges[mlfan_curr->e];
    /* Compute edge vectors.
     * NOTE: We could pre-compute those into an array, in the first iteration, instead of computing
     *       them twice (or more) here. However, time gained is not worth memory and time lost,
     *       given the fact that this code should not be called that much in real-life meshes.
     */
    {
<<<<<<< HEAD
      const float *mv_2 = (me_curr->v1 == mv_pivot_index) ? positions[me_curr->v2] :
                                                            positions[me_curr->v1];
=======
      const MVert *mv_2 = (me_curr->v1 == mv_pivot_index) ? &verts[me_curr->v2] :
                                                            &verts[me_curr->v1];
>>>>>>> 9a09adb7

      sub_v3_v3v3(vec_curr, mv_2, mv_pivot);
      normalize_v3(vec_curr);
    }

    // printf("\thandling edge %d / loop %d\n", mlfan_curr->e, mlfan_curr_index);

    {
      /* Code similar to accumulate_vertex_normals_poly_v3. */
      /* Calculate angle between the two poly edges incident on this vertex. */
      const float fac = saacos(dot_v3v3(vec_curr, vec_prev));
      /* Accumulate */
      madd_v3_v3fl(lnor, polynors[mpfan_curr_index], fac);

      if (!clnors_data.is_empty()) {
        /* Accumulate all clnors, if they are not all equal we have to fix that! */
        short2 *clnor = &clnors_data[mlfan_vert_index];
        if (clnors_count) {
          clnors_invalid |= ((*clnor_ref)[0] != (*clnor)[0] || (*clnor_ref)[1] != (*clnor)[1]);
        }
        else {
          clnor_ref = clnor;
        }
        clnors_avg[0] += (*clnor)[0];
        clnors_avg[1] += (*clnor)[1];
        clnors_count++;
        /* We store here a pointer to all custom lnors processed. */
        BLI_SMALLSTACK_PUSH(clnors, (short *)*clnor);
      }
    }

    /* We store here a pointer to all loop-normals processed. */
    BLI_SMALLSTACK_PUSH(normal, (float *)(loopnors[mlfan_vert_index]));

    if (lnors_spacearr) {
      /* Assign current lnor space to current 'vertex' loop. */
      BKE_lnor_space_add_loop(lnors_spacearr, lnor_space, mlfan_vert_index, nullptr, false);
      if (me_curr != me_org) {
        /* We store here all edges-normalized vectors processed. */
        BLI_stack_push(edge_vectors, vec_curr);
      }
    }

    if (IS_EDGE_SHARP(e2lfan_curr) || (me_curr == me_org)) {
      /* Current edge is sharp and we have finished with this fan of faces around this vert,
       * or this vert is smooth, and we have completed a full turn around it. */
      // printf("FAN: Finished!\n");
      break;
    }

    copy_v3_v3(vec_prev, vec_curr);

    /* Find next loop of the smooth fan. */
    loop_manifold_fan_around_vert_next(loops,
                                       polys,
                                       loop_to_poly,
                                       e2lfan_curr,
                                       mv_pivot_index,
                                       &mlfan_curr,
                                       &mlfan_curr_index,
                                       &mlfan_vert_index,
                                       &mpfan_curr_index);

    e2lfan_curr = edge_to_loops[mlfan_curr->e];
  }

  {
    float lnor_len = normalize_v3(lnor);

    /* If we are generating lnor spacearr, we can now define the one for this fan,
     * and optionally compute final lnor from custom data too!
     */
    if (lnors_spacearr) {
      if (UNLIKELY(lnor_len == 0.0f)) {
        /* Use vertex normal as fallback! */
        copy_v3_v3(lnor, loopnors[mlfan_vert_index]);
        lnor_len = 1.0f;
      }

      BKE_lnor_space_define(lnor_space, lnor, vec_org, vec_curr, edge_vectors);

      if (!clnors_data.is_empty()) {
        if (clnors_invalid) {
          short *clnor;

          clnors_avg[0] /= clnors_count;
          clnors_avg[1] /= clnors_count;
          /* Fix/update all clnors of this fan with computed average value. */
          if (G.debug & G_DEBUG) {
            printf("Invalid clnors in this fan!\n");
          }
          while ((clnor = (short *)BLI_SMALLSTACK_POP(clnors))) {
            // print_v2("org clnor", clnor);
            clnor[0] = short(clnors_avg[0]);
            clnor[1] = short(clnors_avg[1]);
          }
          // print_v2("new clnors", clnors_avg);
        }
        /* Extra bonus: since small-stack is local to this function,
         * no more need to empty it at all cost! */

        BKE_lnor_space_custom_data_to_normal(lnor_space, *clnor_ref, lnor);
      }
    }

    /* In case we get a zero normal here, just use vertex normal already set! */
    if (LIKELY(lnor_len != 0.0f)) {
      /* Copy back the final computed normal into all related loop-normals. */
      float *nor;

      while ((nor = (float *)BLI_SMALLSTACK_POP(normal))) {
        copy_v3_v3(nor, lnor);
      }
    }
    /* Extra bonus: since small-stack is local to this function,
     * no more need to empty it at all cost! */
  }
}

static void loop_split_worker_do(LoopSplitTaskDataCommon *common_data,
                                 LoopSplitTaskData *data,
                                 BLI_Stack *edge_vectors)
{
  BLI_assert(data->ml_curr);
  if (data->e2l_prev) {
    BLI_assert((edge_vectors == nullptr) || BLI_stack_is_empty(edge_vectors));
    data->edge_vectors = edge_vectors;
    split_loop_nor_fan_do(common_data, data);
  }
  else {
    /* No need for edge_vectors for 'single' case! */
    split_loop_nor_single_do(common_data, data);
  }
}

static void loop_split_worker(TaskPool *__restrict pool, void *taskdata)
{
  LoopSplitTaskDataCommon *common_data = (LoopSplitTaskDataCommon *)BLI_task_pool_user_data(pool);
  LoopSplitTaskData *data = (LoopSplitTaskData *)taskdata;

  /* Temp edge vectors stack, only used when computing lnor spacearr. */
  BLI_Stack *edge_vectors = common_data->lnors_spacearr ?
                                BLI_stack_new(sizeof(float[3]), __func__) :
                                nullptr;

  for (int i = 0; i < LOOP_SPLIT_TASK_BLOCK_SIZE; i++, data++) {
    /* A nullptr ml_curr is used to tag ended data! */
    if (data->ml_curr == nullptr) {
      break;
    }

    loop_split_worker_do(common_data, data, edge_vectors);
  }

  if (edge_vectors) {
    BLI_stack_free(edge_vectors);
  }
}

/**
 * Check whether given loop is part of an unknown-so-far cyclic smooth fan, or not.
 * Needed because cyclic smooth fans have no obvious 'entry point',
 * and yet we need to walk them once, and only once.
 */
static bool loop_split_generator_check_cyclic_smooth_fan(const Span<MLoop> mloops,
                                                         const Span<MPoly> mpolys,
                                                         const int (*edge_to_loops)[2],
                                                         const Span<int> loop_to_poly,
                                                         const int *e2l_prev,
                                                         BitVector<> &skip_loops,
                                                         const MLoop *ml_curr,
                                                         const MLoop *ml_prev,
                                                         const int ml_curr_index,
                                                         const int ml_prev_index,
                                                         const int mp_curr_index)
{
  const uint mv_pivot_index = ml_curr->v; /* The vertex we are "fanning" around! */

  const int *e2lfan_curr = e2l_prev;
  if (IS_EDGE_SHARP(e2lfan_curr)) {
    /* Sharp loop, so not a cyclic smooth fan. */
    return false;
  }

  /* `mlfan_vert_index` the loop of our current edge might not be the loop of our current vertex!
   */
  const MLoop *mlfan_curr = ml_prev;
  int mlfan_curr_index = ml_prev_index;
  int mlfan_vert_index = ml_curr_index;
  int mpfan_curr_index = mp_curr_index;

  BLI_assert(mlfan_curr_index >= 0);
  BLI_assert(mlfan_vert_index >= 0);
  BLI_assert(mpfan_curr_index >= 0);

  BLI_assert(!skip_loops[mlfan_vert_index]);
  skip_loops[mlfan_vert_index].set();

  while (true) {
    /* Find next loop of the smooth fan. */
    loop_manifold_fan_around_vert_next(mloops,
                                       mpolys,
                                       loop_to_poly,
                                       e2lfan_curr,
                                       mv_pivot_index,
                                       &mlfan_curr,
                                       &mlfan_curr_index,
                                       &mlfan_vert_index,
                                       &mpfan_curr_index);

    e2lfan_curr = edge_to_loops[mlfan_curr->e];

    if (IS_EDGE_SHARP(e2lfan_curr)) {
      /* Sharp loop/edge, so not a cyclic smooth fan. */
      return false;
    }
    /* Smooth loop/edge. */
    if (skip_loops[mlfan_vert_index]) {
      if (mlfan_vert_index == ml_curr_index) {
        /* We walked around a whole cyclic smooth fan without finding any already-processed loop,
         * means we can use initial `ml_curr` / `ml_prev` edge as start for this smooth fan. */
        return true;
      }
      /* Already checked in some previous looping, we can abort. */
      return false;
    }

    /* We can skip it in future, and keep checking the smooth fan. */
    skip_loops[mlfan_vert_index].set();
  }
}

static void loop_split_generator(TaskPool *pool, LoopSplitTaskDataCommon *common_data)
{
  MLoopNorSpaceArray *lnors_spacearr = common_data->lnors_spacearr;
  MutableSpan<float3> loopnors = common_data->loopnors;

  const Span<MLoop> loops = common_data->loops;
  const Span<MPoly> polys = common_data->polys;
  const Span<int> loop_to_poly = common_data->loop_to_poly;
  const int(*edge_to_loops)[2] = common_data->edge_to_loops;

  BitVector<> skip_loops(loops.size(), false);

  LoopSplitTaskData *data_buff = nullptr;
  int data_idx = 0;

  /* Temp edge vectors stack, only used when computing lnor spacearr
   * (and we are not multi-threading). */
  BLI_Stack *edge_vectors = nullptr;

#ifdef DEBUG_TIME
  SCOPED_TIMER_AVERAGED(__func__);
#endif

  if (!pool) {
    if (lnors_spacearr) {
      edge_vectors = BLI_stack_new(sizeof(float[3]), __func__);
    }
  }

  /* We now know edges that can be smoothed (with their vector, and their two loops),
   * and edges that will be hard! Now, time to generate the normals.
   */
  for (const int mp_index : polys.index_range()) {
    const MPoly &poly = polys[mp_index];
    const int ml_last_index = (poly.loopstart + poly.totloop) - 1;
    int ml_curr_index = poly.loopstart;
    int ml_prev_index = ml_last_index;

    const MLoop *ml_curr = &loops[ml_curr_index];
    const MLoop *ml_prev = &loops[ml_prev_index];
    float3 *lnors = &loopnors[ml_curr_index];

    for (; ml_curr_index <= ml_last_index; ml_curr++, ml_curr_index++, lnors++) {
      const int *e2l_curr = edge_to_loops[ml_curr->e];
      const int *e2l_prev = edge_to_loops[ml_prev->e];

#if 0
      printf("Checking loop %d / edge %u / vert %u (sharp edge: %d, skiploop: %d)",
             ml_curr_index,
             ml_curr->e,
             ml_curr->v,
             IS_EDGE_SHARP(e2l_curr),
             skip_loops[ml_curr_index]);
#endif

      /* A smooth edge, we have to check for cyclic smooth fan case.
       * If we find a new, never-processed cyclic smooth fan, we can do it now using that loop/edge
       * as 'entry point', otherwise we can skip it. */

      /* NOTE: In theory, we could make #loop_split_generator_check_cyclic_smooth_fan() store
       * mlfan_vert_index'es and edge indexes in two stacks, to avoid having to fan again around
       * the vert during actual computation of `clnor` & `clnorspace`.
       * However, this would complicate the code, add more memory usage, and despite its logical
       * complexity, #loop_manifold_fan_around_vert_next() is quite cheap in term of CPU cycles,
       * so really think it's not worth it. */
      if (!IS_EDGE_SHARP(e2l_curr) && (skip_loops[ml_curr_index] ||
                                       !loop_split_generator_check_cyclic_smooth_fan(loops,
                                                                                     polys,
                                                                                     edge_to_loops,
                                                                                     loop_to_poly,
                                                                                     e2l_prev,
                                                                                     skip_loops,
                                                                                     ml_curr,
                                                                                     ml_prev,
                                                                                     ml_curr_index,
                                                                                     ml_prev_index,
                                                                                     mp_index))) {
        // printf("SKIPPING!\n");
      }
      else {
        LoopSplitTaskData *data, data_local;

        // printf("PROCESSING!\n");

        if (pool) {
          if (data_idx == 0) {
            data_buff = (LoopSplitTaskData *)MEM_calloc_arrayN(
                LOOP_SPLIT_TASK_BLOCK_SIZE, sizeof(*data_buff), __func__);
          }
          data = &data_buff[data_idx];
        }
        else {
          data = &data_local;
          memset(data, 0, sizeof(*data));
        }

        if (IS_EDGE_SHARP(e2l_curr) && IS_EDGE_SHARP(e2l_prev)) {
          data->lnor = lnors;
          data->ml_curr = ml_curr;
          data->ml_prev = ml_prev;
          data->ml_curr_index = ml_curr_index;
#if 0 /* Not needed for 'single' loop. */
          data->ml_prev_index = ml_prev_index;
          data->e2l_prev = nullptr; /* Tag as 'single' task. */
#endif
          data->mp_index = mp_index;
          if (lnors_spacearr) {
            data->lnor_space = BKE_lnor_space_create(lnors_spacearr);
          }
        }
        /* We *do not need* to check/tag loops as already computed!
         * Due to the fact a loop only links to one of its two edges,
         * a same fan *will never be walked more than once!*
         * Since we consider edges having neighbor polys with inverted
         * (flipped) normals as sharp, we are sure that no fan will be skipped,
         * even only considering the case (sharp curr_edge, smooth prev_edge),
         * and not the alternative (smooth curr_edge, sharp prev_edge).
         * All this due/thanks to link between normals and loop ordering (i.e. winding).
         */
        else {
#if 0 /* Not needed for 'fan' loops. */
          data->lnor = lnors;
#endif
          data->ml_curr = ml_curr;
          data->ml_prev = ml_prev;
          data->ml_curr_index = ml_curr_index;
          data->ml_prev_index = ml_prev_index;
          data->e2l_prev = e2l_prev; /* Also tag as 'fan' task. */
          data->mp_index = mp_index;
          if (lnors_spacearr) {
            data->lnor_space = BKE_lnor_space_create(lnors_spacearr);
          }
        }

        if (pool) {
          data_idx++;
          if (data_idx == LOOP_SPLIT_TASK_BLOCK_SIZE) {
            BLI_task_pool_push(pool, loop_split_worker, data_buff, true, nullptr);
            data_idx = 0;
          }
        }
        else {
          loop_split_worker_do(common_data, data, edge_vectors);
        }
      }

      ml_prev = ml_curr;
      ml_prev_index = ml_curr_index;
    }
  }

  /* Last block of data. Since it is calloc'ed and we use first nullptr item as stopper,
   * everything is fine. */
  if (pool && data_idx) {
    BLI_task_pool_push(pool, loop_split_worker, data_buff, true, nullptr);
  }

  if (edge_vectors) {
    BLI_stack_free(edge_vectors);
  }
}

void BKE_mesh_normals_loop_split(const float (*positions)[3],
                                 const float (*vert_normals)[3],
                                 const int numVerts,
                                 const MEdge *medges,
                                 const int numEdges,
                                 const MLoop *mloops,
                                 float (*r_loopnors)[3],
                                 const int numLoops,
                                 const MPoly *mpolys,
                                 const float (*polynors)[3],
                                 const int numPolys,
                                 const bool use_split_normals,
                                 const float split_angle,
                                 const int *loop_to_poly_map,
                                 MLoopNorSpaceArray *r_lnors_spacearr,
                                 short (*clnors_data)[2])
{
  using namespace blender;
  using namespace blender::bke;
  /* For now this is not supported.
   * If we do not use split normals, we do not generate anything fancy! */
  BLI_assert(use_split_normals || !(r_lnors_spacearr));

  if (!use_split_normals) {
    /* In this case, we simply fill lnors with vnors (or fnors for flat faces), quite simple!
     * Note this is done here to keep some logic and consistency in this quite complex code,
     * since we may want to use lnors even when mesh's 'autosmooth' is disabled
     * (see e.g. mesh mapping code).
     * As usual, we could handle that on case-by-case basis,
     * but simpler to keep it well confined here. */
    int mp_index;

    for (mp_index = 0; mp_index < numPolys; mp_index++) {
      const MPoly *mp = &mpolys[mp_index];
      int ml_index = mp->loopstart;
      const int ml_index_end = ml_index + mp->totloop;
      const bool is_poly_flat = ((mp->flag & ME_SMOOTH) == 0);

      for (; ml_index < ml_index_end; ml_index++) {
        if (is_poly_flat) {
          copy_v3_v3(r_loopnors[ml_index], polynors[mp_index]);
        }
        else {
          copy_v3_v3(r_loopnors[ml_index], vert_normals[mloops[ml_index].v]);
        }
      }
    }
    return;
  }

  /**
   * Mapping edge -> loops.
   * If that edge is used by more than two loops (polys),
   * it is always sharp (and tagged as such, see below).
   * We also use the second loop index as a kind of flag:
   *
   * - smooth edge: > 0.
   * - sharp edge: < 0 (INDEX_INVALID || INDEX_UNSET).
   * - unset: INDEX_UNSET.
   *
   * Note that currently we only have two values for second loop of sharp edges.
   * However, if needed, we can store the negated value of loop index instead of INDEX_INVALID
   * to retrieve the real value later in code).
   * Note also that loose edges always have both values set to 0! */
  int(*edge_to_loops)[2] = (int(*)[2])MEM_calloc_arrayN(
      size_t(numEdges), sizeof(*edge_to_loops), __func__);

  /* Simple mapping from a loop to its polygon index. */
  Span<int> loop_to_poly;
  Array<int> local_loop_to_poly_map;
  if (loop_to_poly_map) {
    loop_to_poly = {loop_to_poly_map, numLoops};
  }
  else {
    local_loop_to_poly_map = mesh_topology::build_loop_to_poly_map({mpolys, numPolys}, numLoops);
    loop_to_poly = local_loop_to_poly_map;
  }

  /* When using custom loop normals, disable the angle feature! */
  const bool check_angle = (split_angle < float(M_PI)) && (clnors_data == nullptr);

  MLoopNorSpaceArray _lnors_spacearr = {nullptr};

#ifdef DEBUG_TIME
  SCOPED_TIMER_AVERAGED(__func__);
#endif

  if (!r_lnors_spacearr && clnors_data) {
    /* We need to compute lnor spacearr if some custom lnor data are given to us! */
    r_lnors_spacearr = &_lnors_spacearr;
  }
  if (r_lnors_spacearr) {
    BKE_lnor_spacearr_init(r_lnors_spacearr, numLoops, MLNOR_SPACEARR_LOOP_INDEX);
  }

  /* Init data common to all tasks. */
  LoopSplitTaskDataCommon common_data;
  common_data.lnors_spacearr = r_lnors_spacearr;
<<<<<<< HEAD
  common_data.loopnors = r_loopnors;
  common_data.clnors_data = clnors_data;
  common_data.positions = positions;
  common_data.medges = medges;
  common_data.mloops = mloops;
  common_data.mpolys = mpolys;
=======
  common_data.loopnors = {reinterpret_cast<float3 *>(r_loopnors), numLoops};
  common_data.clnors_data = {reinterpret_cast<short2 *>(clnors_data), clnors_data ? numLoops : 0};
  common_data.verts = {mverts, numVerts};
  common_data.edges = {const_cast<MEdge *>(medges), numEdges};
  common_data.polys = {mpolys, numPolys};
  common_data.loops = {mloops, numLoops};
>>>>>>> 9a09adb7
  common_data.edge_to_loops = edge_to_loops;
  common_data.loop_to_poly = loop_to_poly;
  common_data.polynors = {reinterpret_cast<const float3 *>(polynors), numPolys};
  common_data.vert_normals = {reinterpret_cast<const float3 *>(vert_normals), numVerts};

  /* This first loop check which edges are actually smooth, and compute edge vectors. */
  mesh_edges_sharp_tag(&common_data, check_angle, split_angle, false);

  if (numLoops < LOOP_SPLIT_TASK_BLOCK_SIZE * 8) {
    /* Not enough loops to be worth the whole threading overhead. */
    loop_split_generator(nullptr, &common_data);
  }
  else {
    TaskPool *task_pool = BLI_task_pool_create(&common_data, TASK_PRIORITY_HIGH);

    loop_split_generator(task_pool, &common_data);

    BLI_task_pool_work_and_wait(task_pool);

    BLI_task_pool_free(task_pool);
  }

  MEM_freeN(edge_to_loops);

  if (r_lnors_spacearr) {
    if (r_lnors_spacearr == &_lnors_spacearr) {
      BKE_lnor_spacearr_free(r_lnors_spacearr);
    }
  }
}

#undef INDEX_UNSET
#undef INDEX_INVALID
#undef IS_EDGE_SHARP

/**
 * Compute internal representation of given custom normals (as an array of float[2]).
 * It also makes sure the mesh matches those custom normals, by setting sharp edges flag as needed
 * to get a same custom lnor for all loops sharing a same smooth fan.
 * If use_vertices if true, r_custom_loopnors is assumed to be per-vertex, not per-loop
 * (this allows to set whole vert's normals at once, useful in some cases).
 * r_custom_loopnors is expected to have normalized normals, or zero ones,
 * in which case they will be replaced by default loop/vertex normal.
 */
static void mesh_normals_loop_custom_set(const float (*positions)[3],
                                         const float (*vert_normals)[3],
                                         const int numVerts,
                                         MEdge *medges,
                                         const int numEdges,
                                         const MLoop *mloops,
                                         float (*r_custom_loopnors)[3],
                                         const int numLoops,
                                         const MPoly *mpolys,
                                         const float (*polynors)[3],
                                         const int numPolys,
                                         short (*r_clnors_data)[2],
                                         const bool use_vertices)
{
  using namespace blender;
  using namespace blender::bke;
  /* We *may* make that poor #BKE_mesh_normals_loop_split() even more complex by making it handling
   * that feature too, would probably be more efficient in absolute.
   * However, this function *is not* performance-critical, since it is mostly expected to be called
   * by io add-ons when importing custom normals, and modifier
   * (and perhaps from some editing tools later?).
   * So better to keep some simplicity here, and just call #BKE_mesh_normals_loop_split() twice! */
  MLoopNorSpaceArray lnors_spacearr = {nullptr};
  BitVector<> done_loops(numLoops, false);
  float(*lnors)[3] = (float(*)[3])MEM_calloc_arrayN(size_t(numLoops), sizeof(*lnors), __func__);
  const Array<int> loop_to_poly = mesh_topology::build_loop_to_poly_map({mpolys, numPolys},
                                                                        numLoops);
  /* In this case we always consider split nors as ON,
   * and do not want to use angle to define smooth fans! */
  const bool use_split_normals = true;
  const float split_angle = float(M_PI);

  BLI_SMALLSTACK_DECLARE(clnors_data, short *);

  /* Compute current lnor spacearr. */
  BKE_mesh_normals_loop_split(positions,
                              vert_normals,
                              numVerts,
                              medges,
                              numEdges,
                              mloops,
                              lnors,
                              numLoops,
                              mpolys,
                              polynors,
                              numPolys,
                              use_split_normals,
                              split_angle,
                              loop_to_poly.data(),
                              &lnors_spacearr,
                              nullptr);

  /* Set all given zero vectors to their default value. */
  if (use_vertices) {
    for (int i = 0; i < numVerts; i++) {
      if (is_zero_v3(r_custom_loopnors[i])) {
        copy_v3_v3(r_custom_loopnors[i], vert_normals[i]);
      }
    }
  }
  else {
    for (int i = 0; i < numLoops; i++) {
      if (is_zero_v3(r_custom_loopnors[i])) {
        copy_v3_v3(r_custom_loopnors[i], lnors[i]);
      }
    }
  }

  BLI_assert(lnors_spacearr.data_type == MLNOR_SPACEARR_LOOP_INDEX);

  /* Now, check each current smooth fan (one lnor space per smooth fan!),
   * and if all its matching custom lnors are not (enough) equal, add sharp edges as needed.
   * This way, next time we run BKE_mesh_normals_loop_split(), we'll get lnor spacearr/smooth fans
   * matching given custom lnors.
   * Note this code *will never* unsharp edges! And quite obviously,
   * when we set custom normals per vertices, running this is absolutely useless. */
  if (!use_vertices) {
    for (int i = 0; i < numLoops; i++) {
      if (!lnors_spacearr.lspacearr[i]) {
        /* This should not happen in theory, but in some rare case (probably ugly geometry)
         * we can get some nullptr loopspacearr at this point. :/
         * Maybe we should set those loops' edges as sharp? */
        done_loops[i].set();
        if (G.debug & G_DEBUG) {
          printf("WARNING! Getting invalid nullptr loop space for loop %d!\n", i);
        }
        continue;
      }

      if (!done_loops[i]) {
        /* Notes:
         * - In case of mono-loop smooth fan, we have nothing to do.
         * - Loops in this linklist are ordered (in reversed order compared to how they were
         *   discovered by BKE_mesh_normals_loop_split(), but this is not a problem).
         *   Which means if we find a mismatching clnor,
         *   we know all remaining loops will have to be in a new, different smooth fan/lnor space.
         * - In smooth fan case, we compare each clnor against a ref one,
         *   to avoid small differences adding up into a real big one in the end!
         */
        if (lnors_spacearr.lspacearr[i]->flags & MLNOR_SPACE_IS_SINGLE) {
          done_loops[i].set();
          continue;
        }

        LinkNode *loops = lnors_spacearr.lspacearr[i]->loops;
        const MLoop *prev_ml = nullptr;
        const float *org_nor = nullptr;

        while (loops) {
          const int lidx = POINTER_AS_INT(loops->link);
          const MLoop *ml = &mloops[lidx];
          const int nidx = lidx;
          float *nor = r_custom_loopnors[nidx];

          if (!org_nor) {
            org_nor = nor;
          }
          else if (dot_v3v3(org_nor, nor) < LNOR_SPACE_TRIGO_THRESHOLD) {
            /* Current normal differs too much from org one, we have to tag the edge between
             * previous loop's face and current's one as sharp.
             * We know those two loops do not point to the same edge,
             * since we do not allow reversed winding in a same smooth fan. */
            const MPoly *mp = &mpolys[loop_to_poly[lidx]];
            const MLoop *mlp =
                &mloops[(lidx == mp->loopstart) ? mp->loopstart + mp->totloop - 1 : lidx - 1];
            medges[(prev_ml->e == mlp->e) ? prev_ml->e : ml->e].flag |= ME_SHARP;

            org_nor = nor;
          }

          prev_ml = ml;
          loops = loops->next;
          done_loops[lidx].set();
        }

        /* We also have to check between last and first loops,
         * otherwise we may miss some sharp edges here!
         * This is just a simplified version of above while loop.
         * See T45984. */
        loops = lnors_spacearr.lspacearr[i]->loops;
        if (loops && org_nor) {
          const int lidx = POINTER_AS_INT(loops->link);
          const MLoop *ml = &mloops[lidx];
          const int nidx = lidx;
          float *nor = r_custom_loopnors[nidx];

          if (dot_v3v3(org_nor, nor) < LNOR_SPACE_TRIGO_THRESHOLD) {
            const MPoly *mp = &mpolys[loop_to_poly[lidx]];
            const MLoop *mlp =
                &mloops[(lidx == mp->loopstart) ? mp->loopstart + mp->totloop - 1 : lidx - 1];
            medges[(prev_ml->e == mlp->e) ? prev_ml->e : ml->e].flag |= ME_SHARP;
          }
        }
      }
    }

    /* And now, recompute our new auto lnors and lnor spacearr! */
    BKE_lnor_spacearr_clear(&lnors_spacearr);
    BKE_mesh_normals_loop_split(positions,
                                vert_normals,
                                numVerts,
                                medges,
                                numEdges,
                                mloops,
                                lnors,
                                numLoops,
                                mpolys,
                                polynors,
                                numPolys,
                                use_split_normals,
                                split_angle,
                                loop_to_poly.data(),
                                &lnors_spacearr,
                                nullptr);
  }
  else {
    done_loops.fill(true);
  }

  /* And we just have to convert plain object-space custom normals to our
   * lnor space-encoded ones. */
  for (int i = 0; i < numLoops; i++) {
    if (!lnors_spacearr.lspacearr[i]) {
      done_loops[i].reset();
      if (G.debug & G_DEBUG) {
        printf("WARNING! Still getting invalid nullptr loop space in second loop for loop %d!\n",
               i);
      }
      continue;
    }

    if (done_loops[i]) {
      /* Note we accumulate and average all custom normals in current smooth fan,
       * to avoid getting different clnors data (tiny differences in plain custom normals can
       * give rather huge differences in computed 2D factors). */
      LinkNode *loops = lnors_spacearr.lspacearr[i]->loops;
      if (lnors_spacearr.lspacearr[i]->flags & MLNOR_SPACE_IS_SINGLE) {
        BLI_assert(POINTER_AS_INT(loops) == i);
        const int nidx = use_vertices ? int(mloops[i].v) : i;
        float *nor = r_custom_loopnors[nidx];

        BKE_lnor_space_custom_normal_to_data(lnors_spacearr.lspacearr[i], nor, r_clnors_data[i]);
        done_loops[i].reset();
      }
      else {
        int avg_nor_count = 0;
        float avg_nor[3];
        short clnor_data_tmp[2], *clnor_data;

        zero_v3(avg_nor);
        while (loops) {
          const int lidx = POINTER_AS_INT(loops->link);
          const int nidx = use_vertices ? int(mloops[lidx].v) : lidx;
          float *nor = r_custom_loopnors[nidx];

          avg_nor_count++;
          add_v3_v3(avg_nor, nor);
          BLI_SMALLSTACK_PUSH(clnors_data, (short *)r_clnors_data[lidx]);

          loops = loops->next;
          done_loops[lidx].reset();
        }

        mul_v3_fl(avg_nor, 1.0f / float(avg_nor_count));
        BKE_lnor_space_custom_normal_to_data(lnors_spacearr.lspacearr[i], avg_nor, clnor_data_tmp);

        while ((clnor_data = (short *)BLI_SMALLSTACK_POP(clnors_data))) {
          clnor_data[0] = clnor_data_tmp[0];
          clnor_data[1] = clnor_data_tmp[1];
        }
      }
    }
  }

  MEM_freeN(lnors);
  BKE_lnor_spacearr_free(&lnors_spacearr);
}

void BKE_mesh_normals_loop_custom_set(const float (*positions)[3],
                                      const float (*vert_normals)[3],
                                      const int numVerts,
                                      MEdge *medges,
                                      const int numEdges,
                                      const MLoop *mloops,
                                      float (*r_custom_loopnors)[3],
                                      const int numLoops,
                                      const MPoly *mpolys,
                                      const float (*polynors)[3],
                                      const int numPolys,
                                      short (*r_clnors_data)[2])
{
  mesh_normals_loop_custom_set(positions,
                               vert_normals,
                               numVerts,
                               medges,
                               numEdges,
                               mloops,
                               r_custom_loopnors,
                               numLoops,
                               mpolys,
                               polynors,
                               numPolys,
                               r_clnors_data,
                               false);
}

void BKE_mesh_normals_loop_custom_from_verts_set(const float (*positions)[3],
                                                 const float (*vert_normals)[3],
                                                 float (*r_custom_vertnors)[3],
                                                 const int numVerts,
                                                 MEdge *medges,
                                                 const int numEdges,
                                                 const MLoop *mloops,
                                                 const int numLoops,
                                                 const MPoly *mpolys,
                                                 const float (*polynors)[3],
                                                 const int numPolys,
                                                 short (*r_clnors_data)[2])
{
  mesh_normals_loop_custom_set(positions,
                               vert_normals,
                               numVerts,
                               medges,
                               numEdges,
                               mloops,
                               r_custom_vertnors,
                               numLoops,
                               mpolys,
                               polynors,
                               numPolys,
                               r_clnors_data,
                               true);
}

static void mesh_set_custom_normals(Mesh *mesh, float (*r_custom_nors)[3], const bool use_vertices)
{
  short(*clnors)[2];
  const int numloops = mesh->totloop;

  clnors = (short(*)[2])CustomData_get_layer(&mesh->ldata, CD_CUSTOMLOOPNORMAL);
  if (clnors != nullptr) {
    memset(clnors, 0, sizeof(*clnors) * size_t(numloops));
  }
  else {
    clnors = (short(*)[2])CustomData_add_layer(
        &mesh->ldata, CD_CUSTOMLOOPNORMAL, CD_SET_DEFAULT, nullptr, numloops);
  }
  const Span<float3> positions = mesh->positions();
  MutableSpan<MEdge> edges = mesh->edges_for_write();
  const Span<MPoly> polys = mesh->polys();
  const Span<MLoop> loops = mesh->loops();

  mesh_normals_loop_custom_set(reinterpret_cast<const float(*)[3]>(positions.data()),
                               BKE_mesh_vertex_normals_ensure(mesh),
                               positions.size(),
                               edges.data(),
                               edges.size(),
                               loops.data(),
                               r_custom_nors,
                               loops.size(),
                               polys.data(),
                               BKE_mesh_poly_normals_ensure(mesh),
                               polys.size(),
                               clnors,
                               use_vertices);
}

void BKE_mesh_set_custom_normals(Mesh *mesh, float (*r_custom_loopnors)[3])
{
  mesh_set_custom_normals(mesh, r_custom_loopnors, false);
}

void BKE_mesh_set_custom_normals_from_verts(Mesh *mesh, float (*r_custom_vertnors)[3])
{
  mesh_set_custom_normals(mesh, r_custom_vertnors, true);
}

void BKE_mesh_normals_loop_to_vertex(const int numVerts,
                                     const MLoop *mloops,
                                     const int numLoops,
                                     const float (*clnors)[3],
                                     float (*r_vert_clnors)[3])
{
  int *vert_loops_count = (int *)MEM_calloc_arrayN(
      size_t(numVerts), sizeof(*vert_loops_count), __func__);

  copy_vn_fl((float *)r_vert_clnors, 3 * numVerts, 0.0f);

  int i;
  const MLoop *ml;
  for (i = 0, ml = mloops; i < numLoops; i++, ml++) {
    const uint v = ml->v;

    add_v3_v3(r_vert_clnors[v], clnors[i]);
    vert_loops_count[v]++;
  }

  for (i = 0; i < numVerts; i++) {
    mul_v3_fl(r_vert_clnors[i], 1.0f / float(vert_loops_count[i]));
  }

  MEM_freeN(vert_loops_count);
}

#undef LNOR_SPACE_TRIGO_THRESHOLD

/** \} */<|MERGE_RESOLUTION|>--- conflicted
+++ resolved
@@ -441,65 +441,6 @@
   SCOPED_TIMER_AVERAGED(__func__);
 #endif
   BKE_mesh_vertex_normals_ensure(mesh);
-<<<<<<< HEAD
-#ifdef DEBUG_TIME
-  TIMEIT_END_AVERAGED(BKE_mesh_calc_normals);
-#endif
-}
-
-void BKE_mesh_calc_normals_looptri(const float (*positions)[3],
-                                   int numVerts,
-                                   const MLoop *mloop,
-                                   const MLoopTri *looptri,
-                                   int looptri_num,
-                                   float (*r_tri_nors)[3])
-{
-  float(*tnorms)[3] = (float(*)[3])MEM_calloc_arrayN(size_t(numVerts), sizeof(*tnorms), "tnorms");
-  float(*fnors)[3] = (r_tri_nors) ? r_tri_nors :
-                                    (float(*)[3])MEM_calloc_arrayN(
-                                        size_t(looptri_num), sizeof(*fnors), "meshnormals");
-
-  if (!tnorms || !fnors) {
-    goto cleanup;
-  }
-
-  for (int i = 0; i < looptri_num; i++) {
-    const MLoopTri *lt = &looptri[i];
-    float *f_no = fnors[i];
-    const uint vtri[3] = {
-        mloop[lt->tri[0]].v,
-        mloop[lt->tri[1]].v,
-        mloop[lt->tri[2]].v,
-    };
-
-    normal_tri_v3(f_no, positions[vtri[0]], positions[vtri[1]], positions[vtri[2]]);
-
-    accumulate_vertex_normals_tri_v3(tnorms[vtri[0]],
-                                     tnorms[vtri[1]],
-                                     tnorms[vtri[2]],
-                                     f_no,
-                                     positions[vtri[0]],
-                                     positions[vtri[1]],
-                                     positions[vtri[2]]);
-  }
-
-  /* Following Mesh convention; we use vertex coordinate itself for normal in this case. */
-  for (int i = 0; i < numVerts; i++) {
-    float *no = tnorms[i];
-
-    if (UNLIKELY(normalize_v3(no) == 0.0f)) {
-      normalize_v3_v3(no, positions[i]);
-    }
-  }
-
-cleanup:
-  MEM_freeN(tnorms);
-
-  if (fnors != r_tri_nors) {
-    MEM_freeN(fnors);
-  }
-=======
->>>>>>> 9a09adb7
 }
 
 void BKE_lnor_spacearr_init(MLoopNorSpaceArray *lnors_spacearr,
@@ -797,17 +738,10 @@
   MutableSpan<short2> clnors_data;
 
   /* Read-only. */
-<<<<<<< HEAD
-  const float (*positions)[3];
-  const MEdge *medges;
-  const MLoop *mloops;
-  const MPoly *mpolys;
-=======
-  Span<MVert> verts;
+  Span<float3> positions;
   MutableSpan<MEdge> edges;
   Span<MLoop> loops;
   Span<MPoly> polys;
->>>>>>> 9a09adb7
   int (*edge_to_loops)[2];
   Span<int> loop_to_poly;
   Span<float3> polynors;
@@ -915,15 +849,9 @@
   }
 }
 
-<<<<<<< HEAD
 void BKE_edges_sharp_from_angle_set(const float (*positions)[3],
-                                    const int /*numVerts*/,
+                                    const int numVerts,
                                     struct MEdge *medges,
-=======
-void BKE_edges_sharp_from_angle_set(const MVert *mverts,
-                                    const int numVerts,
-                                    MEdge *medges,
->>>>>>> 9a09adb7
                                     const int numEdges,
                                     const MLoop *mloops,
                                     const int numLoops,
@@ -948,17 +876,10 @@
                                                                         numLoops);
 
   LoopSplitTaskDataCommon common_data = {};
-<<<<<<< HEAD
-  common_data.positions = positions;
-  common_data.medges = medges;
-  common_data.mloops = mloops;
-  common_data.mpolys = mpolys;
-=======
-  common_data.verts = {mverts, numVerts};
+  common_data.positions = {reinterpret_cast<const float3 *>(positions), numVerts};
   common_data.edges = {medges, numEdges};
   common_data.polys = {mpolys, numPolys};
   common_data.loops = {mloops, numLoops};
->>>>>>> 9a09adb7
   common_data.edge_to_loops = edge_to_loops;
   common_data.loop_to_poly = loop_to_poly;
   common_data.polynors = {reinterpret_cast<const float3 *>(polynors), numPolys};
@@ -1017,15 +938,9 @@
   MLoopNorSpaceArray *lnors_spacearr = common_data->lnors_spacearr;
   const Span<short2> clnors_data = common_data->clnors_data;
 
-<<<<<<< HEAD
-  const float(*positions)[3] = common_data->positions;
-  const MEdge *medges = common_data->medges;
-  const float(*polynors)[3] = common_data->polynors;
-=======
-  const Span<MVert> verts = common_data->verts;
+  const Span<float3> positions = common_data->positions;
   const Span<MEdge> edges = common_data->edges;
   const Span<float3> polynors = common_data->polynors;
->>>>>>> 9a09adb7
 
   MLoopNorSpace *lnor_space = data->lnor_space;
   float3 *lnor = data->lnor;
@@ -1056,23 +971,13 @@
     float vec_curr[3], vec_prev[3];
 
     const uint mv_pivot_index = ml_curr->v; /* The vertex we are "fanning" around! */
-<<<<<<< HEAD
-    const float *mv_pivot = positions[mv_pivot_index];
-    const MEdge *me_curr = &medges[ml_curr->e];
-    const float *mv_2 = (me_curr->v1 == mv_pivot_index) ? positions[me_curr->v2] :
-                                                          positions[me_curr->v1];
-    const MEdge *me_prev = &medges[ml_prev->e];
-    const float *mv_3 = (me_prev->v1 == mv_pivot_index) ? positions[me_prev->v2] :
-                                                          positions[me_prev->v1];
-=======
-    const MVert *mv_pivot = &verts[mv_pivot_index];
+    const float3 &mv_pivot = positions[mv_pivot_index];
     const MEdge *me_curr = &edges[ml_curr->e];
-    const MVert *mv_2 = (me_curr->v1 == mv_pivot_index) ? &verts[me_curr->v2] :
-                                                          &verts[me_curr->v1];
+    const float3 &mv_2 = (me_curr->v1 == mv_pivot_index) ? positions[me_curr->v2] :
+                                                           positions[me_curr->v1];
     const MEdge *me_prev = &edges[ml_prev->e];
-    const MVert *mv_3 = (me_prev->v1 == mv_pivot_index) ? &verts[me_prev->v2] :
-                                                          &verts[me_prev->v1];
->>>>>>> 9a09adb7
+    const float3 &mv_3 = (me_prev->v1 == mv_pivot_index) ? positions[me_prev->v2] :
+                                                           positions[me_prev->v1];
 
     sub_v3_v3v3(vec_curr, mv_2, mv_pivot);
     normalize_v3(vec_curr);
@@ -1095,17 +1000,10 @@
   MutableSpan<float3> loopnors = common_data->loopnors;
   MutableSpan<short2> clnors_data = common_data->clnors_data;
 
-<<<<<<< HEAD
-  const float(*positions)[3] = common_data->positions;
-  const MEdge *medges = common_data->medges;
-  const MLoop *mloops = common_data->mloops;
-  const MPoly *mpolys = common_data->mpolys;
-=======
-  const Span<MVert> verts = common_data->verts;
+  const Span<float3> positions = common_data->positions;
   const Span<MEdge> edges = common_data->edges;
   const Span<MPoly> polys = common_data->polys;
   const Span<MLoop> loops = common_data->loops;
->>>>>>> 9a09adb7
   const int(*edge_to_loops)[2] = common_data->edge_to_loops;
   const Span<int> loop_to_poly = common_data->loop_to_poly;
   const Span<float3> polynors = common_data->polynors;
@@ -1130,11 +1028,7 @@
    * number of sharp edges per vertex, I doubt the additional memory usage would be worth it,
    * especially as it should not be a common case in real-life meshes anyway). */
   const uint mv_pivot_index = ml_curr->v; /* The vertex we are "fanning" around! */
-<<<<<<< HEAD
-  const float *mv_pivot = positions[mv_pivot_index];
-=======
-  const MVert *mv_pivot = &verts[mv_pivot_index];
->>>>>>> 9a09adb7
+  const float3 &mv_pivot = positions[mv_pivot_index];
 
   /* `ml_curr` would be mlfan_prev if we needed that one. */
   const MEdge *me_org = &edges[ml_curr->e];
@@ -1167,12 +1061,8 @@
 
   /* Only need to compute previous edge's vector once, then we can just reuse old current one! */
   {
-<<<<<<< HEAD
-    const float *mv_2 = (me_org->v1 == mv_pivot_index) ? positions[me_org->v2] :
-                                                         positions[me_org->v1];
-=======
-    const MVert *mv_2 = (me_org->v1 == mv_pivot_index) ? &verts[me_org->v2] : &verts[me_org->v1];
->>>>>>> 9a09adb7
+    const float3 &mv_2 = (me_org->v1 == mv_pivot_index) ? positions[me_org->v2] :
+                                                          positions[me_org->v1];
 
     sub_v3_v3v3(vec_org, mv_2, mv_pivot);
     normalize_v3(vec_org);
@@ -1193,13 +1083,8 @@
      *       given the fact that this code should not be called that much in real-life meshes.
      */
     {
-<<<<<<< HEAD
-      const float *mv_2 = (me_curr->v1 == mv_pivot_index) ? positions[me_curr->v2] :
-                                                            positions[me_curr->v1];
-=======
-      const MVert *mv_2 = (me_curr->v1 == mv_pivot_index) ? &verts[me_curr->v2] :
-                                                            &verts[me_curr->v1];
->>>>>>> 9a09adb7
+      const float3 &mv_2 = (me_curr->v1 == mv_pivot_index) ? positions[me_curr->v2] :
+                                                             positions[me_curr->v1];
 
       sub_v3_v3v3(vec_curr, mv_2, mv_pivot);
       normalize_v3(vec_curr);
@@ -1692,21 +1577,12 @@
   /* Init data common to all tasks. */
   LoopSplitTaskDataCommon common_data;
   common_data.lnors_spacearr = r_lnors_spacearr;
-<<<<<<< HEAD
-  common_data.loopnors = r_loopnors;
-  common_data.clnors_data = clnors_data;
-  common_data.positions = positions;
-  common_data.medges = medges;
-  common_data.mloops = mloops;
-  common_data.mpolys = mpolys;
-=======
   common_data.loopnors = {reinterpret_cast<float3 *>(r_loopnors), numLoops};
   common_data.clnors_data = {reinterpret_cast<short2 *>(clnors_data), clnors_data ? numLoops : 0};
-  common_data.verts = {mverts, numVerts};
+  common_data.positions = {reinterpret_cast<const float3 *>(positions), numVerts};
   common_data.edges = {const_cast<MEdge *>(medges), numEdges};
   common_data.polys = {mpolys, numPolys};
   common_data.loops = {mloops, numLoops};
->>>>>>> 9a09adb7
   common_data.edge_to_loops = edge_to_loops;
   common_data.loop_to_poly = loop_to_poly;
   common_data.polynors = {reinterpret_cast<const float3 *>(polynors), numPolys};
