--- conflicted
+++ resolved
@@ -951,16 +951,10 @@
 
   const Span<float3> positions = common_data->positions;
   const Span<MEdge> edges = common_data->edges;
-<<<<<<< HEAD
   const Span<int> corner_verts = common_data->corner_verts;
   const Span<int> corner_edges = common_data->corner_edges;
-  const Span<float3> polynors = common_data->polynors;
-  MutableSpan<float3> loop_normals = common_data->loopnors;
-=======
-  const Span<MLoop> loops = common_data->loops;
   const Span<float3> poly_normals = common_data->poly_normals;
   MutableSpan<float3> loop_normals = common_data->loop_normals;
->>>>>>> 8fa25960
 
   MLoopNorSpace *lnor_space = data->lnor_space;
   const int ml_curr_index = data->ml_curr_index;
@@ -1466,14 +1460,9 @@
                                  const int numVerts,
                                  const MEdge *medges,
                                  const int numEdges,
-<<<<<<< HEAD
                                  const int *corner_verts,
                                  const int *corner_edges,
-                                 float (*r_loopnors)[3],
-=======
-                                 const MLoop *mloops,
                                  float (*r_loop_normals)[3],
->>>>>>> 8fa25960
                                  const int numLoops,
                                  const MPoly *mpolys,
                                  const float (*poly_normals)[3],
@@ -1510,11 +1499,7 @@
           copy_v3_v3(r_loop_normals[ml_index], poly_normals[mp_index]);
         }
         else {
-<<<<<<< HEAD
-          copy_v3_v3(r_loopnors[ml_index], vert_normals[corner_verts[ml_index]]);
-=======
-          copy_v3_v3(r_loop_normals[ml_index], vert_normals[mloops[ml_index].v]);
->>>>>>> 8fa25960
+          copy_v3_v3(r_loop_normals[ml_index], vert_normals[corner_verts[ml_index]]);
         }
       }
     }
@@ -1588,11 +1573,7 @@
     for (const int poly_i : range) {
       const MPoly &poly = polys[poly_i];
       for (const int loop_i : IndexRange(poly.loopstart, poly.totloop)) {
-<<<<<<< HEAD
-        copy_v3_v3(r_loopnors[loop_i], vert_normals[corner_verts[loop_i]]);
-=======
-        copy_v3_v3(r_loop_normals[loop_i], vert_normals[loops[loop_i].v]);
->>>>>>> 8fa25960
+        copy_v3_v3(r_loop_normals[loop_i], vert_normals[corner_verts[loop_i]]);
       }
     }
   });
@@ -1648,14 +1629,9 @@
                                          const int numVerts,
                                          MEdge *medges,
                                          const int numEdges,
-<<<<<<< HEAD
                                          const int *corner_verts,
                                          const int *corner_edges,
-                                         float (*r_custom_loopnors)[3],
-=======
-                                         const MLoop *mloops,
                                          float (*r_custom_loop_normals)[3],
->>>>>>> 8fa25960
                                          const int numLoops,
                                          const MPoly *mpolys,
                                          const float (*poly_normals)[3],
@@ -1690,14 +1666,9 @@
                               numVerts,
                               medges,
                               numEdges,
-<<<<<<< HEAD
                               corner_verts,
                               corner_edges,
-                              lnors,
-=======
-                              mloops,
                               loop_normals,
->>>>>>> 8fa25960
                               numLoops,
                               mpolys,
                               poly_normals,
@@ -1771,13 +1742,7 @@
 
       while (loops) {
         const int lidx = POINTER_AS_INT(loops->link);
-<<<<<<< HEAD
-        float *nor = r_custom_loopnors[lidx];
-=======
-        const MLoop *ml = &mloops[lidx];
-        const int nidx = lidx;
-        float *nor = r_custom_loop_normals[nidx];
->>>>>>> 8fa25960
+        float *nor = r_custom_loop_normals[lidx];
 
         if (!org_nor) {
           org_nor = nor;
@@ -1809,13 +1774,7 @@
       loops = lnors_spacearr.lspacearr[i]->loops;
       if (loops && org_nor) {
         const int lidx = POINTER_AS_INT(loops->link);
-<<<<<<< HEAD
-        float *nor = r_custom_loopnors[lidx];
-=======
-        const MLoop *ml = &mloops[lidx];
-        const int nidx = lidx;
-        float *nor = r_custom_loop_normals[nidx];
->>>>>>> 8fa25960
+        float *nor = r_custom_loop_normals[lidx];
 
         if (dot_v3v3(org_nor, nor) < LNOR_SPACE_TRIGO_THRESHOLD) {
           const MPoly *mp = &mpolys[loop_to_poly[lidx]];
@@ -1835,14 +1794,9 @@
                                 numVerts,
                                 medges,
                                 numEdges,
-<<<<<<< HEAD
                                 corner_verts,
                                 corner_edges,
-                                lnors,
-=======
-                                mloops,
                                 loop_normals,
->>>>>>> 8fa25960
                                 numLoops,
                                 mpolys,
                                 poly_normals,
@@ -1873,13 +1827,8 @@
       LinkNode *loops = lnors_spacearr.lspacearr[i]->loops;
       if (lnors_spacearr.lspacearr[i]->flags & MLNOR_SPACE_IS_SINGLE) {
         BLI_assert(POINTER_AS_INT(loops) == i);
-<<<<<<< HEAD
         const int nidx = use_vertices ? corner_verts[i] : i;
-        float *nor = r_custom_loopnors[nidx];
-=======
-        const int nidx = use_vertices ? int(mloops[i].v) : i;
         float *nor = r_custom_loop_normals[nidx];
->>>>>>> 8fa25960
 
         BKE_lnor_space_custom_normal_to_data(lnors_spacearr.lspacearr[i], nor, r_clnors_data[i]);
         done_loops[i].reset();
@@ -1892,13 +1841,8 @@
         zero_v3(avg_nor);
         while (loops) {
           const int lidx = POINTER_AS_INT(loops->link);
-<<<<<<< HEAD
           const int nidx = use_vertices ? corner_verts[lidx] : lidx;
-          float *nor = r_custom_loopnors[nidx];
-=======
-          const int nidx = use_vertices ? int(mloops[lidx].v) : lidx;
           float *nor = r_custom_loop_normals[nidx];
->>>>>>> 8fa25960
 
           avg_nor_count++;
           add_v3_v3(avg_nor, nor);
@@ -1928,14 +1872,9 @@
                                       const int numVerts,
                                       MEdge *medges,
                                       const int numEdges,
-<<<<<<< HEAD
                                       const int *corner_verts,
                                       const int *corner_edges,
-                                      float (*r_custom_loopnors)[3],
-=======
-                                      const MLoop *mloops,
                                       float (*r_custom_loop_normals)[3],
->>>>>>> 8fa25960
                                       const int numLoops,
                                       const MPoly *mpolys,
                                       const float (*poly_normals)[3],
@@ -1947,14 +1886,9 @@
                                numVerts,
                                medges,
                                numEdges,
-<<<<<<< HEAD
                                corner_verts,
                                corner_edges,
-                               r_custom_loopnors,
-=======
-                               mloops,
                                r_custom_loop_normals,
->>>>>>> 8fa25960
                                numLoops,
                                mpolys,
                                poly_normals,
@@ -1982,14 +1916,9 @@
                                numVerts,
                                medges,
                                numEdges,
-<<<<<<< HEAD
                                corner_verts,
                                corner_edges,
-                               r_custom_vertnors,
-=======
-                               mloops,
                                r_custom_vert_normals,
->>>>>>> 8fa25960
                                numLoops,
                                mpolys,
                                poly_normals,
