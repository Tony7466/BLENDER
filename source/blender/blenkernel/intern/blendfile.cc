--- conflicted
+++ resolved
@@ -652,12 +652,8 @@
  */
 static void setup_app_data(bContext *C,
                            BlendFileData *bfd,
-<<<<<<< HEAD
-                           const struct BlendFileReadParams *params,
+                           const BlendFileReadParams *params,
                            BlendFileReadWMSetupData *wm_setup_data,
-=======
-                           const BlendFileReadParams *params,
->>>>>>> 8eb75deb
                            BlendFileReadReport *reports)
 {
   Main *bmain = G_MAIN;
@@ -967,12 +963,8 @@
 
 static void setup_app_blend_file_data(bContext *C,
                                       BlendFileData *bfd,
-<<<<<<< HEAD
-                                      const struct BlendFileReadParams *params,
+                                      const BlendFileReadParams *params,
                                       BlendFileReadWMSetupData *wm_setup_data,
-=======
-                                      const BlendFileReadParams *params,
->>>>>>> 8eb75deb
                                       BlendFileReadReport *reports)
 {
   if ((params->skip_flags & BLO_READ_SKIP_USERDEF) == 0) {
@@ -997,24 +989,14 @@
   }
 }
 
-<<<<<<< HEAD
 void BKE_blendfile_read_setup_readfile(bContext *C,
                                        BlendFileData *bfd,
-                                       const struct BlendFileReadParams *params,
+                                       const BlendFileReadParams *params,
                                        BlendFileReadWMSetupData *wm_setup_data,
                                        BlendFileReadReport *reports,
                                        /* Extra args. */
                                        const bool startup_update_defaults,
                                        const char *startup_app_template)
-=======
-void BKE_blendfile_read_setup_ex(bContext *C,
-                                 BlendFileData *bfd,
-                                 const BlendFileReadParams *params,
-                                 BlendFileReadReport *reports,
-                                 /* Extra args. */
-                                 const bool startup_update_defaults,
-                                 const char *startup_app_template)
->>>>>>> 8eb75deb
 {
   if (bfd->main->is_read_invalid) {
     BKE_reports_prepend(reports->reports,
@@ -1032,17 +1014,10 @@
   BLO_blendfiledata_free(bfd);
 }
 
-<<<<<<< HEAD
 void BKE_blendfile_read_setup_undo(bContext *C,
                                    BlendFileData *bfd,
-                                   const struct BlendFileReadParams *params,
+                                   const BlendFileReadParams *params,
                                    BlendFileReadReport *reports)
-=======
-void BKE_blendfile_read_setup(bContext *C,
-                              BlendFileData *bfd,
-                              const BlendFileReadParams *params,
-                              BlendFileReadReport *reports)
->>>>>>> 8eb75deb
 {
   BKE_blendfile_read_setup_readfile(C, bfd, params, nullptr, reports, false, nullptr);
 }
