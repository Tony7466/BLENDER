/*
 * ***** BEGIN GPL LICENSE BLOCK *****
 *
 * This program is free software; you can redistribute it and/or
 * modify it under the terms of the GNU General Public License
 * as published by the Free Software Foundation; either version 2
 * of the License, or (at your option) any later version.
 *
 * This program is distributed in the hope that it will be useful,
 * but WITHOUT ANY WARRANTY; without even the implied warranty of
 * MERCHANTABILITY or FITNESS FOR A PARTICULAR PURPOSE.  See the
 * GNU General Public License for more details.
 *
 * You should have received a copy of the GNU General Public License
 * along with this program; if not, write to the Free Software Foundation,
 * Inc., 51 Franklin Street, Fifth Floor, Boston, MA 02110-1301, USA.
 *
 * The Original Code is Copyright (C) 2001-2002 by NaN Holding BV.
 * All rights reserved.
 *
 * The Original Code is: all of this file.
 *
 * Contributor(s): none yet.
 *
 * ***** END GPL LICENSE BLOCK *****
 */

/** \file blender/blenkernel/intern/effect.c
 *  \ingroup bke
 */

#include <stddef.h>
#include <stdarg.h>

#include <math.h>
#include <stdlib.h>

#include "MEM_guardedalloc.h"

#include "DNA_collection_types.h"
#include "DNA_curve_types.h"
#include "DNA_listBase.h"
#include "DNA_mesh_types.h"
#include "DNA_meshdata_types.h"
#include "DNA_object_types.h"
#include "DNA_object_force_types.h"
#include "DNA_particle_types.h"
#include "DNA_texture_types.h"
#include "DNA_scene_types.h"

#include "BLI_math.h"
#include "BLI_blenlib.h"
#include "BLI_noise.h"
#include "BLI_rand.h"
#include "BLI_utildefines.h"
#include "BLI_ghash.h"

#include "PIL_time.h"

<<<<<<< HEAD
#include "BKE_anim.h"		/* needed for where_on_path */
#include "BKE_bvhutils.h"
#include "BKE_collection.h"
=======
#include "BKE_anim.h"       /* needed for where_on_path */
>>>>>>> 10fbea88
#include "BKE_collision.h"
#include "BKE_curve.h"
#include "BKE_displist.h"
#include "BKE_effect.h"
#include "BKE_global.h"
#include "BKE_layer.h"
#include "BKE_library.h"
#include "BKE_modifier.h"
#include "BKE_object.h"
#include "BKE_particle.h"
#include "BKE_scene.h"
#include "BKE_smoke.h"

#include "DEG_depsgraph.h"
#include "DEG_depsgraph_physics.h"
#include "DEG_depsgraph_query.h"

#include "RE_render_ext.h"
#include "RE_shader_ext.h"

/* fluid sim particle import */
#ifdef WITH_MOD_FLUID
#include "LBM_fluidsim.h"
#include <zlib.h>
#include <string.h>
#endif // WITH_MOD_FLUID

EffectorWeights *BKE_add_effector_weights(Collection *collection)
{
	EffectorWeights *weights = MEM_callocN(sizeof(EffectorWeights), "EffectorWeights");
	int i;

	for (i = 0; i < NUM_PFIELD_TYPES; i++) {
		weights->weight[i] = 1.0f;
	}

	weights->global_gravity = 1.0f;

	weights->group = collection;

	return weights;
}
PartDeflect *object_add_collision_fields(int type)
{
	PartDeflect *pd;

	pd = MEM_callocN(sizeof(PartDeflect), "PartDeflect");

	pd->forcefield = type;
	pd->pdef_sbdamp = 0.1f;
	pd->pdef_sbift  = 0.2f;
	pd->pdef_sboft  = 0.02f;
	pd->seed = ((uint)(ceil(PIL_check_seconds_timer())) + 1) % 128;
	pd->f_strength = 1.0f;
	pd->f_damp = 1.0f;

	/* set sensible defaults based on type */
	switch (type) {
		case PFIELD_VORTEX:
			pd->shape = PFIELD_SHAPE_PLANE;
			break;
		case PFIELD_WIND:
			pd->shape = PFIELD_SHAPE_PLANE;
			pd->f_flow = 1.0f; /* realistic wind behavior */
			break;
		case PFIELD_TEXTURE:
			pd->f_size = 1.0f;
			break;
		case PFIELD_SMOKEFLOW:
			pd->f_flow = 1.0f;
			break;
	}
	pd->flag = PFIELD_DO_LOCATION | PFIELD_DO_ROTATION;

	return pd;
}

/************************ PARTICLES ***************************/

void free_partdeflect(PartDeflect *pd)
{
	if (!pd) {
		return;
	}
	if (pd->rng) {
		BLI_rng_free(pd->rng);
	}
	MEM_freeN(pd);
}

/******************** EFFECTOR RELATIONS ***********************/

<<<<<<< HEAD
static void precalculate_effector(struct Depsgraph *depsgraph, EffectorCache *eff)
{
	float ctime = DEG_get_ctime(depsgraph);
	unsigned int cfra = (unsigned int)(ctime >= 0 ? ctime : -ctime);
	if (!eff->pd->rng)
		eff->pd->rng = BLI_rng_new(eff->pd->seed + cfra);
	else
		BLI_rng_srandom(eff->pd->rng, eff->pd->seed + cfra);

	if (eff->pd->forcefield == PFIELD_GUIDE && eff->ob->type==OB_CURVE) {
		Curve *cu= eff->ob->data;
		if (cu->flag & CU_PATH) {
			if (eff->ob->runtime.curve_cache == NULL || eff->ob->runtime.curve_cache->path==NULL || eff->ob->runtime.curve_cache->path->data==NULL)
				BKE_displist_make_curveTypes(depsgraph, eff->scene, eff->ob, 0);

			if (eff->ob->runtime.curve_cache->path && eff->ob->runtime.curve_cache->path->data) {
				where_on_path(eff->ob, 0.0, eff->guide_loc, eff->guide_dir, NULL, &eff->guide_radius, NULL);
				mul_m4_v3(eff->ob->obmat, eff->guide_loc);
				mul_mat3_m4_v3(eff->ob->obmat, eff->guide_dir);
			}
=======
	if (ob == ob_src) {
		return;
	}

	if (for_simulation) {
		if (weights->weight[ob->pd->forcefield] == 0.0f) {
			return;
		}

		if (ob->pd->shape == PFIELD_SHAPE_POINTS && !ob->derivedFinal) {
			return;
>>>>>>> 10fbea88
		}
	}
	else if (eff->pd->shape == PFIELD_SHAPE_SURFACE) {
		eff->surmd = (SurfaceModifierData *)modifiers_findByType( eff->ob, eModifierType_Surface );
		if (eff->ob->type == OB_CURVE)
			eff->flag |= PE_USE_NORMAL_DATA;
	}
	else if (eff->psys)
		psys_update_particle_tree(eff->psys, ctime);

	/* Store object velocity */
	if (eff->ob) {
		float old_vel[3];

		BKE_object_where_is_calc_time(depsgraph, eff->scene, eff->ob, cfra - 1.0f);
		copy_v3_v3(old_vel, eff->ob->obmat[3]);
		BKE_object_where_is_calc_time(depsgraph, eff->scene, eff->ob, cfra);
		sub_v3_v3v3(eff->velocity, eff->ob->obmat[3], old_vel);
	}
}
<<<<<<< HEAD

static void add_effector_relation(ListBase *relations, Object *ob, ParticleSystem *psys, PartDeflect *pd)
{
	EffectorRelation *relation = MEM_callocN(sizeof(EffectorRelation), "EffectorRelation");
	relation->ob = ob;
	relation->psys = psys;
	relation->pd = pd;

	BLI_addtail(relations, relation);
}

static void add_effector_evaluation(ListBase **effectors, Depsgraph *depsgraph, Scene *scene, Object *ob, ParticleSystem *psys, PartDeflect *pd)
{
	if (*effectors == NULL) {
		*effectors = MEM_callocN(sizeof(ListBase), "effector effectors");
	}

	EffectorCache *eff = MEM_callocN(sizeof(EffectorCache), "EffectorCache");
	eff->depsgraph = depsgraph;
	eff->scene = scene;
	eff->ob = ob;
	eff->psys = psys;
	eff->pd = pd;
	eff->frame = -1;
	BLI_addtail(*effectors, eff);

	precalculate_effector(depsgraph, eff);
}

/* Create list of effector relations in the collection or entire scene.
 * This is used by the depsgraph to build relations, as well as faster
 * lookup of effectors during evaluation. */
ListBase *BKE_effector_relations_create(
        Depsgraph *depsgraph,
        ViewLayer *view_layer,
        Collection *collection)
{
	Base *base = BKE_collection_or_layer_objects(view_layer, collection);
	const bool for_render = (DEG_get_mode(depsgraph) == DAG_EVAL_RENDER);
	const int base_flag = (for_render) ? BASE_ENABLED_RENDER : BASE_ENABLED_VIEWPORT;

	ListBase *relations = MEM_callocN(sizeof(ListBase), "effector relations");

	for (; base; base = base->next) {
		if (!(base->flag & base_flag)) {
			continue;
		}

		Object *ob = base->object;

		if (ob->pd && ob->pd->forcefield) {
			add_effector_relation(relations, ob, NULL, ob->pd);
		}

		for (ParticleSystem *psys = ob->particlesystem.first; psys; psys = psys->next) {
			ParticleSettings *part = psys->part;

			if (psys_check_enabled(ob, psys, for_render)) {
				if (part->pd && part->pd->forcefield) {
					add_effector_relation(relations, ob, psys, part->pd);
				}
				if (part->pd2 && part->pd2->forcefield) {
					add_effector_relation(relations, ob, psys, part->pd2);
				}
			}
		}
	}

	return relations;
=======
static void add_particles_to_effectors(ListBase **effectors, Scene *scene, EffectorWeights *weights, Object *ob, ParticleSystem *psys, ParticleSystem *psys_src, bool for_simulation)
{
	ParticleSettings *part = psys->part;

	if (!psys_check_enabled(ob, psys, G.is_rendering)) {
		return;
	}
	if (psys == psys_src && (part->flag & PART_SELF_EFFECT) == 0) {
		return;
	}
	if (part->pd && part->pd->forcefield && (!for_simulation || weights->weight[part->pd->forcefield] != 0.0f)) {
		if (*effectors == NULL) {
			*effectors = MEM_callocN(sizeof(ListBase), "effectors list");
		}
		BLI_addtail(*effectors, new_effector_cache(scene, ob, psys, part->pd));
	}

	if (part->pd2 && part->pd2->forcefield && (!for_simulation || weights->weight[part->pd2->forcefield] != 0.0f)) {
		if (*effectors == NULL) {
			*effectors = MEM_callocN(sizeof(ListBase), "effectors list");
		}
		BLI_addtail(*effectors, new_effector_cache(scene, ob, psys, part->pd2));
	}
}

/* returns ListBase handle with objects taking part in the effecting */
ListBase *pdInitEffectors(
        Scene *scene, Object *ob_src, ParticleSystem *psys_src,
        EffectorWeights *weights, bool for_simulation)
{
	const uint layer = ob_src->lay;
	ListBase *effectors = NULL;

	if (weights->group) {
		for (GroupObject *go = weights->group->gobject.first; go; go = go->next) {
			if ((go->ob->lay & layer)) {
				if (go->ob->pd && go->ob->pd->forcefield) {
					add_object_to_effectors(&effectors, scene, weights, go->ob, ob_src, for_simulation);
				}

				if (go->ob->particlesystem.first) {
					for (ParticleSystem *psys = go->ob->particlesystem.first; psys; psys = psys->next) {
						add_particles_to_effectors(&effectors, scene, weights, go->ob, psys, psys_src, for_simulation);
					}
				}
			}
		}
	}
	else {
		for (Base *base = scene->base.first; base; base = base->next) {
			if ((base->lay & layer)) {
				if (base->object->pd && base->object->pd->forcefield) {
					add_object_to_effectors(&effectors, scene, weights, base->object, ob_src, for_simulation);
				}
				if (base->object->particlesystem.first) {
					for (ParticleSystem *psys = base->object->particlesystem.first; psys; psys = psys->next) {
						add_particles_to_effectors(&effectors, scene, weights, base->object, psys, psys_src, for_simulation);
					}
				}
			}
		}
	}

	if (for_simulation) {
		pdPrecalculateEffectors(effectors);
	}

	return effectors;
>>>>>>> 10fbea88
}

void BKE_effector_relations_free(ListBase *lb)
{
<<<<<<< HEAD
	if (lb) {
		BLI_freelistN(lb);
		MEM_freeN(lb);
=======
	if (*effectors) {
		for (EffectorCache *eff = (*effectors)->first; eff; eff = eff->next) {
			if (eff->guide_data) {
				MEM_freeN(eff->guide_data);
			}
		}

		BLI_freelistN(*effectors);
		MEM_freeN(*effectors);
		*effectors = NULL;
>>>>>>> 10fbea88
	}
}

/* Create effective list of effectors from relations built beforehand. */
ListBase *BKE_effectors_create(
        Depsgraph *depsgraph,
        Object *ob_src,
        ParticleSystem *psys_src,
        EffectorWeights *weights)
{
<<<<<<< HEAD
	Scene *scene = DEG_get_evaluated_scene(depsgraph);
	ListBase *relations = DEG_get_effector_relations(depsgraph, weights->group);
	ListBase *effectors = NULL;

	if (!relations) {
		return NULL;
	}
=======
	uint cfra = (uint)(eff->scene->r.cfra >= 0 ? eff->scene->r.cfra : -eff->scene->r.cfra);
	if (!eff->pd->rng) {
		eff->pd->rng = BLI_rng_new(eff->pd->seed + cfra);
	}
	else {
		BLI_rng_srandom(eff->pd->rng, eff->pd->seed + cfra);
	}

	if (eff->pd->forcefield == PFIELD_GUIDE && eff->ob->type == OB_CURVE) {
		Curve *cu = eff->ob->data;
		if (cu->flag & CU_PATH) {
			if ((eff->ob->curve_cache == NULL) ||
			    (eff->ob->curve_cache->path == NULL) ||
			    (eff->ob->curve_cache->path->data == NULL))
			{
				BKE_displist_make_curveTypes(eff->scene, eff->ob, 0);
			}
>>>>>>> 10fbea88

	for (EffectorRelation *relation = relations->first; relation; relation = relation->next) {
		/* Get evaluated object. */
		Object *ob = (Object*)DEG_get_evaluated_id(depsgraph, &relation->ob->id);

		if (relation->psys) {
			/* Get evaluated particle system. */
			ParticleSystem *psys = BLI_findstring(&ob->particlesystem,
			        relation->psys->name, offsetof(ParticleSystem, name));
			ParticleSettings *part = psys->part;

			if (psys == psys_src && (part->flag & PART_SELF_EFFECT) == 0) {
				continue;
			}
<<<<<<< HEAD
=======
		}
	}
	else if (eff->pd->shape == PFIELD_SHAPE_SURFACE) {
		eff->surmd = (SurfaceModifierData *)modifiers_findByType(eff->ob, eModifierType_Surface);
		if (eff->ob->type == OB_CURVE) {
			eff->flag |= PE_USE_NORMAL_DATA;
		}
	}
	else if (eff->psys) {
		psys_update_particle_tree(eff->psys, eff->scene->r.cfra);
	}
>>>>>>> 10fbea88

			PartDeflect *pd = (relation->pd == relation->psys->part->pd) ? part->pd : part->pd2;
			if (weights->weight[pd->forcefield] == 0.0f) {
				continue;
			}

			add_effector_evaluation(&effectors, depsgraph, scene, ob, psys, pd);
		}
		else {
			/* Object effector. */
			if (ob == ob_src) {
				continue;
			}
			else if (weights->weight[ob->pd->forcefield] == 0.0f) {
				continue;
			}
			else if (ob->pd->shape == PFIELD_SHAPE_POINTS && ob->runtime.mesh_eval == NULL) {
				continue;
			}

			add_effector_evaluation(&effectors, depsgraph, scene, ob, NULL, ob->pd);
		}
	}

	return effectors;
}

void BKE_effectors_free(ListBase *lb)
{
<<<<<<< HEAD
	if (lb) {
		for (EffectorCache *eff = lb->first; eff; eff = eff->next) {
			if (eff->guide_data) {
				MEM_freeN(eff->guide_data);
			}
		}

		BLI_freelistN(lb);
		MEM_freeN(lb);
=======
	if (effectors) {
		for (EffectorCache *eff = effectors->first; eff; eff = eff->next) {
			precalculate_effector(eff);
		}
>>>>>>> 10fbea88
	}
}


void pd_point_from_particle(ParticleSimulationData *sim, ParticleData *pa, ParticleKey *state, EffectedPoint *point)
{
	ParticleSettings *part = sim->psys->part;
	point->loc = state->co;
	point->vel = state->vel;
	point->index = pa - sim->psys->particles;
	point->size = pa->size;
	point->charge = 0.0f;

	if (part->pd && part->pd->forcefield == PFIELD_CHARGE)
		point->charge += part->pd->f_strength;

	if (part->pd2 && part->pd2->forcefield == PFIELD_CHARGE)
		point->charge += part->pd2->f_strength;

	point->vel_to_sec = 1.0f;
	point->vel_to_frame = psys_get_timestep(sim);

	point->flag = 0;

	if (sim->psys->part->flag & PART_ROT_DYN) {
		point->ave = state->ave;
		point->rot = state->rot;
	}
	else
		point->ave = point->rot = NULL;

	point->psys = sim->psys;
}

void pd_point_from_loc(Scene *scene, float *loc, float *vel, int index, EffectedPoint *point)
{
	point->loc = loc;
	point->vel = vel;
	point->index = index;
	point->size = 0.0f;

	point->vel_to_sec = (float)scene->r.frs_sec;
	point->vel_to_frame = 1.0f;

	point->flag = 0;

	point->ave = point->rot = NULL;
	point->psys = NULL;
}
void pd_point_from_soft(Scene *scene, float *loc, float *vel, int index, EffectedPoint *point)
{
	point->loc = loc;
	point->vel = vel;
	point->index = index;
	point->size = 0.0f;

	point->vel_to_sec = (float)scene->r.frs_sec;
	point->vel_to_frame = 1.0f;

	point->flag = PE_WIND_AS_SPEED;

	point->ave = point->rot = NULL;

	point->psys = NULL;
}
/************************************************/
/*			Effectors		*/
/************************************************/

// triangle - ray callback function
static void eff_tri_ray_hit(void *UNUSED(userData), int UNUSED(index), const BVHTreeRay *UNUSED(ray), BVHTreeRayHit *hit)
{
	/* whenever we hit a bounding box, we don't check further */
	hit->dist = -1;
	hit->index = 1;
}

// get visibility of a wind ray
static float eff_calc_visibility(ListBase *colliders, EffectorCache *eff, EffectorData *efd, EffectedPoint *point)
{
	const int raycast_flag = BVH_RAYCAST_DEFAULT & ~(BVH_RAYCAST_WATERTIGHT);
	ListBase *colls = colliders;
	ColliderCache *col;
	float norm[3], len = 0.0;
	float visibility = 1.0, absorption = 0.0;

	if (!(eff->pd->flag & PFIELD_VISIBILITY)) {
		return visibility;
<<<<<<< HEAD

	if (!colls)
		colls = BKE_collider_cache_create(eff->depsgraph, eff->ob, NULL);

	if (!colls)
=======
	}
	if (!colls) {
		colls = get_collider_cache(eff->scene, eff->ob, NULL);
	}
	if (!colls) {
>>>>>>> 10fbea88
		return visibility;
	}

	negate_v3_v3(norm, efd->vec_to_point);
	len = normalize_v3(norm);

	/* check all collision objects */
	for (col = colls->first; col; col = col->next) {
		CollisionModifierData *collmd = col->collmd;

		if (col->ob == eff->ob) {
			continue;
		}
		if (collmd->bvhtree) {
			BVHTreeRayHit hit;

			hit.index = -1;
			hit.dist = len + FLT_EPSILON;

			/* check if the way is blocked */
			if (BLI_bvhtree_ray_cast_ex(
			        collmd->bvhtree, point->loc, norm, 0.0f, &hit,
			        eff_tri_ray_hit, NULL, raycast_flag) != -1)
			{
				absorption = col->ob->pd->absorption;

				/* visibility is only between 0 and 1, calculated from 1-absorption */
				visibility *= CLAMPIS(1.0f - absorption, 0.0f, 1.0f);

				if (visibility <= 0.0f) {
					break;
				}
			}
		}
	}

	if (!colliders)
		BKE_collider_cache_free(&colls);

	return visibility;
}

// noise function for wind e.g.
static float wind_func(struct RNG *rng, float strength)
{
	int random = (BLI_rng_get_int(rng) + 1) % 128;  /* max 2357 */
	float force = BLI_rng_get_float(rng) + 1.0f;
	float ret;
	float sign = 0;

	/* Dividing by 2 is not giving equal sign distribution. */
	sign = ((float)random > 64.0f) ? 1.0f : -1.0f;

	ret = sign * ((float)random / force) * strength / 128.0f;

	return ret;
}

/* maxdist: zero effect from this distance outwards (if usemax) */
/* mindist: full effect up to this distance (if usemin) */
/* power: falloff with formula 1/r^power */
static float falloff_func(float fac, int usemin, float mindist, int usemax, float maxdist, float power)
{
	/* first quick checks */
	if (usemax && fac > maxdist)
		return 0.0f;

	if (usemin && fac < mindist)
		return 1.0f;

	if (!usemin)
		mindist = 0.0;

	return pow((double)(1.0f + fac - mindist), (double)(-power));
}

static float falloff_func_dist(PartDeflect *pd, float fac)
{
	return falloff_func(fac, pd->flag & PFIELD_USEMIN, pd->mindist, pd->flag & PFIELD_USEMAX, pd->maxdist, pd->f_power);
}

static float falloff_func_rad(PartDeflect *pd, float fac)
{
	return falloff_func(fac, pd->flag & PFIELD_USEMINR, pd->minrad, pd->flag & PFIELD_USEMAXR, pd->maxrad, pd->f_power_r);
}

float effector_falloff(EffectorCache *eff, EffectorData *efd, EffectedPoint *UNUSED(point), EffectorWeights *weights)
{
	float temp[3];
	float falloff = weights ? weights->weight[0] * weights->weight[eff->pd->forcefield] : 1.0f;
	float fac, r_fac;

	fac = dot_v3v3(efd->nor, efd->vec_to_point2);

	if (eff->pd->zdir == PFIELD_Z_POS && fac < 0.0f)
		falloff = 0.0f;
	else if (eff->pd->zdir == PFIELD_Z_NEG && fac > 0.0f)
		falloff = 0.0f;
	else {
		switch (eff->pd->falloff) {
			case PFIELD_FALL_SPHERE:
				falloff *= falloff_func_dist(eff->pd, efd->distance);
				break;

			case PFIELD_FALL_TUBE:
				falloff *= falloff_func_dist(eff->pd, ABS(fac));
				if (falloff == 0.0f)
					break;

				madd_v3_v3v3fl(temp, efd->vec_to_point2, efd->nor, -fac);
				r_fac = len_v3(temp);
				falloff *= falloff_func_rad(eff->pd, r_fac);
				break;
			case PFIELD_FALL_CONE:
				falloff *= falloff_func_dist(eff->pd, ABS(fac));
				if (falloff == 0.0f)
					break;

<<<<<<< HEAD
				r_fac= RAD2DEGF(saacos(fac/len_v3(efd->vec_to_point2)));
				falloff*= falloff_func_rad(eff->pd, r_fac);
=======
				r_fac = RAD2DEGF(saacos(fac / len_v3(efd->vec_to_point)));
				falloff *= falloff_func_rad(eff->pd, r_fac);
>>>>>>> 10fbea88

				break;
		}
	}

	return falloff;
}

int closest_point_on_surface(SurfaceModifierData *surmd, const float co[3], float surface_co[3], float surface_nor[3], float surface_vel[3])
{
	BVHTreeNearest nearest;

	nearest.index = -1;
	nearest.dist_sq = FLT_MAX;

	BLI_bvhtree_find_nearest(surmd->bvhtree->tree, co, &nearest, surmd->bvhtree->nearest_callback, surmd->bvhtree);

	if (nearest.index != -1) {
		copy_v3_v3(surface_co, nearest.co);

		if (surface_nor) {
			copy_v3_v3(surface_nor, nearest.no);
		}

		if (surface_vel) {
			const MLoop *mloop = surmd->bvhtree->loop;
			const MLoopTri *lt = &surmd->bvhtree->looptri[nearest.index];

			copy_v3_v3(surface_vel, surmd->v[mloop[lt->tri[0]].v].co);
			add_v3_v3(surface_vel, surmd->v[mloop[lt->tri[1]].v].co);
			add_v3_v3(surface_vel, surmd->v[mloop[lt->tri[2]].v].co);

			mul_v3_fl(surface_vel, (1.0f / 3.0f));
		}
		return 1;
	}

	return 0;
}
int get_effector_data(EffectorCache *eff, EffectorData *efd, EffectedPoint *point, int real_velocity)
{
	float cfra = DEG_get_ctime(eff->depsgraph);
	int ret = 0;

	/* In case surface object is in Edit mode when loading the .blend, surface modifier is never executed
	 * and bvhtree never built, see T48415. */
	if (eff->pd && eff->pd->shape == PFIELD_SHAPE_SURFACE && eff->surmd && eff->surmd->bvhtree) {
		/* closest point in the object surface is an effector */
		float vec[3];

		/* using velocity corrected location allows for easier sliding over effector surface */
		copy_v3_v3(vec, point->vel);
		mul_v3_fl(vec, point->vel_to_frame);
		add_v3_v3(vec, point->loc);

		ret = closest_point_on_surface(eff->surmd, vec, efd->loc, efd->nor, real_velocity ? efd->vel : NULL);

		efd->size = 0.0f;
	}
<<<<<<< HEAD
	else if (eff->pd && eff->pd->shape==PFIELD_SHAPE_POINTS) {
		Mesh *me_eval = eff->ob->runtime.mesh_eval;
		if (me_eval != NULL) {
			copy_v3_v3(efd->loc, me_eval->mvert[*efd->index].co);
			normal_short_to_float_v3(efd->nor, me_eval->mvert[*efd->index].no);
=======
	else if (eff->pd && eff->pd->shape == PFIELD_SHAPE_POINTS) {

		if (eff->ob->derivedFinal) {
			DerivedMesh *dm = eff->ob->derivedFinal;

			dm->getVertCo(dm, *efd->index, efd->loc);
			dm->getVertNo(dm, *efd->index, efd->nor);
>>>>>>> 10fbea88

			mul_m4_v3(eff->ob->obmat, efd->loc);
			mul_mat3_m4_v3(eff->ob->obmat, efd->nor);

			normalize_v3(efd->nor);

			efd->size = 0.0f;

			/**/
			ret = 1;
		}
	}
	else if (eff->psys) {
		ParticleData *pa = eff->psys->particles + *efd->index;
		ParticleKey state;

		/* exclude the particle itself for self effecting particles */
		if (eff->psys == point->psys && *efd->index == point->index) {
			/* pass */
		}
		else {
<<<<<<< HEAD
			ParticleSimulationData sim= {NULL};
			sim.depsgraph = eff->depsgraph;
			sim.scene= eff->scene;
			sim.ob= eff->ob;
			sim.psys= eff->psys;
=======
			ParticleSimulationData sim = {NULL};
			sim.scene = eff->scene;
			sim.ob = eff->ob;
			sim.psys = eff->psys;
>>>>>>> 10fbea88

			/* TODO: time from actual previous calculated frame (step might not be 1) */
			state.time = cfra - 1.0f;
			ret = psys_get_particle_state(&sim, *efd->index, &state, 0);

			/* TODO */
			//if (eff->pd->forcefiled == PFIELD_HARMONIC && ret==0) {
			//	if (pa->dietime < eff->psys->cfra)
			//		eff->flag |= PE_VELOCITY_TO_IMPULSE;
			//}

			copy_v3_v3(efd->loc, state.co);

			/* rather than use the velocity use rotated x-axis (defaults to velocity) */
			efd->nor[0] = 1.f;
			efd->nor[1] = efd->nor[2] = 0.f;
			mul_qt_v3(state.rot, efd->nor);

			if (real_velocity) {
				copy_v3_v3(efd->vel, state.vel);
			}
			efd->size = pa->size;
		}
	}
	else {
		/* use center of object for distance calculus */
		const Object *ob = eff->ob;

		/* use z-axis as normal*/
		normalize_v3_v3(efd->nor, ob->obmat[2]);

		if (eff->pd && ELEM(eff->pd->shape, PFIELD_SHAPE_PLANE, PFIELD_SHAPE_LINE)) {
			float temp[3], translate[3];
			sub_v3_v3v3(temp, point->loc, ob->obmat[3]);
			project_v3_v3v3(translate, temp, efd->nor);

			/* for vortex the shape chooses between old / new force */
<<<<<<< HEAD
			if (eff->pd->forcefield == PFIELD_VORTEX || eff->pd->shape == PFIELD_SHAPE_LINE)
=======
			if (eff->pd->forcefield == PFIELD_VORTEX) {
>>>>>>> 10fbea88
				add_v3_v3v3(efd->loc, ob->obmat[3], translate);
			}
			else { /* normally efd->loc is closest point on effector xy-plane */
				sub_v3_v3v3(efd->loc, point->loc, translate);
			}
		}
		else {
			copy_v3_v3(efd->loc, ob->obmat[3]);
		}

		if (real_velocity) {
			copy_v3_v3(efd->vel, eff->velocity);
		}
		efd->size = 0.0f;

		ret = 1;
	}

	if (ret) {
		sub_v3_v3v3(efd->vec_to_point, point->loc, efd->loc);
		efd->distance = len_v3(efd->vec_to_point);

		/* rest length for harmonic effector, will have to see later if this could be extended to other effectors */
		if (eff->pd && eff->pd->forcefield == PFIELD_HARMONIC && eff->pd->f_size)
			mul_v3_fl(efd->vec_to_point, (efd->distance - eff->pd->f_size) / efd->distance);

		if (eff->flag & PE_USE_NORMAL_DATA) {
			copy_v3_v3(efd->vec_to_point2, efd->vec_to_point);
			copy_v3_v3(efd->nor2, efd->nor);
		}
		else {
			/* for some effectors we need the object center every time */
			sub_v3_v3v3(efd->vec_to_point2, point->loc, eff->ob->obmat[3]);
			normalize_v3_v3(efd->nor2, eff->ob->obmat[2]);
		}
	}

	return ret;
}
static void get_effector_tot(EffectorCache *eff, EffectorData *efd, EffectedPoint *point, int *tot, int *p, int *step)
{
	*p = 0;
	efd->index = p;

	if (eff->pd->shape == PFIELD_SHAPE_POINTS) {
		Mesh *me_eval = eff->ob->runtime.mesh_eval;
		*tot = me_eval != NULL ? me_eval->totvert : 1;

		if (*tot && eff->pd->forcefield == PFIELD_HARMONIC && point->index >= 0) {
			*p = point->index % *tot;
			*tot = *p + 1;
		}
	}
	else if (eff->psys) {
		*tot = eff->psys->totpart;

		if (eff->pd->forcefield == PFIELD_CHARGE) {
			/* Only the charge of the effected particle is used for
			 * interaction, not fall-offs. If the fall-offs aren't the
			 * same this will be unphysical, but for animation this
			 * could be the wanted behavior. If you want physical
			 * correctness the fall-off should be spherical 2.0 anyways.
			 */
			efd->charge = eff->pd->f_strength;
		}
		else if (eff->pd->forcefield == PFIELD_HARMONIC && (eff->pd->flag & PFIELD_MULTIPLE_SPRINGS) == 0) {
			/* every particle is mapped to only one harmonic effector particle */
			*p = point->index % eff->psys->totpart;
			*tot = *p + 1;
		}

		if (eff->psys->part->effector_amount) {
			int totpart = eff->psys->totpart;
			int amount = eff->psys->part->effector_amount;

			*step = (totpart > amount) ? totpart / amount : 1;
		}
	}
	else {
		*tot = 1;
	}
}
static void do_texture_effector(EffectorCache *eff, EffectorData *efd, EffectedPoint *point, float *total_force)
{
	TexResult result[4];
	float tex_co[3], strength, force[3];
	float nabla = eff->pd->tex_nabla;
	int hasrgb;
	short mode = eff->pd->tex_mode;
	bool scene_color_manage;

	if (!eff->pd->tex)
		return;

	result[0].nor = result[1].nor = result[2].nor = result[3].nor = NULL;

	strength = eff->pd->f_strength * efd->falloff;

	copy_v3_v3(tex_co, point->loc);

	if (eff->pd->flag & PFIELD_TEX_OBJECT) {
		mul_m4_v3(eff->ob->imat, tex_co);

		if (eff->pd->flag & PFIELD_TEX_2D)
			tex_co[2] = 0.0f;
	}
	else if (eff->pd->flag & PFIELD_TEX_2D) {
		float fac = -dot_v3v3(tex_co, efd->nor);
		madd_v3_v3fl(tex_co, efd->nor, fac);
	}

	scene_color_manage = BKE_scene_check_color_management_enabled(eff->scene);

	hasrgb = multitex_ext(eff->pd->tex, tex_co, NULL, NULL, 0, result, 0, NULL, scene_color_manage, false);

	if (hasrgb && mode == PFIELD_TEX_RGB) {
		force[0] = (0.5f - result->tr) * strength;
		force[1] = (0.5f - result->tg) * strength;
		force[2] = (0.5f - result->tb) * strength;
	}
	else if (nabla != 0) {
		strength /= nabla;

		tex_co[0] += nabla;
		multitex_ext(eff->pd->tex, tex_co, NULL, NULL, 0, result + 1, 0, NULL, scene_color_manage, false);

		tex_co[0] -= nabla;
		tex_co[1] += nabla;
		multitex_ext(eff->pd->tex, tex_co, NULL, NULL, 0, result + 2, 0, NULL, scene_color_manage, false);

		tex_co[1] -= nabla;
		tex_co[2] += nabla;
		multitex_ext(eff->pd->tex, tex_co, NULL, NULL, 0, result + 3, 0, NULL, scene_color_manage, false);

		if (mode == PFIELD_TEX_GRAD || !hasrgb) { /* if we don't have rgb fall back to grad */
			/* generate intensity if texture only has rgb value */
			if (hasrgb & TEX_RGB) {
				for (int i = 0; i < 4; i++) {
					result[i].tin = (1.0f / 3.0f) * (result[i].tr + result[i].tg + result[i].tb);
				}
			}
			force[0] = (result[0].tin - result[1].tin) * strength;
			force[1] = (result[0].tin - result[2].tin) * strength;
			force[2] = (result[0].tin - result[3].tin) * strength;
		}
		else { /*PFIELD_TEX_CURL*/
			float dbdy, dgdz, drdz, dbdx, dgdx, drdy;

			dbdy = result[2].tb - result[0].tb;
			dgdz = result[3].tg - result[0].tg;
			drdz = result[3].tr - result[0].tr;
			dbdx = result[1].tb - result[0].tb;
			dgdx = result[1].tg - result[0].tg;
			drdy = result[2].tr - result[0].tr;

			force[0] = (dbdy - dgdz) * strength;
			force[1] = (drdz - dbdx) * strength;
			force[2] = (dgdx - drdy) * strength;
		}
	}
	else {
		zero_v3(force);
	}

	if (eff->pd->flag & PFIELD_TEX_2D) {
		float fac = -dot_v3v3(force, efd->nor);
		madd_v3_v3fl(force, efd->nor, fac);
	}

	add_v3_v3(total_force, force);
}
static void do_physical_effector(EffectorCache *eff, EffectorData *efd, EffectedPoint *point, float *total_force)
{
	PartDeflect *pd = eff->pd;
	RNG *rng = pd->rng;
	float force[3] = {0, 0, 0};
	float temp[3];
	float fac;
	float strength = pd->f_strength;
	float damp = pd->f_damp;
	float noise_factor = pd->f_noise;

	if (noise_factor > 0.0f) {
		strength += wind_func(rng, noise_factor);

		if (ELEM(pd->forcefield, PFIELD_HARMONIC, PFIELD_DRAG)) {
			damp += wind_func(rng, noise_factor);
		}
	}

	copy_v3_v3(force, efd->vec_to_point);

	switch (pd->forcefield) {
		case PFIELD_WIND:
			copy_v3_v3(force, efd->nor);
			mul_v3_fl(force, strength * efd->falloff);
			break;
		case PFIELD_FORCE:
			normalize_v3(force);
			if (pd->flag & PFIELD_GRAVITATION) { /* Option: Multiply by 1/distance^2 */
				if (efd->distance < FLT_EPSILON) {
					strength = 0.0f;
				}
				else {
					strength *= powf(efd->distance, -2.0f);
				}
			}
			mul_v3_fl(force, strength * efd->falloff);
			break;
		case PFIELD_VORTEX:
			/* old vortex force */
			if (pd->shape == PFIELD_SHAPE_POINT) {
				cross_v3_v3v3(force, efd->nor, efd->vec_to_point);
				normalize_v3(force);
				mul_v3_fl(force, strength * efd->distance * efd->falloff);
			}
			else {
				/* new vortex force */
				cross_v3_v3v3(temp, efd->nor2, efd->vec_to_point2);
				mul_v3_fl(temp, strength * efd->falloff);

				cross_v3_v3v3(force, efd->nor2, temp);
				mul_v3_fl(force, strength * efd->falloff);

				madd_v3_v3fl(temp, point->vel, -point->vel_to_sec);
				add_v3_v3(force, temp);
			}
			break;
		case PFIELD_MAGNET:
			if (ELEM(eff->pd->shape, PFIELD_SHAPE_POINT, PFIELD_SHAPE_LINE))
				/* magnetic field of a moving charge */
				cross_v3_v3v3(temp, efd->nor, efd->vec_to_point);
			else
				copy_v3_v3(temp, efd->nor);

			normalize_v3(temp);
			mul_v3_fl(temp, strength * efd->falloff);
			cross_v3_v3v3(force, point->vel, temp);
			mul_v3_fl(force, point->vel_to_sec);
			break;
		case PFIELD_HARMONIC:
			mul_v3_fl(force, -strength * efd->falloff);
			copy_v3_v3(temp, point->vel);
			mul_v3_fl(temp, -damp * 2.0f * sqrtf(fabsf(strength)) * point->vel_to_sec);
			add_v3_v3(force, temp);
			break;
		case PFIELD_CHARGE:
			mul_v3_fl(force, point->charge * strength * efd->falloff);
			break;
		case PFIELD_LENNARDJ:
			fac = pow((efd->size + point->size) / efd->distance, 6.0);

			fac = -fac * (1.0f - fac) / efd->distance;

			/* limit the repulsive term drastically to avoid huge forces */
			fac = ((fac > 2.0f) ? 2.0f : fac);

			mul_v3_fl(force, strength * fac);
			break;
		case PFIELD_BOID:
			/* Boid field is handled completely in boids code. */
			return;
		case PFIELD_TURBULENCE:
			if (pd->flag & PFIELD_GLOBAL_CO) {
				copy_v3_v3(temp, point->loc);
			}
			else {
				add_v3_v3v3(temp, efd->vec_to_point2, efd->nor2);
			}
			force[0] = -1.0f + 2.0f * BLI_gTurbulence(pd->f_size, temp[0], temp[1], temp[2], 2, 0, 2);
			force[1] = -1.0f + 2.0f * BLI_gTurbulence(pd->f_size, temp[1], temp[2], temp[0], 2, 0, 2);
			force[2] = -1.0f + 2.0f * BLI_gTurbulence(pd->f_size, temp[2], temp[0], temp[1], 2, 0, 2);
			mul_v3_fl(force, strength * efd->falloff);
			break;
		case PFIELD_DRAG:
			copy_v3_v3(force, point->vel);
			fac = normalize_v3(force) * point->vel_to_sec;

			strength = MIN2(strength, 2.0f);
			damp = MIN2(damp, 2.0f);

			mul_v3_fl(force, -efd->falloff * fac * (strength * fac + damp));
			break;
		case PFIELD_SMOKEFLOW:
			zero_v3(force);
			if (pd->f_source) {
				float density;
				if ((density = smoke_get_velocity_at(pd->f_source, point->loc, force)) >= 0.0f) {
					float influence = strength * efd->falloff;
					if (pd->flag & PFIELD_SMOKE_DENSITY) {
						influence *= density;
					}
					mul_v3_fl(force, influence);
					/* apply flow */
					madd_v3_v3fl(total_force, point->vel, -pd->f_flow * influence);
				}
			}
			break;

	}

	if (pd->flag & PFIELD_DO_LOCATION) {
		madd_v3_v3fl(total_force, force, 1.0f / point->vel_to_sec);

		if (ELEM(pd->forcefield, PFIELD_HARMONIC, PFIELD_DRAG, PFIELD_SMOKEFLOW) == 0 && pd->f_flow != 0.0f) {
			madd_v3_v3fl(total_force, point->vel, -pd->f_flow * efd->falloff);
		}
	}

	if (point->ave) {
		zero_v3(point->ave);
	}
	if (pd->flag & PFIELD_DO_ROTATION && point->ave && point->rot) {
		float xvec[3] = {1.0f, 0.0f, 0.0f};
		float dave[3];
		mul_qt_v3(point->rot, xvec);
		cross_v3_v3v3(dave, xvec, force);
		if (pd->f_flow != 0.0f) {
			madd_v3_v3fl(dave, point->ave, -pd->f_flow * efd->falloff);
		}
		add_v3_v3(point->ave, dave);
	}
}

/*  -------- BKE_effectors_apply() --------
 * generic force/speed system, now used for particles and softbodies
 * scene       = scene where it runs in, for time and stuff
 * lb			= listbase with objects that take part in effecting
 * opco		= global coord, as input
 * force		= force accumulator
 * speed		= actual current speed which can be altered
 * cur_time	= "external" time in frames, is constant for static particles
 * loc_time	= "local" time in frames, range <0-1> for the lifetime of particle
 * par_layer	= layer the caller is in
 * flags		= only used for softbody wind now
 * guide		= old speed of particle
 */
void BKE_effectors_apply(ListBase *effectors, ListBase *colliders, EffectorWeights *weights, EffectedPoint *point, float *force, float *impulse)
{
	/*
	 * Modifies the force on a particle according to its
	 * relation with the effector object
	 * Different kind of effectors include:
	 *     Forcefields: Gravity-like attractor
	 *     (force power is related to the inverse of distance to the power of a falloff value)
	 *     Vortex fields: swirling effectors
	 *     (particles rotate around Z-axis of the object. otherwise, same relation as)
	 *     (Forcefields, but this is not done through a force/acceleration)
	 *     Guide: particles on a path
	 *     (particles are guided along a curve bezier or old nurbs)
	 *     (is independent of other effectors)
	 */
	EffectorCache *eff;
	EffectorData efd;
	int p = 0, tot = 1, step = 1;

	/* Cycle through collected objects, get total of (1/(gravity_strength * dist^gravity_power)) */
	/* Check for min distance here? (yes would be cool to add that, ton) */

	if (effectors) {
		for (eff = effectors->first; eff; eff = eff->next) {
			/* object effectors were fully checked to be OK to evaluate! */

			get_effector_tot(eff, &efd, point, &tot, &p, &step);

			for (; p < tot; p += step) {
				if (get_effector_data(eff, &efd, point, 0)) {
					efd.falloff = effector_falloff(eff, &efd, point, weights);

					if (efd.falloff > 0.0f) {
						efd.falloff *= eff_calc_visibility(colliders, eff, &efd, point);
					}
					if (efd.falloff <= 0.0f) {
						/* don't do anything */
					}
					else if (eff->pd->forcefield == PFIELD_TEXTURE) {
						do_texture_effector(eff, &efd, point, force);
					}
					else {
						float temp1[3] = {0, 0, 0}, temp2[3];
						copy_v3_v3(temp1, force);

						do_physical_effector(eff, &efd, point, force);

						/* for softbody backward compatibility */
						if (point->flag & PE_WIND_AS_SPEED && impulse) {
							sub_v3_v3v3(temp2, force, temp1);
							sub_v3_v3v3(impulse, impulse, temp2);
						}
					}
				}
				else if (eff->flag & PE_VELOCITY_TO_IMPULSE && impulse) {
					/* special case for harmonic effector */
					add_v3_v3v3(impulse, impulse, efd.vel);
				}
			}
		}
	}
}

/* ======== Simulation Debugging ======== */

SimDebugData *_sim_debug_data = NULL;

uint BKE_sim_debug_data_hash(int i)
{
	return BLI_ghashutil_uinthash((uint)i);
}

uint BKE_sim_debug_data_hash_combine(uint kx, uint ky)
{
#define rot(x, k) (((x) << (k)) | ((x) >> (32 - (k))))

	uint a, b, c;

	a = b = c = 0xdeadbeef + (2 << 2) + 13;
	a += kx;
	b += ky;

	c ^= b; c -= rot(b, 14);
	a ^= c; a -= rot(c, 11);
	b ^= a; b -= rot(a, 25);
	c ^= b; c -= rot(b, 16);
	a ^= c; a -= rot(c, 4);
	b ^= a; b -= rot(a, 14);
	c ^= b; c -= rot(b, 24);

	return c;

#undef rot
}

static uint debug_element_hash(const void *key)
{
	const SimDebugElement *elem = key;
	return elem->hash;
}

static bool debug_element_compare(const void *a, const void *b)
{
	const SimDebugElement *elem1 = a;
	const SimDebugElement *elem2 = b;

	if (elem1->hash == elem2->hash) {
		return 0;
	}
	return 1;
}

static void debug_element_free(void *val)
{
	SimDebugElement *elem = val;
	MEM_freeN(elem);
}

void BKE_sim_debug_data_set_enabled(bool enable)
{
	if (enable) {
		if (!_sim_debug_data) {
			_sim_debug_data = MEM_callocN(sizeof(SimDebugData), "sim debug data");
			_sim_debug_data->gh = BLI_ghash_new(debug_element_hash, debug_element_compare, "sim debug element hash");
		}
	}
	else {
		BKE_sim_debug_data_free();
	}
}

bool BKE_sim_debug_data_get_enabled(void)
{
	return _sim_debug_data != NULL;
}

void BKE_sim_debug_data_free(void)
{
	if (_sim_debug_data) {
		if (_sim_debug_data->gh) {
			BLI_ghash_free(_sim_debug_data->gh, NULL, debug_element_free);
		}
		MEM_freeN(_sim_debug_data);
	}
}

static void debug_data_insert(SimDebugData *debug_data, SimDebugElement *elem)
{
	SimDebugElement *old_elem = BLI_ghash_lookup(debug_data->gh, elem);
	if (old_elem) {
		*old_elem = *elem;
		MEM_freeN(elem);
	}
	else {
		BLI_ghash_insert(debug_data->gh, elem, elem);
	}
}

void BKE_sim_debug_data_add_element(int type, const float v1[3], const float v2[3], const char *str, float r, float g, float b, const char *category, uint hash)
{
	uint category_hash = BLI_ghashutil_strhash_p(category);
	SimDebugElement *elem;

	if (!_sim_debug_data) {
		if (G.debug & G_DEBUG_SIMDATA) {
			BKE_sim_debug_data_set_enabled(true);
		}
		else {
			return;
		}
	}

	elem = MEM_callocN(sizeof(SimDebugElement), "sim debug data element");
	elem->type = type;
	elem->category_hash = category_hash;
	elem->hash = hash;
	elem->color[0] = r;
	elem->color[1] = g;
	elem->color[2] = b;
	if (v1) {
		copy_v3_v3(elem->v1, v1);
	}
	else {
		zero_v3(elem->v1);
	}
	if (v2) {
		copy_v3_v3(elem->v2, v2);
	}
	else {
		zero_v3(elem->v2);
	}
	if (str) {
		BLI_strncpy(elem->str, str, sizeof(elem->str));
	}
	else {
		elem->str[0] = '\0';
	}

	debug_data_insert(_sim_debug_data, elem);
}

void BKE_sim_debug_data_remove_element(uint hash)
{
	SimDebugElement dummy;
	if (!_sim_debug_data) {
		return;
	}
	dummy.hash = hash;
	BLI_ghash_remove(_sim_debug_data->gh, &dummy, NULL, debug_element_free);
}

void BKE_sim_debug_data_clear(void)
{
	if (!_sim_debug_data) {
		return;
	}
	if (_sim_debug_data->gh) {
		BLI_ghash_clear(_sim_debug_data->gh, NULL, debug_element_free);
	}
}

void BKE_sim_debug_data_clear_category(const char *category)
{
	int category_hash = (int)BLI_ghashutil_strhash_p(category);

	if (!_sim_debug_data) {
		return;
	}

	if (_sim_debug_data->gh) {
		GHashIterator iter;
		BLI_ghashIterator_init(&iter, _sim_debug_data->gh);
		while (!BLI_ghashIterator_done(&iter)) {
			const SimDebugElement *elem = BLI_ghashIterator_getValue(&iter);
			BLI_ghashIterator_step(&iter); /* removing invalidates the current iterator, so step before removing */

			if (elem->category_hash == category_hash) {
				BLI_ghash_remove(_sim_debug_data->gh, elem, NULL, debug_element_free);
			}
		}
	}
}<|MERGE_RESOLUTION|>--- conflicted
+++ resolved
@@ -57,13 +57,9 @@
 
 #include "PIL_time.h"
 
-<<<<<<< HEAD
-#include "BKE_anim.h"		/* needed for where_on_path */
+#include "BKE_anim.h"       /* needed for where_on_path */
 #include "BKE_bvhutils.h"
 #include "BKE_collection.h"
-=======
-#include "BKE_anim.h"       /* needed for where_on_path */
->>>>>>> 10fbea88
 #include "BKE_collision.h"
 #include "BKE_curve.h"
 #include "BKE_displist.h"
@@ -156,20 +152,21 @@
 
 /******************** EFFECTOR RELATIONS ***********************/
 
-<<<<<<< HEAD
 static void precalculate_effector(struct Depsgraph *depsgraph, EffectorCache *eff)
 {
 	float ctime = DEG_get_ctime(depsgraph);
-	unsigned int cfra = (unsigned int)(ctime >= 0 ? ctime : -ctime);
-	if (!eff->pd->rng)
+	uint cfra = (uint)(ctime >= 0 ? ctime : -ctime);
+	if (!eff->pd->rng) {
 		eff->pd->rng = BLI_rng_new(eff->pd->seed + cfra);
-	else
+	}
+	else {
 		BLI_rng_srandom(eff->pd->rng, eff->pd->seed + cfra);
-
-	if (eff->pd->forcefield == PFIELD_GUIDE && eff->ob->type==OB_CURVE) {
-		Curve *cu= eff->ob->data;
+	}
+
+	if (eff->pd->forcefield == PFIELD_GUIDE && eff->ob->type == OB_CURVE) {
+		Curve *cu = eff->ob->data;
 		if (cu->flag & CU_PATH) {
-			if (eff->ob->runtime.curve_cache == NULL || eff->ob->runtime.curve_cache->path==NULL || eff->ob->runtime.curve_cache->path->data==NULL)
+			if (eff->ob->runtime.curve_cache == NULL || eff->ob->runtime.curve_cache->path == NULL || eff->ob->runtime.curve_cache->path->data == NULL)
 				BKE_displist_make_curveTypes(depsgraph, eff->scene, eff->ob, 0);
 
 			if (eff->ob->runtime.curve_cache->path && eff->ob->runtime.curve_cache->path->data) {
@@ -177,23 +174,10 @@
 				mul_m4_v3(eff->ob->obmat, eff->guide_loc);
 				mul_mat3_m4_v3(eff->ob->obmat, eff->guide_dir);
 			}
-=======
-	if (ob == ob_src) {
-		return;
-	}
-
-	if (for_simulation) {
-		if (weights->weight[ob->pd->forcefield] == 0.0f) {
-			return;
-		}
-
-		if (ob->pd->shape == PFIELD_SHAPE_POINTS && !ob->derivedFinal) {
-			return;
->>>>>>> 10fbea88
 		}
 	}
 	else if (eff->pd->shape == PFIELD_SHAPE_SURFACE) {
-		eff->surmd = (SurfaceModifierData *)modifiers_findByType( eff->ob, eModifierType_Surface );
+		eff->surmd = (SurfaceModifierData *)modifiers_findByType(eff->ob, eModifierType_Surface);
 		if (eff->ob->type == OB_CURVE)
 			eff->flag |= PE_USE_NORMAL_DATA;
 	}
@@ -210,7 +194,6 @@
 		sub_v3_v3v3(eff->velocity, eff->ob->obmat[3], old_vel);
 	}
 }
-<<<<<<< HEAD
 
 static void add_effector_relation(ListBase *relations, Object *ob, ParticleSystem *psys, PartDeflect *pd)
 {
@@ -244,9 +227,9 @@
  * This is used by the depsgraph to build relations, as well as faster
  * lookup of effectors during evaluation. */
 ListBase *BKE_effector_relations_create(
-        Depsgraph *depsgraph,
-        ViewLayer *view_layer,
-        Collection *collection)
+	Depsgraph *depsgraph,
+	ViewLayer *view_layer,
+	Collection *collection)
 {
 	Base *base = BKE_collection_or_layer_objects(view_layer, collection);
 	const bool for_render = (DEG_get_mode(depsgraph) == DAG_EVAL_RENDER);
@@ -280,107 +263,23 @@
 	}
 
 	return relations;
-=======
-static void add_particles_to_effectors(ListBase **effectors, Scene *scene, EffectorWeights *weights, Object *ob, ParticleSystem *psys, ParticleSystem *psys_src, bool for_simulation)
-{
-	ParticleSettings *part = psys->part;
-
-	if (!psys_check_enabled(ob, psys, G.is_rendering)) {
-		return;
-	}
-	if (psys == psys_src && (part->flag & PART_SELF_EFFECT) == 0) {
-		return;
-	}
-	if (part->pd && part->pd->forcefield && (!for_simulation || weights->weight[part->pd->forcefield] != 0.0f)) {
-		if (*effectors == NULL) {
-			*effectors = MEM_callocN(sizeof(ListBase), "effectors list");
-		}
-		BLI_addtail(*effectors, new_effector_cache(scene, ob, psys, part->pd));
-	}
-
-	if (part->pd2 && part->pd2->forcefield && (!for_simulation || weights->weight[part->pd2->forcefield] != 0.0f)) {
-		if (*effectors == NULL) {
-			*effectors = MEM_callocN(sizeof(ListBase), "effectors list");
-		}
-		BLI_addtail(*effectors, new_effector_cache(scene, ob, psys, part->pd2));
-	}
-}
-
-/* returns ListBase handle with objects taking part in the effecting */
-ListBase *pdInitEffectors(
-        Scene *scene, Object *ob_src, ParticleSystem *psys_src,
-        EffectorWeights *weights, bool for_simulation)
-{
-	const uint layer = ob_src->lay;
-	ListBase *effectors = NULL;
-
-	if (weights->group) {
-		for (GroupObject *go = weights->group->gobject.first; go; go = go->next) {
-			if ((go->ob->lay & layer)) {
-				if (go->ob->pd && go->ob->pd->forcefield) {
-					add_object_to_effectors(&effectors, scene, weights, go->ob, ob_src, for_simulation);
-				}
-
-				if (go->ob->particlesystem.first) {
-					for (ParticleSystem *psys = go->ob->particlesystem.first; psys; psys = psys->next) {
-						add_particles_to_effectors(&effectors, scene, weights, go->ob, psys, psys_src, for_simulation);
-					}
-				}
-			}
-		}
-	}
-	else {
-		for (Base *base = scene->base.first; base; base = base->next) {
-			if ((base->lay & layer)) {
-				if (base->object->pd && base->object->pd->forcefield) {
-					add_object_to_effectors(&effectors, scene, weights, base->object, ob_src, for_simulation);
-				}
-				if (base->object->particlesystem.first) {
-					for (ParticleSystem *psys = base->object->particlesystem.first; psys; psys = psys->next) {
-						add_particles_to_effectors(&effectors, scene, weights, base->object, psys, psys_src, for_simulation);
-					}
-				}
-			}
-		}
-	}
-
-	if (for_simulation) {
-		pdPrecalculateEffectors(effectors);
-	}
-
-	return effectors;
->>>>>>> 10fbea88
 }
 
 void BKE_effector_relations_free(ListBase *lb)
 {
-<<<<<<< HEAD
 	if (lb) {
 		BLI_freelistN(lb);
 		MEM_freeN(lb);
-=======
-	if (*effectors) {
-		for (EffectorCache *eff = (*effectors)->first; eff; eff = eff->next) {
-			if (eff->guide_data) {
-				MEM_freeN(eff->guide_data);
-			}
-		}
-
-		BLI_freelistN(*effectors);
-		MEM_freeN(*effectors);
-		*effectors = NULL;
->>>>>>> 10fbea88
 	}
 }
 
 /* Create effective list of effectors from relations built beforehand. */
 ListBase *BKE_effectors_create(
-        Depsgraph *depsgraph,
-        Object *ob_src,
-        ParticleSystem *psys_src,
-        EffectorWeights *weights)
-{
-<<<<<<< HEAD
+	Depsgraph *depsgraph,
+	Object *ob_src,
+	ParticleSystem *psys_src,
+	EffectorWeights *weights)
+{
 	Scene *scene = DEG_get_evaluated_scene(depsgraph);
 	ListBase *relations = DEG_get_effector_relations(depsgraph, weights->group);
 	ListBase *effectors = NULL;
@@ -388,53 +287,20 @@
 	if (!relations) {
 		return NULL;
 	}
-=======
-	uint cfra = (uint)(eff->scene->r.cfra >= 0 ? eff->scene->r.cfra : -eff->scene->r.cfra);
-	if (!eff->pd->rng) {
-		eff->pd->rng = BLI_rng_new(eff->pd->seed + cfra);
-	}
-	else {
-		BLI_rng_srandom(eff->pd->rng, eff->pd->seed + cfra);
-	}
-
-	if (eff->pd->forcefield == PFIELD_GUIDE && eff->ob->type == OB_CURVE) {
-		Curve *cu = eff->ob->data;
-		if (cu->flag & CU_PATH) {
-			if ((eff->ob->curve_cache == NULL) ||
-			    (eff->ob->curve_cache->path == NULL) ||
-			    (eff->ob->curve_cache->path->data == NULL))
-			{
-				BKE_displist_make_curveTypes(eff->scene, eff->ob, 0);
-			}
->>>>>>> 10fbea88
 
 	for (EffectorRelation *relation = relations->first; relation; relation = relation->next) {
 		/* Get evaluated object. */
-		Object *ob = (Object*)DEG_get_evaluated_id(depsgraph, &relation->ob->id);
+		Object *ob = (Object *)DEG_get_evaluated_id(depsgraph, &relation->ob->id);
 
 		if (relation->psys) {
 			/* Get evaluated particle system. */
 			ParticleSystem *psys = BLI_findstring(&ob->particlesystem,
-			        relation->psys->name, offsetof(ParticleSystem, name));
+			                                      relation->psys->name, offsetof(ParticleSystem, name));
 			ParticleSettings *part = psys->part;
 
 			if (psys == psys_src && (part->flag & PART_SELF_EFFECT) == 0) {
 				continue;
 			}
-<<<<<<< HEAD
-=======
-		}
-	}
-	else if (eff->pd->shape == PFIELD_SHAPE_SURFACE) {
-		eff->surmd = (SurfaceModifierData *)modifiers_findByType(eff->ob, eModifierType_Surface);
-		if (eff->ob->type == OB_CURVE) {
-			eff->flag |= PE_USE_NORMAL_DATA;
-		}
-	}
-	else if (eff->psys) {
-		psys_update_particle_tree(eff->psys, eff->scene->r.cfra);
-	}
->>>>>>> 10fbea88
 
 			PartDeflect *pd = (relation->pd == relation->psys->part->pd) ? part->pd : part->pd2;
 			if (weights->weight[pd->forcefield] == 0.0f) {
@@ -464,7 +330,6 @@
 
 void BKE_effectors_free(ListBase *lb)
 {
-<<<<<<< HEAD
 	if (lb) {
 		for (EffectorCache *eff = lb->first; eff; eff = eff->next) {
 			if (eff->guide_data) {
@@ -474,12 +339,6 @@
 
 		BLI_freelistN(lb);
 		MEM_freeN(lb);
-=======
-	if (effectors) {
-		for (EffectorCache *eff = effectors->first; eff; eff = eff->next) {
-			precalculate_effector(eff);
-		}
->>>>>>> 10fbea88
 	}
 }
 
@@ -568,19 +427,11 @@
 
 	if (!(eff->pd->flag & PFIELD_VISIBILITY)) {
 		return visibility;
-<<<<<<< HEAD
-
-	if (!colls)
+	}
+	if (!colls) {
 		colls = BKE_collider_cache_create(eff->depsgraph, eff->ob, NULL);
-
-	if (!colls)
-=======
 	}
 	if (!colls) {
-		colls = get_collider_cache(eff->scene, eff->ob, NULL);
-	}
-	if (!colls) {
->>>>>>> 10fbea88
 		return visibility;
 	}
 
@@ -699,13 +550,8 @@
 				if (falloff == 0.0f)
 					break;
 
-<<<<<<< HEAD
-				r_fac= RAD2DEGF(saacos(fac/len_v3(efd->vec_to_point2)));
-				falloff*= falloff_func_rad(eff->pd, r_fac);
-=======
-				r_fac = RAD2DEGF(saacos(fac / len_v3(efd->vec_to_point)));
+				r_fac = RAD2DEGF(saacos(fac / len_v3(efd->vec_to_point2)));
 				falloff *= falloff_func_rad(eff->pd, r_fac);
->>>>>>> 10fbea88
 
 				break;
 		}
@@ -765,21 +611,11 @@
 
 		efd->size = 0.0f;
 	}
-<<<<<<< HEAD
-	else if (eff->pd && eff->pd->shape==PFIELD_SHAPE_POINTS) {
+	else if (eff->pd && eff->pd->shape == PFIELD_SHAPE_POINTS) {
 		Mesh *me_eval = eff->ob->runtime.mesh_eval;
 		if (me_eval != NULL) {
 			copy_v3_v3(efd->loc, me_eval->mvert[*efd->index].co);
 			normal_short_to_float_v3(efd->nor, me_eval->mvert[*efd->index].no);
-=======
-	else if (eff->pd && eff->pd->shape == PFIELD_SHAPE_POINTS) {
-
-		if (eff->ob->derivedFinal) {
-			DerivedMesh *dm = eff->ob->derivedFinal;
-
-			dm->getVertCo(dm, *efd->index, efd->loc);
-			dm->getVertNo(dm, *efd->index, efd->nor);
->>>>>>> 10fbea88
 
 			mul_m4_v3(eff->ob->obmat, efd->loc);
 			mul_mat3_m4_v3(eff->ob->obmat, efd->nor);
@@ -801,18 +637,11 @@
 			/* pass */
 		}
 		else {
-<<<<<<< HEAD
-			ParticleSimulationData sim= {NULL};
+			ParticleSimulationData sim = {NULL};
 			sim.depsgraph = eff->depsgraph;
-			sim.scene= eff->scene;
-			sim.ob= eff->ob;
-			sim.psys= eff->psys;
-=======
-			ParticleSimulationData sim = {NULL};
 			sim.scene = eff->scene;
 			sim.ob = eff->ob;
 			sim.psys = eff->psys;
->>>>>>> 10fbea88
 
 			/* TODO: time from actual previous calculated frame (step might not be 1) */
 			state.time = cfra - 1.0f;
@@ -850,11 +679,7 @@
 			project_v3_v3v3(translate, temp, efd->nor);
 
 			/* for vortex the shape chooses between old / new force */
-<<<<<<< HEAD
-			if (eff->pd->forcefield == PFIELD_VORTEX || eff->pd->shape == PFIELD_SHAPE_LINE)
-=======
-			if (eff->pd->forcefield == PFIELD_VORTEX) {
->>>>>>> 10fbea88
+			if (eff->pd->forcefield == PFIELD_VORTEX || eff->pd->shape == PFIELD_SHAPE_LINE) {
 				add_v3_v3v3(efd->loc, ob->obmat[3], translate);
 			}
 			else { /* normally efd->loc is closest point on effector xy-plane */
