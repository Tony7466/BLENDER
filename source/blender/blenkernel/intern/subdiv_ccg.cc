/* SPDX-FileCopyrightText: 2018 Blender Authors
 *
 * SPDX-License-Identifier: GPL-2.0-or-later */

/** \file
 * \ingroup bke
 */

#include "BKE_subdiv_ccg.hh"

#include "DNA_mesh_types.h"
#include "DNA_meshdata_types.h"

#include "MEM_guardedalloc.h"

#include "BLI_enumerable_thread_specific.hh"
#include "BLI_ghash.h"
#include "BLI_math_bits.h"
#include "BLI_math_geom.h"
#include "BLI_math_vector.h"
#include "BLI_task.h"

#include "BKE_DerivedMesh.h"
#include "BKE_ccg.h"
#include "BKE_global.h"
#include "BKE_mesh.hh"
#include "BKE_subdiv.hh"
#include "BKE_subdiv_eval.hh"

#include "opensubdiv_topology_refiner_capi.h"

using blender::Array;
using blender::Vector;

/* -------------------------------------------------------------------- */
/** \name Various forward declarations
 * \{ */

static void subdiv_ccg_average_all_boundaries_and_corners(SubdivCCG *subdiv_ccg, CCGKey *key);

static void subdiv_ccg_average_inner_face_grids(SubdivCCG *subdiv_ccg,
                                                CCGKey *key,
                                                SubdivCCGFace *face);

void subdiv_ccg_average_faces_boundaries_and_corners(SubdivCCG *subdiv_ccg,
                                                     CCGKey *key,
                                                     const blender::IndexMask &face_mask);

/** \} */

/* -------------------------------------------------------------------- */
/** \name Generally useful internal helpers
 * \{ */

/* Number of floats in per-vertex elements. */
static int num_element_float_get(const SubdivCCG *subdiv_ccg)
{
  /* We always have 3 floats for coordinate. */
  int num_floats = 3;
  if (subdiv_ccg->has_normal) {
    num_floats += 3;
  }
  if (subdiv_ccg->has_mask) {
    num_floats += 1;
  }
  return num_floats;
}

/* Per-vertex element size in bytes. */
static int element_size_bytes_get(const SubdivCCG *subdiv_ccg)
{
  return sizeof(float) * num_element_float_get(subdiv_ccg);
}

/** \} */

/* -------------------------------------------------------------------- */
/** \name Internal helpers for CCG creation
 * \{ */

static void subdiv_ccg_init_layers(SubdivCCG *subdiv_ccg, const SubdivToCCGSettings *settings)
{
  /* CCG always contains coordinates. Rest of layers are coming after them. */
  int layer_offset = sizeof(float[3]);
  /* Mask. */
  if (settings->need_mask) {
    subdiv_ccg->has_mask = true;
    subdiv_ccg->mask_offset = layer_offset;
    layer_offset += sizeof(float);
  }
  else {
    subdiv_ccg->has_mask = false;
    subdiv_ccg->mask_offset = -1;
  }
  /* Normals.
   *
   * NOTE: Keep them at the end, matching old CCGDM. Doesn't really matter
   * here, but some other area might in theory depend memory layout. */
  if (settings->need_normal) {
    subdiv_ccg->has_normal = true;
    subdiv_ccg->normal_offset = layer_offset;
    layer_offset += sizeof(float[3]);
  }
  else {
    subdiv_ccg->has_normal = false;
    subdiv_ccg->normal_offset = -1;
  }
}

/* TODO(sergey): Make it more accessible function. */
static int topology_refiner_count_face_corners(OpenSubdiv_TopologyRefiner *topology_refiner)
{
  const int num_faces = topology_refiner->getNumFaces(topology_refiner);
  int num_corners = 0;
  for (int face_index = 0; face_index < num_faces; face_index++) {
    num_corners += topology_refiner->getNumFaceVertices(topology_refiner, face_index);
  }
  return num_corners;
}

/* NOTE: Grid size and layer flags are to be filled in before calling this
 * function. */
static void subdiv_ccg_alloc_elements(SubdivCCG *subdiv_ccg, Subdiv *subdiv)
{
  OpenSubdiv_TopologyRefiner *topology_refiner = subdiv->topology_refiner;
  const int element_size = element_size_bytes_get(subdiv_ccg);
  /* Allocate memory for surface grids. */
  const int num_faces = topology_refiner->getNumFaces(topology_refiner);
  const int num_grids = topology_refiner_count_face_corners(topology_refiner);
  const int grid_size = BKE_subdiv_grid_size_from_level(subdiv_ccg->level);
  const int grid_area = grid_size * grid_size;
  subdiv_ccg->grid_element_size = element_size;
  subdiv_ccg->num_grids = num_grids;
  subdiv_ccg->grids = static_cast<CCGElem **>(
      MEM_calloc_arrayN(num_grids, sizeof(CCGElem *), "subdiv ccg grids"));
  subdiv_ccg->grids_storage = static_cast<uchar *>(
      MEM_calloc_arrayN(num_grids, size_t(grid_area) * element_size, "subdiv ccg grids storage"));
  const size_t grid_size_in_bytes = size_t(grid_area) * element_size;
  for (int grid_index = 0; grid_index < num_grids; grid_index++) {
    const size_t grid_offset = grid_size_in_bytes * grid_index;
    subdiv_ccg->grids[grid_index] = (CCGElem *)&subdiv_ccg->grids_storage[grid_offset];
  }
  /* Grid material flags. */
  subdiv_ccg->grid_flag_mats = static_cast<DMFlagMat *>(
      MEM_calloc_arrayN(num_grids, sizeof(DMFlagMat), "ccg grid material flags"));
  /* Grid hidden flags. */
  subdiv_ccg->grid_hidden = static_cast<BLI_bitmap **>(
      MEM_calloc_arrayN(num_grids, sizeof(BLI_bitmap *), "ccg grid material flags"));
  for (int grid_index = 0; grid_index < num_grids; grid_index++) {
    subdiv_ccg->grid_hidden[grid_index] = BLI_BITMAP_NEW(grid_area, "ccg grid hidden");
  }
  /* TODO(sergey): Allocate memory for loose elements. */
  /* Allocate memory for faces. */
  subdiv_ccg->num_faces = num_faces;
  if (num_faces) {
    subdiv_ccg->faces = static_cast<SubdivCCGFace *>(
        MEM_calloc_arrayN(num_faces, sizeof(SubdivCCGFace), "Subdiv CCG faces"));
    subdiv_ccg->grid_faces.reinitialize(num_grids);
  }
}

/** \} */

/* -------------------------------------------------------------------- */
/** \name Grids evaluation
 * \{ */

struct CCGEvalGridsData {
  SubdivCCG *subdiv_ccg;
  Subdiv *subdiv;
  int *face_ptex_offset;
  SubdivCCGMaskEvaluator *mask_evaluator;
  SubdivCCGMaterialFlagsEvaluator *material_flags_evaluator;
};

static void subdiv_ccg_eval_grid_element_limit(CCGEvalGridsData *data,
                                               const int ptex_face_index,
                                               const float u,
                                               const float v,
                                               uchar *element)
{
  Subdiv *subdiv = data->subdiv;
  SubdivCCG *subdiv_ccg = data->subdiv_ccg;
  if (subdiv->displacement_evaluator != nullptr) {
    BKE_subdiv_eval_final_point(subdiv, ptex_face_index, u, v, (float *)element);
  }
  else if (subdiv_ccg->has_normal) {
    BKE_subdiv_eval_limit_point_and_normal(subdiv,
                                           ptex_face_index,
                                           u,
                                           v,
                                           (float *)element,
                                           (float *)(element + subdiv_ccg->normal_offset));
  }
  else {
    BKE_subdiv_eval_limit_point(subdiv, ptex_face_index, u, v, (float *)element);
  }
}

static void subdiv_ccg_eval_grid_element_mask(CCGEvalGridsData *data,
                                              const int ptex_face_index,
                                              const float u,
                                              const float v,
                                              uchar *element)
{
  SubdivCCG *subdiv_ccg = data->subdiv_ccg;
  if (!subdiv_ccg->has_mask) {
    return;
  }
  float *mask_value_ptr = (float *)(element + subdiv_ccg->mask_offset);
  if (data->mask_evaluator != nullptr) {
    *mask_value_ptr = data->mask_evaluator->eval_mask(data->mask_evaluator, ptex_face_index, u, v);
  }
  else {
    *mask_value_ptr = 0.0f;
  }
}

static void subdiv_ccg_eval_grid_element(CCGEvalGridsData *data,
                                         const int ptex_face_index,
                                         const float u,
                                         const float v,
                                         uchar *element)
{
  subdiv_ccg_eval_grid_element_limit(data, ptex_face_index, u, v, element);
  subdiv_ccg_eval_grid_element_mask(data, ptex_face_index, u, v, element);
}

static void subdiv_ccg_eval_regular_grid(CCGEvalGridsData *data, const int face_index)
{
  SubdivCCG *subdiv_ccg = data->subdiv_ccg;
  const int ptex_face_index = data->face_ptex_offset[face_index];
  const int grid_size = subdiv_ccg->grid_size;
  const float grid_size_1_inv = 1.0f / (grid_size - 1);
  const int element_size = element_size_bytes_get(subdiv_ccg);
  SubdivCCGFace *faces = subdiv_ccg->faces;
  blender::MutableSpan<int> grid_faces = subdiv_ccg->grid_faces;
  const SubdivCCGFace *face = &faces[face_index];
  for (int corner = 0; corner < face->num_grids; corner++) {
    const int grid_index = face->start_grid_index + corner;
    uchar *grid = (uchar *)subdiv_ccg->grids[grid_index];
    for (int y = 0; y < grid_size; y++) {
      const float grid_v = y * grid_size_1_inv;
      for (int x = 0; x < grid_size; x++) {
        const float grid_u = x * grid_size_1_inv;
        float u, v;
        BKE_subdiv_rotate_grid_to_quad(corner, grid_u, grid_v, &u, &v);
        const size_t grid_element_index = size_t(y) * grid_size + x;
        const size_t grid_element_offset = grid_element_index * element_size;
        subdiv_ccg_eval_grid_element(data, ptex_face_index, u, v, &grid[grid_element_offset]);
      }
    }
    /* Assign grid's face. */
    grid_faces[grid_index] = face_index;
    /* Assign material flags. */
    subdiv_ccg->grid_flag_mats[grid_index] = data->material_flags_evaluator->eval_material_flags(
        data->material_flags_evaluator, face_index);
  }
}

static void subdiv_ccg_eval_special_grid(CCGEvalGridsData *data, const int face_index)
{
  SubdivCCG *subdiv_ccg = data->subdiv_ccg;
  const int grid_size = subdiv_ccg->grid_size;
  const float grid_size_1_inv = 1.0f / (grid_size - 1);
  const int element_size = element_size_bytes_get(subdiv_ccg);
  SubdivCCGFace *faces = subdiv_ccg->faces;
  blender::MutableSpan<int> grid_faces = subdiv_ccg->grid_faces;
  const SubdivCCGFace *face = &faces[face_index];
  for (int corner = 0; corner < face->num_grids; corner++) {
    const int grid_index = face->start_grid_index + corner;
    const int ptex_face_index = data->face_ptex_offset[face_index] + corner;
    uchar *grid = (uchar *)subdiv_ccg->grids[grid_index];
    for (int y = 0; y < grid_size; y++) {
      const float u = 1.0f - (y * grid_size_1_inv);
      for (int x = 0; x < grid_size; x++) {
        const float v = 1.0f - (x * grid_size_1_inv);
        const size_t grid_element_index = size_t(y) * grid_size + x;
        const size_t grid_element_offset = grid_element_index * element_size;
        subdiv_ccg_eval_grid_element(data, ptex_face_index, u, v, &grid[grid_element_offset]);
      }
    }
    /* Assign grid's face. */
    grid_faces[grid_index] = face_index;
    /* Assign material flags. */
    subdiv_ccg->grid_flag_mats[grid_index] = data->material_flags_evaluator->eval_material_flags(
        data->material_flags_evaluator, face_index);
  }
}

static void subdiv_ccg_eval_grids_task(void *__restrict userdata_v,
                                       const int face_index,
                                       const TaskParallelTLS *__restrict /*tls*/)
{
  CCGEvalGridsData *data = static_cast<CCGEvalGridsData *>(userdata_v);
  SubdivCCG *subdiv_ccg = data->subdiv_ccg;
  SubdivCCGFace *face = &subdiv_ccg->faces[face_index];
  if (face->num_grids == 4) {
    subdiv_ccg_eval_regular_grid(data, face_index);
  }
  else {
    subdiv_ccg_eval_special_grid(data, face_index);
  }
}

static bool subdiv_ccg_evaluate_grids(SubdivCCG *subdiv_ccg,
                                      Subdiv *subdiv,
                                      SubdivCCGMaskEvaluator *mask_evaluator,
                                      SubdivCCGMaterialFlagsEvaluator *material_flags_evaluator)
{
  OpenSubdiv_TopologyRefiner *topology_refiner = subdiv->topology_refiner;
  const int num_faces = topology_refiner->getNumFaces(topology_refiner);
  /* Initialize data passed to all the tasks. */
  CCGEvalGridsData data;
  data.subdiv_ccg = subdiv_ccg;
  data.subdiv = subdiv;
  data.face_ptex_offset = BKE_subdiv_face_ptex_offset_get(subdiv);
  data.mask_evaluator = mask_evaluator;
  data.material_flags_evaluator = material_flags_evaluator;
  /* Threaded grids evaluation. */
  TaskParallelSettings parallel_range_settings;
  BLI_parallel_range_settings_defaults(&parallel_range_settings);
  BLI_task_parallel_range(
      0, num_faces, &data, subdiv_ccg_eval_grids_task, &parallel_range_settings);
  /* If displacement is used, need to calculate normals after all final
   * coordinates are known. */
  if (subdiv->displacement_evaluator != nullptr) {
    BKE_subdiv_ccg_recalc_normals(subdiv_ccg);
  }
  return true;
}

/* Initialize face descriptors, assuming memory for them was already
 * allocated. */
static void subdiv_ccg_init_faces(SubdivCCG *subdiv_ccg)
{
  Subdiv *subdiv = subdiv_ccg->subdiv;
  OpenSubdiv_TopologyRefiner *topology_refiner = subdiv->topology_refiner;
  const int num_faces = subdiv_ccg->num_faces;
  int corner_index = 0;
  for (int face_index = 0; face_index < num_faces; face_index++) {
    const int num_corners = topology_refiner->getNumFaceVertices(topology_refiner, face_index);
    subdiv_ccg->faces[face_index].num_grids = num_corners;
    subdiv_ccg->faces[face_index].start_grid_index = corner_index;
    corner_index += num_corners;
  }
}

static void subdiv_ccg_allocate_adjacent_edges(SubdivCCG *subdiv_ccg, const int num_edges)
{
  subdiv_ccg->num_adjacent_edges = num_edges;
  subdiv_ccg->adjacent_edges = static_cast<SubdivCCGAdjacentEdge *>(MEM_calloc_arrayN(
      subdiv_ccg->num_adjacent_edges, sizeof(*subdiv_ccg->adjacent_edges), "ccg adjacent edges"));
}

static SubdivCCGCoord subdiv_ccg_coord(int grid_index, int x, int y)
{
  SubdivCCGCoord coord{};
  coord.grid_index = grid_index;
  coord.x = x;
  coord.y = y;
  return coord;
}

static CCGElem *subdiv_ccg_coord_to_elem(const CCGKey *key,
                                         const SubdivCCG *subdiv_ccg,
                                         const SubdivCCGCoord *coord)
{
  return CCG_grid_elem(key, subdiv_ccg->grids[coord->grid_index], coord->x, coord->y);
}

/* Returns storage where boundary elements are to be stored. */
static SubdivCCGCoord *subdiv_ccg_adjacent_edge_add_face(SubdivCCG *subdiv_ccg,
                                                         SubdivCCGAdjacentEdge *adjacent_edge)
{
  const int grid_size = subdiv_ccg->grid_size * 2;
  const int adjacent_face_index = adjacent_edge->num_adjacent_faces;
  ++adjacent_edge->num_adjacent_faces;
  /* Allocate memory for the boundary elements. */
  adjacent_edge->boundary_coords = static_cast<SubdivCCGCoord **>(
      MEM_reallocN(adjacent_edge->boundary_coords,
                   adjacent_edge->num_adjacent_faces * sizeof(*adjacent_edge->boundary_coords)));
  adjacent_edge->boundary_coords[adjacent_face_index] = static_cast<SubdivCCGCoord *>(
      MEM_malloc_arrayN(grid_size * 2, sizeof(SubdivCCGCoord), "ccg adjacent boundary"));
  return adjacent_edge->boundary_coords[adjacent_face_index];
}

static void subdiv_ccg_init_faces_edge_neighborhood(SubdivCCG *subdiv_ccg)
{
  Subdiv *subdiv = subdiv_ccg->subdiv;
  SubdivCCGFace *faces = subdiv_ccg->faces;
  OpenSubdiv_TopologyRefiner *topology_refiner = subdiv->topology_refiner;
  const int num_edges = topology_refiner->getNumEdges(topology_refiner);
  const int grid_size = subdiv_ccg->grid_size;
  if (num_edges == 0) {
    /* Early output, nothing to do in this case. */
    return;
  }
  subdiv_ccg_allocate_adjacent_edges(subdiv_ccg, num_edges);

  Vector<int, 64> face_vertices;
  Vector<int, 64> face_edges;
  /* Store adjacency for all faces. */
  const int num_faces = subdiv_ccg->num_faces;
  for (int face_index = 0; face_index < num_faces; face_index++) {
    SubdivCCGFace *face = &faces[face_index];
    const int num_face_grids = face->num_grids;
    face_vertices.reinitialize(num_face_grids);
    topology_refiner->getFaceVertices(topology_refiner, face_index, face_vertices.data());
    /* Note that order of edges is same as order of MLoops, which also
     * means it's the same as order of grids. */
    face_edges.reinitialize(num_face_grids);
    topology_refiner->getFaceEdges(topology_refiner, face_index, face_edges.data());
    /* Store grids adjacency for this edge. */
    for (int corner = 0; corner < num_face_grids; corner++) {
      const int vertex_index = face_vertices[corner];
      const int edge_index = face_edges[corner];
      int edge_vertices[2];
      topology_refiner->getEdgeVertices(topology_refiner, edge_index, edge_vertices);
      const bool is_edge_flipped = (edge_vertices[0] != vertex_index);
      /* Grid which is adjacent to the current corner. */
      const int current_grid_index = face->start_grid_index + corner;
      /* Grid which is adjacent to the next corner. */
      const int next_grid_index = face->start_grid_index + (corner + 1) % num_face_grids;
      /* Add new face to the adjacent edge. */
      SubdivCCGAdjacentEdge *adjacent_edge = &subdiv_ccg->adjacent_edges[edge_index];
      SubdivCCGCoord *boundary_coords = subdiv_ccg_adjacent_edge_add_face(subdiv_ccg,
                                                                          adjacent_edge);
      /* Fill CCG elements along the edge. */
      int boundary_element_index = 0;
      if (is_edge_flipped) {
        for (int i = 0; i < grid_size; i++) {
          boundary_coords[boundary_element_index++] = subdiv_ccg_coord(
              next_grid_index, grid_size - i - 1, grid_size - 1);
        }
        for (int i = 0; i < grid_size; i++) {
          boundary_coords[boundary_element_index++] = subdiv_ccg_coord(
              current_grid_index, grid_size - 1, i);
        }
      }
      else {
        for (int i = 0; i < grid_size; i++) {
          boundary_coords[boundary_element_index++] = subdiv_ccg_coord(
              current_grid_index, grid_size - 1, grid_size - i - 1);
        }
        for (int i = 0; i < grid_size; i++) {
          boundary_coords[boundary_element_index++] = subdiv_ccg_coord(
              next_grid_index, i, grid_size - 1);
        }
      }
    }
  }
}

static void subdiv_ccg_allocate_adjacent_vertices(SubdivCCG *subdiv_ccg, const int num_vertices)
{
  subdiv_ccg->num_adjacent_vertices = num_vertices;
  subdiv_ccg->adjacent_vertices = static_cast<SubdivCCGAdjacentVertex *>(
      MEM_calloc_arrayN(subdiv_ccg->num_adjacent_vertices,
                        sizeof(*subdiv_ccg->adjacent_vertices),
                        "ccg adjacent vertices"));
}

/* Returns storage where corner elements are to be stored. This is a pointer
 * to the actual storage. */
static SubdivCCGCoord *subdiv_ccg_adjacent_vertex_add_face(
    SubdivCCGAdjacentVertex *adjacent_vertex)
{
  const int adjacent_face_index = adjacent_vertex->num_adjacent_faces;
  ++adjacent_vertex->num_adjacent_faces;
  /* Allocate memory for the boundary elements. */
  adjacent_vertex->corner_coords = static_cast<SubdivCCGCoord *>(
      MEM_reallocN(adjacent_vertex->corner_coords,
                   adjacent_vertex->num_adjacent_faces * sizeof(*adjacent_vertex->corner_coords)));
  return &adjacent_vertex->corner_coords[adjacent_face_index];
}

static void subdiv_ccg_init_faces_vertex_neighborhood(SubdivCCG *subdiv_ccg)
{
  Subdiv *subdiv = subdiv_ccg->subdiv;
  SubdivCCGFace *faces = subdiv_ccg->faces;
  OpenSubdiv_TopologyRefiner *topology_refiner = subdiv->topology_refiner;
  const int num_vertices = topology_refiner->getNumVertices(topology_refiner);
  const int grid_size = subdiv_ccg->grid_size;
  if (num_vertices == 0) {
    /* Early output, nothing to do in this case. */
    return;
  }
  subdiv_ccg_allocate_adjacent_vertices(subdiv_ccg, num_vertices);
  Vector<int, 64> face_vertices;
  /* Key to access elements. */
  CCGKey key;
  BKE_subdiv_ccg_key_top_level(&key, subdiv_ccg);
  /* Store adjacency for all faces. */
  const int num_faces = subdiv_ccg->num_faces;
  for (int face_index = 0; face_index < num_faces; face_index++) {
    SubdivCCGFace *face = &faces[face_index];
    const int num_face_grids = face->num_grids;
    face_vertices.reinitialize(num_face_grids);
    topology_refiner->getFaceVertices(topology_refiner, face_index, face_vertices.data());
    for (int corner = 0; corner < num_face_grids; corner++) {
      const int vertex_index = face_vertices[corner];
      /* Grid which is adjacent to the current corner. */
      const int grid_index = face->start_grid_index + corner;
      /* Add new face to the adjacent edge. */
      SubdivCCGAdjacentVertex *adjacent_vertex = &subdiv_ccg->adjacent_vertices[vertex_index];
      SubdivCCGCoord *corner_coord = subdiv_ccg_adjacent_vertex_add_face(adjacent_vertex);
      *corner_coord = subdiv_ccg_coord(grid_index, grid_size - 1, grid_size - 1);
    }
  }
}

static void subdiv_ccg_init_faces_neighborhood(SubdivCCG *subdiv_ccg)
{
  subdiv_ccg_init_faces_edge_neighborhood(subdiv_ccg);
  subdiv_ccg_init_faces_vertex_neighborhood(subdiv_ccg);
}

/** \} */

/* -------------------------------------------------------------------- */
/** \name Creation / evaluation
 * \{ */

SubdivCCG *BKE_subdiv_to_ccg(Subdiv *subdiv,
                             const SubdivToCCGSettings *settings,
                             SubdivCCGMaskEvaluator *mask_evaluator,
                             SubdivCCGMaterialFlagsEvaluator *material_flags_evaluator)
{
  BKE_subdiv_stats_begin(&subdiv->stats, SUBDIV_STATS_SUBDIV_TO_CCG);
  SubdivCCG *subdiv_ccg = MEM_new<SubdivCCG>(__func__);
  subdiv_ccg->subdiv = subdiv;
  subdiv_ccg->level = bitscan_forward_i(settings->resolution - 1);
  subdiv_ccg->grid_size = BKE_subdiv_grid_size_from_level(subdiv_ccg->level);
  subdiv_ccg_init_layers(subdiv_ccg, settings);
  subdiv_ccg_alloc_elements(subdiv_ccg, subdiv);
  subdiv_ccg_init_faces(subdiv_ccg);
  subdiv_ccg_init_faces_neighborhood(subdiv_ccg);
  if (!subdiv_ccg_evaluate_grids(subdiv_ccg, subdiv, mask_evaluator, material_flags_evaluator)) {
    BKE_subdiv_ccg_destroy(subdiv_ccg);
    BKE_subdiv_stats_end(&subdiv->stats, SUBDIV_STATS_SUBDIV_TO_CCG);
    return nullptr;
  }
  BKE_subdiv_stats_end(&subdiv->stats, SUBDIV_STATS_SUBDIV_TO_CCG);
  return subdiv_ccg;
}

Mesh *BKE_subdiv_to_ccg_mesh(Subdiv *subdiv,
                             const SubdivToCCGSettings *settings,
                             const Mesh *coarse_mesh)
{
  /* Make sure evaluator is ready. */
  BKE_subdiv_stats_begin(&subdiv->stats, SUBDIV_STATS_SUBDIV_TO_CCG);
  if (!BKE_subdiv_eval_begin_from_mesh(
          subdiv, coarse_mesh, nullptr, SUBDIV_EVALUATOR_TYPE_CPU, nullptr))
  {
    if (coarse_mesh->faces_num) {
      return nullptr;
    }
  }
  BKE_subdiv_stats_end(&subdiv->stats, SUBDIV_STATS_SUBDIV_TO_CCG);
  SubdivCCGMaskEvaluator mask_evaluator;
  bool has_mask = BKE_subdiv_ccg_mask_init_from_paint(&mask_evaluator, coarse_mesh);
  SubdivCCGMaterialFlagsEvaluator material_flags_evaluator;
  BKE_subdiv_ccg_material_flags_init_from_mesh(&material_flags_evaluator, coarse_mesh);
  SubdivCCG *subdiv_ccg = BKE_subdiv_to_ccg(
      subdiv, settings, has_mask ? &mask_evaluator : nullptr, &material_flags_evaluator);
  if (has_mask) {
    mask_evaluator.free(&mask_evaluator);
  }
  material_flags_evaluator.free(&material_flags_evaluator);
  if (subdiv_ccg == nullptr) {
    return nullptr;
  }
  Mesh *result = BKE_mesh_new_nomain_from_template(coarse_mesh, 0, 0, 0, 0);
  result->runtime->subdiv_ccg = subdiv_ccg;
  return result;
}

void BKE_subdiv_ccg_destroy(SubdivCCG *subdiv_ccg)
{
  const int num_grids = subdiv_ccg->num_grids;
  MEM_SAFE_FREE(subdiv_ccg->grids);
  MEM_SAFE_FREE(subdiv_ccg->grids_storage);
  MEM_SAFE_FREE(subdiv_ccg->edges);
  MEM_SAFE_FREE(subdiv_ccg->vertices);
  MEM_SAFE_FREE(subdiv_ccg->grid_flag_mats);
  if (subdiv_ccg->grid_hidden != nullptr) {
    for (int grid_index = 0; grid_index < num_grids; grid_index++) {
      MEM_SAFE_FREE(subdiv_ccg->grid_hidden[grid_index]);
    }
    MEM_SAFE_FREE(subdiv_ccg->grid_hidden);
  }
  if (subdiv_ccg->subdiv != nullptr) {
    BKE_subdiv_free(subdiv_ccg->subdiv);
  }
  MEM_SAFE_FREE(subdiv_ccg->faces);
  /* Free map of adjacent edges. */
  for (int i = 0; i < subdiv_ccg->num_adjacent_edges; i++) {
    SubdivCCGAdjacentEdge *adjacent_edge = &subdiv_ccg->adjacent_edges[i];
    for (int face_index = 0; face_index < adjacent_edge->num_adjacent_faces; face_index++) {
      MEM_SAFE_FREE(adjacent_edge->boundary_coords[face_index]);
    }
    MEM_SAFE_FREE(adjacent_edge->boundary_coords);
  }
  MEM_SAFE_FREE(subdiv_ccg->adjacent_edges);
  /* Free map of adjacent vertices. */
  for (int i = 0; i < subdiv_ccg->num_adjacent_vertices; i++) {
    SubdivCCGAdjacentVertex *adjacent_vertex = &subdiv_ccg->adjacent_vertices[i];
    MEM_SAFE_FREE(adjacent_vertex->corner_coords);
  }
  MEM_SAFE_FREE(subdiv_ccg->adjacent_vertices);
  MEM_SAFE_FREE(subdiv_ccg->cache_.start_face_grid_index);
  MEM_delete(subdiv_ccg);
}

void BKE_subdiv_ccg_key(CCGKey *key, const SubdivCCG *subdiv_ccg, int level)
{
  key->level = level;
  key->elem_size = element_size_bytes_get(subdiv_ccg);
  key->grid_size = BKE_subdiv_grid_size_from_level(level);
  key->grid_area = key->grid_size * key->grid_size;
  key->grid_bytes = key->elem_size * key->grid_area;

  key->normal_offset = subdiv_ccg->normal_offset;
  key->mask_offset = subdiv_ccg->mask_offset;

  key->has_normals = subdiv_ccg->has_normal;
  key->has_mask = subdiv_ccg->has_mask;
}

void BKE_subdiv_ccg_key_top_level(CCGKey *key, const SubdivCCG *subdiv_ccg)
{
  BKE_subdiv_ccg_key(key, subdiv_ccg, subdiv_ccg->level);
}

/** \} */

/* -------------------------------------------------------------------- */
/** \name Normals
 * \{ */

/* Evaluate high-res face normals, for faces which corresponds to grid elements
 *
 *   {(x, y), {x + 1, y}, {x + 1, y + 1}, {x, y + 1}}
 *
 * The result is stored in normals storage from TLS. */
static void subdiv_ccg_recalc_inner_face_normals(
    SubdivCCG *subdiv_ccg,
    CCGKey *key,
    blender::MutableSpan<blender::float3> face_normals,
    const int grid_index)
{
  const int grid_size = subdiv_ccg->grid_size;
  const int grid_size_1 = grid_size - 1;
  CCGElem *grid = subdiv_ccg->grids[grid_index];
  for (int y = 0; y < grid_size - 1; y++) {
    for (int x = 0; x < grid_size - 1; x++) {
      CCGElem *grid_elements[4] = {
          CCG_grid_elem(key, grid, x, y + 1),
          CCG_grid_elem(key, grid, x + 1, y + 1),
          CCG_grid_elem(key, grid, x + 1, y),
          CCG_grid_elem(key, grid, x, y),
      };
      float *co[4] = {
          CCG_elem_co(key, grid_elements[0]),
          CCG_elem_co(key, grid_elements[1]),
          CCG_elem_co(key, grid_elements[2]),
          CCG_elem_co(key, grid_elements[3]),
      };
      const int face_index = y * grid_size_1 + x;
      float *face_normal = face_normals[face_index];
      normal_quad_v3(face_normal, co[0], co[1], co[2], co[3]);
    }
  }
}

/* Average normals at every grid element, using adjacent faces normals. */
static void subdiv_ccg_average_inner_face_normals(
    SubdivCCG *subdiv_ccg,
    CCGKey *key,
    const blender::Span<blender::float3> face_normals,
    const int grid_index)
{
  const int grid_size = subdiv_ccg->grid_size;
  const int grid_size_1 = grid_size - 1;
  CCGElem *grid = subdiv_ccg->grids[grid_index];
  for (int y = 0; y < grid_size; y++) {
    for (int x = 0; x < grid_size; x++) {
      float normal_acc[3] = {0.0f, 0.0f, 0.0f};
      int counter = 0;
      /* Accumulate normals of all adjacent faces. */
      if (x < grid_size_1 && y < grid_size_1) {
        add_v3_v3(normal_acc, face_normals[y * grid_size_1 + x]);
        counter++;
      }
      if (x >= 1) {
        if (y < grid_size_1) {
          add_v3_v3(normal_acc, face_normals[y * grid_size_1 + (x - 1)]);
          counter++;
        }
        if (y >= 1) {
          add_v3_v3(normal_acc, face_normals[(y - 1) * grid_size_1 + (x - 1)]);
          counter++;
        }
      }
      if (y >= 1 && x < grid_size_1) {
        add_v3_v3(normal_acc, face_normals[(y - 1) * grid_size_1 + x]);
        counter++;
      }
      /* Normalize and store. */
      mul_v3_v3fl(CCG_grid_elem_no(key, grid, x, y), normal_acc, 1.0f / counter);
    }
  }
}

/* Recalculate normals which corresponds to non-boundaries elements of grids. */
static void subdiv_ccg_recalc_inner_grid_normals(SubdivCCG *subdiv_ccg)
{
  using namespace blender;
  const int grid_size_1 = subdiv_ccg->grid_size - 1;

  threading::EnumerableThreadSpecific<Array<float3>> face_normals_tls(
      [&]() { return Array<float3>(grid_size_1 * grid_size_1); });

  CCGKey key;
  BKE_subdiv_ccg_key_top_level(&key, subdiv_ccg);

  threading::parallel_for(IndexRange(subdiv_ccg->num_grids), 512, [&](const IndexRange range) {
    MutableSpan<float3> face_normals = face_normals_tls.local();
    for (const int grid_index : range) {
      subdiv_ccg_recalc_inner_face_normals(subdiv_ccg, &key, face_normals, grid_index);
      subdiv_ccg_average_inner_face_normals(subdiv_ccg, &key, face_normals, grid_index);
    }
  });
}

void BKE_subdiv_ccg_recalc_normals(SubdivCCG *subdiv_ccg)
{
  if (!subdiv_ccg->has_normal) {
    /* Grids don't have normals, can do early output. */
    return;
  }
  subdiv_ccg_recalc_inner_grid_normals(subdiv_ccg);
  BKE_subdiv_ccg_average_grids(subdiv_ccg);
}

static void subdiv_ccg_recalc_modified_inner_grid_normals(SubdivCCG *subdiv_ccg,
                                                          const blender::IndexMask &face_mask)
{
  using namespace blender;
  const int grid_size_1 = subdiv_ccg->grid_size - 1;

  threading::EnumerableThreadSpecific<Array<float3>> face_normals_tls(
      [&]() { return Array<float3>(grid_size_1 * grid_size_1); });

  CCGKey key;
  BKE_subdiv_ccg_key_top_level(&key, subdiv_ccg);
  const SubdivCCGFace *faces = subdiv_ccg->faces;
  face_mask.foreach_segment(GrainSize(512), [&](const IndexMaskSegment segment) {
    MutableSpan<float3> face_normals = face_normals_tls.local();
    for (const int face_index : segment) {
      const SubdivCCGFace &face = faces[face_index];
      const int num_face_grids = face.num_grids;
      for (int i = 0; i < num_face_grids; i++) {
        const int grid_index = face.start_grid_index + i;
        subdiv_ccg_recalc_inner_face_normals(subdiv_ccg, &key, face_normals, grid_index);
        subdiv_ccg_average_inner_face_normals(subdiv_ccg, &key, face_normals, grid_index);
      }
    }
  });
}

void BKE_subdiv_ccg_update_normals(SubdivCCG *subdiv_ccg, const blender::IndexMask &face_mask)
{
  if (!subdiv_ccg->has_normal) {
    /* Grids don't have normals, can do early output. */
    return;
  }
  if (face_mask.is_empty()) {
    /* No faces changed, so nothing to do here. */
    return;
  }
  subdiv_ccg_recalc_modified_inner_grid_normals(subdiv_ccg, face_mask);

  CCGKey key;
  BKE_subdiv_ccg_key_top_level(&key, subdiv_ccg);

  subdiv_ccg_average_faces_boundaries_and_corners(subdiv_ccg, &key, face_mask);
}

/** \} */

/* -------------------------------------------------------------------- */
/** \name Boundary averaging/stitching
 * \{ */

struct AverageInnerGridsData {
  SubdivCCG *subdiv_ccg;
  CCGKey *key;
};

static void average_grid_element_value_v3(float a[3], float b[3])
{
  add_v3_v3(a, b);
  mul_v3_fl(a, 0.5f);
  copy_v3_v3(b, a);
}

static void average_grid_element(SubdivCCG *subdiv_ccg,
                                 CCGKey *key,
                                 CCGElem *grid_element_a,
                                 CCGElem *grid_element_b)
{
  average_grid_element_value_v3(CCG_elem_co(key, grid_element_a),
                                CCG_elem_co(key, grid_element_b));
  if (subdiv_ccg->has_normal) {
    average_grid_element_value_v3(CCG_elem_no(key, grid_element_a),
                                  CCG_elem_no(key, grid_element_b));
  }
  if (subdiv_ccg->has_mask) {
    float mask = (*CCG_elem_mask(key, grid_element_a) + *CCG_elem_mask(key, grid_element_b)) *
                 0.5f;
    *CCG_elem_mask(key, grid_element_a) = mask;
    *CCG_elem_mask(key, grid_element_b) = mask;
  }
}

/* Accumulator to hold data during averaging. */
struct GridElementAccumulator {
  float co[3];
  float no[3];
  float mask;
};

static void element_accumulator_init(GridElementAccumulator *accumulator)
{
  zero_v3(accumulator->co);
  zero_v3(accumulator->no);
  accumulator->mask = 0.0f;
}

static void element_accumulator_add(GridElementAccumulator *accumulator,
                                    const SubdivCCG *subdiv_ccg,
                                    CCGKey *key,
                                    /*const*/ CCGElem *grid_element)
{
  add_v3_v3(accumulator->co, CCG_elem_co(key, grid_element));
  if (subdiv_ccg->has_normal) {
    add_v3_v3(accumulator->no, CCG_elem_no(key, grid_element));
  }
  if (subdiv_ccg->has_mask) {
    accumulator->mask += *CCG_elem_mask(key, grid_element);
  }
}

static void element_accumulator_mul_fl(GridElementAccumulator *accumulator, const float f)
{
  mul_v3_fl(accumulator->co, f);
  mul_v3_fl(accumulator->no, f);
  accumulator->mask *= f;
}

static void element_accumulator_copy(SubdivCCG *subdiv_ccg,
                                     CCGKey *key,
                                     CCGElem *destination,
                                     const GridElementAccumulator *accumulator)
{
  copy_v3_v3(CCG_elem_co(key, destination), accumulator->co);
  if (subdiv_ccg->has_normal) {
    copy_v3_v3(CCG_elem_no(key, destination), accumulator->no);
  }
  if (subdiv_ccg->has_mask) {
    *CCG_elem_mask(key, destination) = accumulator->mask;
  }
}

static void subdiv_ccg_average_inner_face_grids(SubdivCCG *subdiv_ccg,
                                                CCGKey *key,
                                                SubdivCCGFace *face)
{
  CCGElem **grids = subdiv_ccg->grids;
  const int num_face_grids = face->num_grids;
  const int grid_size = subdiv_ccg->grid_size;
  CCGElem *prev_grid = grids[face->start_grid_index + num_face_grids - 1];
  /* Average boundary between neighbor grid. */
  for (int corner = 0; corner < num_face_grids; corner++) {
    CCGElem *grid = grids[face->start_grid_index + corner];
    for (int i = 1; i < grid_size; i++) {
      CCGElem *prev_grid_element = CCG_grid_elem(key, prev_grid, i, 0);
      CCGElem *grid_element = CCG_grid_elem(key, grid, 0, i);
      average_grid_element(subdiv_ccg, key, prev_grid_element, grid_element);
    }
    prev_grid = grid;
  }
  /* Average all grids centers into a single accumulator, and share it.
   * Guarantees correct and smooth averaging in the center. */
  GridElementAccumulator center_accumulator;
  element_accumulator_init(&center_accumulator);
  for (int corner = 0; corner < num_face_grids; corner++) {
    CCGElem *grid = grids[face->start_grid_index + corner];
    CCGElem *grid_center_element = CCG_grid_elem(key, grid, 0, 0);
    element_accumulator_add(&center_accumulator, subdiv_ccg, key, grid_center_element);
  }
  element_accumulator_mul_fl(&center_accumulator, 1.0f / num_face_grids);
  for (int corner = 0; corner < num_face_grids; corner++) {
    CCGElem *grid = grids[face->start_grid_index + corner];
    CCGElem *grid_center_element = CCG_grid_elem(key, grid, 0, 0);
    element_accumulator_copy(subdiv_ccg, key, grid_center_element, &center_accumulator);
  }
}

static void subdiv_ccg_average_inner_grids_task(void *__restrict userdata_v,
                                                const int face_index,
                                                const TaskParallelTLS *__restrict /*tls_v*/)
{
  AverageInnerGridsData *data = static_cast<AverageInnerGridsData *>(userdata_v);
  SubdivCCG *subdiv_ccg = data->subdiv_ccg;
  CCGKey *key = data->key;
  SubdivCCGFace *faces = subdiv_ccg->faces;
  SubdivCCGFace *face = &faces[face_index];
  subdiv_ccg_average_inner_face_grids(subdiv_ccg, key, face);
}

struct AverageGridsBoundariesData {
  SubdivCCG *subdiv_ccg;
  CCGKey *key;

  /* Optional lookup table. Maps task index to index in `subdiv_ccg->adjacent_vertices`. */
  const int *adjacent_edge_index_map;
};

struct AverageGridsBoundariesTLSData {
  GridElementAccumulator *accumulators;
};

static void subdiv_ccg_average_grids_boundary(SubdivCCG *subdiv_ccg,
                                              CCGKey *key,
                                              SubdivCCGAdjacentEdge *adjacent_edge,
                                              AverageGridsBoundariesTLSData *tls)
{
  const int num_adjacent_faces = adjacent_edge->num_adjacent_faces;
  const int grid_size2 = subdiv_ccg->grid_size * 2;
  if (num_adjacent_faces == 1) {
    /* Nothing to average with. */
    return;
  }
  if (tls->accumulators == nullptr) {
    tls->accumulators = static_cast<GridElementAccumulator *>(
        MEM_calloc_arrayN(grid_size2, sizeof(GridElementAccumulator), "average accumulators"));
  }
  else {
    for (int i = 1; i < grid_size2 - 1; i++) {
      element_accumulator_init(&tls->accumulators[i]);
    }
  }
  for (int face_index = 0; face_index < num_adjacent_faces; face_index++) {
    for (int i = 1; i < grid_size2 - 1; i++) {
      CCGElem *grid_element = subdiv_ccg_coord_to_elem(
          key, subdiv_ccg, &adjacent_edge->boundary_coords[face_index][i]);
      element_accumulator_add(&tls->accumulators[i], subdiv_ccg, key, grid_element);
    }
  }
  for (int i = 1; i < grid_size2 - 1; i++) {
    element_accumulator_mul_fl(&tls->accumulators[i], 1.0f / num_adjacent_faces);
  }
  /* Copy averaged value to all the other faces. */
  for (int face_index = 0; face_index < num_adjacent_faces; face_index++) {
    for (int i = 1; i < grid_size2 - 1; i++) {
      CCGElem *grid_element = subdiv_ccg_coord_to_elem(
          key, subdiv_ccg, &adjacent_edge->boundary_coords[face_index][i]);
      element_accumulator_copy(subdiv_ccg, key, grid_element, &tls->accumulators[i]);
    }
  }
}

static void subdiv_ccg_average_grids_boundaries_task(void *__restrict userdata_v,
                                                     const int n,
                                                     const TaskParallelTLS *__restrict tls_v)
{
  AverageGridsBoundariesData *data = static_cast<AverageGridsBoundariesData *>(userdata_v);
  const int adjacent_edge_index = data->adjacent_edge_index_map ?
                                      data->adjacent_edge_index_map[n] :
                                      n;

  AverageGridsBoundariesTLSData *tls = static_cast<AverageGridsBoundariesTLSData *>(
      tls_v->userdata_chunk);
  SubdivCCG *subdiv_ccg = data->subdiv_ccg;
  CCGKey *key = data->key;
  SubdivCCGAdjacentEdge *adjacent_edge = &subdiv_ccg->adjacent_edges[adjacent_edge_index];
  subdiv_ccg_average_grids_boundary(subdiv_ccg, key, adjacent_edge, tls);
}

static void subdiv_ccg_average_grids_boundaries_free(const void *__restrict /*userdata*/,
                                                     void *__restrict tls_v)
{
  AverageGridsBoundariesTLSData *tls = static_cast<AverageGridsBoundariesTLSData *>(tls_v);
  MEM_SAFE_FREE(tls->accumulators);
}

struct AverageGridsCornerData {
  SubdivCCG *subdiv_ccg;
  CCGKey *key;

  /* Optional lookup table. Maps task range index to index in `subdiv_ccg->adjacent_vertices`. */
  const int *adjacent_vert_index_map;
};

static void subdiv_ccg_average_grids_corners(SubdivCCG *subdiv_ccg,
                                             CCGKey *key,
                                             SubdivCCGAdjacentVertex *adjacent_vertex)
{
  const int num_adjacent_faces = adjacent_vertex->num_adjacent_faces;
  if (num_adjacent_faces == 1) {
    /* Nothing to average with. */
    return;
  }
  GridElementAccumulator accumulator;
  element_accumulator_init(&accumulator);
  for (int face_index = 0; face_index < num_adjacent_faces; face_index++) {
    CCGElem *grid_element = subdiv_ccg_coord_to_elem(
        key, subdiv_ccg, &adjacent_vertex->corner_coords[face_index]);
    element_accumulator_add(&accumulator, subdiv_ccg, key, grid_element);
  }
  element_accumulator_mul_fl(&accumulator, 1.0f / num_adjacent_faces);
  /* Copy averaged value to all the other faces. */
  for (int face_index = 0; face_index < num_adjacent_faces; face_index++) {
    CCGElem *grid_element = subdiv_ccg_coord_to_elem(
        key, subdiv_ccg, &adjacent_vertex->corner_coords[face_index]);
    element_accumulator_copy(subdiv_ccg, key, grid_element, &accumulator);
  }
}

static void subdiv_ccg_average_grids_corners_task(void *__restrict userdata_v,
                                                  const int n,
                                                  const TaskParallelTLS *__restrict /*tls_v*/)
{
  AverageGridsCornerData *data = static_cast<AverageGridsCornerData *>(userdata_v);
  const int adjacent_vertex_index = data->adjacent_vert_index_map ?
                                        data->adjacent_vert_index_map[n] :
                                        n;
  SubdivCCG *subdiv_ccg = data->subdiv_ccg;
  CCGKey *key = data->key;
  SubdivCCGAdjacentVertex *adjacent_vertex = &subdiv_ccg->adjacent_vertices[adjacent_vertex_index];
  subdiv_ccg_average_grids_corners(subdiv_ccg, key, adjacent_vertex);
}

static void subdiv_ccg_average_boundaries(SubdivCCG *subdiv_ccg,
                                          CCGKey *key,
                                          const int *adjacent_edge_index_map,
                                          int num_adjacent_edges)
{
  TaskParallelSettings parallel_range_settings;
  BLI_parallel_range_settings_defaults(&parallel_range_settings);
  AverageGridsBoundariesData boundaries_data{};
  boundaries_data.subdiv_ccg = subdiv_ccg;
  boundaries_data.key = key;
  boundaries_data.adjacent_edge_index_map = adjacent_edge_index_map;
  AverageGridsBoundariesTLSData tls_data = {nullptr};
  parallel_range_settings.userdata_chunk = &tls_data;
  parallel_range_settings.userdata_chunk_size = sizeof(tls_data);
  parallel_range_settings.func_free = subdiv_ccg_average_grids_boundaries_free;
  BLI_task_parallel_range(0,
                          num_adjacent_edges,
                          &boundaries_data,
                          subdiv_ccg_average_grids_boundaries_task,
                          &parallel_range_settings);
}

static void subdiv_ccg_average_all_boundaries(SubdivCCG *subdiv_ccg, CCGKey *key)
{
  subdiv_ccg_average_boundaries(subdiv_ccg, key, nullptr, subdiv_ccg->num_adjacent_edges);
}

static void subdiv_ccg_average_corners(SubdivCCG *subdiv_ccg,
                                       CCGKey *key,
                                       const int *adjacent_vert_index_map,
                                       int num_adjacent_vertices)
{
  TaskParallelSettings parallel_range_settings;
  BLI_parallel_range_settings_defaults(&parallel_range_settings);
  AverageGridsCornerData corner_data{};
  corner_data.subdiv_ccg = subdiv_ccg;
  corner_data.key = key;
  corner_data.adjacent_vert_index_map = adjacent_vert_index_map;
  BLI_task_parallel_range(0,
                          num_adjacent_vertices,
                          &corner_data,
                          subdiv_ccg_average_grids_corners_task,
                          &parallel_range_settings);
}
static void subdiv_ccg_average_all_corners(SubdivCCG *subdiv_ccg, CCGKey *key)
{
  subdiv_ccg_average_corners(subdiv_ccg, key, nullptr, subdiv_ccg->num_adjacent_vertices);
}

static void subdiv_ccg_average_all_boundaries_and_corners(SubdivCCG *subdiv_ccg, CCGKey *key)
{
  subdiv_ccg_average_all_boundaries(subdiv_ccg, key);
  subdiv_ccg_average_all_corners(subdiv_ccg, key);
}

void BKE_subdiv_ccg_average_grids(SubdivCCG *subdiv_ccg)
{
  CCGKey key;
  BKE_subdiv_ccg_key_top_level(&key, subdiv_ccg);
  TaskParallelSettings parallel_range_settings;
  BLI_parallel_range_settings_defaults(&parallel_range_settings);
  /* Average inner boundaries of grids (within one face), across faces
   * from different face-corners. */
  AverageInnerGridsData inner_data{};
  inner_data.subdiv_ccg = subdiv_ccg;
  inner_data.key = &key;
  BLI_task_parallel_range(0,
                          subdiv_ccg->num_faces,
                          &inner_data,
                          subdiv_ccg_average_inner_grids_task,
                          &parallel_range_settings);
  subdiv_ccg_average_all_boundaries_and_corners(subdiv_ccg, &key);
}

static void subdiv_ccg_affected_face_adjacency(SubdivCCG *subdiv_ccg,
                                               const blender::IndexMask &face_mask,
                                               GSet *r_adjacent_vertices,
                                               GSet *r_adjacent_edges)
{
  Subdiv *subdiv = subdiv_ccg->subdiv;
  OpenSubdiv_TopologyRefiner *topology_refiner = subdiv->topology_refiner;

  Vector<int, 64> face_vertices;
  Vector<int, 64> face_edges;

  face_mask.foreach_index([&](const int face_index) {
    SubdivCCGFace *face = &subdiv_ccg->faces[face_index];
    const int num_face_grids = face->num_grids;
    face_vertices.reinitialize(num_face_grids);
    topology_refiner->getFaceVertices(topology_refiner, face_index, face_vertices.data());

    /* Note that order of edges is same as order of MLoops, which also
     * means it's the same as order of grids. */
    face_edges.reinitialize(num_face_grids);
    topology_refiner->getFaceEdges(topology_refiner, face_index, face_edges.data());
    for (int corner = 0; corner < num_face_grids; corner++) {
      const int vertex_index = face_vertices[corner];
      const int edge_index = face_edges[corner];

      int edge_vertices[2];
      topology_refiner->getEdgeVertices(topology_refiner, edge_index, edge_vertices);

      SubdivCCGAdjacentEdge *adjacent_edge = &subdiv_ccg->adjacent_edges[edge_index];
      BLI_gset_add(r_adjacent_edges, adjacent_edge);

      SubdivCCGAdjacentVertex *adjacent_vertex = &subdiv_ccg->adjacent_vertices[vertex_index];
      BLI_gset_add(r_adjacent_vertices, adjacent_vertex);
    }
<<<<<<< HEAD
  });

  static_or_heap_storage_free(&face_vertices_storage);
  static_or_heap_storage_free(&face_edges_storage);
=======
  }
>>>>>>> 0b23816d
}

void subdiv_ccg_average_faces_boundaries_and_corners(SubdivCCG *subdiv_ccg,
                                                     CCGKey *key,
                                                     const blender::IndexMask &face_mask)
{
  GSet *adjacent_vertices = BLI_gset_ptr_new(__func__);
  GSet *adjacent_edges = BLI_gset_ptr_new(__func__);
  GSetIterator gi;

  subdiv_ccg_affected_face_adjacency(subdiv_ccg, face_mask, adjacent_vertices, adjacent_edges);

  int i = 0;

  /* Average boundaries. */
  Array<int, 64> adjacent_edge_index_map(BLI_gset_len(adjacent_edges));
  GSET_ITER_INDEX (gi, adjacent_edges, i) {
    SubdivCCGAdjacentEdge *adjacent_edge = static_cast<SubdivCCGAdjacentEdge *>(
        BLI_gsetIterator_getKey(&gi));
    adjacent_edge_index_map[i] = adjacent_edge - subdiv_ccg->adjacent_edges;
  }
  subdiv_ccg_average_boundaries(
      subdiv_ccg, key, adjacent_edge_index_map.data(), BLI_gset_len(adjacent_edges));

  /* Average corners. */
  Array<int, 64> adjacent_vertex_index_map(BLI_gset_len(adjacent_vertices));
  GSET_ITER_INDEX (gi, adjacent_vertices, i) {
    SubdivCCGAdjacentVertex *adjacent_vertex = static_cast<SubdivCCGAdjacentVertex *>(
        BLI_gsetIterator_getKey(&gi));
    adjacent_vertex_index_map[i] = adjacent_vertex - subdiv_ccg->adjacent_vertices;
  }
  subdiv_ccg_average_corners(
      subdiv_ccg, key, adjacent_vertex_index_map.data(), BLI_gset_len(adjacent_vertices));

  BLI_gset_free(adjacent_vertices, nullptr);
  BLI_gset_free(adjacent_edges, nullptr);
}

void BKE_subdiv_ccg_average_stitch_faces(SubdivCCG *subdiv_ccg,
                                         const blender::IndexMask &face_mask)
{
  using namespace blender;
  CCGKey key;
  BKE_subdiv_ccg_key_top_level(&key, subdiv_ccg);

  face_mask.foreach_index(GrainSize(512), [&](const int face_index) {
    subdiv_ccg_average_inner_face_grids(subdiv_ccg, &key, &subdiv_ccg->faces[face_index]);
  });

  /* TODO(sergey): Only average elements which are adjacent to modified
   * faces. */
  subdiv_ccg_average_all_boundaries_and_corners(subdiv_ccg, &key);
}

void BKE_subdiv_ccg_topology_counters(const SubdivCCG *subdiv_ccg,
                                      int *r_num_vertices,
                                      int *r_num_edges,
                                      int *r_num_faces,
                                      int *r_num_loops)
{
  const int num_grids = subdiv_ccg->num_grids;
  const int grid_size = subdiv_ccg->grid_size;
  const int grid_area = grid_size * grid_size;
  const int num_edges_per_grid = 2 * (grid_size * (grid_size - 1));
  *r_num_vertices = num_grids * grid_area;
  *r_num_edges = num_grids * num_edges_per_grid;
  *r_num_faces = num_grids * (grid_size - 1) * (grid_size - 1);
  *r_num_loops = *r_num_faces * 4;
}

/** \} */

/* -------------------------------------------------------------------- */
/** \name Neighbors
 * \{ */

void BKE_subdiv_ccg_print_coord(const char *message, const SubdivCCGCoord *coord)
{
  printf("%s: grid index: %d, coord: (%d, %d)\n", message, coord->grid_index, coord->x, coord->y);
}

bool BKE_subdiv_ccg_check_coord_valid(const SubdivCCG *subdiv_ccg, const SubdivCCGCoord *coord)
{
  if (coord->grid_index < 0 || coord->grid_index >= subdiv_ccg->num_grids) {
    return false;
  }
  const int grid_size = subdiv_ccg->grid_size;
  if (coord->x < 0 || coord->x >= grid_size) {
    return false;
  }
  if (coord->y < 0 || coord->y >= grid_size) {
    return false;
  }
  return true;
}

BLI_INLINE void subdiv_ccg_neighbors_init(SubdivCCGNeighbors *neighbors,
                                          const int num_unique,
                                          const int num_duplicates)
{
  const int size = num_unique + num_duplicates;
  neighbors->size = size;
  neighbors->num_duplicates = num_duplicates;
  if (size < ARRAY_SIZE(neighbors->coords_fixed)) {
    neighbors->coords = neighbors->coords_fixed;
  }
  else {
    neighbors->coords = static_cast<SubdivCCGCoord *>(
        MEM_mallocN(sizeof(*neighbors->coords) * size, "SubdivCCGNeighbors.coords"));
  }
}

/* Check whether given coordinate belongs to a grid corner. */
BLI_INLINE bool is_corner_grid_coord(const SubdivCCG *subdiv_ccg, const SubdivCCGCoord *coord)
{
  const int grid_size_1 = subdiv_ccg->grid_size - 1;
  return (coord->x == 0 && coord->y == 0) || (coord->x == 0 && coord->y == grid_size_1) ||
         (coord->x == grid_size_1 && coord->y == grid_size_1) ||
         (coord->x == grid_size_1 && coord->y == 0);
}

/* Check whether given coordinate belongs to a grid boundary. */
BLI_INLINE bool is_boundary_grid_coord(const SubdivCCG *subdiv_ccg, const SubdivCCGCoord *coord)
{
  const int grid_size_1 = subdiv_ccg->grid_size - 1;
  return coord->x == 0 || coord->y == 0 || coord->x == grid_size_1 || coord->y == grid_size_1;
}

/* Check whether coordinate is at the boundary between two grids of the same face. */
BLI_INLINE bool is_inner_edge_grid_coordinate(const SubdivCCG *subdiv_ccg,
                                              const SubdivCCGCoord *coord)
{
  const int grid_size_1 = subdiv_ccg->grid_size - 1;
  if (coord->x == 0) {
    return coord->y > 0 && coord->y < grid_size_1;
  }
  if (coord->y == 0) {
    return coord->x > 0 && coord->x < grid_size_1;
  }
  return false;
}

BLI_INLINE SubdivCCGCoord coord_at_prev_row(const SubdivCCG * /*subdiv_ccg*/,
                                            const SubdivCCGCoord *coord)
{
  BLI_assert(coord->y > 0);
  SubdivCCGCoord result = *coord;
  result.y -= 1;
  return result;
}
BLI_INLINE SubdivCCGCoord coord_at_next_row(const SubdivCCG *subdiv_ccg,
                                            const SubdivCCGCoord *coord)
{
  UNUSED_VARS_NDEBUG(subdiv_ccg);
  BLI_assert(coord->y < subdiv_ccg->grid_size - 1);
  SubdivCCGCoord result = *coord;
  result.y += 1;
  return result;
}

BLI_INLINE SubdivCCGCoord coord_at_prev_col(const SubdivCCG * /*subdiv_ccg*/,
                                            const SubdivCCGCoord *coord)
{
  BLI_assert(coord->x > 0);
  SubdivCCGCoord result = *coord;
  result.x -= 1;
  return result;
}
BLI_INLINE SubdivCCGCoord coord_at_next_col(const SubdivCCG *subdiv_ccg,
                                            const SubdivCCGCoord *coord)
{
  UNUSED_VARS_NDEBUG(subdiv_ccg);
  BLI_assert(coord->x < subdiv_ccg->grid_size - 1);
  SubdivCCGCoord result = *coord;
  result.x += 1;
  return result;
}

/* For the input coordinate which is at the boundary of the grid do one step inside. */
static SubdivCCGCoord coord_step_inside_from_boundary(const SubdivCCG *subdiv_ccg,
                                                      const SubdivCCGCoord *coord)

{
  SubdivCCGCoord result = *coord;
  const int grid_size_1 = subdiv_ccg->grid_size - 1;
  if (result.x == grid_size_1) {
    --result.x;
  }
  else if (result.y == grid_size_1) {
    --result.y;
  }
  else if (result.x == 0) {
    ++result.x;
  }
  else if (result.y == 0) {
    ++result.y;
  }
  else {
    BLI_assert_msg(0, "non-boundary element given");
  }
  return result;
}

BLI_INLINE
int next_grid_index_from_coord(const SubdivCCG *subdiv_ccg, const SubdivCCGCoord *coord)
{
  SubdivCCGFace *face = &subdiv_ccg->faces[subdiv_ccg->grid_faces[coord->grid_index]];
  const int face_grid_index = coord->grid_index;
  int next_face_grid_index = face_grid_index + 1 - face->start_grid_index;
  if (next_face_grid_index == face->num_grids) {
    next_face_grid_index = 0;
  }
  return face->start_grid_index + next_face_grid_index;
}
BLI_INLINE int prev_grid_index_from_coord(const SubdivCCG *subdiv_ccg, const SubdivCCGCoord *coord)
{
  SubdivCCGFace *face = &subdiv_ccg->faces[subdiv_ccg->grid_faces[coord->grid_index]];
  const int face_grid_index = coord->grid_index;
  int prev_face_grid_index = face_grid_index - 1 - face->start_grid_index;
  if (prev_face_grid_index < 0) {
    prev_face_grid_index = face->num_grids - 1;
  }
  return face->start_grid_index + prev_face_grid_index;
}

/* Simple case of getting neighbors of a corner coordinate: the corner is a face center, so
 * can only iterate over grid of a single face, without looking into adjacency. */
static void neighbor_coords_corner_center_get(const SubdivCCG *subdiv_ccg,
                                              const SubdivCCGCoord *coord,
                                              const bool include_duplicates,
                                              SubdivCCGNeighbors *r_neighbors)
{
  const SubdivCCGFace *face = &subdiv_ccg->faces[subdiv_ccg->grid_faces[coord->grid_index]];
  const int num_adjacent_grids = face->num_grids;

  subdiv_ccg_neighbors_init(
      r_neighbors, num_adjacent_grids, (include_duplicates) ? num_adjacent_grids - 1 : 0);

  int duplicate_face_grid_index = num_adjacent_grids;
  for (int face_grid_index = 0; face_grid_index < num_adjacent_grids; ++face_grid_index) {
    SubdivCCGCoord neighbor_coord;
    neighbor_coord.grid_index = face->start_grid_index + face_grid_index;
    neighbor_coord.x = 1;
    neighbor_coord.y = 0;
    r_neighbors->coords[face_grid_index] = neighbor_coord;

    if (include_duplicates && neighbor_coord.grid_index != coord->grid_index) {
      neighbor_coord.x = 0;
      r_neighbors->coords[duplicate_face_grid_index++] = neighbor_coord;
    }
  }
}

/* Get index within adjacent_vertices array for the given CCG coordinate. */
static int adjacent_vertex_index_from_coord(const SubdivCCG *subdiv_ccg,
                                            const SubdivCCGCoord *coord)
{
  Subdiv *subdiv = subdiv_ccg->subdiv;
  OpenSubdiv_TopologyRefiner *topology_refiner = subdiv->topology_refiner;

  const SubdivCCGFace *face = &subdiv_ccg->faces[subdiv_ccg->grid_faces[coord->grid_index]];
  const int face_index = face - subdiv_ccg->faces;
  const int face_grid_index = coord->grid_index - face->start_grid_index;
  const int num_face_grids = face->num_grids;

  Array<int, 64> face_vertices(num_face_grids);
  topology_refiner->getFaceVertices(topology_refiner, face_index, face_vertices.data());

  const int adjacent_vertex_index = face_vertices[face_grid_index];
  return adjacent_vertex_index;
}

/* The corner is adjacent to a coarse vertex. */
static void neighbor_coords_corner_vertex_get(const SubdivCCG *subdiv_ccg,
                                              const SubdivCCGCoord *coord,
                                              const bool include_duplicates,
                                              SubdivCCGNeighbors *r_neighbors)
{
  Subdiv *subdiv = subdiv_ccg->subdiv;
  OpenSubdiv_TopologyRefiner *topology_refiner = subdiv->topology_refiner;

  const int adjacent_vertex_index = adjacent_vertex_index_from_coord(subdiv_ccg, coord);
  BLI_assert(adjacent_vertex_index >= 0);
  BLI_assert(adjacent_vertex_index < subdiv_ccg->num_adjacent_vertices);
  const int num_vertex_edges = topology_refiner->getNumVertexEdges(topology_refiner,
                                                                   adjacent_vertex_index);

  SubdivCCGAdjacentVertex *adjacent_vertex = &subdiv_ccg->adjacent_vertices[adjacent_vertex_index];
  const int num_adjacent_faces = adjacent_vertex->num_adjacent_faces;

  subdiv_ccg_neighbors_init(
      r_neighbors, num_vertex_edges, (include_duplicates) ? num_adjacent_faces - 1 : 0);

  Array<int, 64> vertex_edges(num_vertex_edges);
  topology_refiner->getVertexEdges(topology_refiner, adjacent_vertex_index, vertex_edges.data());

  for (int i = 0; i < num_vertex_edges; ++i) {
    const int edge_index = vertex_edges[i];

    /* Use very first grid of every edge. */
    const int edge_face_index = 0;

    /* Depending edge orientation we use first (zero-based) or previous-to-last point. */
    int edge_vertices_indices[2];
    topology_refiner->getEdgeVertices(topology_refiner, edge_index, edge_vertices_indices);
    int edge_point_index, duplicate_edge_point_index;
    if (edge_vertices_indices[0] == adjacent_vertex_index) {
      duplicate_edge_point_index = 0;
      edge_point_index = duplicate_edge_point_index + 1;
    }
    else {
      /* Edge "consists" of 2 grids, which makes it 2 * grid_size elements per edge.
       * The index of last edge element is 2 * grid_size - 1 (due to zero-based indices),
       * and we are interested in previous to last element. */
      duplicate_edge_point_index = subdiv_ccg->grid_size * 2 - 1;
      edge_point_index = duplicate_edge_point_index - 1;
    }

    SubdivCCGAdjacentEdge *adjacent_edge = &subdiv_ccg->adjacent_edges[edge_index];
    r_neighbors->coords[i] = adjacent_edge->boundary_coords[edge_face_index][edge_point_index];
  }

  if (include_duplicates) {
    /* Add duplicates of the current grid vertex in adjacent faces if requested. */
    for (int i = 0, duplicate_i = num_vertex_edges; i < num_adjacent_faces; i++) {
      SubdivCCGCoord neighbor_coord = adjacent_vertex->corner_coords[i];
      if (neighbor_coord.grid_index != coord->grid_index) {
        r_neighbors->coords[duplicate_i++] = neighbor_coord;
      }
    }
  }
}

static int adjacent_edge_index_from_coord(const SubdivCCG *subdiv_ccg, const SubdivCCGCoord *coord)
{
  Subdiv *subdiv = subdiv_ccg->subdiv;
  OpenSubdiv_TopologyRefiner *topology_refiner = subdiv->topology_refiner;
  const SubdivCCGFace *face = &subdiv_ccg->faces[subdiv_ccg->grid_faces[coord->grid_index]];

  const int face_grid_index = coord->grid_index - face->start_grid_index;
  const int face_index = face - subdiv_ccg->faces;
  const int num_face_edges = topology_refiner->getNumFaceEdges(topology_refiner, face_index);

  Array<int, 64> face_edges(num_face_edges);
  topology_refiner->getFaceEdges(topology_refiner, face_index, face_edges.data());

  const int grid_size_1 = subdiv_ccg->grid_size - 1;
  int adjacent_edge_index = -1;
  if (coord->x == grid_size_1) {
    adjacent_edge_index = face_edges[face_grid_index];
  }
  else {
    BLI_assert(coord->y == grid_size_1);
    adjacent_edge_index =
        face_edges[face_grid_index == 0 ? face->num_grids - 1 : face_grid_index - 1];
  }

  return adjacent_edge_index;
}

static int adjacent_edge_point_index_from_coord(const SubdivCCG *subdiv_ccg,
                                                const SubdivCCGCoord *coord,
                                                const int adjacent_edge_index)
{
  Subdiv *subdiv = subdiv_ccg->subdiv;
  OpenSubdiv_TopologyRefiner *topology_refiner = subdiv->topology_refiner;

  const int adjacent_vertex_index = adjacent_vertex_index_from_coord(subdiv_ccg, coord);
  int edge_vertices_indices[2];
  topology_refiner->getEdgeVertices(topology_refiner, adjacent_edge_index, edge_vertices_indices);

  /* Vertex index of an edge which is used to see whether edge points in the right direction.
   * Tricky part here is that depending whether input coordinate is are maximum X or Y coordinate
   * of the grid we need to use different edge direction.
   * Basically, the edge adjacent to a previous loop needs to point opposite direction. */
  int directional_edge_vertex_index = -1;

  const int grid_size_1 = subdiv_ccg->grid_size - 1;
  int adjacent_edge_point_index = -1;
  if (coord->x == grid_size_1) {
    adjacent_edge_point_index = subdiv_ccg->grid_size - coord->y - 1;
    directional_edge_vertex_index = edge_vertices_indices[0];
  }
  else {
    BLI_assert(coord->y == grid_size_1);
    adjacent_edge_point_index = subdiv_ccg->grid_size + coord->x;
    directional_edge_vertex_index = edge_vertices_indices[1];
  }

  /* Flip the index if the edge points opposite direction. */
  if (adjacent_vertex_index != directional_edge_vertex_index) {
    const int num_edge_points = subdiv_ccg->grid_size * 2;
    adjacent_edge_point_index = num_edge_points - adjacent_edge_point_index - 1;
  }

  return adjacent_edge_point_index;
}

/* Adjacent edge has two points in the middle which corresponds to grid  corners, but which are
 * the same point in the final geometry.
 * So need to use extra step when calculating next/previous points, so we don't go from a corner
 * of one grid to a corner of adjacent grid. */
static int next_adjacent_edge_point_index(const SubdivCCG *subdiv_ccg, const int point_index)
{
  if (point_index == subdiv_ccg->grid_size - 1) {
    return point_index + 2;
  }
  return point_index + 1;
}
static int prev_adjacent_edge_point_index(const SubdivCCG *subdiv_ccg, const int point_index)
{
  if (point_index == subdiv_ccg->grid_size) {
    return point_index - 2;
  }
  return point_index - 1;
}

/* When the point index corresponds to a grid corner, returns the point index which corresponds to
 * the corner of the adjacent grid, as the adjacent edge has two separate points for each grid
 * corner at the middle of the edge. */
static int adjacent_grid_corner_point_index_on_edge(const SubdivCCG *subdiv_ccg,
                                                    const int point_index)
{
  if (point_index == subdiv_ccg->grid_size) {
    return point_index - 1;
  }
  return point_index + 1;
}

/* Common implementation of neighbor calculation when input coordinate is at the edge between two
 * coarse faces, but is not at the coarse vertex. */
static void neighbor_coords_edge_get(const SubdivCCG *subdiv_ccg,
                                     const SubdivCCGCoord *coord,
                                     const bool include_duplicates,
                                     SubdivCCGNeighbors *r_neighbors)

{
  const bool is_corner = is_corner_grid_coord(subdiv_ccg, coord);
  const int adjacent_edge_index = adjacent_edge_index_from_coord(subdiv_ccg, coord);
  BLI_assert(adjacent_edge_index >= 0);
  BLI_assert(adjacent_edge_index < subdiv_ccg->num_adjacent_edges);
  const SubdivCCGAdjacentEdge *adjacent_edge = &subdiv_ccg->adjacent_edges[adjacent_edge_index];

  /* 2 neighbor points along the edge, plus one inner point per every adjacent grid. */
  const int num_adjacent_faces = adjacent_edge->num_adjacent_faces;
  int num_duplicates = 0;
  if (include_duplicates) {
    num_duplicates += num_adjacent_faces - 1;
    if (is_corner) {
      /* When the coord is a grid corner, add an extra duplicate per adjacent grid in all adjacent
       * faces to the edge. */
      num_duplicates += num_adjacent_faces;
    }
  }
  subdiv_ccg_neighbors_init(r_neighbors, num_adjacent_faces + 2, num_duplicates);

  const int point_index = adjacent_edge_point_index_from_coord(
      subdiv_ccg, coord, adjacent_edge_index);
  const int point_index_duplicate = adjacent_grid_corner_point_index_on_edge(subdiv_ccg,
                                                                             point_index);

  const int next_point_index = next_adjacent_edge_point_index(subdiv_ccg, point_index);
  const int prev_point_index = prev_adjacent_edge_point_index(subdiv_ccg, point_index);

  int duplicate_i = num_adjacent_faces;
  for (int i = 0; i < num_adjacent_faces; ++i) {
    SubdivCCGCoord *boundary_coords = adjacent_edge->boundary_coords[i];
    /* One step into the grid from the edge for each adjacent face. */
    SubdivCCGCoord grid_coord = boundary_coords[point_index];
    r_neighbors->coords[i + 2] = coord_step_inside_from_boundary(subdiv_ccg, &grid_coord);

    if (grid_coord.grid_index == coord->grid_index) {
      /* Previous and next along the edge for the current grid. */
      r_neighbors->coords[0] = boundary_coords[prev_point_index];
      r_neighbors->coords[1] = boundary_coords[next_point_index];
    }
    else if (include_duplicates) {
      /* Same coordinate on neighboring grids if requested. */
      r_neighbors->coords[duplicate_i + 2] = grid_coord;
      duplicate_i++;
    }

    /* When it is a corner, add the duplicate of the adjacent grid in the same face. */
    if (include_duplicates && is_corner) {
      SubdivCCGCoord duplicate_corner_grid_coord = boundary_coords[point_index_duplicate];
      r_neighbors->coords[duplicate_i + 2] = duplicate_corner_grid_coord;
      duplicate_i++;
    }
  }
  BLI_assert(duplicate_i - num_adjacent_faces == num_duplicates);
}

/* The corner is at the middle of edge between faces. */
static void neighbor_coords_corner_edge_get(const SubdivCCG *subdiv_ccg,
                                            const SubdivCCGCoord *coord,
                                            const bool include_duplicates,
                                            SubdivCCGNeighbors *r_neighbors)
{
  neighbor_coords_edge_get(subdiv_ccg, coord, include_duplicates, r_neighbors);
}

/* Input coordinate is at one of 4 corners of its grid corners. */
static void neighbor_coords_corner_get(const SubdivCCG *subdiv_ccg,
                                       const SubdivCCGCoord *coord,
                                       const bool include_duplicates,
                                       SubdivCCGNeighbors *r_neighbors)
{
  if (coord->x == 0 && coord->y == 0) {
    neighbor_coords_corner_center_get(subdiv_ccg, coord, include_duplicates, r_neighbors);
  }
  else {
    const int grid_size_1 = subdiv_ccg->grid_size - 1;
    if (coord->x == grid_size_1 && coord->y == grid_size_1) {
      neighbor_coords_corner_vertex_get(subdiv_ccg, coord, include_duplicates, r_neighbors);
    }
    else {
      neighbor_coords_corner_edge_get(subdiv_ccg, coord, include_duplicates, r_neighbors);
    }
  }
}

/* Simple case of getting neighbors of a boundary coordinate: the input coordinate is at the
 * boundary between two grids of the same face and there is no need to check adjacency with
 * other faces. */
static void neighbor_coords_boundary_inner_get(const SubdivCCG *subdiv_ccg,
                                               const SubdivCCGCoord *coord,
                                               const bool include_duplicates,
                                               SubdivCCGNeighbors *r_neighbors)
{
  subdiv_ccg_neighbors_init(r_neighbors, 4, (include_duplicates) ? 1 : 0);

  if (coord->x == 0) {
    r_neighbors->coords[0] = coord_at_prev_row(subdiv_ccg, coord);
    r_neighbors->coords[1] = coord_at_next_row(subdiv_ccg, coord);
    r_neighbors->coords[2] = coord_at_next_col(subdiv_ccg, coord);

    r_neighbors->coords[3].grid_index = prev_grid_index_from_coord(subdiv_ccg, coord);
    r_neighbors->coords[3].x = coord->y;
    r_neighbors->coords[3].y = 1;

    if (include_duplicates) {
      r_neighbors->coords[4] = r_neighbors->coords[3];
      r_neighbors->coords[4].y = 0;
    }
  }
  else if (coord->y == 0) {
    r_neighbors->coords[0] = coord_at_prev_col(subdiv_ccg, coord);
    r_neighbors->coords[1] = coord_at_next_col(subdiv_ccg, coord);
    r_neighbors->coords[2] = coord_at_next_row(subdiv_ccg, coord);

    r_neighbors->coords[3].grid_index = next_grid_index_from_coord(subdiv_ccg, coord);
    r_neighbors->coords[3].x = 1;
    r_neighbors->coords[3].y = coord->x;

    if (include_duplicates) {
      r_neighbors->coords[4] = r_neighbors->coords[3];
      r_neighbors->coords[4].x = 0;
    }
  }
}

/* Input coordinate is on an edge between two faces. Need to check adjacency. */
static void neighbor_coords_boundary_outer_get(const SubdivCCG *subdiv_ccg,
                                               const SubdivCCGCoord *coord,
                                               const bool include_duplicates,
                                               SubdivCCGNeighbors *r_neighbors)
{
  neighbor_coords_edge_get(subdiv_ccg, coord, include_duplicates, r_neighbors);
}

/* Input coordinate is at one of 4 boundaries of its grid.
 * It could either be an inner boundary (which connects face center to the face edge) or could be
 * a part of coarse face edge. */
static void neighbor_coords_boundary_get(const SubdivCCG *subdiv_ccg,
                                         const SubdivCCGCoord *coord,
                                         const bool include_duplicates,
                                         SubdivCCGNeighbors *r_neighbors)
{
  if (is_inner_edge_grid_coordinate(subdiv_ccg, coord)) {
    neighbor_coords_boundary_inner_get(subdiv_ccg, coord, include_duplicates, r_neighbors);
  }
  else {
    neighbor_coords_boundary_outer_get(subdiv_ccg, coord, include_duplicates, r_neighbors);
  }
}

/* Input coordinate is inside of its grid, all the neighbors belong to the same grid. */
static void neighbor_coords_inner_get(const SubdivCCG *subdiv_ccg,
                                      const SubdivCCGCoord *coord,
                                      SubdivCCGNeighbors *r_neighbors)
{
  subdiv_ccg_neighbors_init(r_neighbors, 4, 0);

  r_neighbors->coords[0] = coord_at_prev_row(subdiv_ccg, coord);
  r_neighbors->coords[1] = coord_at_next_row(subdiv_ccg, coord);
  r_neighbors->coords[2] = coord_at_prev_col(subdiv_ccg, coord);
  r_neighbors->coords[3] = coord_at_next_col(subdiv_ccg, coord);
}

void BKE_subdiv_ccg_neighbor_coords_get(const SubdivCCG *subdiv_ccg,
                                        const SubdivCCGCoord *coord,
                                        const bool include_duplicates,
                                        SubdivCCGNeighbors *r_neighbors)
{
  BLI_assert(coord->grid_index >= 0);
  BLI_assert(coord->grid_index < subdiv_ccg->num_grids);
  BLI_assert(coord->x >= 0);
  BLI_assert(coord->x < subdiv_ccg->grid_size);
  BLI_assert(coord->y >= 0);
  BLI_assert(coord->y < subdiv_ccg->grid_size);

  if (is_corner_grid_coord(subdiv_ccg, coord)) {
    neighbor_coords_corner_get(subdiv_ccg, coord, include_duplicates, r_neighbors);
  }
  else if (is_boundary_grid_coord(subdiv_ccg, coord)) {
    neighbor_coords_boundary_get(subdiv_ccg, coord, include_duplicates, r_neighbors);
  }
  else {
    neighbor_coords_inner_get(subdiv_ccg, coord, r_neighbors);
  }

#ifndef NDEBUG
  for (int i = 0; i < r_neighbors->size; i++) {
    BLI_assert(BKE_subdiv_ccg_check_coord_valid(subdiv_ccg, &r_neighbors->coords[i]));
  }
#endif
}

int BKE_subdiv_ccg_grid_to_face_index(const SubdivCCG *subdiv_ccg, const int grid_index)
{
  return subdiv_ccg->grid_faces[grid_index];
}

const int *BKE_subdiv_ccg_start_face_grid_index_ensure(SubdivCCG *subdiv_ccg)
{
  if (subdiv_ccg->cache_.start_face_grid_index == nullptr) {
    const Subdiv *subdiv = subdiv_ccg->subdiv;
    OpenSubdiv_TopologyRefiner *topology_refiner = subdiv->topology_refiner;
    if (topology_refiner == nullptr) {
      return nullptr;
    }

    const int num_coarse_faces = topology_refiner->getNumFaces(topology_refiner);

    subdiv_ccg->cache_.start_face_grid_index = static_cast<int *>(
        MEM_malloc_arrayN(num_coarse_faces, sizeof(int), "start_face_grid_index"));

    int start_grid_index = 0;
    for (int face_index = 0; face_index < num_coarse_faces; face_index++) {
      const int num_face_grids = topology_refiner->getNumFaceVertices(topology_refiner,
                                                                      face_index);
      subdiv_ccg->cache_.start_face_grid_index[face_index] = start_grid_index;
      start_grid_index += num_face_grids;
    }
  }

  return subdiv_ccg->cache_.start_face_grid_index;
}

const int *BKE_subdiv_ccg_start_face_grid_index_get(const SubdivCCG *subdiv_ccg)
{
  return subdiv_ccg->cache_.start_face_grid_index;
}

static void adjacent_vertices_index_from_adjacent_edge(const SubdivCCG *subdiv_ccg,
                                                       const SubdivCCGCoord *coord,
                                                       const blender::Span<int> corner_verts,
                                                       const blender::OffsetIndices<int> faces,
                                                       int *r_v1,
                                                       int *r_v2)
{
  const int grid_size_1 = subdiv_ccg->grid_size - 1;
  const int face_index = BKE_subdiv_ccg_grid_to_face_index(subdiv_ccg, coord->grid_index);
  const blender::IndexRange face = faces[face_index];
  *r_v1 = corner_verts[coord->grid_index];

  const int corner = blender::bke::mesh::face_find_corner_from_vert(face, corner_verts, *r_v1);
  if (coord->x == grid_size_1) {
    const int next = blender::bke::mesh::face_corner_next(face, corner);
    *r_v2 = corner_verts[next];
  }
  if (coord->y == grid_size_1) {
    const int prev = blender::bke::mesh::face_corner_prev(face, corner);
    *r_v2 = corner_verts[prev];
  }
}

SubdivCCGAdjacencyType BKE_subdiv_ccg_coarse_mesh_adjacency_info_get(
    const SubdivCCG *subdiv_ccg,
    const SubdivCCGCoord *coord,
    const blender::Span<int> corner_verts,
    const blender::OffsetIndices<int> faces,
    int *r_v1,
    int *r_v2)
{

  const int grid_size_1 = subdiv_ccg->grid_size - 1;
  if (is_corner_grid_coord(subdiv_ccg, coord)) {
    if (coord->x == 0 && coord->y == 0) {
      /* Grid corner in the center of a face. */
      return SUBDIV_CCG_ADJACENT_NONE;
    }
    if (coord->x == grid_size_1 && coord->y == grid_size_1) {
      /* Grid corner adjacent to a coarse mesh vertex. */
      *r_v1 = *r_v2 = corner_verts[coord->grid_index];
      return SUBDIV_CCG_ADJACENT_VERTEX;
    }
    /* Grid corner adjacent to the middle of a coarse mesh edge. */
    adjacent_vertices_index_from_adjacent_edge(subdiv_ccg, coord, corner_verts, faces, r_v1, r_v2);
    return SUBDIV_CCG_ADJACENT_EDGE;
  }

  if (is_boundary_grid_coord(subdiv_ccg, coord)) {
    if (!is_inner_edge_grid_coordinate(subdiv_ccg, coord)) {
      /* Grid boundary adjacent to a coarse mesh edge. */
      adjacent_vertices_index_from_adjacent_edge(
          subdiv_ccg, coord, corner_verts, faces, r_v1, r_v2);
      return SUBDIV_CCG_ADJACENT_EDGE;
    }
  }
  return SUBDIV_CCG_ADJACENT_NONE;
}

void BKE_subdiv_ccg_grid_hidden_ensure(SubdivCCG *subdiv_ccg, int grid_index)
{
  if (subdiv_ccg->grid_hidden[grid_index] != nullptr) {
    return;
  }

  CCGKey key;
  BKE_subdiv_ccg_key_top_level(&key, subdiv_ccg);
  subdiv_ccg->grid_hidden[grid_index] = BLI_BITMAP_NEW(key.grid_area, __func__);
}

void BKE_subdiv_ccg_grid_hidden_free(SubdivCCG *subdiv_ccg, int grid_index)
{
  MEM_SAFE_FREE(subdiv_ccg->grid_hidden[grid_index]);
}

static void subdiv_ccg_coord_to_ptex_coord(const SubdivCCG *subdiv_ccg,
                                           const SubdivCCGCoord *coord,
                                           int *r_ptex_face_index,
                                           float *r_u,
                                           float *r_v)
{
  Subdiv *subdiv = subdiv_ccg->subdiv;

  const float grid_size = subdiv_ccg->grid_size;
  const float grid_size_1_inv = 1.0f / (grid_size - 1);

  const float grid_u = coord->x * grid_size_1_inv;
  const float grid_v = coord->y * grid_size_1_inv;

  const int face_index = BKE_subdiv_ccg_grid_to_face_index(subdiv_ccg, coord->grid_index);
  const SubdivCCGFace *faces = subdiv_ccg->faces;
  const SubdivCCGFace *face = &faces[face_index];
  const int *face_ptex_offset = BKE_subdiv_face_ptex_offset_get(subdiv);
  *r_ptex_face_index = face_ptex_offset[face_index];

  const float corner = coord->grid_index - face->start_grid_index;

  if (face->num_grids == 4) {
    BKE_subdiv_rotate_grid_to_quad(corner, grid_u, grid_v, r_u, r_v);
  }
  else {
    *r_ptex_face_index += corner;
    *r_u = 1.0f - grid_v;
    *r_v = 1.0f - grid_u;
  }
}

void BKE_subdiv_ccg_eval_limit_point(const SubdivCCG *subdiv_ccg,
                                     const SubdivCCGCoord *coord,
                                     float r_point[3])
{
  Subdiv *subdiv = subdiv_ccg->subdiv;
  int ptex_face_index;
  float u, v;
  subdiv_ccg_coord_to_ptex_coord(subdiv_ccg, coord, &ptex_face_index, &u, &v);
  BKE_subdiv_eval_limit_point(subdiv, ptex_face_index, u, v, r_point);
}

/** \} */<|MERGE_RESOLUTION|>--- conflicted
+++ resolved
@@ -1153,14 +1153,7 @@
       SubdivCCGAdjacentVertex *adjacent_vertex = &subdiv_ccg->adjacent_vertices[vertex_index];
       BLI_gset_add(r_adjacent_vertices, adjacent_vertex);
     }
-<<<<<<< HEAD
   });
-
-  static_or_heap_storage_free(&face_vertices_storage);
-  static_or_heap_storage_free(&face_edges_storage);
-=======
-  }
->>>>>>> 0b23816d
 }
 
 void subdiv_ccg_average_faces_boundaries_and_corners(SubdivCCG *subdiv_ccg,
