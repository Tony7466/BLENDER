/* SPDX-FileCopyrightText: 2018 Blender Authors
 *
 * SPDX-License-Identifier: GPL-2.0-or-later */

/** \file
 * \ingroup bke
 */

#include "BKE_subdiv_ccg.hh"

#include "MEM_guardedalloc.h"

#include "BLI_enumerable_thread_specific.hh"
#include "BLI_index_mask.hh"
#include "BLI_math_bits.h"
#include "BLI_math_geom.h"
#include "BLI_math_vector.h"
#include "BLI_set.hh"
#include "BLI_task.hh"
#include "BLI_vector_set.hh"

#include "BKE_DerivedMesh.hh"
#include "BKE_ccg.h"
#include "BKE_mesh.hh"
#include "BKE_subdiv.hh"
#include "BKE_subdiv_eval.hh"

#ifdef WITH_OPENSUBDIV
#  include "opensubdiv_topology_refiner_capi.hh"
#endif

using blender::Array;
using blender::float3;
using blender::GrainSize;
using blender::IndexMask;
using blender::IndexMaskMemory;
using blender::IndexRange;
using blender::MutableSpan;
using blender::OffsetIndices;
using blender::Span;
using blender::Vector;
using blender::VectorSet;
using namespace blender::bke::subdiv;

/* -------------------------------------------------------------------- */
/** \name Various forward declarations
 * \{ */

#ifdef WITH_OPENSUBDIV

static void subdiv_ccg_average_inner_face_grids(SubdivCCG &subdiv_ccg,
                                                const CCGKey &key,
                                                const IndexRange face);

void subdiv_ccg_average_faces_boundaries_and_corners(SubdivCCG &subdiv_ccg,
                                                     const CCGKey &key,
                                                     const IndexMask &face_mask);

/** \} */

/* -------------------------------------------------------------------- */
/** \name Generally useful internal helpers
 * \{ */

/* Number of floats in per-vertex elements. */
static int num_element_float_get(const SubdivCCG &subdiv_ccg)
{
  /* We always have 3 floats for coordinate. */
  int num_floats = 3;
  if (subdiv_ccg.has_normal) {
    num_floats += 3;
  }
  if (subdiv_ccg.has_mask) {
    num_floats += 1;
  }
  return num_floats;
}

/* Per-vertex element size in bytes. */
static int element_size_bytes_get(const SubdivCCG &subdiv_ccg)
{
  return sizeof(float) * num_element_float_get(subdiv_ccg);
}

/** \} */

/* -------------------------------------------------------------------- */
/** \name Internal helpers for CCG creation
 * \{ */

static void subdiv_ccg_init_layers(SubdivCCG &subdiv_ccg, const SubdivToCCGSettings &settings)
{
  /* CCG always contains coordinates. Rest of layers are coming after them. */
  int layer_offset = sizeof(float[3]);
  /* Mask. */
  if (settings.need_mask) {
    subdiv_ccg.has_mask = true;
    subdiv_ccg.mask_offset = layer_offset;
    layer_offset += sizeof(float);
  }
  else {
    subdiv_ccg.has_mask = false;
    subdiv_ccg.mask_offset = -1;
  }
  /* Normals.
   *
   * NOTE: Keep them at the end, matching old CCGDM. Doesn't really matter
   * here, but some other area might in theory depend memory layout. */
  if (settings.need_normal) {
    subdiv_ccg.has_normal = true;
    subdiv_ccg.normal_offset = layer_offset;
    layer_offset += sizeof(float[3]);
  }
  else {
    subdiv_ccg.has_normal = false;
    subdiv_ccg.normal_offset = -1;
  }
}

/* TODO(sergey): Make it more accessible function. */
<<<<<<< HEAD
static int topology_refiner_count_face_corners(
    const blender::opensubdiv::TopologyRefinerImpl *topology_refiner)
=======
static int topology_refiner_count_face_corners(const OpenSubdiv_TopologyRefiner *topology_refiner)
>>>>>>> 3539cdfb
{
  const int num_faces = topology_refiner->base_level().GetNumFaces();
  int num_corners = 0;
  for (int face_index = 0; face_index < num_faces; face_index++) {
    num_corners += topology_refiner->base_level().GetFaceVertices(face_index).size();
  }
  return num_corners;
}

/* NOTE: Grid size and layer flags are to be filled in before calling this
 * function. */
static void subdiv_ccg_alloc_elements(SubdivCCG &subdiv_ccg, Subdiv &subdiv)
{
<<<<<<< HEAD
  const blender::opensubdiv::TopologyRefinerImpl *topology_refiner = subdiv.topology_refiner;
=======
  const OpenSubdiv_TopologyRefiner *topology_refiner = subdiv.topology_refiner;
>>>>>>> 3539cdfb
  const int64_t element_size = element_size_bytes_get(subdiv_ccg);
  /* Allocate memory for surface grids. */
  const int64_t num_grids = topology_refiner_count_face_corners(topology_refiner);
  const int64_t grid_size = grid_size_from_level(subdiv_ccg.level);
  const int64_t grid_area = grid_size * grid_size;
  subdiv_ccg.grid_element_size = element_size;
  subdiv_ccg.grids.reinitialize(num_grids);
  subdiv_ccg.grids_storage.reinitialize(num_grids * grid_area * element_size);
  const size_t grid_size_in_bytes = size_t(grid_area) * element_size;
  for (int grid_index = 0; grid_index < num_grids; grid_index++) {
    const size_t grid_offset = grid_size_in_bytes * grid_index;
    subdiv_ccg.grids[grid_index] = (CCGElem *)&subdiv_ccg.grids_storage[grid_offset];
  }
  /* TODO(sergey): Allocate memory for loose elements. */
}

/** \} */

/* -------------------------------------------------------------------- */
/** \name Grids evaluation
 * \{ */

static void subdiv_ccg_eval_grid_element_limit(Subdiv &subdiv,
                                               SubdivCCG &subdiv_ccg,
                                               const int ptex_face_index,
                                               const float u,
                                               const float v,
                                               uchar *element)
{
  if (subdiv.displacement_evaluator != nullptr) {
    eval_final_point(&subdiv, ptex_face_index, u, v, (float *)element);
  }
  else if (subdiv_ccg.has_normal) {
    eval_limit_point_and_normal(&subdiv,
                                ptex_face_index,
                                u,
                                v,
                                (float *)element,
                                (float *)(element + subdiv_ccg.normal_offset));
  }
  else {
    eval_limit_point(&subdiv, ptex_face_index, u, v, (float *)element);
  }
}

static void subdiv_ccg_eval_grid_element_mask(SubdivCCG &subdiv_ccg,
                                              SubdivCCGMaskEvaluator *mask_evaluator,
                                              const int ptex_face_index,
                                              const float u,
                                              const float v,
                                              uchar *element)
{
  if (!subdiv_ccg.has_mask) {
    return;
  }
  float *mask_value_ptr = (float *)(element + subdiv_ccg.mask_offset);
  if (mask_evaluator != nullptr) {
    *mask_value_ptr = mask_evaluator->eval_mask(mask_evaluator, ptex_face_index, u, v);
  }
  else {
    *mask_value_ptr = 0.0f;
  }
}

static void subdiv_ccg_eval_grid_element(Subdiv &subdiv,
                                         SubdivCCG &subdiv_ccg,
                                         SubdivCCGMaskEvaluator *mask_evaluator,
                                         const int ptex_face_index,
                                         const float u,
                                         const float v,
                                         uchar *element)
{
  subdiv_ccg_eval_grid_element_limit(subdiv, subdiv_ccg, ptex_face_index, u, v, element);
  subdiv_ccg_eval_grid_element_mask(subdiv_ccg, mask_evaluator, ptex_face_index, u, v, element);
}

static void subdiv_ccg_eval_regular_grid(Subdiv &subdiv,
                                         SubdivCCG &subdiv_ccg,
                                         const Span<int> face_ptex_offset,
                                         SubdivCCGMaskEvaluator *mask_evaluator,
                                         const int face_index)
{
  const int ptex_face_index = face_ptex_offset[face_index];
  const int grid_size = subdiv_ccg.grid_size;
  const float grid_size_1_inv = 1.0f / (grid_size - 1);
  const int element_size = element_size_bytes_get(subdiv_ccg);
  const IndexRange face = subdiv_ccg.faces[face_index];
  for (int corner = 0; corner < face.size(); corner++) {
    const int grid_index = face.start() + corner;
    uchar *grid = (uchar *)subdiv_ccg.grids[grid_index];
    for (int y = 0; y < grid_size; y++) {
      const float grid_v = y * grid_size_1_inv;
      for (int x = 0; x < grid_size; x++) {
        const float grid_u = x * grid_size_1_inv;
        float u, v;
        rotate_grid_to_quad(corner, grid_u, grid_v, &u, &v);
        const size_t grid_element_index = size_t(y) * grid_size + x;
        const size_t grid_element_offset = grid_element_index * element_size;
        subdiv_ccg_eval_grid_element(
            subdiv, subdiv_ccg, mask_evaluator, ptex_face_index, u, v, &grid[grid_element_offset]);
      }
    }
  }
}

static void subdiv_ccg_eval_special_grid(Subdiv &subdiv,
                                         SubdivCCG &subdiv_ccg,
                                         const Span<int> face_ptex_offset,
                                         SubdivCCGMaskEvaluator *mask_evaluator,
                                         const int face_index)
{
  const int grid_size = subdiv_ccg.grid_size;
  const float grid_size_1_inv = 1.0f / (grid_size - 1);
  const int element_size = element_size_bytes_get(subdiv_ccg);
  const IndexRange face = subdiv_ccg.faces[face_index];
  for (int corner = 0; corner < face.size(); corner++) {
    const int grid_index = face.start() + corner;
    const int ptex_face_index = face_ptex_offset[face_index] + corner;
    uchar *grid = (uchar *)subdiv_ccg.grids[grid_index];
    for (int y = 0; y < grid_size; y++) {
      const float u = 1.0f - (y * grid_size_1_inv);
      for (int x = 0; x < grid_size; x++) {
        const float v = 1.0f - (x * grid_size_1_inv);
        const size_t grid_element_index = size_t(y) * grid_size + x;
        const size_t grid_element_offset = grid_element_index * element_size;
        subdiv_ccg_eval_grid_element(
            subdiv, subdiv_ccg, mask_evaluator, ptex_face_index, u, v, &grid[grid_element_offset]);
      }
    }
  }
}

static bool subdiv_ccg_evaluate_grids(SubdivCCG &subdiv_ccg,
                                      Subdiv &subdiv,
                                      SubdivCCGMaskEvaluator *mask_evaluator)
{
  using namespace blender;
<<<<<<< HEAD
  const blender::opensubdiv::TopologyRefinerImpl *topology_refiner = subdiv.topology_refiner;
  const int num_faces = topology_refiner->base_level().GetNumFaces();
=======
  const OpenSubdiv_TopologyRefiner *topology_refiner = subdiv.topology_refiner;
  const int num_faces = topology_refiner->getNumFaces();
>>>>>>> 3539cdfb
  const Span<int> face_ptex_offset(face_ptex_offset_get(&subdiv), subdiv_ccg.faces.size());
  threading::parallel_for(IndexRange(num_faces), 1024, [&](const IndexRange range) {
    for (const int face_index : range) {
      if (subdiv_ccg.faces[face_index].size() == 4) {
        subdiv_ccg_eval_regular_grid(
            subdiv, subdiv_ccg, face_ptex_offset, mask_evaluator, face_index);
      }
      else {
        subdiv_ccg_eval_special_grid(
            subdiv, subdiv_ccg, face_ptex_offset, mask_evaluator, face_index);
      }
    }
  });
  /* If displacement is used, need to calculate normals after all final
   * coordinates are known. */
  if (subdiv.displacement_evaluator != nullptr) {
    BKE_subdiv_ccg_recalc_normals(subdiv_ccg);
  }
  return true;
}

static void subdiv_ccg_allocate_adjacent_edges(SubdivCCG &subdiv_ccg, const int num_edges)
{
  subdiv_ccg.adjacent_edges = Array<SubdivCCGAdjacentEdge>(num_edges, SubdivCCGAdjacentEdge{});
}

static SubdivCCGCoord subdiv_ccg_coord(int grid_index, int x, int y)
{
  SubdivCCGCoord coord{};
  coord.grid_index = grid_index;
  coord.x = x;
  coord.y = y;
  return coord;
}

static CCGElem *subdiv_ccg_coord_to_elem(const CCGKey &key,
                                         const SubdivCCG &subdiv_ccg,
                                         const SubdivCCGCoord &coord)
{
  return CCG_grid_elem(&key, subdiv_ccg.grids[coord.grid_index], coord.x, coord.y);
}

/* Returns storage where boundary elements are to be stored. */
static SubdivCCGCoord *subdiv_ccg_adjacent_edge_add_face(SubdivCCG &subdiv_ccg,
                                                         SubdivCCGAdjacentEdge &adjacent_edge)
{
  const int grid_size = subdiv_ccg.grid_size * 2;
  const int adjacent_face_index = adjacent_edge.num_adjacent_faces;
  ++adjacent_edge.num_adjacent_faces;
  /* Allocate memory for the boundary elements. */
  adjacent_edge.boundary_coords = static_cast<SubdivCCGCoord **>(
      MEM_reallocN(adjacent_edge.boundary_coords,
                   adjacent_edge.num_adjacent_faces * sizeof(*adjacent_edge.boundary_coords)));
  adjacent_edge.boundary_coords[adjacent_face_index] = static_cast<SubdivCCGCoord *>(
      MEM_malloc_arrayN(grid_size * 2, sizeof(SubdivCCGCoord), "ccg adjacent boundary"));
  return adjacent_edge.boundary_coords[adjacent_face_index];
}

static void subdiv_ccg_init_faces_edge_neighborhood(SubdivCCG &subdiv_ccg)
{
  Subdiv *subdiv = subdiv_ccg.subdiv;
  const OffsetIndices<int> faces = subdiv_ccg.faces;
  blender::opensubdiv::TopologyRefinerImpl *topology_refiner = subdiv->topology_refiner;
  const int num_edges = topology_refiner->base_level().GetNumEdges();
  const int grid_size = subdiv_ccg.grid_size;
  if (num_edges == 0) {
    /* Early output, nothing to do in this case. */
    return;
  }
  subdiv_ccg_allocate_adjacent_edges(subdiv_ccg, num_edges);

  /* Store adjacency for all faces. */
  for (const int face_index : faces.index_range()) {
    const IndexRange face = faces[face_index];
    const int num_face_grids = face.size();
    const OpenSubdiv::Far::ConstIndexArray face_vertices =
        topology_refiner->base_level().GetFaceVertices(face_index);
    /* Note that order of edges is same as order of MLoops, which also
     * means it's the same as order of grids. */
    const OpenSubdiv::Far::ConstIndexArray face_edges =
        topology_refiner->base_level().GetFaceEdges(face_index);
    /* Store grids adjacency for this edge. */
    for (int corner = 0; corner < num_face_grids; corner++) {
      const int vertex_index = face_vertices[corner];
      const int edge_index = face_edges[corner];
      const OpenSubdiv::Far::ConstIndexArray edge_vertices =
          topology_refiner->base_level().GetEdgeVertices(edge_index);
      const bool is_edge_flipped = (edge_vertices[0] != vertex_index);
      /* Grid which is adjacent to the current corner. */
      const int current_grid_index = face.start() + corner;
      /* Grid which is adjacent to the next corner. */
      const int next_grid_index = face.start() + (corner + 1) % num_face_grids;
      /* Add new face to the adjacent edge. */
      SubdivCCGAdjacentEdge &adjacent_edge = subdiv_ccg.adjacent_edges[edge_index];
      SubdivCCGCoord *boundary_coords = subdiv_ccg_adjacent_edge_add_face(subdiv_ccg,
                                                                          adjacent_edge);
      /* Fill CCG elements along the edge. */
      int boundary_element_index = 0;
      if (is_edge_flipped) {
        for (int i = 0; i < grid_size; i++) {
          boundary_coords[boundary_element_index++] = subdiv_ccg_coord(
              next_grid_index, grid_size - i - 1, grid_size - 1);
        }
        for (int i = 0; i < grid_size; i++) {
          boundary_coords[boundary_element_index++] = subdiv_ccg_coord(
              current_grid_index, grid_size - 1, i);
        }
      }
      else {
        for (int i = 0; i < grid_size; i++) {
          boundary_coords[boundary_element_index++] = subdiv_ccg_coord(
              current_grid_index, grid_size - 1, grid_size - i - 1);
        }
        for (int i = 0; i < grid_size; i++) {
          boundary_coords[boundary_element_index++] = subdiv_ccg_coord(
              next_grid_index, i, grid_size - 1);
        }
      }
    }
  }
}

static void subdiv_ccg_allocate_adjacent_vertices(SubdivCCG &subdiv_ccg, const int num_vertices)
{
  subdiv_ccg.adjacent_verts = Array<SubdivCCGAdjacentVertex>(num_vertices,
                                                             SubdivCCGAdjacentVertex{});
}

/* Returns storage where corner elements are to be stored. This is a pointer
 * to the actual storage. */
static SubdivCCGCoord *subdiv_ccg_adjacent_vertex_add_face(
    SubdivCCGAdjacentVertex &adjacent_vertex)
{
  const int adjacent_face_index = adjacent_vertex.num_adjacent_faces;
  ++adjacent_vertex.num_adjacent_faces;
  /* Allocate memory for the boundary elements. */
  adjacent_vertex.corner_coords = static_cast<SubdivCCGCoord *>(
      MEM_reallocN(adjacent_vertex.corner_coords,
                   adjacent_vertex.num_adjacent_faces * sizeof(*adjacent_vertex.corner_coords)));
  return &adjacent_vertex.corner_coords[adjacent_face_index];
}

static void subdiv_ccg_init_faces_vertex_neighborhood(SubdivCCG &subdiv_ccg)
{
  Subdiv *subdiv = subdiv_ccg.subdiv;
  const OffsetIndices<int> faces = subdiv_ccg.faces;
  const blender::opensubdiv::TopologyRefinerImpl *topology_refiner = subdiv->topology_refiner;
  const int num_vertices = topology_refiner->base_level().GetNumVertices();
  const int grid_size = subdiv_ccg.grid_size;
  if (num_vertices == 0) {
    /* Early output, nothing to do in this case. */
    return;
  }
  subdiv_ccg_allocate_adjacent_vertices(subdiv_ccg, num_vertices);
  /* Store adjacency for all faces. */
  for (const int face_index : faces.index_range()) {
    const IndexRange face = faces[face_index];
    const int num_face_grids = face.size();
    const OpenSubdiv::Far::ConstIndexArray face_vertices =
        topology_refiner->base_level().GetFaceVertices(face_index);
    for (int corner = 0; corner < num_face_grids; corner++) {
      const int vertex_index = face_vertices[corner];
      /* Grid which is adjacent to the current corner. */
      const int grid_index = face.start() + corner;
      /* Add new face to the adjacent edge. */
      SubdivCCGAdjacentVertex &adjacent_vertex = subdiv_ccg.adjacent_verts[vertex_index];
      SubdivCCGCoord *corner_coord = subdiv_ccg_adjacent_vertex_add_face(adjacent_vertex);
      *corner_coord = subdiv_ccg_coord(grid_index, grid_size - 1, grid_size - 1);
    }
  }
}

static void subdiv_ccg_init_faces_neighborhood(SubdivCCG &subdiv_ccg)
{
  subdiv_ccg_init_faces_edge_neighborhood(subdiv_ccg);
  subdiv_ccg_init_faces_vertex_neighborhood(subdiv_ccg);
}

#endif

/** \} */

/* -------------------------------------------------------------------- */
/** \name Creation / evaluation
 * \{ */

std::unique_ptr<SubdivCCG> BKE_subdiv_to_ccg(Subdiv &subdiv,
                                             const SubdivToCCGSettings &settings,
                                             const Mesh &coarse_mesh,
                                             SubdivCCGMaskEvaluator *mask_evaluator)
{
#ifdef WITH_OPENSUBDIV
  stats_begin(&subdiv.stats, SUBDIV_STATS_SUBDIV_TO_CCG);
  std::unique_ptr<SubdivCCG> subdiv_ccg = std::make_unique<SubdivCCG>();
  subdiv_ccg->subdiv = &subdiv;
  subdiv_ccg->level = bitscan_forward_i(settings.resolution - 1);
  subdiv_ccg->grid_size = grid_size_from_level(subdiv_ccg->level);
  subdiv_ccg_init_layers(*subdiv_ccg, settings);
  subdiv_ccg->faces = coarse_mesh.faces();
  subdiv_ccg->grid_to_face_map = coarse_mesh.corner_to_face_map();
  subdiv_ccg_alloc_elements(*subdiv_ccg, subdiv);
  subdiv_ccg_init_faces_neighborhood(*subdiv_ccg);
  if (!subdiv_ccg_evaluate_grids(*subdiv_ccg, subdiv, mask_evaluator)) {
    stats_end(&subdiv.stats, SUBDIV_STATS_SUBDIV_TO_CCG);
    return nullptr;
  }
  stats_end(&subdiv.stats, SUBDIV_STATS_SUBDIV_TO_CCG);
  return subdiv_ccg;
#else
  UNUSED_VARS(subdiv, settings, coarse_mesh, mask_evaluator);
  return {};
#endif
}

Mesh *BKE_subdiv_to_ccg_mesh(Subdiv &subdiv,
                             const SubdivToCCGSettings &settings,
                             const Mesh &coarse_mesh)
{
  /* Make sure evaluator is ready. */
  stats_begin(&subdiv.stats, SUBDIV_STATS_SUBDIV_TO_CCG);
  if (!eval_begin_from_mesh(&subdiv, &coarse_mesh, nullptr, SUBDIV_EVALUATOR_TYPE_CPU, nullptr)) {
    if (coarse_mesh.faces_num) {
      return nullptr;
    }
  }
  stats_end(&subdiv.stats, SUBDIV_STATS_SUBDIV_TO_CCG);
  SubdivCCGMaskEvaluator mask_evaluator;
  bool has_mask = BKE_subdiv_ccg_mask_init_from_paint(&mask_evaluator, &coarse_mesh);
  std::unique_ptr<SubdivCCG> subdiv_ccg = BKE_subdiv_to_ccg(
      subdiv, settings, coarse_mesh, has_mask ? &mask_evaluator : nullptr);
  if (has_mask) {
    mask_evaluator.free(&mask_evaluator);
  }
  if (!subdiv_ccg) {
    return nullptr;
  }
  Mesh *result = BKE_mesh_new_nomain_from_template(&coarse_mesh, 0, 0, 0, 0);
  result->runtime->subdiv_ccg = std::move(subdiv_ccg);
  return result;
}

SubdivCCG::~SubdivCCG()
{
  if (this->subdiv != nullptr) {
    free(this->subdiv);
  }

  for (const int i : this->adjacent_edges.index_range()) {
    SubdivCCGAdjacentEdge *adjacent_edge = &this->adjacent_edges[i];
    for (int face_index = 0; face_index < adjacent_edge->num_adjacent_faces; face_index++) {
      MEM_SAFE_FREE(adjacent_edge->boundary_coords[face_index]);
    }
    MEM_SAFE_FREE(adjacent_edge->boundary_coords);
  }

  for (const int i : this->adjacent_verts.index_range()) {
    SubdivCCGAdjacentVertex *adjacent_vertex = &this->adjacent_verts[i];
    MEM_SAFE_FREE(adjacent_vertex->corner_coords);
  }
}

CCGKey BKE_subdiv_ccg_key(const SubdivCCG &subdiv_ccg, int level)
{
#ifdef WITH_OPENSUBDIV
  CCGKey key;
  key.level = level;
  key.elem_size = element_size_bytes_get(subdiv_ccg);
  key.grid_size = grid_size_from_level(level);
  key.grid_area = key.grid_size * key.grid_size;
  key.grid_bytes = key.elem_size * key.grid_area;

  key.normal_offset = subdiv_ccg.normal_offset;
  key.mask_offset = subdiv_ccg.mask_offset;

  key.has_normals = subdiv_ccg.has_normal;
  key.has_mask = subdiv_ccg.has_mask;
  return key;
#else
  UNUSED_VARS(subdiv_ccg, level);
  return {};
#endif
}

CCGKey BKE_subdiv_ccg_key_top_level(const SubdivCCG &subdiv_ccg)
{
  return BKE_subdiv_ccg_key(subdiv_ccg, subdiv_ccg.level);
}

/** \} */

/* -------------------------------------------------------------------- */
/** \name Normals
 * \{ */

#ifdef WITH_OPENSUBDIV

/* Evaluate high-res face normals, for faces which corresponds to grid elements
 *
 *   {(x, y), {x + 1, y}, {x + 1, y + 1}, {x, y + 1}}
 *
 * The result is stored in normals storage from TLS. */
static void subdiv_ccg_recalc_inner_face_normals(const SubdivCCG &subdiv_ccg,
                                                 const CCGKey &key,
                                                 MutableSpan<float3> face_normals,
                                                 const int corner)
{
  const int grid_size = subdiv_ccg.grid_size;
  const int grid_size_1 = grid_size - 1;
  CCGElem *grid = subdiv_ccg.grids[corner];
  for (int y = 0; y < grid_size - 1; y++) {
    for (int x = 0; x < grid_size - 1; x++) {
      CCGElem *grid_elements[4] = {
          CCG_grid_elem(&key, grid, x, y + 1),
          CCG_grid_elem(&key, grid, x + 1, y + 1),
          CCG_grid_elem(&key, grid, x + 1, y),
          CCG_grid_elem(&key, grid, x, y),
      };
      float *co[4] = {
          CCG_elem_co(&key, grid_elements[0]),
          CCG_elem_co(&key, grid_elements[1]),
          CCG_elem_co(&key, grid_elements[2]),
          CCG_elem_co(&key, grid_elements[3]),
      };
      const int face_index = y * grid_size_1 + x;
      float *face_normal = face_normals[face_index];
      normal_quad_v3(face_normal, co[0], co[1], co[2], co[3]);
    }
  }
}

/* Average normals at every grid element, using adjacent faces normals. */
static void subdiv_ccg_average_inner_face_normals(const SubdivCCG &subdiv_ccg,
                                                  const CCGKey &key,
                                                  const Span<float3> face_normals,
                                                  const int corner)
{
  const int grid_size = subdiv_ccg.grid_size;
  const int grid_size_1 = grid_size - 1;
  CCGElem *grid = subdiv_ccg.grids[corner];
  for (int y = 0; y < grid_size; y++) {
    for (int x = 0; x < grid_size; x++) {
      float normal_acc[3] = {0.0f, 0.0f, 0.0f};
      int counter = 0;
      /* Accumulate normals of all adjacent faces. */
      if (x < grid_size_1 && y < grid_size_1) {
        add_v3_v3(normal_acc, face_normals[y * grid_size_1 + x]);
        counter++;
      }
      if (x >= 1) {
        if (y < grid_size_1) {
          add_v3_v3(normal_acc, face_normals[y * grid_size_1 + (x - 1)]);
          counter++;
        }
        if (y >= 1) {
          add_v3_v3(normal_acc, face_normals[(y - 1) * grid_size_1 + (x - 1)]);
          counter++;
        }
      }
      if (y >= 1 && x < grid_size_1) {
        add_v3_v3(normal_acc, face_normals[(y - 1) * grid_size_1 + x]);
        counter++;
      }
      /* Normalize and store. */
      mul_v3_v3fl(CCG_grid_elem_no(&key, grid, x, y), normal_acc, 1.0f / counter);
    }
  }
}

/* Recalculate normals which corresponds to non-boundaries elements of grids. */
static void subdiv_ccg_recalc_inner_grid_normals(SubdivCCG &subdiv_ccg, const IndexMask &face_mask)
{
  using namespace blender;
  const CCGKey key = BKE_subdiv_ccg_key_top_level(subdiv_ccg);

  const int grid_size_1 = subdiv_ccg.grid_size - 1;
  threading::EnumerableThreadSpecific<Array<float3>> face_normals_tls(
      [&]() { return Array<float3>(grid_size_1 * grid_size_1); });

  const OffsetIndices<int> faces = subdiv_ccg.faces;
  face_mask.foreach_segment(GrainSize(512), [&](const IndexMaskSegment segment) {
    MutableSpan<float3> face_normals = face_normals_tls.local();
    for (const int face_index : segment) {
      const IndexRange face = faces[face_index];
      for (const int grid_index : face) {
        subdiv_ccg_recalc_inner_face_normals(subdiv_ccg, key, face_normals, grid_index);
        subdiv_ccg_average_inner_face_normals(subdiv_ccg, key, face_normals, grid_index);
      }
      subdiv_ccg_average_inner_face_grids(subdiv_ccg, key, face);
    }
  });
}

#endif

void BKE_subdiv_ccg_recalc_normals(SubdivCCG &subdiv_ccg)
{
#ifdef WITH_OPENSUBDIV
  if (!subdiv_ccg.has_normal) {
    /* Grids don't have normals, can do early output. */
    return;
  }
  subdiv_ccg_recalc_inner_grid_normals(subdiv_ccg, subdiv_ccg.faces.index_range());
  BKE_subdiv_ccg_average_grids(subdiv_ccg);
#else
  UNUSED_VARS(subdiv_ccg);
#endif
}

void BKE_subdiv_ccg_update_normals(SubdivCCG &subdiv_ccg, const IndexMask &face_mask)
{
#ifdef WITH_OPENSUBDIV
  if (!subdiv_ccg.has_normal) {
    /* Grids don't have normals, can do early output. */
    return;
  }
  if (face_mask.is_empty()) {
    /* No faces changed, so nothing to do here. */
    return;
  }
  subdiv_ccg_recalc_inner_grid_normals(subdiv_ccg, face_mask);

  const CCGKey key = BKE_subdiv_ccg_key_top_level(subdiv_ccg);
  subdiv_ccg_average_faces_boundaries_and_corners(subdiv_ccg, key, face_mask);
#else
  UNUSED_VARS(subdiv_ccg, face_mask);
#endif
}

/** \} */

/* -------------------------------------------------------------------- */
/** \name Boundary averaging/stitching
 * \{ */

#ifdef WITH_OPENSUBDIV

static void average_grid_element_value_v3(float a[3], float b[3])
{
  add_v3_v3(a, b);
  mul_v3_fl(a, 0.5f);
  copy_v3_v3(b, a);
}

static void average_grid_element(const SubdivCCG &subdiv_ccg,
                                 const CCGKey &key,
                                 CCGElem *grid_element_a,
                                 CCGElem *grid_element_b)
{
  average_grid_element_value_v3(CCG_elem_co(&key, grid_element_a),
                                CCG_elem_co(&key, grid_element_b));
  if (subdiv_ccg.has_normal) {
    average_grid_element_value_v3(CCG_elem_no(&key, grid_element_a),
                                  CCG_elem_no(&key, grid_element_b));
  }
  if (subdiv_ccg.has_mask) {
    float mask = (*CCG_elem_mask(&key, grid_element_a) + *CCG_elem_mask(&key, grid_element_b)) *
                 0.5f;
    *CCG_elem_mask(&key, grid_element_a) = mask;
    *CCG_elem_mask(&key, grid_element_b) = mask;
  }
}

/* Accumulator to hold data during averaging. */
struct GridElementAccumulator {
  float co[3];
  float no[3];
  float mask;
};

static void element_accumulator_init(GridElementAccumulator &accumulator)
{
  zero_v3(accumulator.co);
  zero_v3(accumulator.no);
  accumulator.mask = 0.0f;
}

static void element_accumulator_add(GridElementAccumulator &accumulator,
                                    const SubdivCCG &subdiv_ccg,
                                    const CCGKey &key,
                                    /*const*/ CCGElem &grid_element)
{
  add_v3_v3(accumulator.co, CCG_elem_co(&key, &grid_element));
  if (subdiv_ccg.has_normal) {
    add_v3_v3(accumulator.no, CCG_elem_no(&key, &grid_element));
  }
  if (subdiv_ccg.has_mask) {
    accumulator.mask += *CCG_elem_mask(&key, &grid_element);
  }
}

static void element_accumulator_mul_fl(GridElementAccumulator &accumulator, const float f)
{
  mul_v3_fl(accumulator.co, f);
  mul_v3_fl(accumulator.no, f);
  accumulator.mask *= f;
}

static void element_accumulator_copy(const SubdivCCG &subdiv_ccg,
                                     const CCGKey &key,
                                     CCGElem &destination,
                                     const GridElementAccumulator &accumulator)
{
  copy_v3_v3(CCG_elem_co(&key, &destination), accumulator.co);
  if (subdiv_ccg.has_normal) {
    copy_v3_v3(CCG_elem_no(&key, &destination), accumulator.no);
  }
  if (subdiv_ccg.has_mask) {
    *CCG_elem_mask(&key, &destination) = accumulator.mask;
  }
}

static void subdiv_ccg_average_inner_face_grids(SubdivCCG &subdiv_ccg,
                                                const CCGKey &key,
                                                const IndexRange face)
{
  const Span<CCGElem *> grids = subdiv_ccg.grids;
  const int num_face_grids = face.size();
  const int grid_size = subdiv_ccg.grid_size;
  CCGElem *prev_grid = grids[face.start() + num_face_grids - 1];
  /* Average boundary between neighbor grid. */
  for (int corner = 0; corner < num_face_grids; corner++) {
    CCGElem *grid = grids[face.start() + corner];
    for (int i = 1; i < grid_size; i++) {
      CCGElem *prev_grid_element = CCG_grid_elem(&key, prev_grid, i, 0);
      CCGElem *grid_element = CCG_grid_elem(&key, grid, 0, i);
      average_grid_element(subdiv_ccg, key, prev_grid_element, grid_element);
    }
    prev_grid = grid;
  }
  /* Average all grids centers into a single accumulator, and share it.
   * Guarantees correct and smooth averaging in the center. */
  GridElementAccumulator center_accumulator;
  element_accumulator_init(center_accumulator);
  for (int corner = 0; corner < num_face_grids; corner++) {
    CCGElem *grid = grids[face.start() + corner];
    CCGElem *grid_center_element = CCG_grid_elem(&key, grid, 0, 0);
    element_accumulator_add(center_accumulator, subdiv_ccg, key, *grid_center_element);
  }
  element_accumulator_mul_fl(center_accumulator, 1.0f / num_face_grids);
  for (int corner = 0; corner < num_face_grids; corner++) {
    CCGElem *grid = grids[face.start() + corner];
    CCGElem *grid_center_element = CCG_grid_elem(&key, grid, 0, 0);
    element_accumulator_copy(subdiv_ccg, key, *grid_center_element, center_accumulator);
  }
}

static void subdiv_ccg_average_grids_boundary(SubdivCCG &subdiv_ccg,
                                              const CCGKey &key,
                                              const SubdivCCGAdjacentEdge &adjacent_edge,
                                              MutableSpan<GridElementAccumulator> accumulators)
{
  const int num_adjacent_faces = adjacent_edge.num_adjacent_faces;
  const int grid_size2 = subdiv_ccg.grid_size * 2;
  if (num_adjacent_faces == 1) {
    /* Nothing to average with. */
    return;
  }
  for (int i = 1; i < grid_size2 - 1; i++) {
    element_accumulator_init(accumulators[i]);
  }
  for (int face_index = 0; face_index < num_adjacent_faces; face_index++) {
    for (int i = 1; i < grid_size2 - 1; i++) {
      CCGElem *grid_element = subdiv_ccg_coord_to_elem(
          key, subdiv_ccg, adjacent_edge.boundary_coords[face_index][i]);
      element_accumulator_add(accumulators[i], subdiv_ccg, key, *grid_element);
    }
  }
  for (int i = 1; i < grid_size2 - 1; i++) {
    element_accumulator_mul_fl(accumulators[i], 1.0f / num_adjacent_faces);
  }
  /* Copy averaged value to all the other faces. */
  for (int face_index = 0; face_index < num_adjacent_faces; face_index++) {
    for (int i = 1; i < grid_size2 - 1; i++) {
      CCGElem *grid_element = subdiv_ccg_coord_to_elem(
          key, subdiv_ccg, adjacent_edge.boundary_coords[face_index][i]);
      element_accumulator_copy(subdiv_ccg, key, *grid_element, accumulators[i]);
    }
  }
}

struct AverageGridsCornerData {
  SubdivCCG *subdiv_ccg;
  CCGKey *key;

  /* Optional lookup table. Maps task range index to index in `subdiv_ccg.adjacent_verts`. */
  const int *adjacent_vert_index_map;
};

static void subdiv_ccg_average_grids_corners(SubdivCCG &subdiv_ccg,
                                             const CCGKey &key,
                                             const SubdivCCGAdjacentVertex &adjacent_vertex)
{
  const int num_adjacent_faces = adjacent_vertex.num_adjacent_faces;
  if (num_adjacent_faces == 1) {
    /* Nothing to average with. */
    return;
  }
  GridElementAccumulator accumulator;
  element_accumulator_init(accumulator);
  for (int face_index = 0; face_index < num_adjacent_faces; face_index++) {
    CCGElem *grid_element = subdiv_ccg_coord_to_elem(
        key, subdiv_ccg, adjacent_vertex.corner_coords[face_index]);
    element_accumulator_add(accumulator, subdiv_ccg, key, *grid_element);
  }
  element_accumulator_mul_fl(accumulator, 1.0f / num_adjacent_faces);
  /* Copy averaged value to all the other faces. */
  for (int face_index = 0; face_index < num_adjacent_faces; face_index++) {
    CCGElem *grid_element = subdiv_ccg_coord_to_elem(
        key, subdiv_ccg, adjacent_vertex.corner_coords[face_index]);
    element_accumulator_copy(subdiv_ccg, key, *grid_element, accumulator);
  }
}

static void subdiv_ccg_average_boundaries(SubdivCCG &subdiv_ccg,
                                          const CCGKey &key,
                                          const IndexMask &adjacent_edge_mask)
{
  using namespace blender;
  threading::EnumerableThreadSpecific<Array<GridElementAccumulator>> all_accumulators(
      [&]() { return Array<GridElementAccumulator>(subdiv_ccg.grid_size * 2); });

  adjacent_edge_mask.foreach_segment(GrainSize(1024), [&](const IndexMaskSegment segment) {
    MutableSpan<GridElementAccumulator> accumulators = all_accumulators.local();
    for (const int i : segment) {
      const SubdivCCGAdjacentEdge &adjacent_edge = subdiv_ccg.adjacent_edges[i];
      subdiv_ccg_average_grids_boundary(subdiv_ccg, key, adjacent_edge, accumulators);
    }
  });
}

static void subdiv_ccg_average_corners(SubdivCCG &subdiv_ccg,
                                       const CCGKey &key,
                                       const IndexMask &adjacent_vert_mask)
{
  using namespace blender;
  adjacent_vert_mask.foreach_index(GrainSize(1024), [&](const int i) {
    const SubdivCCGAdjacentVertex &adjacent_vert = subdiv_ccg.adjacent_verts[i];
    subdiv_ccg_average_grids_corners(subdiv_ccg, key, adjacent_vert);
  });
}

#endif

void BKE_subdiv_ccg_average_grids(SubdivCCG &subdiv_ccg)
{
#ifdef WITH_OPENSUBDIV
  using namespace blender;
  const CCGKey key = BKE_subdiv_ccg_key_top_level(subdiv_ccg);
  /* Average inner boundaries of grids (within one face), across faces
   * from different face-corners. */
  BKE_subdiv_ccg_average_stitch_faces(subdiv_ccg, subdiv_ccg.faces.index_range());
  subdiv_ccg_average_boundaries(subdiv_ccg, key, subdiv_ccg.adjacent_edges.index_range());
  subdiv_ccg_average_corners(subdiv_ccg, key, subdiv_ccg.adjacent_verts.index_range());
#else
  UNUSED_VARS(subdiv_ccg);
#endif
}

#ifdef WITH_OPENSUBDIV

static void subdiv_ccg_affected_face_adjacency(SubdivCCG &subdiv_ccg,
                                               const IndexMask &face_mask,
                                               blender::Set<int> &adjacent_verts,
                                               blender::Set<int> &adjacent_edges)
{
  Subdiv *subdiv = subdiv_ccg.subdiv;
<<<<<<< HEAD
  const blender::opensubdiv::TopologyRefinerImpl *topology_refiner = subdiv->topology_refiner;
=======
  const OpenSubdiv_TopologyRefiner *topology_refiner = subdiv->topology_refiner;

  Vector<int, 64> face_vertices;
  Vector<int, 64> face_edges;
>>>>>>> 3539cdfb

  face_mask.foreach_index([&](const int face_index) {
    const OpenSubdiv::Far::ConstIndexArray face_vertices =
        topology_refiner->base_level().GetFaceVertices(face_index);
    adjacent_verts.add_multiple({face_vertices.begin(), face_vertices.size()});

    const OpenSubdiv::Far::ConstIndexArray face_edges =
        topology_refiner->base_level().GetFaceEdges(face_index);
    adjacent_edges.add_multiple({face_edges.begin(), face_edges.size()});
  });
}

void subdiv_ccg_average_faces_boundaries_and_corners(SubdivCCG &subdiv_ccg,
                                                     const CCGKey &key,
                                                     const IndexMask &face_mask)
{
  blender::Set<int> adjacent_vert_set;
  blender::Set<int> adjacent_edge_set;
  subdiv_ccg_affected_face_adjacency(subdiv_ccg, face_mask, adjacent_vert_set, adjacent_edge_set);

  Vector<int> adjacent_verts(adjacent_vert_set.begin(), adjacent_vert_set.end());
  Vector<int> adjacent_edges(adjacent_edge_set.begin(), adjacent_edge_set.end());

  std::sort(adjacent_verts.begin(), adjacent_verts.end());
  std::sort(adjacent_edges.begin(), adjacent_edges.end());

  IndexMaskMemory memory;
  subdiv_ccg_average_boundaries(
      subdiv_ccg, key, IndexMask::from_indices(adjacent_edges.as_span(), memory));

  subdiv_ccg_average_corners(
      subdiv_ccg, key, IndexMask::from_indices(adjacent_verts.as_span(), memory));
}

#endif

void BKE_subdiv_ccg_average_stitch_faces(SubdivCCG &subdiv_ccg, const IndexMask &face_mask)
{
#ifdef WITH_OPENSUBDIV
  using namespace blender;
  const CCGKey key = BKE_subdiv_ccg_key_top_level(subdiv_ccg);
  face_mask.foreach_index(GrainSize(512), [&](const int face_index) {
    subdiv_ccg_average_inner_face_grids(subdiv_ccg, key, subdiv_ccg.faces[face_index]);
  });
  /* TODO(sergey): Only average elements which are adjacent to modified
   * faces. */
  subdiv_ccg_average_boundaries(subdiv_ccg, key, subdiv_ccg.adjacent_edges.index_range());
  subdiv_ccg_average_corners(subdiv_ccg, key, subdiv_ccg.adjacent_verts.index_range());
#else
  UNUSED_VARS(subdiv_ccg, face_mask);
#endif
}

void BKE_subdiv_ccg_topology_counters(const SubdivCCG &subdiv_ccg,
                                      int &r_num_vertices,
                                      int &r_num_edges,
                                      int &r_num_faces,
                                      int &r_num_loops)
{
  const int num_grids = subdiv_ccg.grids.size();
  const int grid_size = subdiv_ccg.grid_size;
  const int grid_area = grid_size * grid_size;
  const int num_edges_per_grid = 2 * (grid_size * (grid_size - 1));
  r_num_vertices = num_grids * grid_area;
  r_num_edges = num_grids * num_edges_per_grid;
  r_num_faces = num_grids * (grid_size - 1) * (grid_size - 1);
  r_num_loops = r_num_faces * 4;
}

/** \} */

/* -------------------------------------------------------------------- */
/** \name Neighbors
 * \{ */

void BKE_subdiv_ccg_print_coord(const char *message, const SubdivCCGCoord &coord)
{
  printf("%s: grid index: %d, coord: (%d, %d)\n", message, coord.grid_index, coord.x, coord.y);
}

bool BKE_subdiv_ccg_check_coord_valid(const SubdivCCG &subdiv_ccg, const SubdivCCGCoord &coord)
{
  if (coord.grid_index < 0 || coord.grid_index >= subdiv_ccg.grids.size()) {
    return false;
  }
  const int grid_size = subdiv_ccg.grid_size;
  if (coord.x < 0 || coord.x >= grid_size) {
    return false;
  }
  if (coord.y < 0 || coord.y >= grid_size) {
    return false;
  }
  return true;
}

BLI_INLINE void subdiv_ccg_neighbors_init(SubdivCCGNeighbors &neighbors,
                                          const int num_unique,
                                          const int num_duplicates)
{
  const int size = num_unique + num_duplicates;
  neighbors.coords.reinitialize(size);
  neighbors.num_duplicates = num_duplicates;
}

/* Check whether given coordinate belongs to a grid corner. */
BLI_INLINE bool is_corner_grid_coord(const SubdivCCG &subdiv_ccg, const SubdivCCGCoord &coord)
{
  const int grid_size_1 = subdiv_ccg.grid_size - 1;
  return (coord.x == 0 && coord.y == 0) || (coord.x == 0 && coord.y == grid_size_1) ||
         (coord.x == grid_size_1 && coord.y == grid_size_1) ||
         (coord.x == grid_size_1 && coord.y == 0);
}

/* Check whether given coordinate belongs to a grid boundary. */
BLI_INLINE bool is_boundary_grid_coord(const SubdivCCG &subdiv_ccg, const SubdivCCGCoord &coord)
{
  const int grid_size_1 = subdiv_ccg.grid_size - 1;
  return coord.x == 0 || coord.y == 0 || coord.x == grid_size_1 || coord.y == grid_size_1;
}

/* Check whether coordinate is at the boundary between two grids of the same face. */
BLI_INLINE bool is_inner_edge_grid_coordinate(const SubdivCCG &subdiv_ccg,
                                              const SubdivCCGCoord &coord)
{
  const int grid_size_1 = subdiv_ccg.grid_size - 1;
  if (coord.x == 0) {
    return coord.y > 0 && coord.y < grid_size_1;
  }
  if (coord.y == 0) {
    return coord.x > 0 && coord.x < grid_size_1;
  }
  return false;
}

BLI_INLINE SubdivCCGCoord coord_at_prev_row(const SubdivCCG & /*subdiv_ccg*/,
                                            const SubdivCCGCoord &coord)
{
  BLI_assert(coord.y > 0);
  SubdivCCGCoord result = coord;
  result.y -= 1;
  return result;
}
BLI_INLINE SubdivCCGCoord coord_at_next_row(const SubdivCCG &subdiv_ccg,
                                            const SubdivCCGCoord &coord)
{
  UNUSED_VARS_NDEBUG(subdiv_ccg);
  BLI_assert(coord.y < subdiv_ccg.grid_size - 1);
  SubdivCCGCoord result = coord;
  result.y += 1;
  return result;
}

BLI_INLINE SubdivCCGCoord coord_at_prev_col(const SubdivCCG & /*subdiv_ccg*/,
                                            const SubdivCCGCoord &coord)
{
  BLI_assert(coord.x > 0);
  SubdivCCGCoord result = coord;
  result.x -= 1;
  return result;
}
BLI_INLINE SubdivCCGCoord coord_at_next_col(const SubdivCCG &subdiv_ccg,
                                            const SubdivCCGCoord &coord)
{
  UNUSED_VARS_NDEBUG(subdiv_ccg);
  BLI_assert(coord.x < subdiv_ccg.grid_size - 1);
  SubdivCCGCoord result = coord;
  result.x += 1;
  return result;
}

#ifdef WITH_OPENSUBDIV

/* For the input coordinate which is at the boundary of the grid do one step inside. */
static SubdivCCGCoord coord_step_inside_from_boundary(const SubdivCCG &subdiv_ccg,
                                                      const SubdivCCGCoord &coord)

{
  SubdivCCGCoord result = coord;
  const int grid_size_1 = subdiv_ccg.grid_size - 1;
  if (result.x == grid_size_1) {
    --result.x;
  }
  else if (result.y == grid_size_1) {
    --result.y;
  }
  else if (result.x == 0) {
    ++result.x;
  }
  else if (result.y == 0) {
    ++result.y;
  }
  else {
    BLI_assert_msg(0, "non-boundary element given");
  }
  return result;
}

BLI_INLINE
int next_grid_index_from_coord(const SubdivCCG &subdiv_ccg, const SubdivCCGCoord &coord)
{
  const IndexRange face = subdiv_ccg.faces[subdiv_ccg.grid_to_face_map[coord.grid_index]];
  const int face_grid_index = coord.grid_index;
  int next_face_grid_index = face_grid_index + 1 - face.start();
  if (next_face_grid_index == face.size()) {
    next_face_grid_index = 0;
  }
  return face.start() + next_face_grid_index;
}
BLI_INLINE int prev_grid_index_from_coord(const SubdivCCG &subdiv_ccg, const SubdivCCGCoord &coord)
{
  const IndexRange face = subdiv_ccg.faces[subdiv_ccg.grid_to_face_map[coord.grid_index]];
  const int face_grid_index = coord.grid_index;
  int prev_face_grid_index = face_grid_index - 1 - face.start();
  if (prev_face_grid_index < 0) {
    prev_face_grid_index = face.size() - 1;
  }
  return face.start() + prev_face_grid_index;
}

/* Simple case of getting neighbors of a corner coordinate: the corner is a face center, so
 * can only iterate over grid of a single face, without looking into adjacency. */
static void neighbor_coords_corner_center_get(const SubdivCCG &subdiv_ccg,
                                              const SubdivCCGCoord &coord,
                                              const bool include_duplicates,
                                              SubdivCCGNeighbors &r_neighbors)
{
  const IndexRange face = subdiv_ccg.faces[subdiv_ccg.grid_to_face_map[coord.grid_index]];
  const int num_adjacent_grids = face.size();

  subdiv_ccg_neighbors_init(
      r_neighbors, num_adjacent_grids, (include_duplicates) ? num_adjacent_grids - 1 : 0);

  int duplicate_face_grid_index = num_adjacent_grids;
  for (int face_grid_index = 0; face_grid_index < num_adjacent_grids; ++face_grid_index) {
    SubdivCCGCoord neighbor_coord;
    neighbor_coord.grid_index = face.start() + face_grid_index;
    neighbor_coord.x = 1;
    neighbor_coord.y = 0;
    r_neighbors.coords[face_grid_index] = neighbor_coord;

    if (include_duplicates && neighbor_coord.grid_index != coord.grid_index) {
      neighbor_coord.x = 0;
      r_neighbors.coords[duplicate_face_grid_index++] = neighbor_coord;
    }
  }
}

/* Get index within adjacent_verts array for the given CCG coordinate. */
static int adjacent_vertex_index_from_coord(const SubdivCCG &subdiv_ccg,
                                            const SubdivCCGCoord &coord)
{
  Subdiv *subdiv = subdiv_ccg.subdiv;
<<<<<<< HEAD
  const blender::opensubdiv::TopologyRefinerImpl *topology_refiner = subdiv->topology_refiner;
=======
  const OpenSubdiv_TopologyRefiner *topology_refiner = subdiv->topology_refiner;
>>>>>>> 3539cdfb

  const int face_index = subdiv_ccg.grid_to_face_map[coord.grid_index];
  const IndexRange face = subdiv_ccg.faces[face_index];
  const int face_grid_index = coord.grid_index - face.start();

  const OpenSubdiv::Far::ConstIndexArray face_vertices =
      topology_refiner->base_level().GetFaceVertices(face_index);

  const int adjacent_vertex_index = face_vertices[face_grid_index];
  return adjacent_vertex_index;
}

/* The corner is adjacent to a coarse vertex. */
static void neighbor_coords_corner_vertex_get(const SubdivCCG &subdiv_ccg,
                                              const SubdivCCGCoord &coord,
                                              const bool include_duplicates,
                                              SubdivCCGNeighbors &r_neighbors)
{
  Subdiv *subdiv = subdiv_ccg.subdiv;
<<<<<<< HEAD
  const blender::opensubdiv::TopologyRefinerImpl *topology_refiner = subdiv->topology_refiner;
=======
  const OpenSubdiv_TopologyRefiner *topology_refiner = subdiv->topology_refiner;
>>>>>>> 3539cdfb

  const int adjacent_vertex_index = adjacent_vertex_index_from_coord(subdiv_ccg, coord);
  const OpenSubdiv::Far::ConstIndexArray vertex_edges =
      topology_refiner->base_level().GetVertexEdges(adjacent_vertex_index);

  const SubdivCCGAdjacentVertex &adjacent_vert = subdiv_ccg.adjacent_verts[adjacent_vertex_index];
  const int num_adjacent_faces = adjacent_vert.num_adjacent_faces;

  subdiv_ccg_neighbors_init(
      r_neighbors, vertex_edges.size(), (include_duplicates) ? num_adjacent_faces - 1 : 0);

  for (int i = 0; i < vertex_edges.size(); ++i) {
    const int edge_index = vertex_edges[i];

    /* Use very first grid of every edge. */
    const int edge_face_index = 0;

    /* Depending edge orientation we use first (zero-based) or previous-to-last point. */
    const OpenSubdiv::Far::ConstIndexArray edge_vertices_indices =
        topology_refiner->base_level().GetEdgeVertices(edge_index);
    int edge_point_index, duplicate_edge_point_index;
    if (edge_vertices_indices[0] == adjacent_vertex_index) {
      duplicate_edge_point_index = 0;
      edge_point_index = duplicate_edge_point_index + 1;
    }
    else {
      /* Edge "consists" of 2 grids, which makes it 2 * grid_size elements per edge.
       * The index of last edge element is 2 * grid_size - 1 (due to zero-based indices),
       * and we are interested in previous to last element. */
      duplicate_edge_point_index = subdiv_ccg.grid_size * 2 - 1;
      edge_point_index = duplicate_edge_point_index - 1;
    }

    const SubdivCCGAdjacentEdge &adjacent_edge = subdiv_ccg.adjacent_edges[edge_index];
    r_neighbors.coords[i] = adjacent_edge.boundary_coords[edge_face_index][edge_point_index];
  }

  if (include_duplicates) {
    /* Add duplicates of the current grid vertex in adjacent faces if requested. */
    for (int i = 0, duplicate_i = vertex_edges.size(); i < num_adjacent_faces; i++) {
      SubdivCCGCoord neighbor_coord = adjacent_vert.corner_coords[i];
      if (neighbor_coord.grid_index != coord.grid_index) {
        r_neighbors.coords[duplicate_i++] = neighbor_coord;
      }
    }
  }
}

static int adjacent_edge_index_from_coord(const SubdivCCG &subdiv_ccg, const SubdivCCGCoord &coord)
{
  Subdiv *subdiv = subdiv_ccg.subdiv;
<<<<<<< HEAD
  const blender::opensubdiv::TopologyRefinerImpl *topology_refiner = subdiv->topology_refiner;
=======
  const OpenSubdiv_TopologyRefiner *topology_refiner = subdiv->topology_refiner;
>>>>>>> 3539cdfb

  const int face_index = subdiv_ccg.grid_to_face_map[coord.grid_index];
  const IndexRange face = subdiv_ccg.faces[face_index];
  const int face_grid_index = coord.grid_index - face.start();

  const OpenSubdiv::Far::ConstIndexArray face_edges = topology_refiner->base_level().GetFaceEdges(
      face_index);

  const int grid_size_1 = subdiv_ccg.grid_size - 1;
  int adjacent_edge_index = -1;
  if (coord.x == grid_size_1) {
    adjacent_edge_index = face_edges[face_grid_index];
  }
  else {
    BLI_assert(coord.y == grid_size_1);
    adjacent_edge_index = face_edges[face_grid_index == 0 ? face.size() - 1 : face_grid_index - 1];
  }

  return adjacent_edge_index;
}

static int adjacent_edge_point_index_from_coord(const SubdivCCG &subdiv_ccg,
                                                const SubdivCCGCoord &coord,
                                                const int adjacent_edge_index)
{
  Subdiv *subdiv = subdiv_ccg.subdiv;
<<<<<<< HEAD
  blender::opensubdiv::TopologyRefinerImpl *topology_refiner = subdiv->topology_refiner;
=======
  const OpenSubdiv_TopologyRefiner *topology_refiner = subdiv->topology_refiner;
>>>>>>> 3539cdfb

  const int adjacent_vertex_index = adjacent_vertex_index_from_coord(subdiv_ccg, coord);
  const OpenSubdiv::Far::ConstIndexArray edge_vertices_indices =
      topology_refiner->base_level().GetEdgeVertices(adjacent_edge_index);

  /* Vertex index of an edge which is used to see whether edge points in the right direction.
   * Tricky part here is that depending whether input coordinate is are maximum X or Y coordinate
   * of the grid we need to use different edge direction.
   * Basically, the edge adjacent to a previous loop needs to point opposite direction. */
  int directional_edge_vertex_index = -1;

  const int grid_size_1 = subdiv_ccg.grid_size - 1;
  int adjacent_edge_point_index = -1;
  if (coord.x == grid_size_1) {
    adjacent_edge_point_index = subdiv_ccg.grid_size - coord.y - 1;
    directional_edge_vertex_index = edge_vertices_indices[0];
  }
  else {
    BLI_assert(coord.y == grid_size_1);
    adjacent_edge_point_index = subdiv_ccg.grid_size + coord.x;
    directional_edge_vertex_index = edge_vertices_indices[1];
  }

  /* Flip the index if the edge points opposite direction. */
  if (adjacent_vertex_index != directional_edge_vertex_index) {
    const int num_edge_points = subdiv_ccg.grid_size * 2;
    adjacent_edge_point_index = num_edge_points - adjacent_edge_point_index - 1;
  }

  return adjacent_edge_point_index;
}

/* Adjacent edge has two points in the middle which corresponds to grid  corners, but which are
 * the same point in the final geometry.
 * So need to use extra step when calculating next/previous points, so we don't go from a corner
 * of one grid to a corner of adjacent grid. */
static int next_adjacent_edge_point_index(const SubdivCCG &subdiv_ccg, const int point_index)
{
  if (point_index == subdiv_ccg.grid_size - 1) {
    return point_index + 2;
  }
  return point_index + 1;
}
static int prev_adjacent_edge_point_index(const SubdivCCG &subdiv_ccg, const int point_index)
{
  if (point_index == subdiv_ccg.grid_size) {
    return point_index - 2;
  }
  return point_index - 1;
}

/* When the point index corresponds to a grid corner, returns the point index which corresponds to
 * the corner of the adjacent grid, as the adjacent edge has two separate points for each grid
 * corner at the middle of the edge. */
static int adjacent_grid_corner_point_index_on_edge(const SubdivCCG &subdiv_ccg,
                                                    const int point_index)
{
  if (point_index == subdiv_ccg.grid_size) {
    return point_index - 1;
  }
  return point_index + 1;
}

/* Common implementation of neighbor calculation when input coordinate is at the edge between two
 * coarse faces, but is not at the coarse vertex. */
static void neighbor_coords_edge_get(const SubdivCCG &subdiv_ccg,
                                     const SubdivCCGCoord &coord,
                                     const bool include_duplicates,
                                     SubdivCCGNeighbors &r_neighbors)

{
  const bool is_corner = is_corner_grid_coord(subdiv_ccg, coord);
  const int adjacent_edge_index = adjacent_edge_index_from_coord(subdiv_ccg, coord);
  const SubdivCCGAdjacentEdge *adjacent_edge = &subdiv_ccg.adjacent_edges[adjacent_edge_index];

  /* 2 neighbor points along the edge, plus one inner point per every adjacent grid. */
  const int num_adjacent_faces = adjacent_edge->num_adjacent_faces;
  int num_duplicates = 0;
  if (include_duplicates) {
    num_duplicates += num_adjacent_faces - 1;
    if (is_corner) {
      /* When the coord is a grid corner, add an extra duplicate per adjacent grid in all adjacent
       * faces to the edge. */
      num_duplicates += num_adjacent_faces;
    }
  }
  subdiv_ccg_neighbors_init(r_neighbors, num_adjacent_faces + 2, num_duplicates);

  const int point_index = adjacent_edge_point_index_from_coord(
      subdiv_ccg, coord, adjacent_edge_index);
  const int point_index_duplicate = adjacent_grid_corner_point_index_on_edge(subdiv_ccg,
                                                                             point_index);

  const int next_point_index = next_adjacent_edge_point_index(subdiv_ccg, point_index);
  const int prev_point_index = prev_adjacent_edge_point_index(subdiv_ccg, point_index);

  int duplicate_i = num_adjacent_faces;
  for (int i = 0; i < num_adjacent_faces; ++i) {
    const SubdivCCGCoord *boundary_coords = adjacent_edge->boundary_coords[i];
    /* One step into the grid from the edge for each adjacent face. */
    SubdivCCGCoord grid_coord = boundary_coords[point_index];
    r_neighbors.coords[i + 2] = coord_step_inside_from_boundary(subdiv_ccg, grid_coord);

    if (grid_coord.grid_index == coord.grid_index) {
      /* Previous and next along the edge for the current grid. */
      r_neighbors.coords[0] = boundary_coords[prev_point_index];
      r_neighbors.coords[1] = boundary_coords[next_point_index];
    }
    else if (include_duplicates) {
      /* Same coordinate on neighboring grids if requested. */
      r_neighbors.coords[duplicate_i + 2] = grid_coord;
      duplicate_i++;
    }

    /* When it is a corner, add the duplicate of the adjacent grid in the same face. */
    if (include_duplicates && is_corner) {
      SubdivCCGCoord duplicate_corner_grid_coord = boundary_coords[point_index_duplicate];
      r_neighbors.coords[duplicate_i + 2] = duplicate_corner_grid_coord;
      duplicate_i++;
    }
  }
  BLI_assert(duplicate_i - num_adjacent_faces == num_duplicates);
}

/* The corner is at the middle of edge between faces. */
static void neighbor_coords_corner_edge_get(const SubdivCCG &subdiv_ccg,
                                            const SubdivCCGCoord &coord,
                                            const bool include_duplicates,
                                            SubdivCCGNeighbors &r_neighbors)
{
  neighbor_coords_edge_get(subdiv_ccg, coord, include_duplicates, r_neighbors);
}

/* Input coordinate is at one of 4 corners of its grid corners. */
static void neighbor_coords_corner_get(const SubdivCCG &subdiv_ccg,
                                       const SubdivCCGCoord &coord,
                                       const bool include_duplicates,
                                       SubdivCCGNeighbors &r_neighbors)
{
  if (coord.x == 0 && coord.y == 0) {
    neighbor_coords_corner_center_get(subdiv_ccg, coord, include_duplicates, r_neighbors);
  }
  else {
    const int grid_size_1 = subdiv_ccg.grid_size - 1;
    if (coord.x == grid_size_1 && coord.y == grid_size_1) {
      neighbor_coords_corner_vertex_get(subdiv_ccg, coord, include_duplicates, r_neighbors);
    }
    else {
      neighbor_coords_corner_edge_get(subdiv_ccg, coord, include_duplicates, r_neighbors);
    }
  }
}

/* Simple case of getting neighbors of a boundary coordinate: the input coordinate is at the
 * boundary between two grids of the same face and there is no need to check adjacency with
 * other faces. */
static void neighbor_coords_boundary_inner_get(const SubdivCCG &subdiv_ccg,
                                               const SubdivCCGCoord &coord,
                                               const bool include_duplicates,
                                               SubdivCCGNeighbors &r_neighbors)
{
  subdiv_ccg_neighbors_init(r_neighbors, 4, (include_duplicates) ? 1 : 0);

  if (coord.x == 0) {
    r_neighbors.coords[0] = coord_at_prev_row(subdiv_ccg, coord);
    r_neighbors.coords[1] = coord_at_next_row(subdiv_ccg, coord);
    r_neighbors.coords[2] = coord_at_next_col(subdiv_ccg, coord);

    r_neighbors.coords[3].grid_index = prev_grid_index_from_coord(subdiv_ccg, coord);
    r_neighbors.coords[3].x = coord.y;
    r_neighbors.coords[3].y = 1;

    if (include_duplicates) {
      r_neighbors.coords[4] = r_neighbors.coords[3];
      r_neighbors.coords[4].y = 0;
    }
  }
  else if (coord.y == 0) {
    r_neighbors.coords[0] = coord_at_prev_col(subdiv_ccg, coord);
    r_neighbors.coords[1] = coord_at_next_col(subdiv_ccg, coord);
    r_neighbors.coords[2] = coord_at_next_row(subdiv_ccg, coord);

    r_neighbors.coords[3].grid_index = next_grid_index_from_coord(subdiv_ccg, coord);
    r_neighbors.coords[3].x = 1;
    r_neighbors.coords[3].y = coord.x;

    if (include_duplicates) {
      r_neighbors.coords[4] = r_neighbors.coords[3];
      r_neighbors.coords[4].x = 0;
    }
  }
}

/* Input coordinate is on an edge between two faces. Need to check adjacency. */
static void neighbor_coords_boundary_outer_get(const SubdivCCG &subdiv_ccg,
                                               const SubdivCCGCoord &coord,
                                               const bool include_duplicates,
                                               SubdivCCGNeighbors &r_neighbors)
{
  neighbor_coords_edge_get(subdiv_ccg, coord, include_duplicates, r_neighbors);
}

/* Input coordinate is at one of 4 boundaries of its grid.
 * It could either be an inner boundary (which connects face center to the face edge) or could be
 * a part of coarse face edge. */
static void neighbor_coords_boundary_get(const SubdivCCG &subdiv_ccg,
                                         const SubdivCCGCoord &coord,
                                         const bool include_duplicates,
                                         SubdivCCGNeighbors &r_neighbors)
{
  if (is_inner_edge_grid_coordinate(subdiv_ccg, coord)) {
    neighbor_coords_boundary_inner_get(subdiv_ccg, coord, include_duplicates, r_neighbors);
  }
  else {
    neighbor_coords_boundary_outer_get(subdiv_ccg, coord, include_duplicates, r_neighbors);
  }
}

/* Input coordinate is inside of its grid, all the neighbors belong to the same grid. */
static void neighbor_coords_inner_get(const SubdivCCG &subdiv_ccg,
                                      const SubdivCCGCoord &coord,
                                      SubdivCCGNeighbors &r_neighbors)
{
  subdiv_ccg_neighbors_init(r_neighbors, 4, 0);

  r_neighbors.coords[0] = coord_at_prev_row(subdiv_ccg, coord);
  r_neighbors.coords[1] = coord_at_next_row(subdiv_ccg, coord);
  r_neighbors.coords[2] = coord_at_prev_col(subdiv_ccg, coord);
  r_neighbors.coords[3] = coord_at_next_col(subdiv_ccg, coord);
}

#endif

void BKE_subdiv_ccg_neighbor_coords_get(const SubdivCCG &subdiv_ccg,
                                        const SubdivCCGCoord &coord,
                                        const bool include_duplicates,
                                        SubdivCCGNeighbors &r_neighbors)
{
#ifdef WITH_OPENSUBDIV
  BLI_assert(coord.grid_index >= 0);
  BLI_assert(coord.grid_index < subdiv_ccg.grids.size());
  BLI_assert(coord.x >= 0);
  BLI_assert(coord.x < subdiv_ccg.grid_size);
  BLI_assert(coord.y >= 0);
  BLI_assert(coord.y < subdiv_ccg.grid_size);

  if (is_corner_grid_coord(subdiv_ccg, coord)) {
    neighbor_coords_corner_get(subdiv_ccg, coord, include_duplicates, r_neighbors);
  }
  else if (is_boundary_grid_coord(subdiv_ccg, coord)) {
    neighbor_coords_boundary_get(subdiv_ccg, coord, include_duplicates, r_neighbors);
  }
  else {
    neighbor_coords_inner_get(subdiv_ccg, coord, r_neighbors);
  }

#  ifndef NDEBUG
  for (const int i : r_neighbors.coords.index_range()) {
    BLI_assert(BKE_subdiv_ccg_check_coord_valid(subdiv_ccg, r_neighbors.coords[i]));
  }
#  endif
#else
  UNUSED_VARS(subdiv_ccg, coord, include_duplicates, r_neighbors);
#endif
}

const int *BKE_subdiv_ccg_start_face_grid_index_ensure(SubdivCCG &subdiv_ccg)
{
#ifdef WITH_OPENSUBDIV
  if (subdiv_ccg.cache_.start_face_grid_index.is_empty()) {
    const Subdiv *subdiv = subdiv_ccg.subdiv;
    const blender::opensubdiv::TopologyRefinerImpl *topology_refiner = subdiv->topology_refiner;
    if (topology_refiner == nullptr) {
      return nullptr;
    }

    const int num_coarse_faces = topology_refiner->base_level().GetNumFaces();

    subdiv_ccg.cache_.start_face_grid_index.reinitialize(num_coarse_faces);

    int start_grid_index = 0;
    for (int face_index = 0; face_index < num_coarse_faces; face_index++) {
      const int num_face_grids = topology_refiner->base_level().GetFaceVertices(face_index).size();
      subdiv_ccg.cache_.start_face_grid_index[face_index] = start_grid_index;
      start_grid_index += num_face_grids;
    }
  }
#endif

  return subdiv_ccg.cache_.start_face_grid_index.data();
}

const int *BKE_subdiv_ccg_start_face_grid_index_get(const SubdivCCG &subdiv_ccg)
{
  return subdiv_ccg.cache_.start_face_grid_index.data();
}

static void adjacent_vertices_index_from_adjacent_edge(const SubdivCCG &subdiv_ccg,
                                                       const SubdivCCGCoord &coord,
                                                       const blender::Span<int> corner_verts,
                                                       const blender::OffsetIndices<int> faces,
                                                       int &r_v1,
                                                       int &r_v2)
{
  const int grid_size_1 = subdiv_ccg.grid_size - 1;
  const int face_index = BKE_subdiv_ccg_grid_to_face_index(subdiv_ccg, coord.grid_index);
  const blender::IndexRange face = faces[face_index];
  r_v1 = corner_verts[coord.grid_index];

  const int corner = blender::bke::mesh::face_find_corner_from_vert(face, corner_verts, r_v1);
  if (coord.x == grid_size_1) {
    const int next = blender::bke::mesh::face_corner_next(face, corner);
    r_v2 = corner_verts[next];
  }
  if (coord.y == grid_size_1) {
    const int prev = blender::bke::mesh::face_corner_prev(face, corner);
    r_v2 = corner_verts[prev];
  }
}

SubdivCCGAdjacencyType BKE_subdiv_ccg_coarse_mesh_adjacency_info_get(
    const SubdivCCG &subdiv_ccg,
    const SubdivCCGCoord &coord,
    const blender::Span<int> corner_verts,
    const blender::OffsetIndices<int> faces,
    int &r_v1,
    int &r_v2)
{

  const int grid_size_1 = subdiv_ccg.grid_size - 1;
  if (is_corner_grid_coord(subdiv_ccg, coord)) {
    if (coord.x == 0 && coord.y == 0) {
      /* Grid corner in the center of a face. */
      return SUBDIV_CCG_ADJACENT_NONE;
    }
    if (coord.x == grid_size_1 && coord.y == grid_size_1) {
      /* Grid corner adjacent to a coarse mesh vertex. */
      r_v1 = r_v2 = corner_verts[coord.grid_index];
      return SUBDIV_CCG_ADJACENT_VERTEX;
    }
    /* Grid corner adjacent to the middle of a coarse mesh edge. */
    adjacent_vertices_index_from_adjacent_edge(subdiv_ccg, coord, corner_verts, faces, r_v1, r_v2);
    return SUBDIV_CCG_ADJACENT_EDGE;
  }

  if (is_boundary_grid_coord(subdiv_ccg, coord)) {
    if (!is_inner_edge_grid_coordinate(subdiv_ccg, coord)) {
      /* Grid boundary adjacent to a coarse mesh edge. */
      adjacent_vertices_index_from_adjacent_edge(
          subdiv_ccg, coord, corner_verts, faces, r_v1, r_v2);
      return SUBDIV_CCG_ADJACENT_EDGE;
    }
  }
  return SUBDIV_CCG_ADJACENT_NONE;
}

blender::BitGroupVector<> &BKE_subdiv_ccg_grid_hidden_ensure(SubdivCCG &subdiv_ccg)
{
  if (subdiv_ccg.grid_hidden.is_empty()) {
    const int grid_area = subdiv_ccg.grid_size * subdiv_ccg.grid_size;
    subdiv_ccg.grid_hidden = blender::BitGroupVector<>(subdiv_ccg.grids.size(), grid_area, false);
  }
  return subdiv_ccg.grid_hidden;
}

void BKE_subdiv_ccg_grid_hidden_free(SubdivCCG &subdiv_ccg)
{
  subdiv_ccg.grid_hidden = {};
}

static void subdiv_ccg_coord_to_ptex_coord(const SubdivCCG &subdiv_ccg,
                                           const SubdivCCGCoord &coord,
                                           int *r_ptex_face_index,
                                           float *r_u,
                                           float *r_v)
{
  Subdiv *subdiv = subdiv_ccg.subdiv;

  const float grid_size = subdiv_ccg.grid_size;
  const float grid_size_1_inv = 1.0f / (grid_size - 1);

  const float grid_u = coord.x * grid_size_1_inv;
  const float grid_v = coord.y * grid_size_1_inv;

  const int face_index = BKE_subdiv_ccg_grid_to_face_index(subdiv_ccg, coord.grid_index);
  const OffsetIndices<int> faces = subdiv_ccg.faces;
  const IndexRange face = faces[face_index];
  const int *face_ptex_offset = face_ptex_offset_get(subdiv);
  *r_ptex_face_index = face_ptex_offset[face_index];

  const float corner = coord.grid_index - face.start();

  if (face.size() == 4) {
    rotate_grid_to_quad(corner, grid_u, grid_v, r_u, r_v);
  }
  else {
    *r_ptex_face_index += corner;
    *r_u = 1.0f - grid_v;
    *r_v = 1.0f - grid_u;
  }
}

void BKE_subdiv_ccg_eval_limit_point(const SubdivCCG &subdiv_ccg,
                                     const SubdivCCGCoord &coord,
                                     float r_point[3])
{
  Subdiv *subdiv = subdiv_ccg.subdiv;
  int ptex_face_index;
  float u, v;
  subdiv_ccg_coord_to_ptex_coord(subdiv_ccg, coord, &ptex_face_index, &u, &v);
  eval_limit_point(subdiv, ptex_face_index, u, v, r_point);
}

/** \} */<|MERGE_RESOLUTION|>--- conflicted
+++ resolved
@@ -118,12 +118,8 @@
 }
 
 /* TODO(sergey): Make it more accessible function. */
-<<<<<<< HEAD
 static int topology_refiner_count_face_corners(
     const blender::opensubdiv::TopologyRefinerImpl *topology_refiner)
-=======
-static int topology_refiner_count_face_corners(const OpenSubdiv_TopologyRefiner *topology_refiner)
->>>>>>> 3539cdfb
 {
   const int num_faces = topology_refiner->base_level().GetNumFaces();
   int num_corners = 0;
@@ -137,11 +133,7 @@
  * function. */
 static void subdiv_ccg_alloc_elements(SubdivCCG &subdiv_ccg, Subdiv &subdiv)
 {
-<<<<<<< HEAD
   const blender::opensubdiv::TopologyRefinerImpl *topology_refiner = subdiv.topology_refiner;
-=======
-  const OpenSubdiv_TopologyRefiner *topology_refiner = subdiv.topology_refiner;
->>>>>>> 3539cdfb
   const int64_t element_size = element_size_bytes_get(subdiv_ccg);
   /* Allocate memory for surface grids. */
   const int64_t num_grids = topology_refiner_count_face_corners(topology_refiner);
@@ -279,13 +271,8 @@
                                       SubdivCCGMaskEvaluator *mask_evaluator)
 {
   using namespace blender;
-<<<<<<< HEAD
   const blender::opensubdiv::TopologyRefinerImpl *topology_refiner = subdiv.topology_refiner;
   const int num_faces = topology_refiner->base_level().GetNumFaces();
-=======
-  const OpenSubdiv_TopologyRefiner *topology_refiner = subdiv.topology_refiner;
-  const int num_faces = topology_refiner->getNumFaces();
->>>>>>> 3539cdfb
   const Span<int> face_ptex_offset(face_ptex_offset_get(&subdiv), subdiv_ccg.faces.size());
   threading::parallel_for(IndexRange(num_faces), 1024, [&](const IndexRange range) {
     for (const int face_index : range) {
@@ -952,14 +939,7 @@
                                                blender::Set<int> &adjacent_edges)
 {
   Subdiv *subdiv = subdiv_ccg.subdiv;
-<<<<<<< HEAD
   const blender::opensubdiv::TopologyRefinerImpl *topology_refiner = subdiv->topology_refiner;
-=======
-  const OpenSubdiv_TopologyRefiner *topology_refiner = subdiv->topology_refiner;
-
-  Vector<int, 64> face_vertices;
-  Vector<int, 64> face_edges;
->>>>>>> 3539cdfb
 
   face_mask.foreach_index([&](const int face_index) {
     const OpenSubdiv::Far::ConstIndexArray face_vertices =
@@ -1212,11 +1192,7 @@
                                             const SubdivCCGCoord &coord)
 {
   Subdiv *subdiv = subdiv_ccg.subdiv;
-<<<<<<< HEAD
   const blender::opensubdiv::TopologyRefinerImpl *topology_refiner = subdiv->topology_refiner;
-=======
-  const OpenSubdiv_TopologyRefiner *topology_refiner = subdiv->topology_refiner;
->>>>>>> 3539cdfb
 
   const int face_index = subdiv_ccg.grid_to_face_map[coord.grid_index];
   const IndexRange face = subdiv_ccg.faces[face_index];
@@ -1236,11 +1212,7 @@
                                               SubdivCCGNeighbors &r_neighbors)
 {
   Subdiv *subdiv = subdiv_ccg.subdiv;
-<<<<<<< HEAD
   const blender::opensubdiv::TopologyRefinerImpl *topology_refiner = subdiv->topology_refiner;
-=======
-  const OpenSubdiv_TopologyRefiner *topology_refiner = subdiv->topology_refiner;
->>>>>>> 3539cdfb
 
   const int adjacent_vertex_index = adjacent_vertex_index_from_coord(subdiv_ccg, coord);
   const OpenSubdiv::Far::ConstIndexArray vertex_edges =
@@ -1292,11 +1264,7 @@
 static int adjacent_edge_index_from_coord(const SubdivCCG &subdiv_ccg, const SubdivCCGCoord &coord)
 {
   Subdiv *subdiv = subdiv_ccg.subdiv;
-<<<<<<< HEAD
   const blender::opensubdiv::TopologyRefinerImpl *topology_refiner = subdiv->topology_refiner;
-=======
-  const OpenSubdiv_TopologyRefiner *topology_refiner = subdiv->topology_refiner;
->>>>>>> 3539cdfb
 
   const int face_index = subdiv_ccg.grid_to_face_map[coord.grid_index];
   const IndexRange face = subdiv_ccg.faces[face_index];
@@ -1323,11 +1291,7 @@
                                                 const int adjacent_edge_index)
 {
   Subdiv *subdiv = subdiv_ccg.subdiv;
-<<<<<<< HEAD
-  blender::opensubdiv::TopologyRefinerImpl *topology_refiner = subdiv->topology_refiner;
-=======
-  const OpenSubdiv_TopologyRefiner *topology_refiner = subdiv->topology_refiner;
->>>>>>> 3539cdfb
+  const blender::opensubdiv::TopologyRefinerImpl *topology_refiner = subdiv->topology_refiner;
 
   const int adjacent_vertex_index = adjacent_vertex_index_from_coord(subdiv_ccg, coord);
   const OpenSubdiv::Far::ConstIndexArray edge_vertices_indices =
