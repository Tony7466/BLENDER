--- conflicted
+++ resolved
@@ -69,17 +69,10 @@
 
 struct SubdivForeachTaskContext {
   const Mesh *coarse_mesh;
-<<<<<<< HEAD
-  const MEdge *coarse_edges;
+  blender::Span<MEdge> coarse_edges;
   blender::OffsetIndices<int> coarse_polys;
-  const int *coarse_corner_verts;
-  const int *coarse_corner_edges;
-=======
-  blender::Span<MEdge> coarse_edges;
-  blender::Span<MPoly> coarse_polys;
   blender::Span<int> coarse_corner_verts;
   blender::Span<int> coarse_corner_edges;
->>>>>>> 636c98c8
   const SubdivToMeshSettings *settings;
   /* Callbacks. */
   const SubdivForeachContext *foreach_context;
@@ -310,11 +303,7 @@
     bool check_usage)
 {
   const float weights[4][2] = {{0.0f, 0.0f}, {1.0f, 0.0f}, {1.0f, 1.0f}, {0.0f, 1.0f}};
-<<<<<<< HEAD
   const IndexRange coarse_poly = ctx->coarse_polys[coarse_poly_index];
-=======
-  const int coarse_poly_index = coarse_poly - ctx->coarse_polys.data();
->>>>>>> 636c98c8
   const int ptex_face_index = ctx->face_ptex_offset[coarse_poly_index];
   for (int corner = 0; corner < coarse_poly.size(); corner++) {
     const int coarse_vert = ctx->coarse_corner_verts[coarse_poly[corner]];
@@ -353,11 +342,7 @@
     SubdivForeachVertexFromCornerCb vertex_corner,
     bool check_usage)
 {
-<<<<<<< HEAD
   const IndexRange coarse_poly = ctx->coarse_polys[coarse_poly_index];
-=======
-  const int coarse_poly_index = coarse_poly - ctx->coarse_polys.data();
->>>>>>> 636c98c8
   int ptex_face_index = ctx->face_ptex_offset[coarse_poly_index];
   for (int corner = 0; corner < coarse_poly.size(); corner++, ptex_face_index++) {
     const int coarse_vert = ctx->coarse_corner_verts[coarse_poly[corner]];
@@ -444,10 +429,6 @@
   const int resolution_1 = resolution - 1;
   const float inv_resolution_1 = 1.0f / float(resolution_1);
   const int num_subdiv_vertices_per_coarse_edge = resolution - 2;
-<<<<<<< HEAD
-=======
-  const int coarse_poly_index = coarse_poly - ctx->coarse_polys.data();
->>>>>>> 636c98c8
   const int ptex_face_index = ctx->face_ptex_offset[coarse_poly_index];
   for (int corner = 0; corner < coarse_poly.size(); corner++) {
     const int coarse_vert = ctx->coarse_corner_verts[coarse_poly[corner]];
@@ -510,10 +491,6 @@
   const int num_subdiv_vertices_per_coarse_edge = resolution - 2;
   const int num_vertices_per_ptex_edge = ((resolution >> 1) + 1);
   const float inv_ptex_resolution_1 = 1.0f / float(num_vertices_per_ptex_edge - 1);
-<<<<<<< HEAD
-=======
-  const int coarse_poly_index = coarse_poly - ctx->coarse_polys.data();
->>>>>>> 636c98c8
   const int ptex_face_start_index = ctx->face_ptex_offset[coarse_poly_index];
   int ptex_face_index = ptex_face_start_index;
   for (int corner = 0; corner < coarse_poly.size(); corner++, ptex_face_index++) {
@@ -623,10 +600,6 @@
 {
   const int resolution = ctx->settings->resolution;
   const float inv_resolution_1 = 1.0f / float(resolution - 1);
-<<<<<<< HEAD
-=======
-  const int coarse_poly_index = coarse_poly - ctx->coarse_polys.data();
->>>>>>> 636c98c8
   const int ptex_face_index = ctx->face_ptex_offset[coarse_poly_index];
   const int start_vertex_index = ctx->subdiv_vertex_offset[coarse_poly_index];
   int subdiv_vertex_index = ctx->vertices_inner_offset + start_vertex_index;
@@ -654,10 +627,6 @@
   const IndexRange coarse_poly = ctx->coarse_polys[coarse_poly_index];
   const int ptex_face_resolution = ptex_face_resolution_get(coarse_poly, resolution);
   const float inv_ptex_face_resolution_1 = 1.0f / float(ptex_face_resolution - 1);
-<<<<<<< HEAD
-=======
-  const int coarse_poly_index = coarse_poly - ctx->coarse_polys.data();
->>>>>>> 636c98c8
   int ptex_face_index = ctx->face_ptex_offset[coarse_poly_index];
   const int start_vertex_index = ctx->subdiv_vertex_offset[coarse_poly_index];
   int subdiv_vertex_index = ctx->vertices_inner_offset + start_vertex_index;
@@ -784,11 +753,7 @@
                                                      void *tls,
                                                      const int coarse_poly_index)
 {
-<<<<<<< HEAD
   const IndexRange coarse_poly = ctx->coarse_polys[coarse_poly_index];
-=======
-  const int poly_index = coarse_poly - ctx->coarse_polys.data();
->>>>>>> 636c98c8
   const int resolution = ctx->settings->resolution;
   const int start_vertex_index = ctx->vertices_inner_offset +
                                  ctx->subdiv_vertex_offset[coarse_poly_index];
@@ -866,10 +831,6 @@
                                                      void *tls,
                                                      const int coarse_poly_index)
 {
-<<<<<<< HEAD
-=======
-  const int poly_index = coarse_poly - ctx->coarse_polys.data();
->>>>>>> 636c98c8
   const int resolution = ctx->settings->resolution;
   const IndexRange coarse_poly = ctx->coarse_polys[coarse_poly_index];
   const int ptex_face_resolution = ptex_face_resolution_get(coarse_poly, resolution);
@@ -1132,11 +1093,7 @@
 {
   const int resolution = ctx->settings->resolution;
   /* Base/coarse mesh information. */
-<<<<<<< HEAD
   const IndexRange coarse_poly = ctx->coarse_polys[coarse_poly_index];
-=======
-  const int coarse_poly_index = coarse_poly - ctx->coarse_polys.data();
->>>>>>> 636c98c8
   const int ptex_resolution = ptex_face_resolution_get(coarse_poly, resolution);
   const int ptex_inner_resolution = ptex_resolution - 2;
   const int num_subdiv_edges_per_coarse_edge = resolution - 1;
@@ -1330,11 +1287,7 @@
 {
   const int resolution = ctx->settings->resolution;
   /* Base/coarse mesh information. */
-<<<<<<< HEAD
   const IndexRange coarse_poly = ctx->coarse_polys[coarse_poly_index];
-=======
-  const int coarse_poly_index = coarse_poly - ctx->coarse_polys.data();
->>>>>>> 636c98c8
   const int ptex_face_resolution = ptex_face_resolution_get(coarse_poly, resolution);
   const int ptex_face_inner_resolution = ptex_face_resolution - 2;
   const float inv_ptex_resolution_1 = 1.0f / float(ptex_face_resolution - 1);
@@ -1856,17 +1809,10 @@
 {
   SubdivForeachTaskContext ctx = {0};
   ctx.coarse_mesh = coarse_mesh;
-<<<<<<< HEAD
-  ctx.coarse_edges = BKE_mesh_edges(coarse_mesh);
-  ctx.coarse_polys = coarse_mesh->polys();
-  ctx.coarse_corner_verts = coarse_mesh->corner_verts().data();
-  ctx.coarse_corner_edges = coarse_mesh->corner_edges().data();
-=======
   ctx.coarse_edges = coarse_mesh->edges();
   ctx.coarse_polys = coarse_mesh->polys();
   ctx.coarse_corner_verts = coarse_mesh->corner_verts();
   ctx.coarse_corner_edges = coarse_mesh->corner_edges();
->>>>>>> 636c98c8
   ctx.settings = mesh_settings;
   ctx.foreach_context = context;
   subdiv_foreach_ctx_init(subdiv, &ctx);
