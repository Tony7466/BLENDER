--- conflicted
+++ resolved
@@ -1731,20 +1731,12 @@
 {
   const Mesh *coarse_mesh = ctx->coarse_mesh;
   for (int poly_index = 0; poly_index < coarse_mesh->totpoly; poly_index++) {
-<<<<<<< HEAD
-    const MPoly *coarse_poly = &ctx->coarse_polys[poly_index];
-    for (int corner = 0; corner < coarse_poly->totloop; corner++) {
-      BLI_BITMAP_ENABLE(ctx->coarse_vertices_used_map,
-                        ctx->coarse_corner_verts[coarse_poly->loopstart + corner]);
-      BLI_BITMAP_ENABLE(ctx->coarse_edges_used_map,
-                        ctx->coarse_corner_verts[coarse_poly->loopstart + corner]);
-=======
     const MPoly &coarse_poly = ctx->coarse_polys[poly_index];
     for (int corner = 0; corner < coarse_poly.totloop; corner++) {
-      const MLoop *loop = &ctx->coarse_loops[coarse_poly.loopstart + corner];
-      BLI_BITMAP_ENABLE(ctx->coarse_edges_used_map, loop->e);
-      BLI_BITMAP_ENABLE(ctx->coarse_vertices_used_map, loop->v);
->>>>>>> 915ff8d1
+      BLI_BITMAP_ENABLE(ctx->coarse_vertices_used_map,
+                        ctx->coarse_corner_verts[coarse_poly.loopstart + corner]);
+      BLI_BITMAP_ENABLE(ctx->coarse_edges_used_map,
+                        ctx->coarse_corner_verts[coarse_poly.loopstart + corner]);
     }
   }
 }
