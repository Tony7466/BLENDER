--- conflicted
+++ resolved
@@ -645,16 +645,9 @@
   SpanAttributeWriter<bool> hide_poly = attributes.lookup_or_add_for_write_only_span<bool>(
       ".hide_poly", ATTR_DOMAIN_FACE);
   for (const int i : polys.index_range()) {
-<<<<<<< HEAD
     const Span<int> poly_verts = corner_verts.slice(polys[i]);
-    hide_poly.span[i] = std::any_of(poly_verts.begin(), poly_verts.end(), [&](const int vert_i) {
-      return hide_vert_span[vert_i];
-=======
-    const MPoly &poly = polys[i];
-    const Span<int> poly_verts = corner_verts.slice(poly.loopstart, poly.totloop);
     hide_poly.span[i] = std::any_of(poly_verts.begin(), poly_verts.end(), [&](const int vert) {
       return hide_vert_span[vert];
->>>>>>> 0de2b0f8
     });
   }
   hide_poly.finish();
@@ -752,17 +745,9 @@
   /* Select visible faces that have all of their vertices selected. */
   for (const int i : polys.index_range()) {
     if (!hide_poly[i]) {
-<<<<<<< HEAD
       const Span<int> poly_verts = corner_verts.slice(polys[i]);
-      select_poly[i] = std::all_of(poly_verts.begin(), poly_verts.end(), [&](const int vert_i) {
-        return select_vert[vert_i];
-      });
-=======
-      const MPoly &poly = polys[i];
-      const Span<int> poly_verts = corner_verts.slice(poly.loopstart, poly.totloop);
       select_poly[i] = std::all_of(
           poly_verts.begin(), poly_verts.end(), [&](const int vert) { return select_vert[vert]; });
->>>>>>> 0de2b0f8
     }
   }
 }
