/* SPDX-License-Identifier: GPL-2.0-or-later
 * Copyright 2001-2002 NaN Holding BV. All rights reserved. */

/** \file
 * \ingroup bke
 *
 * Functions to evaluate mesh data.
 */

#include <climits>

#include "MEM_guardedalloc.h"

#include "DNA_mesh_types.h"
#include "DNA_meshdata_types.h"
#include "DNA_object_types.h"

#include "BLI_alloca.h"
#include "BLI_bitmap.h"
#include "BLI_edgehash.h"
#include "BLI_index_range.hh"
#include "BLI_math.h"
#include "BLI_span.hh"
#include "BLI_utildefines.h"
#include "BLI_virtual_array.hh"

#include "BKE_customdata.h"

#include "BKE_attribute.hh"
#include "BKE_mesh.h"
#include "BKE_multires.h"

using blender::float3;
using blender::MutableSpan;
using blender::Span;
using blender::VArray;

/* -------------------------------------------------------------------- */
/** \name Polygon Calculations
 * \{ */

static void mesh_calc_ngon_center(const MPoly *mpoly,
                                  const int *poly_verts,
                                  const float (*positions)[3],
                                  float cent[3])
{
  const float w = 1.0f / float(mpoly->totloop);

  zero_v3(cent);

  for (int i = 0; i < mpoly->totloop; i++) {
    madd_v3_v3fl(cent, positions[*(poly_verts++)], w);
  }
}

void BKE_mesh_calc_poly_center(const MPoly *mpoly,
<<<<<<< HEAD
                               const int *poly_verts,
                               const float (*positions)[3],
                               float r_cent[3])
{
  if (mpoly->totloop == 3) {
    mid_v3_v3v3v3(
        r_cent, positions[poly_verts[0]], positions[poly_verts[1]], positions[poly_verts[2]]);
  }
  else if (mpoly->totloop == 4) {
    mid_v3_v3v3v3v3(r_cent,
                    positions[poly_verts[0]],
                    positions[poly_verts[1]],
                    positions[poly_verts[2]],
                    positions[poly_verts[3]]);
  }
  else {
    mesh_calc_ngon_center(mpoly, poly_verts, positions, r_cent);
=======
                               const MLoop *loopstart,
                               const float (*vert_positions)[3],
                               float r_cent[3])
{
  if (mpoly->totloop == 3) {
    mid_v3_v3v3v3(r_cent,
                  vert_positions[loopstart[0].v],
                  vert_positions[loopstart[1].v],
                  vert_positions[loopstart[2].v]);
  }
  else if (mpoly->totloop == 4) {
    mid_v3_v3v3v3v3(r_cent,
                    vert_positions[loopstart[0].v],
                    vert_positions[loopstart[1].v],
                    vert_positions[loopstart[2].v],
                    vert_positions[loopstart[3].v]);
  }
  else {
    mesh_calc_ngon_center(mpoly, loopstart, vert_positions, r_cent);
>>>>>>> 95a04165
  }
}

float BKE_mesh_calc_poly_area(const MPoly *mpoly,
<<<<<<< HEAD
                              const int *poly_verts,
                              const float (*positions)[3])
{
  if (mpoly->totloop == 3) {
    return area_tri_v3(
        positions[poly_verts[0]], positions[poly_verts[1]], positions[poly_verts[2]]);
=======
                              const MLoop *loopstart,
                              const float (*vert_positions)[3])
{
  if (mpoly->totloop == 3) {
    return area_tri_v3(vert_positions[loopstart[0].v],
                       vert_positions[loopstart[1].v],
                       vert_positions[loopstart[2].v]);
>>>>>>> 95a04165
  }

  float(*vertexcos)[3] = (float(*)[3])BLI_array_alloca(vertexcos, size_t(mpoly->totloop));

  /* pack vertex cos into an array for area_poly_v3 */
<<<<<<< HEAD
  for (int i = 0; i < mpoly->totloop; i++) {
    copy_v3_v3(vertexcos[i], positions[poly_verts[i]]);
=======
  for (int i = 0; i < mpoly->totloop; i++, l_iter++) {
    copy_v3_v3(vertexcos[i], vert_positions[l_iter->v]);
>>>>>>> 95a04165
  }

  /* finally calculate the area */
  float area = area_poly_v3((const float(*)[3])vertexcos, uint(mpoly->totloop));

  return area;
}

float BKE_mesh_calc_area(const Mesh *me)
{
  const Span<float3> positions = me->vert_positions();
  const Span<MPoly> polys = me->polys();
  const Span<int> corner_verts = me->corner_verts();

  float total_area = 0.0f;
  for (const MPoly &poly : polys) {
    total_area += BKE_mesh_calc_poly_area(&poly,
                                          &corner_verts[poly.loopstart],
                                          reinterpret_cast<const float(*)[3]>(positions.data()));
  }
  return total_area;
}

float BKE_mesh_calc_poly_uv_area(const MPoly *mpoly, const MLoopUV *uv_array)
{

  int i, l_iter = mpoly->loopstart;
  float area;
  float(*vertexcos)[2] = (float(*)[2])BLI_array_alloca(vertexcos, size_t(mpoly->totloop));

  /* pack vertex cos into an array for area_poly_v2 */
  for (i = 0; i < mpoly->totloop; i++, l_iter++) {
    copy_v2_v2(vertexcos[i], uv_array[l_iter].uv);
  }

  /* finally calculate the area */
  area = area_poly_v2(vertexcos, uint(mpoly->totloop));

  return area;
}

static float UNUSED_FUNCTION(mesh_calc_poly_volume_centroid)(const MPoly *mpoly,
                                                             const int *corner_verts,
                                                             const float (*positions)[3],
                                                             float r_cent[3])
{
  const float *v_pivot, *v_step1;
  float total_volume = 0.0f;

  zero_v3(r_cent);

  v_pivot = positions[corner_verts[0]];
  v_step1 = positions[corner_verts[1]];

  for (int i = 2; i < mpoly->totloop; i++) {
    const float *v_step2 = positions[corner_verts[i]];

    /* Calculate the 6x volume of the tetrahedron formed by the 3 vertices
     * of the triangle and the origin as the fourth vertex */
    const float tetra_volume = volume_tri_tetrahedron_signed_v3_6x(v_pivot, v_step1, v_step2);
    total_volume += tetra_volume;

    /* Calculate the centroid of the tetrahedron formed by the 3 vertices
     * of the triangle and the origin as the fourth vertex.
     * The centroid is simply the average of the 4 vertices.
     *
     * Note that the vector is 4x the actual centroid
     * so the division can be done once at the end. */
    for (uint j = 0; j < 3; j++) {
      r_cent[j] += tetra_volume * (v_pivot[j] + v_step1[j] + v_step2[j]);
    }

    v_step1 = v_step2;
  }

  return total_volume;
}

/**
 * A version of mesh_calc_poly_volume_centroid that takes an initial reference center,
 * use this to increase numeric stability as the quality of the result becomes
 * very low quality as the value moves away from 0.0, see: T65986.
 */
static float mesh_calc_poly_volume_centroid_with_reference_center(const MPoly *mpoly,
                                                                  const int *corner_verts,
                                                                  const Span<float3> positions,
                                                                  const float reference_center[3],
                                                                  float r_cent[3])
{
  /* See: mesh_calc_poly_volume_centroid for comments. */
  float v_pivot[3], v_step1[3];
  float total_volume = 0.0f;
  zero_v3(r_cent);
  sub_v3_v3v3(v_pivot, positions[corner_verts[0]], reference_center);
  sub_v3_v3v3(v_step1, positions[corner_verts[1]], reference_center);
  for (int i = 2; i < mpoly->totloop; i++) {
    float v_step2[3];
    sub_v3_v3v3(v_step2, positions[corner_verts[i]], reference_center);
    const float tetra_volume = volume_tri_tetrahedron_signed_v3_6x(v_pivot, v_step1, v_step2);
    total_volume += tetra_volume;
    for (uint j = 0; j < 3; j++) {
      r_cent[j] += tetra_volume * (v_pivot[j] + v_step1[j] + v_step2[j]);
    }
    copy_v3_v3(v_step1, v_step2);
  }
  return total_volume;
}

/**
 * \note
 * - Results won't be correct if polygon is non-planar.
 * - This has the advantage over #mesh_calc_poly_volume_centroid
 *   that it doesn't depend on solid geometry, instead it weights the surface by volume.
 */
static float mesh_calc_poly_area_centroid(const MPoly *mpoly,
                                          const int *poly_verts,
                                          const float (*positions)[3],
                                          float r_cent[3])
{
  float total_area = 0.0f;
  float v1[3], v2[3], v3[3], normal[3], tri_cent[3];

  BKE_mesh_calc_poly_normal(mpoly, poly_verts, positions, normal);
  copy_v3_v3(v1, positions[poly_verts[0]]);
  copy_v3_v3(v2, positions[poly_verts[1]]);
  zero_v3(r_cent);

  for (int i = 2; i < mpoly->totloop; i++) {
    copy_v3_v3(v3, positions[poly_verts[i]]);

    float tri_area = area_tri_signed_v3(v1, v2, v3, normal);
    total_area += tri_area;

    mid_v3_v3v3v3(tri_cent, v1, v2, v3);
    madd_v3_v3fl(r_cent, tri_cent, tri_area);

    copy_v3_v3(v2, v3);
  }

  mul_v3_fl(r_cent, 1.0f / total_area);

  return total_area;
}

void BKE_mesh_calc_poly_angles(const MPoly *mpoly,
<<<<<<< HEAD
                               const int *poly_verts,
                               const float (*positions)[3],
=======
                               const MLoop *loopstart,
                               const float (*vert_positions)[3],
>>>>>>> 95a04165
                               float angles[])
{
  float nor_prev[3];
  float nor_next[3];

  int i_this = mpoly->totloop - 1;
  int i_next = 0;

<<<<<<< HEAD
  sub_v3_v3v3(nor_prev, positions[poly_verts[i_this - 1]], positions[poly_verts[i_this]]);
  normalize_v3(nor_prev);

  while (i_next < mpoly->totloop) {
    sub_v3_v3v3(nor_next, positions[poly_verts[i_this]], positions[poly_verts[i_next]]);
=======
  sub_v3_v3v3(
      nor_prev, vert_positions[loopstart[i_this - 1].v], vert_positions[loopstart[i_this].v]);
  normalize_v3(nor_prev);

  while (i_next < mpoly->totloop) {
    sub_v3_v3v3(
        nor_next, vert_positions[loopstart[i_this].v], vert_positions[loopstart[i_next].v]);
>>>>>>> 95a04165
    normalize_v3(nor_next);
    angles[i_this] = angle_normalized_v3v3(nor_prev, nor_next);

    /* step */
    copy_v3_v3(nor_prev, nor_next);
    i_this = i_next;
    i_next++;
  }
}

void BKE_mesh_poly_edgehash_insert(EdgeHash *ehash, const MPoly *mp, const int *corner_verts)
{
  int i = mp->totloop;

  int corner_next = mp->loopstart;    /* first loop */
  int corner = corner_next + (i - 1); /* last loop */

  while (i-- != 0) {
    BLI_edgehash_reinsert(ehash, corner_verts[corner], corner_verts[corner_next], nullptr);

    corner = corner_next;
    corner_next++;
  }
}

void BKE_mesh_poly_edgebitmap_insert(uint *edge_bitmap, const MPoly *mp, const int *poly_edges)
{
  using namespace blender;
  for (const int i : IndexRange(mp->totloop)) {
    BLI_BITMAP_ENABLE(edge_bitmap, poly_edges[i]);
  }
}

/** \} */

/* -------------------------------------------------------------------- */
/** \name Mesh Center Calculation
 * \{ */

bool BKE_mesh_center_median(const Mesh *me, float r_cent[3])
{
  const Span<float3> positions = me->vert_positions();
  zero_v3(r_cent);
  for (const int i : positions.index_range()) {
    add_v3_v3(r_cent, positions[i]);
  }
  /* otherwise we get NAN for 0 verts */
  if (me->totvert) {
    mul_v3_fl(r_cent, 1.0f / float(me->totvert));
  }
  return (me->totvert != 0);
}

bool BKE_mesh_center_median_from_polys(const Mesh *me, float r_cent[3])
{
  int tot = 0;
  const Span<float3> positions = me->vert_positions();
  const Span<MPoly> polys = me->polys();
  const Span<int> corner_verts = me->corner_verts();
  zero_v3(r_cent);
  for (const MPoly &poly : polys) {
    int loopend = poly.loopstart + poly.totloop;
    for (int j = poly.loopstart; j < loopend; j++) {
      add_v3_v3(r_cent, positions[corner_verts[j]]);
    }
    tot += poly.totloop;
  }
  /* otherwise we get NAN for 0 verts */
  if (me->totpoly) {
    mul_v3_fl(r_cent, 1.0f / float(tot));
  }
  return (me->totpoly != 0);
}

bool BKE_mesh_center_bounds(const Mesh *me, float r_cent[3])
{
  float min[3], max[3];
  INIT_MINMAX(min, max);
  if (BKE_mesh_minmax(me, min, max)) {
    mid_v3_v3v3(r_cent, min, max);
    return true;
  }

  return false;
}

bool BKE_mesh_center_of_surface(const Mesh *me, float r_cent[3])
{
  int i = me->totpoly;
  const MPoly *mpoly;
  float poly_area;
  float total_area = 0.0f;
  float poly_cent[3];
  const float(*positions)[3] = BKE_mesh_vert_positions(me);
  const MPoly *polys = BKE_mesh_polys(me);
  const Span<int> corner_verts = me->corner_verts();

  zero_v3(r_cent);

  /* calculate a weighted average of polygon centroids */
  for (mpoly = polys; i--; mpoly++) {
    poly_area = mesh_calc_poly_area_centroid(
        mpoly, &corner_verts[mpoly->loopstart], positions, poly_cent);

    madd_v3_v3fl(r_cent, poly_cent, poly_area);
    total_area += poly_area;
  }
  /* otherwise we get NAN for 0 polys */
  if (me->totpoly) {
    mul_v3_fl(r_cent, 1.0f / total_area);
  }

  /* zero area faces cause this, fallback to median */
  if (UNLIKELY(!is_finite_v3(r_cent))) {
    return BKE_mesh_center_median(me, r_cent);
  }

  return (me->totpoly != 0);
}

bool BKE_mesh_center_of_volume(const Mesh *me, float r_cent[3])
{
  int i = me->totpoly;
  const MPoly *mpoly;
  float poly_volume;
  float total_volume = 0.0f;
  float poly_cent[3];
  const Span<float3> positions = me->vert_positions();
  const MPoly *polys = BKE_mesh_polys(me);
  const Span<int> corner_verts = me->corner_verts();

  /* Use an initial center to avoid numeric instability of geometry far away from the center. */
  float init_cent[3];
  const bool init_cent_result = BKE_mesh_center_median_from_polys(me, init_cent);

  zero_v3(r_cent);

  /* calculate a weighted average of polyhedron centroids */
  for (mpoly = polys; i--; mpoly++) {
    poly_volume = mesh_calc_poly_volume_centroid_with_reference_center(
        mpoly, &corner_verts[mpoly->loopstart], positions, init_cent, poly_cent);

    /* poly_cent is already volume-weighted, so no need to multiply by the volume */
    add_v3_v3(r_cent, poly_cent);
    total_volume += poly_volume;
  }
  /* otherwise we get NAN for 0 polys */
  if (total_volume != 0.0f) {
    /* multiply by 0.25 to get the correct centroid */
    /* no need to divide volume by 6 as the centroid is weighted by 6x the volume,
     * so it all cancels out. */
    mul_v3_fl(r_cent, 0.25f / total_volume);
  }

  /* this can happen for non-manifold objects, fallback to median */
  if (UNLIKELY(!is_finite_v3(r_cent))) {
    copy_v3_v3(r_cent, init_cent);
    return init_cent_result;
  }
  add_v3_v3(r_cent, init_cent);
  return (me->totpoly != 0);
}

/** \} */

/* -------------------------------------------------------------------- */
/** \name Mesh Volume Calculation
 * \{ */

static bool mesh_calc_center_centroid_ex(const float (*positions)[3],
                                         int /*mverts_num*/,
                                         const MLoopTri *looptri,
                                         int looptri_num,
                                         const int *corner_verts,
                                         float r_center[3])
{

  zero_v3(r_center);

  if (looptri_num == 0) {
    return false;
  }

  float totweight = 0.0f;
  const MLoopTri *lt;
  int i;
  for (i = 0, lt = looptri; i < looptri_num; i++, lt++) {
    const float *v1 = positions[corner_verts[lt->tri[0]]];
    const float *v2 = positions[corner_verts[lt->tri[1]]];
    const float *v3 = positions[corner_verts[lt->tri[2]]];
    float area;

    area = area_tri_v3(v1, v2, v3);
    madd_v3_v3fl(r_center, v1, area);
    madd_v3_v3fl(r_center, v2, area);
    madd_v3_v3fl(r_center, v3, area);
    totweight += area;
  }
  if (totweight == 0.0f) {
    return false;
  }

  mul_v3_fl(r_center, 1.0f / (3.0f * totweight));

  return true;
}

void BKE_mesh_calc_volume(const float (*positions)[3],
                          const int mverts_num,
                          const MLoopTri *looptri,
                          const int looptri_num,
                          const int *corner_verts,
                          float *r_volume,
                          float r_center[3])
{
  const MLoopTri *lt;
  float center[3];
  float totvol;
  int i;

  if (r_volume) {
    *r_volume = 0.0f;
  }
  if (r_center) {
    zero_v3(r_center);
  }

  if (looptri_num == 0) {
    return;
  }

  if (!mesh_calc_center_centroid_ex(
          positions, mverts_num, looptri, looptri_num, corner_verts, center)) {
    return;
  }

  totvol = 0.0f;

  for (i = 0, lt = looptri; i < looptri_num; i++, lt++) {
    const float *v1 = positions[corner_verts[lt->tri[0]]];
    const float *v2 = positions[corner_verts[lt->tri[1]]];
    const float *v3 = positions[corner_verts[lt->tri[2]]];
    float vol;

    vol = volume_tetrahedron_signed_v3(center, v1, v2, v3);
    if (r_volume) {
      totvol += vol;
    }
    if (r_center) {
      /* averaging factor 1/3 is applied in the end */
      madd_v3_v3fl(r_center, v1, vol);
      madd_v3_v3fl(r_center, v2, vol);
      madd_v3_v3fl(r_center, v3, vol);
    }
  }

  /* NOTE: Depending on arbitrary centroid position,
   * totvol can become negative even for a valid mesh.
   * The true value is always the positive value.
   */
  if (r_volume) {
    *r_volume = fabsf(totvol);
  }
  if (r_center) {
    /* NOTE: Factor 1/3 is applied once for all vertices here.
     * This also automatically negates the vector if totvol is negative.
     */
    if (totvol != 0.0f) {
      mul_v3_fl(r_center, (1.0f / 3.0f) / totvol);
    }
  }
}

/** \} */

void BKE_mesh_mdisp_flip(MDisps *md, const bool use_loop_mdisp_flip)
{
  if (UNLIKELY(!md->totdisp || !md->disps)) {
    return;
  }

  const int sides = int(sqrt(md->totdisp));
  float(*co)[3] = md->disps;

  for (int x = 0; x < sides; x++) {
    float *co_a, *co_b;

    for (int y = 0; y < x; y++) {
      co_a = co[y * sides + x];
      co_b = co[x * sides + y];

      swap_v3_v3(co_a, co_b);
      std::swap(co_a[0], co_a[1]);
      std::swap(co_b[0], co_b[1]);

      if (use_loop_mdisp_flip) {
        co_a[2] *= -1.0f;
        co_b[2] *= -1.0f;
      }
    }

    co_a = co[x * sides + x];

    std::swap(co_a[0], co_a[1]);

    if (use_loop_mdisp_flip) {
      co_a[2] *= -1.0f;
    }
  }
}

void BKE_mesh_polygon_flip_ex(const MPoly *mpoly,
                              int *corner_verts,
                              int *corner_edges,
                              CustomData *ldata,
                              float (*lnors)[3],
                              MDisps *mdisp,
                              const bool use_loop_mdisp_flip)
{
  int loopstart = mpoly->loopstart;
  int loopend = loopstart + mpoly->totloop - 1;
  const bool corner_verts_in_data = (CustomData_get_layer_named(
                                         ldata, CD_PROP_INT32, ".corner_vert") == corner_verts);
  const bool corner_edges_in_data = (CustomData_get_layer_named(
                                         ldata, CD_PROP_INT32, ".corner_edge") == corner_edges);

  if (mdisp) {
    for (int i = loopstart; i <= loopend; i++) {
      BKE_mesh_mdisp_flip(&mdisp[i], use_loop_mdisp_flip);
    }
  }

  /* Note that we keep same start vertex for flipped face. */

  /* We also have to update loops edge
   * (they will get their original 'other edge', that is,
   * the original edge of their original previous loop)... */
  int prev_edge_index = corner_edges[loopstart];
  corner_edges[loopstart] = corner_edges[loopend];

  for (loopstart++; loopend > loopstart; loopstart++, loopend--) {
<<<<<<< HEAD
    corner_edges[loopend] = corner_edges[loopend - 1];
    std::swap(corner_edges[loopstart], prev_edge_index);

    if (!corner_verts_in_data) {
      std::swap(corner_verts[loopstart], corner_verts[loopend]);
    }
    if (!corner_edges_in_data) {
      std::swap(corner_edges[loopstart], corner_edges[loopend]);
=======
    mloop[loopend].e = mloop[loopend - 1].e;
    std::swap(mloop[loopstart].e, prev_edge_index);

    if (!loops_in_ldata) {
      std::swap(mloop[loopstart], mloop[loopend]);
>>>>>>> 95a04165
    }
    if (lnors) {
      swap_v3_v3(lnors[loopstart], lnors[loopend]);
    }
    CustomData_swap(ldata, loopstart, loopend);
  }
  /* Even if we did not swap the other 'pivot' loop, we need to set its swapped edge. */
  if (loopstart == loopend) {
    corner_edges[loopstart] = prev_edge_index;
  }
}

void BKE_mesh_polygon_flip(const MPoly *mpoly,
                           int *corner_verts,
                           int *corner_edges,
                           CustomData *ldata)
{
  MDisps *mdisp = (MDisps *)CustomData_get_layer(ldata, CD_MDISPS);
  BKE_mesh_polygon_flip_ex(mpoly, corner_verts, corner_edges, ldata, nullptr, mdisp, true);
}

void BKE_mesh_polys_flip(
    const MPoly *mpoly, int *corner_verts, int *corner_edges, CustomData *ldata, int totpoly)
{
  MDisps *mdisp = (MDisps *)CustomData_get_layer(ldata, CD_MDISPS);
  const MPoly *mp;
  int i;

  for (mp = mpoly, i = 0; i < totpoly; mp++, i++) {
    BKE_mesh_polygon_flip_ex(mp, corner_verts, corner_edges, ldata, nullptr, mdisp, true);
  }
}

/* -------------------------------------------------------------------- */
/** \name Mesh Flag Flushing
 * \{ */

void BKE_mesh_flush_hidden_from_verts(Mesh *me)
{
  using namespace blender;
  using namespace blender::bke;
  MutableAttributeAccessor attributes = me->attributes_for_write();

  const VArray<bool> hide_vert = attributes.lookup_or_default<bool>(
      ".hide_vert", ATTR_DOMAIN_POINT, false);
  if (hide_vert.is_single() && !hide_vert.get_internal_single()) {
    attributes.remove(".hide_edge");
    attributes.remove(".hide_poly");
    return;
  }
  const VArraySpan<bool> hide_vert_span{hide_vert};
  const Span<MEdge> edges = me->edges();
  const Span<MPoly> polys = me->polys();
  const Span<int> corner_verts = me->corner_verts();

  /* Hide edges when either of their vertices are hidden. */
  SpanAttributeWriter<bool> hide_edge = attributes.lookup_or_add_for_write_only_span<bool>(
      ".hide_edge", ATTR_DOMAIN_EDGE);
  for (const int i : edges.index_range()) {
    const MEdge &edge = edges[i];
    hide_edge.span[i] = hide_vert_span[edge.v1] || hide_vert_span[edge.v2];
  }
  hide_edge.finish();

  /* Hide polygons when any of their vertices are hidden. */
  SpanAttributeWriter<bool> hide_poly = attributes.lookup_or_add_for_write_only_span<bool>(
      ".hide_poly", ATTR_DOMAIN_FACE);
  for (const int i : polys.index_range()) {
    const MPoly &poly = polys[i];
    const Span<int> poly_verts = corner_verts.slice(poly.loopstart, poly.totloop);
    hide_poly.span[i] = std::any_of(poly_verts.begin(), poly_verts.end(), [&](const int vert_i) {
      return hide_vert_span[vert_i];
    });
  }
  hide_poly.finish();
}

void BKE_mesh_flush_hidden_from_polys(Mesh *me)
{
  using namespace blender;
  using namespace blender::bke;
  MutableAttributeAccessor attributes = me->attributes_for_write();

  const VArray<bool> hide_poly = attributes.lookup_or_default<bool>(
      ".hide_poly", ATTR_DOMAIN_FACE, false);
  if (hide_poly.is_single() && !hide_poly.get_internal_single()) {
    attributes.remove(".hide_vert");
    attributes.remove(".hide_edge");
    return;
  }
  const VArraySpan<bool> hide_poly_span{hide_poly};
  const Span<MPoly> polys = me->polys();
  const Span<int> corner_verts = me->corner_verts();
  const Span<int> corner_edges = me->corner_edges();
  SpanAttributeWriter<bool> hide_vert = attributes.lookup_or_add_for_write_only_span<bool>(
      ".hide_vert", ATTR_DOMAIN_POINT);
  SpanAttributeWriter<bool> hide_edge = attributes.lookup_or_add_for_write_only_span<bool>(
      ".hide_edge", ATTR_DOMAIN_EDGE);

  /* Hide all edges or vertices connected to hidden polygons. */
  for (const int i : polys.index_range()) {
    if (hide_poly_span[i]) {
      const MPoly &poly = polys[i];
      for (const int corner : IndexRange(poly.loopstart, poly.totloop)) {
        hide_vert.span[corner_verts[corner]] = true;
        hide_edge.span[corner_edges[corner]] = true;
      }
    }
  }
  /* Unhide vertices and edges connected to visible polygons. */
  for (const int i : polys.index_range()) {
    if (!hide_poly_span[i]) {
      const MPoly &poly = polys[i];
      for (const int corner : IndexRange(poly.loopstart, poly.totloop)) {
        hide_vert.span[corner_verts[corner]] = false;
        hide_edge.span[corner_edges[corner]] = false;
      }
    }
  }

  hide_vert.finish();
  hide_edge.finish();
}

void BKE_mesh_flush_select_from_polys(Mesh *me)
{
  using namespace blender::bke;
  MutableAttributeAccessor attributes = me->attributes_for_write();
  const VArray<bool> select_poly = attributes.lookup_or_default<bool>(
      ".select_poly", ATTR_DOMAIN_FACE, false);
  if (select_poly.is_single() && !select_poly.get_internal_single()) {
    attributes.remove(".select_vert");
    attributes.remove(".select_edge");
    return;
  }
  SpanAttributeWriter<bool> select_vert = attributes.lookup_or_add_for_write_only_span<bool>(
      ".select_vert", ATTR_DOMAIN_POINT);
  SpanAttributeWriter<bool> select_edge = attributes.lookup_or_add_for_write_only_span<bool>(
      ".select_edge", ATTR_DOMAIN_EDGE);

  /* Use generic domain interpolation to read the polygon attribute on the other domains.
   * Assume selected faces are not hidden and none of their vertices/edges are hidden. */
  attributes.lookup_or_default<bool>(".select_poly", ATTR_DOMAIN_POINT, false)
      .materialize(select_vert.span);
  attributes.lookup_or_default<bool>(".select_poly", ATTR_DOMAIN_EDGE, false)
      .materialize(select_edge.span);

  select_vert.finish();
  select_edge.finish();
}

static void mesh_flush_select_from_verts(const Span<MEdge> edges,
                                         const Span<MPoly> polys,
                                         const Span<int> corner_verts,
                                         const VArray<bool> &hide_edge,
                                         const VArray<bool> &hide_poly,
                                         const VArray<bool> &select_vert,
                                         MutableSpan<bool> select_edge,
                                         MutableSpan<bool> select_poly)
{
  /* Select visible edges that have both of their vertices selected. */
  for (const int i : edges.index_range()) {
    if (!hide_edge[i]) {
      const MEdge &edge = edges[i];
      select_edge[i] = select_vert[edge.v1] && select_vert[edge.v2];
    }
  }

  /* Select visible faces that have all of their vertices selected. */
  for (const int i : polys.index_range()) {
    if (!hide_poly[i]) {
      const MPoly &poly = polys[i];
      const Span<int> poly_verts = corner_verts.slice(poly.loopstart, poly.totloop);
      select_poly[i] = std::all_of(poly_verts.begin(), poly_verts.end(), [&](const int vert_i) {
        return select_vert[vert_i];
      });
    }
  }
}

void BKE_mesh_flush_select_from_verts(Mesh *me)
{
  using namespace blender::bke;
  MutableAttributeAccessor attributes = me->attributes_for_write();
  const VArray<bool> select_vert = attributes.lookup_or_default<bool>(
      ".select_vert", ATTR_DOMAIN_POINT, false);
  if (select_vert.is_single() && !select_vert.get_internal_single()) {
    attributes.remove(".select_edge");
    attributes.remove(".select_poly");
    return;
  }
  SpanAttributeWriter<bool> select_edge = attributes.lookup_or_add_for_write_only_span<bool>(
      ".select_edge", ATTR_DOMAIN_EDGE);
  SpanAttributeWriter<bool> select_poly = attributes.lookup_or_add_for_write_only_span<bool>(
      ".select_poly", ATTR_DOMAIN_FACE);
  mesh_flush_select_from_verts(
      me->edges(),
      me->polys(),
      me->corner_verts(),
      attributes.lookup_or_default<bool>(".hide_edge", ATTR_DOMAIN_EDGE, false),
      attributes.lookup_or_default<bool>(".hide_poly", ATTR_DOMAIN_FACE, false),
      select_vert,
      select_edge.span,
      select_poly.span);
  select_edge.finish();
  select_poly.finish();
}

/** \} */

/* -------------------------------------------------------------------- */
/** \name Mesh Spatial Calculation
 * \{ */

void BKE_mesh_calc_relative_deform(const MPoly *mpoly,
                                   const int totpoly,
                                   const int *corner_verts,
                                   const int totvert,

                                   const float (*vert_cos_src)[3],
                                   const float (*vert_cos_dst)[3],

                                   const float (*vert_cos_org)[3],
                                   float (*vert_cos_new)[3])
{
  const MPoly *mp;
  int i;

  int *vert_accum = (int *)MEM_calloc_arrayN(size_t(totvert), sizeof(*vert_accum), __func__);

  memset(vert_cos_new, '\0', sizeof(*vert_cos_new) * size_t(totvert));

  for (i = 0, mp = mpoly; i < totpoly; i++, mp++) {
    const int *poly_verts = &corner_verts[mp->loopstart];

    for (int j = 0; j < mp->totloop; j++) {
      const int v_prev = poly_verts[(mp->totloop + (j - 1)) % mp->totloop];
      const int v_curr = poly_verts[j];
      const int v_next = poly_verts[(j + 1) % mp->totloop];

      float tvec[3];

      transform_point_by_tri_v3(tvec,
                                vert_cos_dst[v_curr],
                                vert_cos_org[v_prev],
                                vert_cos_org[v_curr],
                                vert_cos_org[v_next],
                                vert_cos_src[v_prev],
                                vert_cos_src[v_curr],
                                vert_cos_src[v_next]);

      add_v3_v3(vert_cos_new[v_curr], tvec);
      vert_accum[v_curr] += 1;
    }
  }

  for (i = 0; i < totvert; i++) {
    if (vert_accum[i]) {
      mul_v3_fl(vert_cos_new[i], 1.0f / float(vert_accum[i]));
    }
    else {
      copy_v3_v3(vert_cos_new[i], vert_cos_org[i]);
    }
  }

  MEM_freeN(vert_accum);
}

/** \} */<|MERGE_RESOLUTION|>--- conflicted
+++ resolved
@@ -54,77 +54,43 @@
 }
 
 void BKE_mesh_calc_poly_center(const MPoly *mpoly,
-<<<<<<< HEAD
                                const int *poly_verts,
-                               const float (*positions)[3],
+                               const float (*vert_positions)[3],
                                float r_cent[3])
 {
   if (mpoly->totloop == 3) {
-    mid_v3_v3v3v3(
-        r_cent, positions[poly_verts[0]], positions[poly_verts[1]], positions[poly_verts[2]]);
+    mid_v3_v3v3v3(r_cent,
+                  vert_positions[poly_verts[0]],
+                  vert_positions[poly_verts[1]],
+                  vert_positions[poly_verts[2]]);
   }
   else if (mpoly->totloop == 4) {
     mid_v3_v3v3v3v3(r_cent,
-                    positions[poly_verts[0]],
-                    positions[poly_verts[1]],
-                    positions[poly_verts[2]],
-                    positions[poly_verts[3]]);
+                    vert_positions[poly_verts[0]],
+                    vert_positions[poly_verts[1]],
+                    vert_positions[poly_verts[2]],
+                    vert_positions[poly_verts[3]]);
   }
   else {
-    mesh_calc_ngon_center(mpoly, poly_verts, positions, r_cent);
-=======
-                               const MLoop *loopstart,
-                               const float (*vert_positions)[3],
-                               float r_cent[3])
+    mesh_calc_ngon_center(mpoly, poly_verts, vert_positions, r_cent);
+  }
+}
+
+float BKE_mesh_calc_poly_area(const MPoly *mpoly,
+                              const int *poly_verts,
+                              const float (*vert_positions)[3])
 {
   if (mpoly->totloop == 3) {
-    mid_v3_v3v3v3(r_cent,
-                  vert_positions[loopstart[0].v],
-                  vert_positions[loopstart[1].v],
-                  vert_positions[loopstart[2].v]);
-  }
-  else if (mpoly->totloop == 4) {
-    mid_v3_v3v3v3v3(r_cent,
-                    vert_positions[loopstart[0].v],
-                    vert_positions[loopstart[1].v],
-                    vert_positions[loopstart[2].v],
-                    vert_positions[loopstart[3].v]);
-  }
-  else {
-    mesh_calc_ngon_center(mpoly, loopstart, vert_positions, r_cent);
->>>>>>> 95a04165
-  }
-}
-
-float BKE_mesh_calc_poly_area(const MPoly *mpoly,
-<<<<<<< HEAD
-                              const int *poly_verts,
-                              const float (*positions)[3])
-{
-  if (mpoly->totloop == 3) {
-    return area_tri_v3(
-        positions[poly_verts[0]], positions[poly_verts[1]], positions[poly_verts[2]]);
-=======
-                              const MLoop *loopstart,
-                              const float (*vert_positions)[3])
-{
-  if (mpoly->totloop == 3) {
-    return area_tri_v3(vert_positions[loopstart[0].v],
-                       vert_positions[loopstart[1].v],
-                       vert_positions[loopstart[2].v]);
->>>>>>> 95a04165
+    return area_tri_v3(vert_positions[poly_verts[0]],
+                       vert_positions[poly_verts[1]],
+                       vert_positions[poly_verts[2]]);
   }
 
   float(*vertexcos)[3] = (float(*)[3])BLI_array_alloca(vertexcos, size_t(mpoly->totloop));
 
   /* pack vertex cos into an array for area_poly_v3 */
-<<<<<<< HEAD
   for (int i = 0; i < mpoly->totloop; i++) {
-    copy_v3_v3(vertexcos[i], positions[poly_verts[i]]);
-=======
-  for (int i = 0; i < mpoly->totloop; i++, l_iter++) {
-    copy_v3_v3(vertexcos[i], vert_positions[l_iter->v]);
->>>>>>> 95a04165
+    copy_v3_v3(vertexcos[i], vert_positions[poly_verts[i]]);
   }
 
   /* finally calculate the area */
@@ -270,13 +236,8 @@
 }
 
 void BKE_mesh_calc_poly_angles(const MPoly *mpoly,
-<<<<<<< HEAD
                                const int *poly_verts,
-                               const float (*positions)[3],
-=======
-                               const MLoop *loopstart,
                                const float (*vert_positions)[3],
->>>>>>> 95a04165
                                float angles[])
 {
   float nor_prev[3];
@@ -285,21 +246,12 @@
   int i_this = mpoly->totloop - 1;
   int i_next = 0;
 
-<<<<<<< HEAD
-  sub_v3_v3v3(nor_prev, positions[poly_verts[i_this - 1]], positions[poly_verts[i_this]]);
+  sub_v3_v3v3(
+      nor_prev, vert_positions[poly_verts[i_this - 1]], vert_positions[poly_verts[i_this]]);
   normalize_v3(nor_prev);
 
   while (i_next < mpoly->totloop) {
-    sub_v3_v3v3(nor_next, positions[poly_verts[i_this]], positions[poly_verts[i_next]]);
-=======
-  sub_v3_v3v3(
-      nor_prev, vert_positions[loopstart[i_this - 1].v], vert_positions[loopstart[i_this].v]);
-  normalize_v3(nor_prev);
-
-  while (i_next < mpoly->totloop) {
-    sub_v3_v3v3(
-        nor_next, vert_positions[loopstart[i_this].v], vert_positions[loopstart[i_next].v]);
->>>>>>> 95a04165
+    sub_v3_v3v3(nor_next, vert_positions[poly_verts[i_this]], vert_positions[poly_verts[i_next]]);
     normalize_v3(nor_next);
     angles[i_this] = angle_normalized_v3v3(nor_prev, nor_next);
 
@@ -641,7 +593,6 @@
   corner_edges[loopstart] = corner_edges[loopend];
 
   for (loopstart++; loopend > loopstart; loopstart++, loopend--) {
-<<<<<<< HEAD
     corner_edges[loopend] = corner_edges[loopend - 1];
     std::swap(corner_edges[loopstart], prev_edge_index);
 
@@ -650,13 +601,6 @@
     }
     if (!corner_edges_in_data) {
       std::swap(corner_edges[loopstart], corner_edges[loopend]);
-=======
-    mloop[loopend].e = mloop[loopend - 1].e;
-    std::swap(mloop[loopstart].e, prev_edge_index);
-
-    if (!loops_in_ldata) {
-      std::swap(mloop[loopstart], mloop[loopend]);
->>>>>>> 95a04165
     }
     if (lnors) {
       swap_v3_v3(lnors[loopstart], lnors[loopend]);
