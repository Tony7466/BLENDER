--- conflicted
+++ resolved
@@ -595,20 +595,11 @@
   }
 }
 
-<<<<<<< HEAD
-void BKE_mesh_polygon_flip(const MPoly *mpoly,
-                           int *corner_verts,
-                           int *corner_edges,
-                           CustomData *ldata)
-{
-  MDisps *mdisp = (MDisps *)CustomData_get_layer(ldata, CD_MDISPS);
+void BKE_mesh_polygon_flip(
+    const MPoly *mpoly, int *corner_verts, int *corner_edges, CustomData *ldata, const int totloop)
+{
+  MDisps *mdisp = (MDisps *)CustomData_get_layer_for_write(ldata, CD_MDISPS, totloop);
   BKE_mesh_polygon_flip_ex(mpoly, corner_verts, corner_edges, ldata, nullptr, mdisp, true);
-=======
-void BKE_mesh_polygon_flip(const MPoly *mpoly, MLoop *mloop, CustomData *ldata, const int totloop)
-{
-  MDisps *mdisp = (MDisps *)CustomData_get_layer_for_write(ldata, CD_MDISPS, totloop);
-  BKE_mesh_polygon_flip_ex(mpoly, mloop, ldata, nullptr, mdisp, true);
->>>>>>> 83f92188
 }
 
 void BKE_mesh_polys_flip(
