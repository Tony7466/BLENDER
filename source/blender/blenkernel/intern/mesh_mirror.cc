/* SPDX-License-Identifier: GPL-2.0-or-later
 * Copyright Blender Foundation. All rights reserved. */

/** \file
 * \ingroup bke
 */

#include "BLI_array.hh"
#include "BLI_math.h"

#include "DNA_mesh_types.h"
#include "DNA_meshdata_types.h"
#include "DNA_object_types.h"

#include "BKE_deform.h"
#include "BKE_lib_id.h"
#include "BKE_lib_query.h"
#include "BKE_mesh.hh"
#include "BKE_mesh_mirror.h"
#include "BKE_modifier.h"

#include "bmesh.h"
#include "bmesh_tools.h"

#include "MEM_guardedalloc.h"

#include "MOD_modifiertypes.h"

Mesh *BKE_mesh_mirror_bisect_on_mirror_plane_for_modifier(MirrorModifierData *mmd,
                                                          const Mesh *mesh,
                                                          int axis,
                                                          const float plane_co[3],
                                                          float plane_no[3])
{
  bool do_bisect_flip_axis = ((axis == 0 && mmd->flag & MOD_MIR_BISECT_FLIP_AXIS_X) ||
                              (axis == 1 && mmd->flag & MOD_MIR_BISECT_FLIP_AXIS_Y) ||
                              (axis == 2 && mmd->flag & MOD_MIR_BISECT_FLIP_AXIS_Z));

  const float bisect_distance = mmd->bisect_threshold;

  Mesh *result;
  BMesh *bm;
  BMIter viter;
  BMVert *v, *v_next;

  BMeshCreateParams bmesh_create_params{false};

  BMeshFromMeshParams bmesh_from_mesh_params{};
  bmesh_from_mesh_params.calc_face_normal = true;
  bmesh_from_mesh_params.calc_vert_normal = true;
  bmesh_from_mesh_params.cd_mask_extra.vmask = CD_MASK_ORIGINDEX;
  bmesh_from_mesh_params.cd_mask_extra.emask = CD_MASK_ORIGINDEX;
  bmesh_from_mesh_params.cd_mask_extra.pmask = CD_MASK_ORIGINDEX;

  bm = BKE_mesh_to_bmesh_ex(mesh, &bmesh_create_params, &bmesh_from_mesh_params);

  /* Define bisecting plane (aka mirror plane). */
  float plane[4];
  if (!do_bisect_flip_axis) {
    /* That reversed condition is a little weird, but for some reason that's how you keep
     * the part of the mesh which is on the non-mirrored side when flip option is disabled.
     * I think this is the expected behavior. */
    negate_v3(plane_no);
  }
  plane_from_point_normal_v3(plane, plane_co, plane_no);

  BM_mesh_bisect_plane(bm, plane, true, false, 0, 0, bisect_distance);

  /* Plane definitions for vert killing. */
  float plane_offset[4];
  copy_v3_v3(plane_offset, plane);
  plane_offset[3] = plane[3] - bisect_distance;

  /* Delete verts across the mirror plane. */
  BM_ITER_MESH_MUTABLE (v, v_next, &viter, bm, BM_VERTS_OF_MESH) {
    if (plane_point_side_v3(plane_offset, v->co) > 0.0f) {
      BM_vert_kill(bm, v);
    }
  }

  result = BKE_mesh_from_bmesh_for_eval_nomain(bm, nullptr, mesh);
  BM_mesh_free(bm);

  return result;
}

void BKE_mesh_mirror_apply_mirror_on_axis(struct Main *bmain,
                                          Mesh *mesh,
                                          const int axis,
                                          const float dist)
{
  BMeshCreateParams bmesh_create_params{};
  bmesh_create_params.use_toolflags = true;

  BMeshFromMeshParams bmesh_from_mesh_params{};
  bmesh_from_mesh_params.calc_face_normal = true;
  bmesh_from_mesh_params.calc_vert_normal = true;
  bmesh_from_mesh_params.cd_mask_extra.vmask = CD_MASK_SHAPEKEY;

  BMesh *bm = BKE_mesh_to_bmesh_ex(mesh, &bmesh_create_params, &bmesh_from_mesh_params);
  BMO_op_callf(bm,
               (BMO_FLAG_DEFAULTS & ~BMO_FLAG_RESPECT_HIDE),
               "symmetrize input=%avef direction=%i dist=%f use_shapekey=%b",
               axis,
               dist,
               true);

  BMeshToMeshParams bmesh_to_mesh_params{};
  bmesh_to_mesh_params.calc_object_remap = true;

  BM_mesh_bm_to_me(bmain, bm, mesh, &bmesh_to_mesh_params);
  BM_mesh_free(bm);
}

Mesh *BKE_mesh_mirror_apply_mirror_on_axis_for_modifier(MirrorModifierData *mmd,
                                                        Object *ob,
                                                        const Mesh *mesh,
                                                        const int axis,
                                                        const bool use_correct_order_on_merge,
                                                        int **r_vert_merge_map,
                                                        int *r_vert_merge_map_len)
{
  const float tolerance_sq = mmd->tolerance * mmd->tolerance;
  const bool do_vtargetmap = (mmd->flag & MOD_MIR_NO_MERGE) == 0 && r_vert_merge_map != nullptr;

  const bool do_bisect = ((axis == 0 && mmd->flag & MOD_MIR_BISECT_AXIS_X) ||
                          (axis == 1 && mmd->flag & MOD_MIR_BISECT_AXIS_Y) ||
                          (axis == 2 && mmd->flag & MOD_MIR_BISECT_AXIS_Z));

  float mtx[4][4];
  float plane_co[3], plane_no[3];
  int a, totshape;
  int *vtmap_a = nullptr, *vtmap_b = nullptr;

  /* mtx is the mirror transformation */
  unit_m4(mtx);
  mtx[axis][axis] = -1.0f;

  Object *mirror_ob = mmd->mirror_ob;
  if (mirror_ob != nullptr) {
    float tmp[4][4];
    float itmp[4][4];

    /* tmp is a transform from coords relative to the object's own origin,
     * to coords relative to the mirror object origin */
    invert_m4_m4(tmp, mirror_ob->object_to_world);
    mul_m4_m4m4(tmp, tmp, ob->object_to_world);

    /* itmp is the reverse transform back to origin-relative coordinates */
    invert_m4_m4(itmp, tmp);

    /* combine matrices to get a single matrix that translates coordinates into
     * mirror-object-relative space, does the mirror, and translates back to
     * origin-relative space */
    mul_m4_series(mtx, itmp, mtx, tmp);

    if (do_bisect) {
      copy_v3_v3(plane_co, itmp[3]);
      copy_v3_v3(plane_no, itmp[axis]);

      /* Account for non-uniform scale in `ob`, see: #87592. */
      float ob_scale[3] = {
          len_squared_v3(ob->object_to_world[0]),
          len_squared_v3(ob->object_to_world[1]),
          len_squared_v3(ob->object_to_world[2]),
      };
      /* Scale to avoid precision loss with extreme values. */
      const float ob_scale_max = max_fff(UNPACK3(ob_scale));
      if (LIKELY(ob_scale_max != 0.0f)) {
        mul_v3_fl(ob_scale, 1.0f / ob_scale_max);
        mul_v3_v3(plane_no, ob_scale);
      }
    }
  }
  else if (do_bisect) {
    copy_v3_v3(plane_co, mtx[3]);
    /* Need to negate here, since that axis is inverted (for mirror transform). */
    negate_v3_v3(plane_no, mtx[axis]);
  }

  Mesh *mesh_bisect = nullptr;
  if (do_bisect) {
    mesh_bisect = BKE_mesh_mirror_bisect_on_mirror_plane_for_modifier(
        mmd, mesh, axis, plane_co, plane_no);
    mesh = mesh_bisect;
  }

  const int src_verts_num = mesh->totvert;
  const int src_edges_num = mesh->totedge;
  const blender::Span<MPoly> src_polys = mesh->polys();
  const int src_loops_num = mesh->totloop;

  Mesh *result = BKE_mesh_new_nomain_from_template(
      mesh, src_verts_num * 2, src_edges_num * 2, src_loops_num * 2, src_polys.size() * 2);

  /* Copy custom-data to original geometry. */
  CustomData_copy_data(&mesh->vdata, &result->vdata, 0, 0, src_verts_num);
  CustomData_copy_data(&mesh->edata, &result->edata, 0, 0, src_edges_num);
  CustomData_copy_data(&mesh->pdata, &result->pdata, 0, 0, src_polys.size());
  CustomData_copy_data(&mesh->ldata, &result->ldata, 0, 0, src_loops_num);

  /* Copy custom data to mirrored geometry. Loops are copied later. */
  CustomData_copy_data(&mesh->vdata, &result->vdata, 0, src_verts_num, src_verts_num);
  CustomData_copy_data(&mesh->edata, &result->edata, 0, src_edges_num, src_edges_num);
  CustomData_copy_data(&mesh->pdata, &result->pdata, 0, src_polys.size(), src_polys.size());

  if (do_vtargetmap) {
    /* second half is filled with -1 */
    *r_vert_merge_map = static_cast<int *>(
        MEM_malloc_arrayN(src_verts_num, sizeof(int[2]), "MOD_mirror tarmap"));

    vtmap_a = *r_vert_merge_map;
    vtmap_b = *r_vert_merge_map + src_verts_num;

    *r_vert_merge_map_len = 0;
  }

  /* mirror vertex coordinates */
  float(*positions)[3] = BKE_mesh_vert_positions_for_write(result);
  for (int i = 0; i < src_verts_num; i++) {
    const int vert_index_prev = i;
    const int vert_index = src_verts_num + i;
    mul_m4_v3(mtx, positions[vert_index]);

    if (do_vtargetmap) {
      /* Compare location of the original and mirrored vertex,
       * to see if they should be mapped for merging.
       *
       * Always merge from the copied into the original vertices so it's possible to
       * generate a 1:1 mapping by scanning vertices from the beginning of the array
       * as is done in #BKE_editmesh_vert_coords_when_deformed. Without this,
       * the coordinates returned will sometimes point to the copied vertex locations, see:
       * #91444.
       *
       * However, such a change also affects non-versionable things like some modifiers binding, so
       * we cannot enforce that behavior on existing modifiers, in which case we keep using the
       * old, incorrect behavior of merging the source vertex into its copy.
       */
      if (use_correct_order_on_merge) {
        if (UNLIKELY(len_squared_v3v3(positions[vert_index_prev], positions[vert_index]) <
                     tolerance_sq)) {
          *vtmap_b = i;
          (*r_vert_merge_map_len)++;

          /* average location */
          mid_v3_v3v3(positions[vert_index], positions[vert_index_prev], positions[vert_index]);
          copy_v3_v3(positions[vert_index_prev], positions[vert_index]);
        }
        else {
          *vtmap_b = -1;
        }

        /* Fill here to avoid 2x loops. */
        *vtmap_a = -1;
      }
      else {
        if (UNLIKELY(len_squared_v3v3(positions[vert_index_prev], positions[vert_index]) <
                     tolerance_sq)) {
          *vtmap_a = src_verts_num + i;
          (*r_vert_merge_map_len)++;

          /* average location */
          mid_v3_v3v3(positions[vert_index], positions[vert_index_prev], positions[vert_index]);
          copy_v3_v3(positions[vert_index_prev], positions[vert_index]);
        }
        else {
          *vtmap_a = -1;
        }

        /* Fill here to avoid 2x loops. */
        *vtmap_b = -1;
      }

      vtmap_a++;
      vtmap_b++;
    }
  }

  /* handle shape keys */
  totshape = CustomData_number_of_layers(&result->vdata, CD_SHAPEKEY);
  for (a = 0; a < totshape; a++) {
    float(*cos)[3] = static_cast<float(*)[3]>(
        CustomData_get_layer_n_for_write(&result->vdata, CD_SHAPEKEY, a, result->totvert));
    for (int i = src_verts_num; i < result->totvert; i++) {
      mul_m4_v3(mtx, cos[i]);
    }
  }

  blender::MutableSpan<MEdge> result_edges = result->edges_for_write();
  blender::MutableSpan<MPoly> result_polys = result->polys_for_write();
  blender::MutableSpan<MLoop> result_loops = result->loops_for_write();

  /* adjust mirrored edge vertex indices */
  for (const int i : result_edges.index_range().drop_front(src_edges_num)) {
    result_edges[i].v1 += src_verts_num;
    result_edges[i].v2 += src_verts_num;
  }

  for (const int i : result_polys.index_range().drop_front(src_polys.size())) {
    result_polys[i].loopstart += src_loops_num;
  }

  /* reverse loop order (normals) */
  for (const int i : src_polys.index_range()) {
    const blender::IndexRange src_poly(src_polys[i].loopstart, src_polys[i].totloop);
    const int mirror_i = src_polys.size() + i;
    const blender::IndexRange mirror_poly(result_polys[mirror_i].loopstart,
                                          result_polys[mirror_i].totloop);

    /* reverse the loop, but we keep the first vertex in the face the same,
     * to ensure that quads are split the same way as on the other side */
    CustomData_copy_data(&mesh->ldata, &result->ldata, src_poly.start(), mirror_poly.start(), 1);

    for (int j = 1; j < mirror_poly.size(); j++) {
      CustomData_copy_data(&mesh->ldata, &result->ldata, src_poly[j], mirror_poly.last(j - 1), 1);
    }

    blender::MutableSpan<MLoop> mirror_loops = result_loops.slice(mirror_poly);
    const int e = mirror_loops.first().e;
    for (int j = 0; j < mirror_poly.size() - 1; j++) {
      mirror_loops[j].e = mirror_loops[j + 1].e;
    }
    mirror_loops.last().e = e;
  }

  /* adjust mirrored loop vertex and edge indices */
  for (const int i : result_loops.index_range().drop_front(src_loops_num)) {
    result_loops[i].v += src_verts_num;
    result_loops[i].e += src_edges_num;
  }

  /* handle uvs,
   * let tessface recalc handle updating the MTFace data */
  if (mmd->flag & (MOD_MIR_MIRROR_U | MOD_MIR_MIRROR_V) ||
      (is_zero_v2(mmd->uv_offset_copy) == false)) {
    const bool do_mirr_u = (mmd->flag & MOD_MIR_MIRROR_U) != 0;
    const bool do_mirr_v = (mmd->flag & MOD_MIR_MIRROR_V) != 0;
    /* If set, flip around center of each tile. */
    const bool do_mirr_udim = (mmd->flag & MOD_MIR_MIRROR_UDIM) != 0;

    const int totuv = CustomData_number_of_layers(&result->ldata, CD_PROP_FLOAT2);

    for (a = 0; a < totuv; a++) {
      float(*dmloopuv)[2] = static_cast<float(*)[2]>(
          CustomData_get_layer_n_for_write(&result->ldata, CD_PROP_FLOAT2, a, result->totloop));
      int j = src_loops_num;
      dmloopuv += j; /* second set of loops only */
      for (; j-- > 0; dmloopuv++) {
        if (do_mirr_u) {
          float u = (*dmloopuv)[0];
          if (do_mirr_udim) {
            (*dmloopuv)[0] = ceilf(u) - fmodf(u, 1.0f) + mmd->uv_offset[0];
          }
          else {
            (*dmloopuv)[0] = 1.0f - u + mmd->uv_offset[0];
          }
        }
        if (do_mirr_v) {
          float v = (*dmloopuv)[1];
          if (do_mirr_udim) {
            (*dmloopuv)[1] = ceilf(v) - fmodf(v, 1.0f) + mmd->uv_offset[1];
          }
          else {
            (*dmloopuv)[1] = 1.0f - v + mmd->uv_offset[1];
          }
        }
        (*dmloopuv)[0] += mmd->uv_offset_copy[0];
        (*dmloopuv)[1] += mmd->uv_offset_copy[1];
      }
    }
  }

  /* handle custom split normals */
  if (ob->type == OB_MESH && (((Mesh *)ob->data)->flag & ME_AUTOSMOOTH) &&
      CustomData_has_layer(&result->ldata, CD_CUSTOMLOOPNORMAL) && result->totpoly > 0) {
    blender::Array<blender::float3> loop_normals(result_loops.size());
    CustomData *ldata = &result->ldata;
    short(*clnors)[2] = static_cast<short(*)[2]>(
        CustomData_get_layer_for_write(ldata, CD_CUSTOMLOOPNORMAL, result->totloop));
    MLoopNorSpaceArray lnors_spacearr = {nullptr};

    /* The transform matrix of a normal must be
     * the transpose of inverse of transform matrix of the geometry... */
    float mtx_nor[4][4];
    invert_m4_m4(mtx_nor, mtx);
    transpose_m4(mtx_nor);

    /* calculate custom normals into loop_normals, then mirror first half into second half */

    const bool *sharp_edges = static_cast<const bool *>(
        CustomData_get_layer_named(&result->edata, CD_PROP_BOOL, "sharp_edge"));
<<<<<<< HEAD
    blender::bke::mesh::normals_calc_loop(result->vert_positions(),
                                          result_edges,
                                          result_polys,
                                          result_loops,
                                          {},
                                          result->vert_normals(),
                                          result->poly_normals(),
                                          sharp_edges,
                                          true,
                                          result->smoothresh,
                                          clnors,
                                          &lnors_spacearr,
                                          loop_normals);
=======
    const bool *sharp_faces = static_cast<const bool *>(
        CustomData_get_layer_named(&result->pdata, CD_PROP_BOOL, "sharp_face"));
    BKE_mesh_normals_loop_split(BKE_mesh_vert_positions(result),
                                BKE_mesh_vert_normals_ensure(result),
                                result->totvert,
                                result_edges.data(),
                                result_edges.size(),
                                result_loops.data(),
                                loop_normals,
                                result_loops.size(),
                                result_polys.data(),
                                BKE_mesh_poly_normals_ensure(result),
                                result_polys.size(),
                                true,
                                result->smoothresh,
                                sharp_edges,
                                sharp_faces,
                                nullptr,
                                &lnors_spacearr,
                                clnors);
>>>>>>> 28a581d6

    /* mirroring has to account for loops being reversed in polys in second half */
    for (const int i : src_polys.index_range()) {
      const blender::IndexRange src_poly(src_polys[i].loopstart, src_polys[i].totloop);
      const int mirror_i = src_polys.size() + i;

      for (const int j : src_poly) {
        int mirrorj = result_polys[mirror_i].loopstart;
        if (j > src_poly.start()) {
          mirrorj += result_polys[mirror_i].totloop - (j - src_poly.start());
        }
        copy_v3_v3(loop_normals[mirrorj], loop_normals[j]);
        mul_m4_v3(mtx_nor, loop_normals[mirrorj]);
        BKE_lnor_space_custom_normal_to_data(
            lnors_spacearr.lspacearr[mirrorj], loop_normals[mirrorj], clnors[mirrorj]);
      }
    }

    BKE_lnor_spacearr_free(&lnors_spacearr);
  }

  /* handle vgroup stuff */
  if (BKE_object_supports_vertex_groups(ob)) {
    if ((mmd->flag & MOD_MIR_VGROUP) && CustomData_has_layer(&result->vdata, CD_MDEFORMVERT)) {
      MDeformVert *dvert = BKE_mesh_deform_verts_for_write(result) + src_verts_num;
      int flip_map_len = 0;
      int *flip_map = BKE_object_defgroup_flip_map(ob, false, &flip_map_len);
      if (flip_map) {
        for (int i = 0; i < src_verts_num; dvert++, i++) {
          /* merged vertices get both groups, others get flipped */
          if (use_correct_order_on_merge && do_vtargetmap &&
              ((*r_vert_merge_map)[i + src_verts_num] != -1)) {
            BKE_defvert_flip_merged(dvert - src_verts_num, flip_map, flip_map_len);
          }
          else if (!use_correct_order_on_merge && do_vtargetmap &&
                   ((*r_vert_merge_map)[i] != -1)) {
            BKE_defvert_flip_merged(dvert, flip_map, flip_map_len);
          }
          else {
            BKE_defvert_flip(dvert, flip_map, flip_map_len);
          }
        }

        MEM_freeN(flip_map);
      }
    }
  }

  if (mesh_bisect != nullptr) {
    BKE_id_free(nullptr, mesh_bisect);
  }

  return result;
}<|MERGE_RESOLUTION|>--- conflicted
+++ resolved
@@ -389,7 +389,8 @@
 
     const bool *sharp_edges = static_cast<const bool *>(
         CustomData_get_layer_named(&result->edata, CD_PROP_BOOL, "sharp_edge"));
-<<<<<<< HEAD
+    const bool *sharp_faces = static_cast<const bool *>(
+        CustomData_get_layer_named(&result->pdata, CD_PROP_BOOL, "sharp_face"));
     blender::bke::mesh::normals_calc_loop(result->vert_positions(),
                                           result_edges,
                                           result_polys,
@@ -398,33 +399,12 @@
                                           result->vert_normals(),
                                           result->poly_normals(),
                                           sharp_edges,
+                                          sharp_faces,
                                           true,
                                           result->smoothresh,
                                           clnors,
                                           &lnors_spacearr,
                                           loop_normals);
-=======
-    const bool *sharp_faces = static_cast<const bool *>(
-        CustomData_get_layer_named(&result->pdata, CD_PROP_BOOL, "sharp_face"));
-    BKE_mesh_normals_loop_split(BKE_mesh_vert_positions(result),
-                                BKE_mesh_vert_normals_ensure(result),
-                                result->totvert,
-                                result_edges.data(),
-                                result_edges.size(),
-                                result_loops.data(),
-                                loop_normals,
-                                result_loops.size(),
-                                result_polys.data(),
-                                BKE_mesh_poly_normals_ensure(result),
-                                result_polys.size(),
-                                true,
-                                result->smoothresh,
-                                sharp_edges,
-                                sharp_faces,
-                                nullptr,
-                                &lnors_spacearr,
-                                clnors);
->>>>>>> 28a581d6
 
     /* mirroring has to account for loops being reversed in polys in second half */
     for (const int i : src_polys.index_range()) {
