/* SPDX-License-Identifier: GPL-2.0-or-later
 * Copyright Blender Foundation. All rights reserved. */

/** \file
 * \ingroup bke
 */

#include "BLI_math.h"

#include "DNA_mesh_types.h"
#include "DNA_meshdata_types.h"
#include "DNA_object_types.h"

#include "BKE_deform.h"
#include "BKE_lib_id.h"
#include "BKE_lib_query.h"
#include "BKE_mesh.h"
#include "BKE_mesh_mirror.h"
#include "BKE_modifier.h"

#include "bmesh.h"
#include "bmesh_tools.h"

#include "MEM_guardedalloc.h"

#include "MOD_modifiertypes.h"

Mesh *BKE_mesh_mirror_bisect_on_mirror_plane_for_modifier(MirrorModifierData *mmd,
                                                          const Mesh *mesh,
                                                          int axis,
                                                          const float plane_co[3],
                                                          float plane_no[3])
{
  bool do_bisect_flip_axis = ((axis == 0 && mmd->flag & MOD_MIR_BISECT_FLIP_AXIS_X) ||
                              (axis == 1 && mmd->flag & MOD_MIR_BISECT_FLIP_AXIS_Y) ||
                              (axis == 2 && mmd->flag & MOD_MIR_BISECT_FLIP_AXIS_Z));

  const float bisect_distance = mmd->bisect_threshold;

  Mesh *result;
  BMesh *bm;
  BMIter viter;
  BMVert *v, *v_next;

  BMeshCreateParams bmesh_create_params{false};

  BMeshFromMeshParams bmesh_from_mesh_params{};
  bmesh_from_mesh_params.calc_face_normal = true;
  bmesh_from_mesh_params.calc_vert_normal = true;
  bmesh_from_mesh_params.cd_mask_extra.vmask = CD_MASK_ORIGINDEX;
  bmesh_from_mesh_params.cd_mask_extra.emask = CD_MASK_ORIGINDEX;
  bmesh_from_mesh_params.cd_mask_extra.pmask = CD_MASK_ORIGINDEX;

  bm = BKE_mesh_to_bmesh_ex(mesh, &bmesh_create_params, &bmesh_from_mesh_params);

  /* Define bisecting plane (aka mirror plane). */
  float plane[4];
  if (!do_bisect_flip_axis) {
    /* That reversed condition is a little weird, but for some reason that's how you keep
     * the part of the mesh which is on the non-mirrored side when flip option is disabled.
     * I think this is the expected behavior. */
    negate_v3(plane_no);
  }
  plane_from_point_normal_v3(plane, plane_co, plane_no);

  BM_mesh_bisect_plane(bm, plane, true, false, 0, 0, bisect_distance);

  /* Plane definitions for vert killing. */
  float plane_offset[4];
  copy_v3_v3(plane_offset, plane);
  plane_offset[3] = plane[3] - bisect_distance;

  /* Delete verts across the mirror plane. */
  BM_ITER_MESH_MUTABLE (v, v_next, &viter, bm, BM_VERTS_OF_MESH) {
    if (plane_point_side_v3(plane_offset, v->co) > 0.0f) {
      BM_vert_kill(bm, v);
    }
  }

  result = BKE_mesh_from_bmesh_for_eval_nomain(bm, nullptr, mesh);
  BM_mesh_free(bm);

  return result;
}

void BKE_mesh_mirror_apply_mirror_on_axis(struct Main *bmain,
                                          Mesh *mesh,
                                          const int axis,
                                          const float dist)
{
  BMeshCreateParams bmesh_create_params{};
  bmesh_create_params.use_toolflags = true;

  BMeshFromMeshParams bmesh_from_mesh_params{};
  bmesh_from_mesh_params.calc_face_normal = true;
  bmesh_from_mesh_params.calc_vert_normal = true;
  bmesh_from_mesh_params.cd_mask_extra.vmask = CD_MASK_SHAPEKEY;

  BMesh *bm = BKE_mesh_to_bmesh_ex(mesh, &bmesh_create_params, &bmesh_from_mesh_params);
  BMO_op_callf(bm,
               (BMO_FLAG_DEFAULTS & ~BMO_FLAG_RESPECT_HIDE),
               "symmetrize input=%avef direction=%i dist=%f use_shapekey=%b",
               axis,
               dist,
               true);

  BMeshToMeshParams bmesh_to_mesh_params{};
  bmesh_to_mesh_params.calc_object_remap = true;

  BM_mesh_bm_to_me(bmain, bm, mesh, &bmesh_to_mesh_params);
  BM_mesh_free(bm);
}

Mesh *BKE_mesh_mirror_apply_mirror_on_axis_for_modifier(MirrorModifierData *mmd,
                                                        Object *ob,
                                                        const Mesh *mesh,
                                                        const int axis,
                                                        const bool use_correct_order_on_merge,
                                                        int **r_vert_merge_map,
                                                        int *r_vert_merge_map_len)
{
  const float tolerance_sq = mmd->tolerance * mmd->tolerance;
  const bool do_vtargetmap = (mmd->flag & MOD_MIR_NO_MERGE) == 0 && r_vert_merge_map != nullptr;

  const bool do_bisect = ((axis == 0 && mmd->flag & MOD_MIR_BISECT_AXIS_X) ||
                          (axis == 1 && mmd->flag & MOD_MIR_BISECT_AXIS_Y) ||
                          (axis == 2 && mmd->flag & MOD_MIR_BISECT_AXIS_Z));

<<<<<<< HEAD
  Mesh *result;
  MEdge *me;
  MPoly *mp;
=======
>>>>>>> 6fe2fabb
  float mtx[4][4];
  float plane_co[3], plane_no[3];
  int a, totshape;
  int *vtmap_a = nullptr, *vtmap_b = nullptr;

  /* mtx is the mirror transformation */
  unit_m4(mtx);
  mtx[axis][axis] = -1.0f;

  Object *mirror_ob = mmd->mirror_ob;
  if (mirror_ob != nullptr) {
    float tmp[4][4];
    float itmp[4][4];

    /* tmp is a transform from coords relative to the object's own origin,
     * to coords relative to the mirror object origin */
    invert_m4_m4(tmp, mirror_ob->object_to_world);
    mul_m4_m4m4(tmp, tmp, ob->object_to_world);

    /* itmp is the reverse transform back to origin-relative coordinates */
    invert_m4_m4(itmp, tmp);

    /* combine matrices to get a single matrix that translates coordinates into
     * mirror-object-relative space, does the mirror, and translates back to
     * origin-relative space */
    mul_m4_series(mtx, itmp, mtx, tmp);

    if (do_bisect) {
      copy_v3_v3(plane_co, itmp[3]);
      copy_v3_v3(plane_no, itmp[axis]);

      /* Account for non-uniform scale in `ob`, see: #87592. */
      float ob_scale[3] = {
          len_squared_v3(ob->object_to_world[0]),
          len_squared_v3(ob->object_to_world[1]),
          len_squared_v3(ob->object_to_world[2]),
      };
      /* Scale to avoid precision loss with extreme values. */
      const float ob_scale_max = max_fff(UNPACK3(ob_scale));
      if (LIKELY(ob_scale_max != 0.0f)) {
        mul_v3_fl(ob_scale, 1.0f / ob_scale_max);
        mul_v3_v3(plane_no, ob_scale);
      }
    }
  }
  else if (do_bisect) {
    copy_v3_v3(plane_co, mtx[3]);
    /* Need to negate here, since that axis is inverted (for mirror transform). */
    negate_v3_v3(plane_no, mtx[axis]);
  }

  Mesh *mesh_bisect = nullptr;
  if (do_bisect) {
    mesh_bisect = BKE_mesh_mirror_bisect_on_mirror_plane_for_modifier(
        mmd, mesh, axis, plane_co, plane_no);
    mesh = mesh_bisect;
  }

  const int src_verts_num = mesh->totvert;
  const int src_edges_num = mesh->totedge;
  const blender::Span<MPoly> src_polys = mesh->polys();
  const int src_loops_num = mesh->totloop;

  Mesh *result = BKE_mesh_new_nomain_from_template(
      mesh, src_verts_num * 2, src_edges_num * 2, src_loops_num * 2, src_polys.size() * 2);

  /* Copy custom-data to original geometry. */
  CustomData_copy_data(&mesh->vdata, &result->vdata, 0, 0, src_verts_num);
  CustomData_copy_data(&mesh->edata, &result->edata, 0, 0, src_edges_num);
  CustomData_copy_data(&mesh->pdata, &result->pdata, 0, 0, src_polys.size());
  CustomData_copy_data(&mesh->ldata, &result->ldata, 0, 0, src_loops_num);

  /* Copy custom data to mirrored geometry. Loops are copied later. */
  CustomData_copy_data(&mesh->vdata, &result->vdata, 0, src_verts_num, src_verts_num);
  CustomData_copy_data(&mesh->edata, &result->edata, 0, src_edges_num, src_edges_num);
  CustomData_copy_data(&mesh->pdata, &result->pdata, 0, src_polys.size(), src_polys.size());

  if (do_vtargetmap) {
    /* second half is filled with -1 */
    *r_vert_merge_map = static_cast<int *>(
        MEM_malloc_arrayN(src_verts_num, sizeof(int[2]), "MOD_mirror tarmap"));

    vtmap_a = *r_vert_merge_map;
    vtmap_b = *r_vert_merge_map + src_verts_num;

    *r_vert_merge_map_len = 0;
  }

  /* mirror vertex coordinates */
  float(*positions)[3] = BKE_mesh_vert_positions_for_write(result);
  for (int i = 0; i < src_verts_num; i++) {
    const int vert_index_prev = i;
    const int vert_index = src_verts_num + i;
    mul_m4_v3(mtx, positions[vert_index]);

    if (do_vtargetmap) {
      /* Compare location of the original and mirrored vertex,
       * to see if they should be mapped for merging.
       *
       * Always merge from the copied into the original vertices so it's possible to
       * generate a 1:1 mapping by scanning vertices from the beginning of the array
       * as is done in #BKE_editmesh_vert_coords_when_deformed. Without this,
       * the coordinates returned will sometimes point to the copied vertex locations, see:
       * #91444.
       *
       * However, such a change also affects non-versionable things like some modifiers binding, so
       * we cannot enforce that behavior on existing modifiers, in which case we keep using the
       * old, incorrect behavior of merging the source vertex into its copy.
       */
      if (use_correct_order_on_merge) {
        if (UNLIKELY(len_squared_v3v3(positions[vert_index_prev], positions[vert_index]) <
                     tolerance_sq)) {
          *vtmap_b = i;
          (*r_vert_merge_map_len)++;

          /* average location */
          mid_v3_v3v3(positions[vert_index], positions[vert_index_prev], positions[vert_index]);
          copy_v3_v3(positions[vert_index_prev], positions[vert_index]);
        }
        else {
          *vtmap_b = -1;
        }

        /* Fill here to avoid 2x loops. */
        *vtmap_a = -1;
      }
      else {
        if (UNLIKELY(len_squared_v3v3(positions[vert_index_prev], positions[vert_index]) <
                     tolerance_sq)) {
          *vtmap_a = src_verts_num + i;
          (*r_vert_merge_map_len)++;

          /* average location */
          mid_v3_v3v3(positions[vert_index], positions[vert_index_prev], positions[vert_index]);
          copy_v3_v3(positions[vert_index_prev], positions[vert_index]);
        }
        else {
          *vtmap_a = -1;
        }

        /* Fill here to avoid 2x loops. */
        *vtmap_b = -1;
      }

      vtmap_a++;
      vtmap_b++;
    }
  }

  /* handle shape keys */
  totshape = CustomData_number_of_layers(&result->vdata, CD_SHAPEKEY);
  for (a = 0; a < totshape; a++) {
    float(*cos)[3] = static_cast<float(*)[3]>(
        CustomData_get_layer_n_for_write(&result->vdata, CD_SHAPEKEY, a, result->totvert));
    for (int i = src_verts_num; i < result->totvert; i++) {
      mul_m4_v3(mtx, cos[i]);
    }
  }

  blender::MutableSpan<MEdge> result_edges = result->edges_for_write();
  blender::MutableSpan<MPoly> result_polys = result->polys_for_write();
  blender::MutableSpan<MLoop> result_loops = result->loops_for_write();

  /* adjust mirrored edge vertex indices */
  for (const int i : result_edges.index_range().drop_front(src_edges_num)) {
    result_edges[i].v1 += src_verts_num;
    result_edges[i].v2 += src_verts_num;
  }

<<<<<<< HEAD
  /* adjust mirrored poly loopstart indices, and reverse loop order (normals) */
  mp = result->polys_for_write().data() + maxPolys;
  blender::MutableSpan<int> corner_edges = result->corner_edges_for_write();
  for (i = 0; i < maxPolys; i++, mp++) {
    int j, e;
=======
  for (const int i : result_polys.index_range().drop_front(src_polys.size())) {
    result_polys[i].loopstart += src_loops_num;
  }

  /* reverse loop order (normals) */
  for (const int i : src_polys.index_range()) {
    const blender::IndexRange src_poly(src_polys[i].loopstart, src_polys[i].totloop);
    const int mirror_i = src_polys.size() + i;
    const blender::IndexRange mirror_poly(result_polys[mirror_i].loopstart,
                                          result_polys[mirror_i].totloop);
>>>>>>> 6fe2fabb

    /* reverse the loop, but we keep the first vertex in the face the same,
     * to ensure that quads are split the same way as on the other side */
    CustomData_copy_data(&mesh->ldata, &result->ldata, src_poly.start(), mirror_poly.start(), 1);

<<<<<<< HEAD
    int *corner_edge_2 = &corner_edges[mp->loopstart + maxLoops];
    e = corner_edge_2[0];
    for (j = 0; j < mp->totloop - 1; j++) {
      corner_edge_2[j] = corner_edge_2[j + 1];
    }
    corner_edge_2[mp->totloop - 1] = e;
=======
    for (int j = 1; j < mirror_poly.size(); j++) {
      CustomData_copy_data(&mesh->ldata, &result->ldata, src_poly[j], mirror_poly.last(j - 1), 1);
    }
>>>>>>> 6fe2fabb

    blender::MutableSpan<MLoop> mirror_loops = result_loops.slice(mirror_poly);
    const int e = mirror_loops.first().e;
    for (int j = 0; j < mirror_poly.size() - 1; j++) {
      mirror_loops[j].e = mirror_loops[j + 1].e;
    }
    mirror_loops.last().e = e;
  }

  /* adjust mirrored loop vertex and edge indices */
<<<<<<< HEAD
  blender::MutableSpan<int> corner_verts = result->corner_verts_for_write();
  for (i = 0; i < maxLoops; i++) {
    corner_verts[maxLoops + i] += maxVerts;
    corner_edges[maxLoops + i] += maxEdges;
=======
  for (const int i : result_loops.index_range().drop_front(src_loops_num)) {
    result_loops[i].v += src_verts_num;
    result_loops[i].e += src_edges_num;
>>>>>>> 6fe2fabb
  }

  /* handle uvs,
   * let tessface recalc handle updating the MTFace data */
  if (mmd->flag & (MOD_MIR_MIRROR_U | MOD_MIR_MIRROR_V) ||
      (is_zero_v2(mmd->uv_offset_copy) == false)) {
    const bool do_mirr_u = (mmd->flag & MOD_MIR_MIRROR_U) != 0;
    const bool do_mirr_v = (mmd->flag & MOD_MIR_MIRROR_V) != 0;
    /* If set, flip around center of each tile. */
    const bool do_mirr_udim = (mmd->flag & MOD_MIR_MIRROR_UDIM) != 0;

    const int totuv = CustomData_number_of_layers(&result->ldata, CD_PROP_FLOAT2);

    for (a = 0; a < totuv; a++) {
      float(*dmloopuv)[2] = static_cast<float(*)[2]>(
          CustomData_get_layer_n_for_write(&result->ldata, CD_PROP_FLOAT2, a, result->totloop));
      int j = src_loops_num;
      dmloopuv += j; /* second set of loops only */
      for (; j-- > 0; dmloopuv++) {
        if (do_mirr_u) {
          float u = (*dmloopuv)[0];
          if (do_mirr_udim) {
            (*dmloopuv)[0] = ceilf(u) - fmodf(u, 1.0f) + mmd->uv_offset[0];
          }
          else {
            (*dmloopuv)[0] = 1.0f - u + mmd->uv_offset[0];
          }
        }
        if (do_mirr_v) {
          float v = (*dmloopuv)[1];
          if (do_mirr_udim) {
            (*dmloopuv)[1] = ceilf(v) - fmodf(v, 1.0f) + mmd->uv_offset[1];
          }
          else {
            (*dmloopuv)[1] = 1.0f - v + mmd->uv_offset[1];
          }
        }
        (*dmloopuv)[0] += mmd->uv_offset_copy[0];
        (*dmloopuv)[1] += mmd->uv_offset_copy[1];
      }
    }
  }

  /* handle custom split normals */
  if (ob->type == OB_MESH && (((Mesh *)ob->data)->flag & ME_AUTOSMOOTH) &&
      CustomData_has_layer(&result->ldata, CD_CUSTOMLOOPNORMAL) && result->totpoly > 0) {
    float(*loop_normals)[3] = static_cast<float(*)[3]>(
        MEM_calloc_arrayN(size_t(result->totloop), sizeof(*loop_normals), __func__));
    CustomData *ldata = &result->ldata;
    short(*clnors)[2] = static_cast<short(*)[2]>(
        CustomData_get_layer_for_write(ldata, CD_CUSTOMLOOPNORMAL, result->totloop));
    MLoopNorSpaceArray lnors_spacearr = {nullptr};

    /* The transform matrix of a normal must be
     * the transpose of inverse of transform matrix of the geometry... */
    float mtx_nor[4][4];
    invert_m4_m4(mtx_nor, mtx);
    transpose_m4(mtx_nor);

    /* calculate custom normals into loop_normals, then mirror first half into second half */

    const bool *sharp_edges = static_cast<const bool *>(
        CustomData_get_layer_named(&result->edata, CD_PROP_BOOL, "sharp_edge"));
    BKE_mesh_normals_loop_split(BKE_mesh_vert_positions(result),
                                BKE_mesh_vert_normals_ensure(result),
                                result->totvert,
<<<<<<< HEAD
                                result->edges().data(),
                                result->totedge,
                                result->corner_verts().data(),
                                result->corner_edges().data(),
=======
                                result_edges.data(),
                                result_edges.size(),
                                result_loops.data(),
>>>>>>> 6fe2fabb
                                loop_normals,
                                result_loops.size(),
                                result_polys.data(),
                                BKE_mesh_poly_normals_ensure(result),
                                result_polys.size(),
                                true,
                                result->smoothresh,
                                sharp_edges,
                                nullptr,
                                &lnors_spacearr,
                                clnors);

    /* mirroring has to account for loops being reversed in polys in second half */
    for (const int i : src_polys.index_range()) {
      const blender::IndexRange src_poly(src_polys[i].loopstart, src_polys[i].totloop);
      const int mirror_i = src_polys.size() + i;

      for (const int j : src_poly) {
        int mirrorj = result_polys[mirror_i].loopstart;
        if (j > src_poly.start()) {
          mirrorj += result_polys[mirror_i].totloop - (j - src_poly.start());
        }
        copy_v3_v3(loop_normals[mirrorj], loop_normals[j]);
        mul_m4_v3(mtx_nor, loop_normals[mirrorj]);
        BKE_lnor_space_custom_normal_to_data(
            lnors_spacearr.lspacearr[mirrorj], loop_normals[mirrorj], clnors[mirrorj]);
      }
    }

    MEM_freeN(loop_normals);
    BKE_lnor_spacearr_free(&lnors_spacearr);
  }

  /* handle vgroup stuff */
  if (BKE_object_supports_vertex_groups(ob)) {
    if ((mmd->flag & MOD_MIR_VGROUP) && CustomData_has_layer(&result->vdata, CD_MDEFORMVERT)) {
      MDeformVert *dvert = BKE_mesh_deform_verts_for_write(result) + src_verts_num;
      int flip_map_len = 0;
      int *flip_map = BKE_object_defgroup_flip_map(ob, false, &flip_map_len);
      if (flip_map) {
        for (int i = 0; i < src_verts_num; dvert++, i++) {
          /* merged vertices get both groups, others get flipped */
          if (use_correct_order_on_merge && do_vtargetmap &&
              ((*r_vert_merge_map)[i + src_verts_num] != -1)) {
            BKE_defvert_flip_merged(dvert - src_verts_num, flip_map, flip_map_len);
          }
          else if (!use_correct_order_on_merge && do_vtargetmap &&
                   ((*r_vert_merge_map)[i] != -1)) {
            BKE_defvert_flip_merged(dvert, flip_map, flip_map_len);
          }
          else {
            BKE_defvert_flip(dvert, flip_map, flip_map_len);
          }
        }

        MEM_freeN(flip_map);
      }
    }
  }

  if (mesh_bisect != nullptr) {
    BKE_id_free(nullptr, mesh_bisect);
  }
  return result;
}<|MERGE_RESOLUTION|>--- conflicted
+++ resolved
@@ -126,12 +126,6 @@
                           (axis == 1 && mmd->flag & MOD_MIR_BISECT_AXIS_Y) ||
                           (axis == 2 && mmd->flag & MOD_MIR_BISECT_AXIS_Z));
 
-<<<<<<< HEAD
-  Mesh *result;
-  MEdge *me;
-  MPoly *mp;
-=======
->>>>>>> 6fe2fabb
   float mtx[4][4];
   float plane_co[3], plane_no[3];
   int a, totshape;
@@ -293,7 +287,8 @@
 
   blender::MutableSpan<MEdge> result_edges = result->edges_for_write();
   blender::MutableSpan<MPoly> result_polys = result->polys_for_write();
-  blender::MutableSpan<MLoop> result_loops = result->loops_for_write();
+  blender::MutableSpan<int> result_corner_verts = result->corner_verts_for_write();
+  blender::MutableSpan<int> result_corner_edges = result->corner_edges_for_write();
 
   /* adjust mirrored edge vertex indices */
   for (const int i : result_edges.index_range().drop_front(src_edges_num)) {
@@ -301,13 +296,6 @@
     result_edges[i].v2 += src_verts_num;
   }
 
-<<<<<<< HEAD
-  /* adjust mirrored poly loopstart indices, and reverse loop order (normals) */
-  mp = result->polys_for_write().data() + maxPolys;
-  blender::MutableSpan<int> corner_edges = result->corner_edges_for_write();
-  for (i = 0; i < maxPolys; i++, mp++) {
-    int j, e;
-=======
   for (const int i : result_polys.index_range().drop_front(src_polys.size())) {
     result_polys[i].loopstart += src_loops_num;
   }
@@ -318,44 +306,29 @@
     const int mirror_i = src_polys.size() + i;
     const blender::IndexRange mirror_poly(result_polys[mirror_i].loopstart,
                                           result_polys[mirror_i].totloop);
->>>>>>> 6fe2fabb
 
     /* reverse the loop, but we keep the first vertex in the face the same,
      * to ensure that quads are split the same way as on the other side */
     CustomData_copy_data(&mesh->ldata, &result->ldata, src_poly.start(), mirror_poly.start(), 1);
 
-<<<<<<< HEAD
-    int *corner_edge_2 = &corner_edges[mp->loopstart + maxLoops];
-    e = corner_edge_2[0];
-    for (j = 0; j < mp->totloop - 1; j++) {
-      corner_edge_2[j] = corner_edge_2[j + 1];
-    }
-    corner_edge_2[mp->totloop - 1] = e;
-=======
     for (int j = 1; j < mirror_poly.size(); j++) {
       CustomData_copy_data(&mesh->ldata, &result->ldata, src_poly[j], mirror_poly.last(j - 1), 1);
     }
->>>>>>> 6fe2fabb
-
-    blender::MutableSpan<MLoop> mirror_loops = result_loops.slice(mirror_poly);
-    const int e = mirror_loops.first().e;
+
+    blender::MutableSpan<int> mirror_poly_edges = result_corner_edges.slice(mirror_poly);
+    const int e = mirror_poly_edges.first();
     for (int j = 0; j < mirror_poly.size() - 1; j++) {
-      mirror_loops[j].e = mirror_loops[j + 1].e;
-    }
-    mirror_loops.last().e = e;
+      mirror_poly_edges[j] = mirror_poly_edges[j + 1];
+    }
+    mirror_poly_edges.last() = e;
   }
 
   /* adjust mirrored loop vertex and edge indices */
-<<<<<<< HEAD
-  blender::MutableSpan<int> corner_verts = result->corner_verts_for_write();
-  for (i = 0; i < maxLoops; i++) {
-    corner_verts[maxLoops + i] += maxVerts;
-    corner_edges[maxLoops + i] += maxEdges;
-=======
-  for (const int i : result_loops.index_range().drop_front(src_loops_num)) {
-    result_loops[i].v += src_verts_num;
-    result_loops[i].e += src_edges_num;
->>>>>>> 6fe2fabb
+  for (const int i : result_corner_verts.index_range().drop_front(src_loops_num)) {
+    result_corner_verts[i] += src_verts_num;
+  }
+  for (const int i : result_corner_edges.index_range().drop_front(src_loops_num)) {
+    result_corner_edges[i] += src_edges_num;
   }
 
   /* handle uvs,
@@ -422,18 +395,12 @@
     BKE_mesh_normals_loop_split(BKE_mesh_vert_positions(result),
                                 BKE_mesh_vert_normals_ensure(result),
                                 result->totvert,
-<<<<<<< HEAD
-                                result->edges().data(),
-                                result->totedge,
-                                result->corner_verts().data(),
-                                result->corner_edges().data(),
-=======
                                 result_edges.data(),
                                 result_edges.size(),
-                                result_loops.data(),
->>>>>>> 6fe2fabb
+                                result_corner_verts.data(),
+                                result_corner_edges.data(),
                                 loop_normals,
-                                result_loops.size(),
+                                result_corner_verts.size(),
                                 result_polys.data(),
                                 BKE_mesh_poly_normals_ensure(result),
                                 result_polys.size(),
