/* SPDX-License-Identifier: GPL-2.0-or-later
 * Copyright Blender Foundation. All rights reserved. */

/** \file
 * \ingroup bke
 */

#include "BLI_math.h"

#include "DNA_mesh_types.h"
#include "DNA_meshdata_types.h"
#include "DNA_object_types.h"

#include "BKE_deform.h"
#include "BKE_lib_id.h"
#include "BKE_lib_query.h"
#include "BKE_mesh.h"
#include "BKE_mesh_mirror.h"
#include "BKE_modifier.h"

#include "bmesh.h"
#include "bmesh_tools.h"

#include "MEM_guardedalloc.h"

#include "MOD_modifiertypes.h"

Mesh *BKE_mesh_mirror_bisect_on_mirror_plane_for_modifier(MirrorModifierData *mmd,
                                                          const Mesh *mesh,
                                                          int axis,
                                                          const float plane_co[3],
                                                          float plane_no[3])
{
  bool do_bisect_flip_axis = ((axis == 0 && mmd->flag & MOD_MIR_BISECT_FLIP_AXIS_X) ||
                              (axis == 1 && mmd->flag & MOD_MIR_BISECT_FLIP_AXIS_Y) ||
                              (axis == 2 && mmd->flag & MOD_MIR_BISECT_FLIP_AXIS_Z));

  const float bisect_distance = mmd->bisect_threshold;

  Mesh *result;
  BMesh *bm;
  BMIter viter;
  BMVert *v, *v_next;

  BMeshCreateParams bmesh_create_params{false};

  BMeshFromMeshParams bmesh_from_mesh_params{};
  bmesh_from_mesh_params.calc_face_normal = true;
  bmesh_from_mesh_params.calc_vert_normal = true;
  bmesh_from_mesh_params.cd_mask_extra.vmask = CD_MASK_ORIGINDEX;
  bmesh_from_mesh_params.cd_mask_extra.emask = CD_MASK_ORIGINDEX;
  bmesh_from_mesh_params.cd_mask_extra.pmask = CD_MASK_ORIGINDEX;

  bm = BKE_mesh_to_bmesh_ex(mesh, &bmesh_create_params, &bmesh_from_mesh_params);

  /* Define bisecting plane (aka mirror plane). */
  float plane[4];
  if (!do_bisect_flip_axis) {
    /* That reversed condition is a little weird, but for some reason that's how you keep
     * the part of the mesh which is on the non-mirrored side when flip option is disabled.
     * I think this is the expected behavior. */
    negate_v3(plane_no);
  }
  plane_from_point_normal_v3(plane, plane_co, plane_no);

  BM_mesh_bisect_plane(bm, plane, true, false, 0, 0, bisect_distance);

  /* Plane definitions for vert killing. */
  float plane_offset[4];
  copy_v3_v3(plane_offset, plane);
  plane_offset[3] = plane[3] - bisect_distance;

  /* Delete verts across the mirror plane. */
  BM_ITER_MESH_MUTABLE (v, v_next, &viter, bm, BM_VERTS_OF_MESH) {
    if (plane_point_side_v3(plane_offset, v->co) > 0.0f) {
      BM_vert_kill(bm, v);
    }
  }

  result = BKE_mesh_from_bmesh_for_eval_nomain(bm, nullptr, mesh);
  BM_mesh_free(bm);

  return result;
}

void BKE_mesh_mirror_apply_mirror_on_axis(struct Main *bmain,
                                          Mesh *mesh,
                                          const int axis,
                                          const float dist)
{
  BMeshCreateParams bmesh_create_params{};
  bmesh_create_params.use_toolflags = true;

  BMeshFromMeshParams bmesh_from_mesh_params{};
  bmesh_from_mesh_params.calc_face_normal = true;
  bmesh_from_mesh_params.calc_vert_normal = true;
  bmesh_from_mesh_params.cd_mask_extra.vmask = CD_MASK_SHAPEKEY;

  BMesh *bm = BKE_mesh_to_bmesh_ex(mesh, &bmesh_create_params, &bmesh_from_mesh_params);
  BMO_op_callf(bm,
               (BMO_FLAG_DEFAULTS & ~BMO_FLAG_RESPECT_HIDE),
               "symmetrize input=%avef direction=%i dist=%f use_shapekey=%b",
               axis,
               dist,
               true);

  BMeshToMeshParams bmesh_to_mesh_params{};
  bmesh_to_mesh_params.calc_object_remap = true;

  BM_mesh_bm_to_me(bmain, bm, mesh, &bmesh_to_mesh_params);
  BM_mesh_free(bm);
}

Mesh *BKE_mesh_mirror_apply_mirror_on_axis_for_modifier(MirrorModifierData *mmd,
                                                        Object *ob,
                                                        const Mesh *mesh,
                                                        const int axis,
                                                        const bool use_correct_order_on_merge)
{
  const float tolerance_sq = mmd->tolerance * mmd->tolerance;
  const bool do_vtargetmap = (mmd->flag & MOD_MIR_NO_MERGE) == 0;
  int tot_vtargetmap = 0; /* total merge vertices */

  const bool do_bisect = ((axis == 0 && mmd->flag & MOD_MIR_BISECT_AXIS_X) ||
                          (axis == 1 && mmd->flag & MOD_MIR_BISECT_AXIS_Y) ||
                          (axis == 2 && mmd->flag & MOD_MIR_BISECT_AXIS_Z));

  Mesh *result;
  MEdge *me;
  float mtx[4][4];
  float plane_co[3], plane_no[3];
  int i;
  int a, totshape;
  int *vtargetmap = nullptr, *vtmap_a = nullptr, *vtmap_b = nullptr;

  /* mtx is the mirror transformation */
  unit_m4(mtx);
  mtx[axis][axis] = -1.0f;

  Object *mirror_ob = mmd->mirror_ob;
  if (mirror_ob != nullptr) {
    float tmp[4][4];
    float itmp[4][4];

    /* tmp is a transform from coords relative to the object's own origin,
     * to coords relative to the mirror object origin */
    invert_m4_m4(tmp, mirror_ob->object_to_world);
    mul_m4_m4m4(tmp, tmp, ob->object_to_world);

    /* itmp is the reverse transform back to origin-relative coordinates */
    invert_m4_m4(itmp, tmp);

    /* combine matrices to get a single matrix that translates coordinates into
     * mirror-object-relative space, does the mirror, and translates back to
     * origin-relative space */
    mul_m4_series(mtx, itmp, mtx, tmp);

    if (do_bisect) {
      copy_v3_v3(plane_co, itmp[3]);
      copy_v3_v3(plane_no, itmp[axis]);

      /* Account for non-uniform scale in `ob`, see: T87592. */
      float ob_scale[3] = {
          len_squared_v3(ob->object_to_world[0]),
          len_squared_v3(ob->object_to_world[1]),
          len_squared_v3(ob->object_to_world[2]),
      };
      /* Scale to avoid precision loss with extreme values. */
      const float ob_scale_max = max_fff(UNPACK3(ob_scale));
      if (LIKELY(ob_scale_max != 0.0f)) {
        mul_v3_fl(ob_scale, 1.0f / ob_scale_max);
        mul_v3_v3(plane_no, ob_scale);
      }
    }
  }
  else if (do_bisect) {
    copy_v3_v3(plane_co, mtx[3]);
    /* Need to negate here, since that axis is inverted (for mirror transform). */
    negate_v3_v3(plane_no, mtx[axis]);
  }

  Mesh *mesh_bisect = nullptr;
  if (do_bisect) {
    mesh_bisect = BKE_mesh_mirror_bisect_on_mirror_plane_for_modifier(
        mmd, mesh, axis, plane_co, plane_no);
    mesh = mesh_bisect;
  }

  const int maxVerts = mesh->totvert;
  const int maxEdges = mesh->totedge;
  const int maxLoops = mesh->totloop;
  const int maxPolys = mesh->totpoly;

  result = BKE_mesh_new_nomain_from_template(
      mesh, maxVerts * 2, maxEdges * 2, 0, maxLoops * 2, maxPolys * 2);

  /* Copy custom-data to original geometry. */
  CustomData_copy_data(&mesh->vdata, &result->vdata, 0, 0, maxVerts);
  CustomData_copy_data(&mesh->edata, &result->edata, 0, 0, maxEdges);
  CustomData_copy_data(&mesh->ldata, &result->ldata, 0, 0, maxLoops);
  CustomData_copy_data(&mesh->pdata, &result->pdata, 0, 0, maxPolys);

  /* Subdivision-surface for eg won't have mesh data in the custom-data arrays.
<<<<<<< HEAD
   * Now add position/#MEdge layers. */
  if (BKE_mesh_vert_positions(mesh) != NULL) {
=======
   * Now add position/#MEdge/#MPoly layers. */
  if (BKE_mesh_vert_positions(mesh) != nullptr) {
>>>>>>> 46a27e3e
    memcpy(BKE_mesh_vert_positions_for_write(result),
           BKE_mesh_vert_positions(mesh),
           sizeof(float[3]) * mesh->totvert);
  }
  if (!CustomData_has_layer(&mesh->edata, CD_MEDGE)) {
    memcpy(BKE_mesh_edges_for_write(result), BKE_mesh_edges(mesh), sizeof(MEdge) * mesh->totedge);
  }
  blender::MutableSpan<int> poly_offsets = result->poly_offsets_for_write();
  poly_offsets.take_front(maxPolys).copy_from(mesh->poly_offsets().drop_back(1));
  for (const int i : blender::IndexRange(maxPolys)) {
    poly_offsets[maxPolys + i] = poly_offsets[i] + maxLoops;
  }

  /* Copy custom-data to new geometry,
   * copy from itself because this data may have been created in the checks above. */
  CustomData_copy_data(&result->vdata, &result->vdata, 0, maxVerts, maxVerts);
  CustomData_copy_data(&result->edata, &result->edata, 0, maxEdges, maxEdges);
  /* loops are copied later */
  CustomData_copy_data(&result->pdata, &result->pdata, 0, maxPolys, maxPolys);

  if (do_vtargetmap) {
    /* second half is filled with -1 */
    vtargetmap = static_cast<int *>(
        MEM_malloc_arrayN(maxVerts, sizeof(int[2]), "MOD_mirror tarmap"));

    vtmap_a = vtargetmap;
    vtmap_b = vtargetmap + maxVerts;
  }

  /* mirror vertex coordinates */
  float(*positions)[3] = BKE_mesh_vert_positions_for_write(result);
  for (i = 0; i < maxVerts; i++) {
    const int vert_index_prev = i;
    const int vert_index = maxVerts + i;
    mul_m4_v3(mtx, positions[vert_index]);

    if (do_vtargetmap) {
      /* Compare location of the original and mirrored vertex,
       * to see if they should be mapped for merging.
       *
       * Always merge from the copied into the original vertices so it's possible to
       * generate a 1:1 mapping by scanning vertices from the beginning of the array
       * as is done in #BKE_editmesh_vert_coords_when_deformed. Without this,
       * the coordinates returned will sometimes point to the copied vertex locations, see:
       * T91444.
       *
       * However, such a change also affects non-versionable things like some modifiers binding, so
       * we cannot enforce that behavior on existing modifiers, in which case we keep using the
       * old, incorrect behavior of merging the source vertex into its copy.
       */
      if (use_correct_order_on_merge) {
        if (UNLIKELY(len_squared_v3v3(positions[vert_index_prev], positions[vert_index]) <
                     tolerance_sq)) {
          *vtmap_b = i;
          tot_vtargetmap++;

          /* average location */
          mid_v3_v3v3(positions[vert_index], positions[vert_index_prev], positions[vert_index]);
          copy_v3_v3(positions[vert_index_prev], positions[vert_index]);
        }
        else {
          *vtmap_b = -1;
        }

        /* Fill here to avoid 2x loops. */
        *vtmap_a = -1;
      }
      else {
        if (UNLIKELY(len_squared_v3v3(positions[vert_index_prev], positions[vert_index]) <
                     tolerance_sq)) {
          *vtmap_a = maxVerts + i;
          tot_vtargetmap++;

          /* average location */
          mid_v3_v3v3(positions[vert_index], positions[vert_index_prev], positions[vert_index]);
          copy_v3_v3(positions[vert_index_prev], positions[vert_index]);
        }
        else {
          *vtmap_a = -1;
        }

        /* Fill here to avoid 2x loops. */
        *vtmap_b = -1;
      }

      vtmap_a++;
      vtmap_b++;
    }
  }

  /* handle shape keys */
  totshape = CustomData_number_of_layers(&result->vdata, CD_SHAPEKEY);
  for (a = 0; a < totshape; a++) {
    float(*cos)[3] = static_cast<float(*)[3]>(
        CustomData_get_layer_n_for_write(&result->vdata, CD_SHAPEKEY, a, result->totvert));
    for (i = maxVerts; i < result->totvert; i++) {
      mul_m4_v3(mtx, cos[i]);
    }
  }

  /* adjust mirrored edge vertex indices */
  me = BKE_mesh_edges_for_write(result) + maxEdges;
  for (i = 0; i < maxEdges; i++, me++) {
    me->v1 += maxVerts;
    me->v2 += maxVerts;
  }

  /* adjust mirrored poly loopstart indices, and reverse loop order (normals) */
  blender::MutableSpan<int> corner_edges = result->corner_edges_for_write();
  for (i = 0; i < maxPolys; i++) {
    int j, e;
    const int poly_start = poly_offsets[maxPolys + i];
    const int poly_size = poly_offsets[maxPolys + i + 1] - poly_start;

    /* reverse the loop, but we keep the first vertex in the face the same,
     * to ensure that quads are split the same way as on the other side */
    CustomData_copy_data(&result->ldata, &result->ldata, poly_start, poly_start + maxLoops, 1);

    for (j = 1; j < mp->totloop; j++) {
      CustomData_copy_data(&result->ldata,
                           &result->ldata,
                           poly_start + j,
                           poly_start + maxLoops + mp->totloop - j,
                           1);
    }

    int *corner_edge_2 = &corner_edges[poly_start + maxLoops];
    e = corner_edge_2[0];
    for (j = 0; j < mp->totloop - 1; j++) {
      corner_edge_2[j] = corner_edge_2[j + 1];
    }
    corner_edge_2[mp->totloop - 1] = e;
  }

  /* adjust mirrored loop vertex and edge indices */
  blender::MutableSpan<int> corner_verts = result->corner_verts_for_write();
  for (i = 0; i < maxLoops; i++) {
    corner_verts[maxLoops + i] += maxVerts;
    corner_edges[maxLoops + i] += maxEdges;
  }

  /* handle uvs,
   * let tessface recalc handle updating the MTFace data */
  if (mmd->flag & (MOD_MIR_MIRROR_U | MOD_MIR_MIRROR_V) ||
      (is_zero_v2(mmd->uv_offset_copy) == false)) {
    const bool do_mirr_u = (mmd->flag & MOD_MIR_MIRROR_U) != 0;
    const bool do_mirr_v = (mmd->flag & MOD_MIR_MIRROR_V) != 0;
    /* If set, flip around center of each tile. */
    const bool do_mirr_udim = (mmd->flag & MOD_MIR_MIRROR_UDIM) != 0;

    const int totuv = CustomData_number_of_layers(&result->ldata, CD_PROP_FLOAT2);

    for (a = 0; a < totuv; a++) {
      float(*dmloopuv)[2] = static_cast<float(*)[2]>(
          CustomData_get_layer_n_for_write(&result->ldata, CD_PROP_FLOAT2, a, result->totloop));
      int j = maxLoops;
      dmloopuv += j; /* second set of loops only */
      for (; j-- > 0; dmloopuv++) {
        if (do_mirr_u) {
          float u = (*dmloopuv)[0];
          if (do_mirr_udim) {
            (*dmloopuv)[0] = ceilf(u) - fmodf(u, 1.0f) + mmd->uv_offset[0];
          }
          else {
            (*dmloopuv)[0] = 1.0f - u + mmd->uv_offset[0];
          }
        }
        if (do_mirr_v) {
          float v = (*dmloopuv)[1];
          if (do_mirr_udim) {
            (*dmloopuv)[1] = ceilf(v) - fmodf(v, 1.0f) + mmd->uv_offset[1];
          }
          else {
            (*dmloopuv)[1] = 1.0f - v + mmd->uv_offset[1];
          }
        }
        (*dmloopuv)[0] += mmd->uv_offset_copy[0];
        (*dmloopuv)[1] += mmd->uv_offset_copy[1];
      }
    }
  }

  /* handle custom split normals */
  if (ob->type == OB_MESH && (((Mesh *)ob->data)->flag & ME_AUTOSMOOTH) &&
      CustomData_has_layer(&result->ldata, CD_CUSTOMLOOPNORMAL)) {
    const int totloop = result->totloop;
    const int totpoly = result->totpoly;
    float(*loop_normals)[3] = static_cast<float(*)[3]>(
        MEM_calloc_arrayN(size_t(totloop), sizeof(*loop_normals), __func__));
    CustomData *ldata = &result->ldata;
    short(*clnors)[2] = static_cast<short(*)[2]>(
        CustomData_get_layer_for_write(ldata, CD_CUSTOMLOOPNORMAL, totloop));
    MLoopNorSpaceArray lnors_spacearr = {nullptr};

    /* The transform matrix of a normal must be
     * the transpose of inverse of transform matrix of the geometry... */
    float mtx_nor[4][4];
    invert_m4_m4(mtx_nor, mtx);
    transpose_m4(mtx_nor);

    /* calculate custom normals into loop_normals, then mirror first half into second half */

    const bool *sharp_edges = static_cast<const bool *>(
        CustomData_get_layer_named(&mesh->edata, CD_PROP_BOOL, "sharp_edge"));
    const bool *sharp_faces = static_cast<const bool *>(
        CustomData_get_layer_named(&result->pdata, CD_PROP_BOOL, "sharp_face"));
    BKE_mesh_normals_loop_split(BKE_mesh_vert_positions(result),
                                BKE_mesh_vertex_normals_ensure(result),
                                result->totvert,
                                BKE_mesh_edges(result),
                                result->totedge,
                                result->corner_verts().data(),
                                result->corner_edges().data(),
                                loop_normals,
                                totloop,
                                result->polys(),
                                BKE_mesh_poly_normals_ensure(result),
                                true,
                                mesh->smoothresh,
                                sharp_edges,
                                sharp_faces,
                                nullptr,
                                &lnors_spacearr,
                                clnors);

    /* mirroring has to account for loops being reversed in polys in second half */
    mp = result_polys;
    for (i = 0; i < maxPolys; i++, mp++) {
      MPoly *mpmirror = result_polys + maxPolys + i;
      int j;

      for (j = mp->loopstart; j < mp->loopstart + mp->totloop; j++) {
        int mirrorj = mpmirror->loopstart;
        if (j > mp->loopstart) {
          mirrorj += mpmirror->totloop - (j - mp->loopstart);
        }
        copy_v3_v3(loop_normals[mirrorj], loop_normals[j]);
        mul_m4_v3(mtx_nor, loop_normals[mirrorj]);
        BKE_lnor_space_custom_normal_to_data(
            lnors_spacearr.lspacearr[mirrorj], loop_normals[mirrorj], clnors[mirrorj]);
      }
    }

    MEM_freeN(loop_normals);
    BKE_lnor_spacearr_free(&lnors_spacearr);
  }

  /* handle vgroup stuff */
  if (BKE_object_supports_vertex_groups(ob)) {
    if ((mmd->flag & MOD_MIR_VGROUP) && CustomData_has_layer(&result->vdata, CD_MDEFORMVERT)) {
      MDeformVert *dvert = BKE_mesh_deform_verts_for_write(result) + maxVerts;
      int flip_map_len = 0;
      int *flip_map = BKE_object_defgroup_flip_map(ob, false, &flip_map_len);
      if (flip_map) {
        for (i = 0; i < maxVerts; dvert++, i++) {
          /* merged vertices get both groups, others get flipped */
          if (use_correct_order_on_merge && do_vtargetmap && (vtargetmap[i + maxVerts] != -1)) {
            BKE_defvert_flip_merged(dvert - maxVerts, flip_map, flip_map_len);
          }
          else if (!use_correct_order_on_merge && do_vtargetmap && (vtargetmap[i] != -1)) {
            BKE_defvert_flip_merged(dvert, flip_map, flip_map_len);
          }
          else {
            BKE_defvert_flip(dvert, flip_map, flip_map_len);
          }
        }

        MEM_freeN(flip_map);
      }
    }
  }

  if (do_vtargetmap) {
    /* slow - so only call if one or more merge verts are found,
     * users may leave this on and not realize there is nothing to merge - campbell */
    if (tot_vtargetmap) {
      result = BKE_mesh_merge_verts(
          result, vtargetmap, tot_vtargetmap, MESH_MERGE_VERTS_DUMP_IF_MAPPED);
    }
    MEM_freeN(vtargetmap);
  }

  if (mesh_bisect != nullptr) {
    BKE_id_free(nullptr, mesh_bisect);
  }
  return result;
}<|MERGE_RESOLUTION|>--- conflicted
+++ resolved
@@ -201,13 +201,8 @@
   CustomData_copy_data(&mesh->pdata, &result->pdata, 0, 0, maxPolys);
 
   /* Subdivision-surface for eg won't have mesh data in the custom-data arrays.
-<<<<<<< HEAD
    * Now add position/#MEdge layers. */
-  if (BKE_mesh_vert_positions(mesh) != NULL) {
-=======
-   * Now add position/#MEdge/#MPoly layers. */
   if (BKE_mesh_vert_positions(mesh) != nullptr) {
->>>>>>> 46a27e3e
     memcpy(BKE_mesh_vert_positions_for_write(result),
            BKE_mesh_vert_positions(mesh),
            sizeof(float[3]) * mesh->totvert);
