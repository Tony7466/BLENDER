/* SPDX-FileCopyrightText: 2001-2002 NaN Holding BV. All rights reserved.
 *
 * SPDX-License-Identifier: GPL-2.0-or-later */

/** \file
 * \ingroup bke
 */

#include <cmath> /* floor */
#include <cstdlib>
#include <cstring>

#include "MEM_guardedalloc.h"

#include "BLI_blenlib.h"
#include "BLI_endian_switch.h"
#include "BLI_ghash.h"
#include "BLI_index_range.hh"
#include "BLI_math_base_safe.h"
#include "BLI_math_geom.h"
#include "BLI_math_matrix.h"
#include "BLI_math_rotation.h"
#include "BLI_math_solvers.h"
#include "BLI_math_vector.h"
#include "BLI_math_vector_types.hh"
#include "BLI_string.h"
#include "BLI_utildefines.h"
#include "BLT_translation.h"

/* Allow using deprecated functionality for .blend file I/O. */
#define DNA_DEPRECATED_ALLOW

#include "DNA_anim_types.h"
#include "DNA_curve_types.h"
#include "DNA_defaults.h"
#include "DNA_material_types.h"

/* For dereferencing pointers. */
#include "DNA_key_types.h"
#include "DNA_object_types.h"
#include "DNA_vfont_types.h"

#include "BKE_anim_data.h"
#include "BKE_curve.h"
#include "BKE_curveprofile.h"
#include "BKE_displist.h"
#include "BKE_idtype.h"
#include "BKE_key.h"
#include "BKE_lib_id.h"
#include "BKE_lib_query.h"
#include "BKE_main.h"
#include "BKE_object.hh"
#include "BKE_object_types.hh"
#include "BKE_vfont.h"

#include "DEG_depsgraph.hh"
#include "DEG_depsgraph_query.hh"

#include "CLG_log.h"

#include "BLO_read_write.hh"

using blender::float3;
using blender::IndexRange;

/* globals */

/* local */
// static CLG_LogRef LOG = {"bke.curve"};

enum class NURBSValidationStatus {
  Valid,
  AtLeastTwoPointsRequired,
  MorePointsThanOrderRequired,
  MoreRowsForBezierRequired,
  MorePointsForBezierRequired
};

static void curve_init_data(ID *id)
{
  Curve *curve = (Curve *)id;

  BLI_assert(MEMCMP_STRUCT_AFTER_IS_ZERO(curve, id));

  MEMCPY_STRUCT_AFTER(curve, DNA_struct_default_get(Curve), id);
}

static void curve_copy_data(Main *bmain, ID *id_dst, const ID *id_src, const int flag)
{
  Curve *curve_dst = (Curve *)id_dst;
  const Curve *curve_src = (const Curve *)id_src;

  BLI_listbase_clear(&curve_dst->nurb);
  BKE_nurbList_duplicate(&(curve_dst->nurb), &(curve_src->nurb));

  curve_dst->mat = (Material **)MEM_dupallocN(curve_src->mat);

  curve_dst->str = (char *)MEM_dupallocN(curve_src->str);
  curve_dst->strinfo = (CharInfo *)MEM_dupallocN(curve_src->strinfo);
  curve_dst->tb = (TextBox *)MEM_dupallocN(curve_src->tb);
  curve_dst->batch_cache = nullptr;

  curve_dst->bevel_profile = BKE_curveprofile_copy(curve_src->bevel_profile);

  if (curve_src->key && (flag & LIB_ID_COPY_SHAPEKEY)) {
    BKE_id_copy_ex(bmain, &curve_src->key->id, (ID **)&curve_dst->key, flag);
    /* XXX This is not nice, we need to make BKE_id_copy_ex fully re-entrant... */
    curve_dst->key->from = &curve_dst->id;
  }

  curve_dst->editnurb = nullptr;
  curve_dst->editfont = nullptr;
}

static void curve_free_data(ID *id)
{
  Curve *curve = (Curve *)id;

  BKE_curve_batch_cache_free(curve);

  BKE_nurbList_free(&curve->nurb);

  if (!curve->edit_data_from_original) {
    BKE_curve_editfont_free(curve);

    BKE_curve_editNurb_free(curve);
  }

  BKE_curveprofile_free(curve->bevel_profile);

  MEM_SAFE_FREE(curve->mat);
  MEM_SAFE_FREE(curve->str);
  MEM_SAFE_FREE(curve->strinfo);
  MEM_SAFE_FREE(curve->tb);
}

static void curve_foreach_id(ID *id, LibraryForeachIDData *data)
{
  Curve *curve = reinterpret_cast<Curve *>(id);
  const int flag = BKE_lib_query_foreachid_process_flags_get(data);

  BKE_LIB_FOREACHID_PROCESS_IDSUPER(data, curve->bevobj, IDWALK_CB_NOP);
  BKE_LIB_FOREACHID_PROCESS_IDSUPER(data, curve->taperobj, IDWALK_CB_NOP);
  BKE_LIB_FOREACHID_PROCESS_IDSUPER(data, curve->textoncurve, IDWALK_CB_NOP);
  BKE_LIB_FOREACHID_PROCESS_IDSUPER(data, curve->key, IDWALK_CB_USER);
  for (int i = 0; i < curve->totcol; i++) {
    BKE_LIB_FOREACHID_PROCESS_IDSUPER(data, curve->mat[i], IDWALK_CB_USER);
  }
  BKE_LIB_FOREACHID_PROCESS_IDSUPER(data, curve->vfont, IDWALK_CB_USER);
  BKE_LIB_FOREACHID_PROCESS_IDSUPER(data, curve->vfontb, IDWALK_CB_USER);
  BKE_LIB_FOREACHID_PROCESS_IDSUPER(data, curve->vfonti, IDWALK_CB_USER);
  BKE_LIB_FOREACHID_PROCESS_IDSUPER(data, curve->vfontbi, IDWALK_CB_USER);

  if (flag & IDWALK_DO_DEPRECATED_POINTERS) {
    BKE_LIB_FOREACHID_PROCESS_ID_NOCHECK(data, curve->ipo, IDWALK_CB_USER);
  }
}

static void curve_blend_write(BlendWriter *writer, ID *id, const void *id_address)
{
  Curve *cu = (Curve *)id;

  /* Clean up, important in undo case to reduce false detection of changed datablocks. */
  cu->editnurb = nullptr;
  cu->editfont = nullptr;
  cu->batch_cache = nullptr;

  /* write LibData */
  BLO_write_id_struct(writer, Curve, id_address, &cu->id);
  BKE_id_blend_write(writer, &cu->id);

  /* direct data */
  BLO_write_pointer_array(writer, cu->totcol, cu->mat);

  if (cu->vfont) {
    BLO_write_raw(writer, cu->len + 1, cu->str);
    BLO_write_struct_array(writer, CharInfo, cu->len_char32 + 1, cu->strinfo);
    BLO_write_struct_array(writer, TextBox, cu->totbox, cu->tb);
  }
  else {
    /* is also the order of reading */
    LISTBASE_FOREACH (Nurb *, nu, &cu->nurb) {
      BLO_write_struct(writer, Nurb, nu);
    }
    LISTBASE_FOREACH (Nurb *, nu, &cu->nurb) {
      if (nu->type == CU_BEZIER) {
        BLO_write_struct_array(writer, BezTriple, nu->pntsu, nu->bezt);
      }
      else {
        BLO_write_struct_array(writer, BPoint, nu->pntsu * nu->pntsv, nu->bp);
        if (nu->knotsu) {
          BLO_write_float_array(writer, KNOTSU(nu), nu->knotsu);
        }
        if (nu->knotsv) {
          BLO_write_float_array(writer, KNOTSV(nu), nu->knotsv);
        }
      }
    }
  }

  if (cu->bevel_profile != nullptr) {
    BKE_curveprofile_blend_write(writer, cu->bevel_profile);
  }
}

static void switch_endian_knots(Nurb *nu)
{
  if (nu->knotsu) {
    BLI_endian_switch_float_array(nu->knotsu, KNOTSU(nu));
  }
  if (nu->knotsv) {
    BLI_endian_switch_float_array(nu->knotsv, KNOTSV(nu));
  }
}

static void curve_blend_read_data(BlendDataReader *reader, ID *id)
{
  Curve *cu = (Curve *)id;

  /* Protect against integer overflow vulnerability. */
  CLAMP(cu->len_char32, 0, INT_MAX - 4);

  BLO_read_pointer_array(reader, (void **)&cu->mat);

  BLO_read_data_address(reader, &cu->str);
  BLO_read_data_address(reader, &cu->strinfo);
  BLO_read_data_address(reader, &cu->tb);

  if (cu->vfont == nullptr) {
    BLO_read_list(reader, &(cu->nurb));
  }
  else {
    cu->nurb.first = cu->nurb.last = nullptr;

    TextBox *tb = (TextBox *)MEM_calloc_arrayN(MAXTEXTBOX, sizeof(TextBox), "TextBoxread");
    if (cu->tb) {
      memcpy(tb, cu->tb, cu->totbox * sizeof(TextBox));
      MEM_freeN(cu->tb);
      cu->tb = tb;
    }
    else {
      cu->totbox = 1;
      cu->actbox = 1;
      cu->tb = tb;
      cu->tb[0].w = cu->linewidth;
    }
    if (cu->wordspace == 0.0f) {
      cu->wordspace = 1.0f;
    }
  }

  cu->editnurb = nullptr;
  cu->editfont = nullptr;
  cu->batch_cache = nullptr;

  LISTBASE_FOREACH (Nurb *, nu, &cu->nurb) {
    BLO_read_data_address(reader, &nu->bezt);
    BLO_read_data_address(reader, &nu->bp);
    BLO_read_data_address(reader, &nu->knotsu);
    BLO_read_data_address(reader, &nu->knotsv);
    if (cu->vfont == nullptr) {
      nu->charidx = 0;
    }

    if (BLO_read_requires_endian_switch(reader)) {
      switch_endian_knots(nu);
    }
  }
  cu->texspace_flag &= ~CU_TEXSPACE_FLAG_AUTO_EVALUATED;

  BLO_read_data_address(reader, &cu->bevel_profile);
  if (cu->bevel_profile != nullptr) {
    BKE_curveprofile_blend_read(reader, cu->bevel_profile);
  }
}

IDTypeInfo IDType_ID_CU_LEGACY = {
    /*id_code*/ ID_CU_LEGACY,
    /*id_filter*/ FILTER_ID_CU_LEGACY,
    /*main_listbase_index*/ INDEX_ID_CU_LEGACY,
    /*struct_size*/ sizeof(Curve),
    /*name*/ "Curve",
    /*name_plural*/ N_("curves"),
    /*translation_context*/ BLT_I18NCONTEXT_ID_CURVE_LEGACY,
    /*flags*/ IDTYPE_FLAGS_APPEND_IS_REUSABLE,
    /*asset_type_info*/ nullptr,

    /*init_data*/ curve_init_data,
    /*copy_data*/ curve_copy_data,
    /*free_data*/ curve_free_data,
    /*make_local*/ nullptr,
    /*foreach_id*/ curve_foreach_id,
    /*foreach_cache*/ nullptr,
    /*foreach_path*/ nullptr,
    /*owner_pointer_get*/ nullptr,

    /*blend_write*/ curve_blend_write,
    /*blend_read_data*/ curve_blend_read_data,
    /*blend_read_after_liblink*/ nullptr,

    /*blend_read_undo_preserve*/ nullptr,

    /*lib_override_apply_post*/ nullptr,
};

void BKE_curve_editfont_free(Curve *cu)
{
  if (cu->editfont) {
    EditFont *ef = cu->editfont;

    if (ef->textbuf) {
      MEM_freeN(ef->textbuf);
    }
    if (ef->textbufinfo) {
      MEM_freeN(ef->textbufinfo);
    }
    if (ef->selboxes) {
      MEM_freeN(ef->selboxes);
    }

    MEM_freeN(ef);
    cu->editfont = nullptr;
  }
}

static void curve_editNurb_keyIndex_cv_free_cb(void *val)
{
  CVKeyIndex *index = (CVKeyIndex *)val;
  MEM_freeN(index->orig_cv);
  MEM_freeN(val);
}

void BKE_curve_editNurb_keyIndex_delCV(GHash *keyindex, const void *cv)
{
  BLI_assert(keyindex != nullptr);
  BLI_ghash_remove(keyindex, cv, nullptr, curve_editNurb_keyIndex_cv_free_cb);
}

void BKE_curve_editNurb_keyIndex_free(GHash **keyindex)
{
  if (!(*keyindex)) {
    return;
  }
  BLI_ghash_free(*keyindex, nullptr, curve_editNurb_keyIndex_cv_free_cb);
  *keyindex = nullptr;
}

void BKE_curve_editNurb_free(Curve *cu)
{
  if (cu->editnurb) {
    BKE_nurbList_free(&cu->editnurb->nurbs);
    BKE_curve_editNurb_keyIndex_free(&cu->editnurb->keyindex);
    MEM_freeN(cu->editnurb);
    cu->editnurb = nullptr;
  }
}

void BKE_curve_init(Curve *cu, const short curve_type)
{
  curve_init_data(&cu->id);

  cu->type = curve_type;

  if (cu->type == OB_FONT) {
    cu->flag |= CU_FRONT | CU_BACK;
    cu->vfont = cu->vfontb = cu->vfonti = cu->vfontbi = BKE_vfont_builtin_get();
    cu->vfont->id.us += 4;
    cu->str = (char *)MEM_malloc_arrayN(12, sizeof(uchar), "str");
    BLI_strncpy(cu->str, "Text", 12);
    cu->len = cu->len_char32 = cu->pos = 4;
    cu->strinfo = (CharInfo *)MEM_calloc_arrayN(12, sizeof(CharInfo), "strinfo new");
    cu->totbox = cu->actbox = 1;
    cu->tb = (TextBox *)MEM_calloc_arrayN(MAXTEXTBOX, sizeof(TextBox), "textbox");
    cu->tb[0].w = cu->tb[0].h = 0.0;
  }
  else if (cu->type == OB_SURF) {
    cu->flag |= CU_3D;
    cu->resolu = 4;
    cu->resolv = 4;
  }
  cu->bevel_profile = nullptr;
  /* Initialize the offset to 1.0, to compensate for it being set to -1.0
   * in the property getter. */
  cu->offset = 1.0f;
}

Curve *BKE_curve_add(Main *bmain, const char *name, int type)
{
  Curve *cu;

  /* We cannot use #BKE_id_new here as we need some custom initialization code. */
  cu = (Curve *)BKE_libblock_alloc(bmain, ID_CU_LEGACY, name, 0);

  BKE_curve_init(cu, type);

  return cu;
}

ListBase *BKE_curve_editNurbs_get(Curve *cu)
{
  if (cu->editnurb) {
    return &cu->editnurb->nurbs;
  }

  return nullptr;
}

const ListBase *BKE_curve_editNurbs_get_for_read(const Curve *cu)
{
  if (cu->editnurb) {
    return &cu->editnurb->nurbs;
  }

  return nullptr;
}

short BKE_curve_type_get(const Curve *cu)
{
  int type = cu->type;

  if (cu->vfont) {
    return OB_FONT;
  }

  if (!cu->type) {
    type = OB_CURVES_LEGACY;

    LISTBASE_FOREACH (Nurb *, nu, &cu->nurb) {
      if (nu->pntsv > 1) {
        type = OB_SURF;
      }
    }
  }

  return type;
}

void BKE_curve_dimension_update(Curve *cu)
{
  ListBase *nurbs = BKE_curve_nurbs_get(cu);
  bool is_2d = CU_IS_2D(cu);

  LISTBASE_FOREACH (Nurb *, nu, nurbs) {
    if (is_2d) {
      BKE_nurb_project_2d(nu);
    }

    /* since the handles are moved they need to be auto-located again */
    if (nu->type == CU_BEZIER) {
      BKE_nurb_handles_calc(nu);
    }
  }
}

void BKE_curve_type_test(Object *ob)
{
  ob->type = BKE_curve_type_get((Curve *)ob->data);

  if (ob->type == OB_CURVES_LEGACY) {
    Curve *cu = (Curve *)ob->data;
    if (CU_IS_2D(cu)) {
      BKE_curve_dimension_update(cu);
    }
  }
}

void BKE_curve_texspace_calc(Curve *cu)
{
<<<<<<< HEAD
  if (!(cu->texspace_flag & CU_TEXSPACE_FLAG_AUTO)) {
    return;
  }
  std::optional<blender::Bounds<blender::float3>> bounds = BKE_curve_minmax(cu, true);
  if (!bounds) {
    bounds = blender::Bounds<blender::float3>{float3(-FLT_MAX), -float3(FLT_MAX)};
  }

  float texspace_location[3], texspace_size[3];
  mid_v3_v3v3(texspace_location, bounds->min, bounds->max);
=======
  /* This is Object-level data access,
   * DO NOT touch to Mesh's bb, would be totally thread-unsafe. */
  if (ob->runtime->bb == nullptr || ob->runtime->bb->flag & BOUNDBOX_DIRTY) {
    Curve *cu = (Curve *)ob->data;
    float min[3], max[3];

    INIT_MINMAX(min, max);
    if (!BKE_curve_minmax(cu, true, min, max)) {
      copy_v3_fl(min, -1.0f);
      copy_v3_fl(max, 1.0f);
    }

    if (ob->runtime->bb == nullptr) {
      ob->runtime->bb = (BoundBox *)MEM_mallocN(sizeof(*ob->runtime->bb), __func__);
    }
    BKE_boundbox_init_from_minmax(ob->runtime->bb, min, max);
    ob->runtime->bb->flag &= ~BOUNDBOX_DIRTY;
  }

  return ob->runtime->bb;
}
>>>>>>> 4bcdc57f

  texspace_size[0] = (bounds->max[0] - bounds->min[0]) / 2.0f;
  texspace_size[1] = (bounds->max[1] - bounds->min[1]) / 2.0f;
  texspace_size[2] = (bounds->max[2] - bounds->min[2]) / 2.0f;

  for (int a = 0; a < 3; a++) {
    if (texspace_size[a] == 0.0f) {
      texspace_size[a] = 1.0f;
    }
    else if (texspace_size[a] > 0.0f && texspace_size[a] < 0.00001f) {
      texspace_size[a] = 0.00001f;
    }
    else if (texspace_size[a] < 0.0f && texspace_size[a] > -0.00001f) {
      texspace_size[a] = -0.00001f;
    }
  }

  copy_v3_v3(cu->texspace_location, texspace_location);
  copy_v3_v3(cu->texspace_size, texspace_size);

  cu->texspace_flag |= CU_TEXSPACE_FLAG_AUTO_EVALUATED;
}

void BKE_curve_texspace_ensure(Curve *cu)
{
  if ((cu->texspace_flag & CU_TEXSPACE_FLAG_AUTO) &&
      (cu->texspace_flag & CU_TEXSPACE_FLAG_AUTO_EVALUATED) == 0)
  {
    BKE_curve_texspace_calc(cu);
  }
}

bool BKE_nurbList_index_get_co(ListBase *nurb, const int index, float r_co[3])
{
  int tot = 0;

  LISTBASE_FOREACH (Nurb *, nu, nurb) {
    int tot_nu;
    if (nu->type == CU_BEZIER) {
      tot_nu = nu->pntsu;
      if (index - tot < tot_nu) {
        copy_v3_v3(r_co, nu->bezt[index - tot].vec[1]);
        return true;
      }
    }
    else {
      tot_nu = nu->pntsu * nu->pntsv;
      if (index - tot < tot_nu) {
        copy_v3_v3(r_co, nu->bp[index - tot].vec);
        return true;
      }
    }
    tot += tot_nu;
  }

  return false;
}

int BKE_nurbList_verts_count(const ListBase *nurb)
{
  int tot = 0;

  LISTBASE_FOREACH (const Nurb *, nu, nurb) {
    if (nu->bezt) {
      tot += 3 * nu->pntsu;
    }
    else if (nu->bp) {
      tot += nu->pntsu * nu->pntsv;
    }
  }

  return tot;
}

int BKE_nurbList_verts_count_without_handles(const ListBase *nurb)
{
  int tot = 0;

  LISTBASE_FOREACH (Nurb *, nu, nurb) {
    if (nu->bezt) {
      tot += nu->pntsu;
    }
    else if (nu->bp) {
      tot += nu->pntsu * nu->pntsv;
    }
  }

  return tot;
}

/* **************** NURBS ROUTINES ******************** */

void BKE_nurb_free(Nurb *nu)
{
  if (nu == nullptr) {
    return;
  }

  if (nu->bezt) {
    MEM_freeN(nu->bezt);
  }
  nu->bezt = nullptr;
  if (nu->bp) {
    MEM_freeN(nu->bp);
  }
  nu->bp = nullptr;
  if (nu->knotsu) {
    MEM_freeN(nu->knotsu);
  }
  nu->knotsu = nullptr;
  if (nu->knotsv) {
    MEM_freeN(nu->knotsv);
  }
  nu->knotsv = nullptr;
  // if (nu->trim.first) freeNurblist(&(nu->trim));

  MEM_freeN(nu);
}

void BKE_nurbList_free(ListBase *lb)
{
  if (lb == nullptr) {
    return;
  }

  LISTBASE_FOREACH_MUTABLE (Nurb *, nu, lb) {
    BKE_nurb_free(nu);
  }
  BLI_listbase_clear(lb);
}

Nurb *BKE_nurb_duplicate(const Nurb *nu)
{
  Nurb *newnu;
  int len;

  newnu = (Nurb *)MEM_mallocN(sizeof(Nurb), "duplicateNurb");
  if (newnu == nullptr) {
    return nullptr;
  }
  *newnu = blender::dna::shallow_copy(*nu);

  if (nu->bezt) {
    newnu->bezt = (BezTriple *)MEM_malloc_arrayN(nu->pntsu, sizeof(BezTriple), "duplicateNurb2");
    memcpy(newnu->bezt, nu->bezt, nu->pntsu * sizeof(BezTriple));
  }
  else {
    len = nu->pntsu * nu->pntsv;
    newnu->bp = (BPoint *)MEM_malloc_arrayN(len, sizeof(BPoint), "duplicateNurb3");
    memcpy(newnu->bp, nu->bp, len * sizeof(BPoint));

    newnu->knotsu = newnu->knotsv = nullptr;

    if (nu->knotsu) {
      len = KNOTSU(nu);
      if (len) {
        newnu->knotsu = (float *)MEM_malloc_arrayN(len, sizeof(float), "duplicateNurb4");
        memcpy(newnu->knotsu, nu->knotsu, sizeof(float) * len);
      }
    }
    if (nu->pntsv > 1 && nu->knotsv) {
      len = KNOTSV(nu);
      if (len) {
        newnu->knotsv = (float *)MEM_malloc_arrayN(len, sizeof(float), "duplicateNurb5");
        memcpy(newnu->knotsv, nu->knotsv, sizeof(float) * len);
      }
    }
  }
  return newnu;
}

Nurb *BKE_nurb_copy(Nurb *src, int pntsu, int pntsv)
{
  Nurb *newnu = (Nurb *)MEM_mallocN(sizeof(Nurb), "copyNurb");
  *newnu = blender::dna::shallow_copy(*src);

  if (pntsu == 1) {
    std::swap(pntsu, pntsv);
  }
  newnu->pntsu = pntsu;
  newnu->pntsv = pntsv;

  /* caller can manually handle these arrays */
  newnu->knotsu = nullptr;
  newnu->knotsv = nullptr;

  if (src->bezt) {
    newnu->bezt = (BezTriple *)MEM_malloc_arrayN(pntsu * pntsv, sizeof(BezTriple), "copyNurb2");
  }
  else {
    newnu->bp = (BPoint *)MEM_malloc_arrayN(pntsu * pntsv, sizeof(BPoint), "copyNurb3");
  }

  return newnu;
}

void BKE_nurbList_duplicate(ListBase *lb1, const ListBase *lb2)
{
  BKE_nurbList_free(lb1);

  LISTBASE_FOREACH (const Nurb *, nu, lb2) {
    Nurb *nurb_new = BKE_nurb_duplicate(nu);
    BLI_addtail(lb1, nurb_new);
  }
}

void BKE_nurb_project_2d(Nurb *nu)
{
  BezTriple *bezt;
  BPoint *bp;
  int a;

  if (nu->type == CU_BEZIER) {
    a = nu->pntsu;
    bezt = nu->bezt;
    while (a--) {
      bezt->vec[0][2] = 0.0;
      bezt->vec[1][2] = 0.0;
      bezt->vec[2][2] = 0.0;
      bezt++;
    }
  }
  else {
    a = nu->pntsu * nu->pntsv;
    bp = nu->bp;
    while (a--) {
      bp->vec[2] = 0.0;
      bp++;
    }
  }
}

void BKE_nurb_minmax(const Nurb *nu, bool use_radius, float min[3], float max[3])
{
  BezTriple *bezt;
  BPoint *bp;
  int a;
  float point[3];

  if (nu->type == CU_BEZIER) {
    a = nu->pntsu;
    bezt = nu->bezt;
    while (a--) {
      if (use_radius) {
        float radius_vector[3];
        radius_vector[0] = radius_vector[1] = radius_vector[2] = bezt->radius;

        add_v3_v3v3(point, bezt->vec[1], radius_vector);
        minmax_v3v3_v3(min, max, point);

        sub_v3_v3v3(point, bezt->vec[1], radius_vector);
        minmax_v3v3_v3(min, max, point);
      }
      else {
        minmax_v3v3_v3(min, max, bezt->vec[1]);
      }
      minmax_v3v3_v3(min, max, bezt->vec[0]);
      minmax_v3v3_v3(min, max, bezt->vec[2]);
      bezt++;
    }
  }
  else {
    a = nu->pntsu * nu->pntsv;
    bp = nu->bp;
    while (a--) {
      if (nu->pntsv == 1 && use_radius) {
        float radius_vector[3];
        radius_vector[0] = radius_vector[1] = radius_vector[2] = bp->radius;

        add_v3_v3v3(point, bp->vec, radius_vector);
        minmax_v3v3_v3(min, max, point);

        sub_v3_v3v3(point, bp->vec, radius_vector);
        minmax_v3v3_v3(min, max, point);
      }
      else {
        /* Surfaces doesn't use bevel, so no need to take radius into account. */
        minmax_v3v3_v3(min, max, bp->vec);
      }
      bp++;
    }
  }
}

float BKE_nurb_calc_length(const Nurb *nu, int resolution)
{
  BezTriple *bezt, *prevbezt;
  BPoint *bp, *prevbp;
  int a, b;
  float length = 0.0f;
  int resolu = resolution ? resolution : nu->resolu;
  int pntsu = nu->pntsu;
  float *points, *pntsit, *prevpntsit;

  if (nu->type == CU_POLY) {
    a = nu->pntsu - 1;
    bp = nu->bp;
    if (nu->flagu & CU_NURB_CYCLIC) {
      a++;
      prevbp = nu->bp + (nu->pntsu - 1);
    }
    else {
      prevbp = bp;
      bp++;
    }

    while (a--) {
      length += len_v3v3(prevbp->vec, bp->vec);
      prevbp = bp;
      bp++;
    }
  }
  else if (nu->type == CU_BEZIER) {
    points = (float *)MEM_mallocN(sizeof(float[3]) * (resolu + 1), "getLength_bezier");
    a = nu->pntsu - 1;
    bezt = nu->bezt;
    if (nu->flagu & CU_NURB_CYCLIC) {
      a++;
      prevbezt = nu->bezt + (nu->pntsu - 1);
    }
    else {
      prevbezt = bezt;
      bezt++;
    }

    while (a--) {
      if (prevbezt->h2 == HD_VECT && bezt->h1 == HD_VECT) {
        length += len_v3v3(prevbezt->vec[1], bezt->vec[1]);
      }
      else {
        for (int j = 0; j < 3; j++) {
          BKE_curve_forward_diff_bezier(prevbezt->vec[1][j],
                                        prevbezt->vec[2][j],
                                        bezt->vec[0][j],
                                        bezt->vec[1][j],
                                        points + j,
                                        resolu,
                                        sizeof(float[3]));
        }

        prevpntsit = pntsit = points;
        b = resolu;
        while (b--) {
          pntsit += 3;
          length += len_v3v3(prevpntsit, pntsit);
          prevpntsit = pntsit;
        }
      }
      prevbezt = bezt;
      bezt++;
    }

    MEM_freeN(points);
  }
  else if (nu->type == CU_NURBS) {
    if (nu->pntsv == 1) {
      /* important to zero for BKE_nurb_makeCurve. */
      points = (float *)MEM_callocN(sizeof(float[3]) * pntsu * resolu, "getLength_nurbs");

      BKE_nurb_makeCurve(nu, points, nullptr, nullptr, nullptr, resolu, sizeof(float[3]));

      if (nu->flagu & CU_NURB_CYCLIC) {
        b = pntsu * resolu + 1;
        prevpntsit = points + 3 * (pntsu * resolu - 1);
        pntsit = points;
      }
      else {
        b = (pntsu - 1) * resolu;
        prevpntsit = points;
        pntsit = points + 3;
      }

      while (--b > 0) {
        length += len_v3v3(prevpntsit, pntsit);
        prevpntsit = pntsit;
        pntsit += 3;
      }

      MEM_freeN(points);
    }
  }

  return length;
}

void BKE_nurb_points_add(Nurb *nu, int number)
{
  nu->bp = (BPoint *)MEM_recallocN(nu->bp, (nu->pntsu + number) * sizeof(BPoint));

  BPoint *bp;
  int i;
  for (i = 0, bp = &nu->bp[nu->pntsu]; i < number; i++, bp++) {
    bp->radius = 1.0f;
  }

  nu->pntsu += number;
}

void BKE_nurb_bezierPoints_add(Nurb *nu, int number)
{
  BezTriple *bezt;
  int i;

  nu->bezt = (BezTriple *)MEM_recallocN(nu->bezt, (nu->pntsu + number) * sizeof(BezTriple));

  for (i = 0, bezt = &nu->bezt[nu->pntsu]; i < number; i++, bezt++) {
    bezt->radius = 1.0f;
  }

  nu->pntsu += number;
}

int BKE_nurb_index_from_uv(Nurb *nu, int u, int v)
{
  const int totu = nu->pntsu;
  const int totv = nu->pntsv;

  if (nu->flagu & CU_NURB_CYCLIC) {
    u = mod_i(u, totu);
  }
  else if (u < 0 || u >= totu) {
    return -1;
  }

  if (nu->flagv & CU_NURB_CYCLIC) {
    v = mod_i(v, totv);
  }
  else if (v < 0 || v >= totv) {
    return -1;
  }

  return (v * totu) + u;
}

void BKE_nurb_index_to_uv(Nurb *nu, int index, int *r_u, int *r_v)
{
  const int totu = nu->pntsu;
  const int totv = nu->pntsv;
  BLI_assert(index >= 0 && index < (nu->pntsu * nu->pntsv));
  *r_u = (index % totu);
  *r_v = (index / totu) % totv;
}

BezTriple *BKE_nurb_bezt_get_next(Nurb *nu, BezTriple *bezt)
{
  BezTriple *bezt_next;

  BLI_assert(ARRAY_HAS_ITEM(bezt, nu->bezt, nu->pntsu));

  if (bezt == &nu->bezt[nu->pntsu - 1]) {
    if (nu->flagu & CU_NURB_CYCLIC) {
      bezt_next = nu->bezt;
    }
    else {
      bezt_next = nullptr;
    }
  }
  else {
    bezt_next = bezt + 1;
  }

  return bezt_next;
}

BPoint *BKE_nurb_bpoint_get_next(Nurb *nu, BPoint *bp)
{
  BPoint *bp_next;

  BLI_assert(ARRAY_HAS_ITEM(bp, nu->bp, nu->pntsu));

  if (bp == &nu->bp[nu->pntsu - 1]) {
    if (nu->flagu & CU_NURB_CYCLIC) {
      bp_next = nu->bp;
    }
    else {
      bp_next = nullptr;
    }
  }
  else {
    bp_next = bp + 1;
  }

  return bp_next;
}

BezTriple *BKE_nurb_bezt_get_prev(Nurb *nu, BezTriple *bezt)
{
  BezTriple *bezt_prev;

  BLI_assert(ARRAY_HAS_ITEM(bezt, nu->bezt, nu->pntsu));
  BLI_assert(nu->pntsv <= 1);

  if (bezt == nu->bezt) {
    if (nu->flagu & CU_NURB_CYCLIC) {
      bezt_prev = &nu->bezt[nu->pntsu - 1];
    }
    else {
      bezt_prev = nullptr;
    }
  }
  else {
    bezt_prev = bezt - 1;
  }

  return bezt_prev;
}

BPoint *BKE_nurb_bpoint_get_prev(Nurb *nu, BPoint *bp)
{
  BPoint *bp_prev;

  BLI_assert(ARRAY_HAS_ITEM(bp, nu->bp, nu->pntsu));
  BLI_assert(nu->pntsv == 1);

  if (bp == nu->bp) {
    if (nu->flagu & CU_NURB_CYCLIC) {
      bp_prev = &nu->bp[nu->pntsu - 1];
    }
    else {
      bp_prev = nullptr;
    }
  }
  else {
    bp_prev = bp - 1;
  }

  return bp_prev;
}

void BKE_nurb_bezt_calc_normal(Nurb * /*nu*/, BezTriple *bezt, float r_normal[3])
{
  /* calculate the axis matrix from the spline */
  float dir_prev[3], dir_next[3];

  sub_v3_v3v3(dir_prev, bezt->vec[0], bezt->vec[1]);
  sub_v3_v3v3(dir_next, bezt->vec[1], bezt->vec[2]);

  normalize_v3(dir_prev);
  normalize_v3(dir_next);

  add_v3_v3v3(r_normal, dir_prev, dir_next);
  normalize_v3(r_normal);
}

void BKE_nurb_bezt_calc_plane(Nurb *nu, BezTriple *bezt, float r_plane[3])
{
  float dir_prev[3], dir_next[3];

  sub_v3_v3v3(dir_prev, bezt->vec[0], bezt->vec[1]);
  sub_v3_v3v3(dir_next, bezt->vec[1], bezt->vec[2]);

  normalize_v3(dir_prev);
  normalize_v3(dir_next);

  cross_v3_v3v3(r_plane, dir_prev, dir_next);
  if (normalize_v3(r_plane) < FLT_EPSILON) {
    BezTriple *bezt_prev = BKE_nurb_bezt_get_prev(nu, bezt);
    BezTriple *bezt_next = BKE_nurb_bezt_get_next(nu, bezt);

    if (bezt_prev) {
      sub_v3_v3v3(dir_prev, bezt_prev->vec[1], bezt->vec[1]);
      normalize_v3(dir_prev);
    }
    if (bezt_next) {
      sub_v3_v3v3(dir_next, bezt->vec[1], bezt_next->vec[1]);
      normalize_v3(dir_next);
    }
    cross_v3_v3v3(r_plane, dir_prev, dir_next);
  }

  /* matches with bones more closely */
  {
    float dir_mid[3], tvec[3];
    add_v3_v3v3(dir_mid, dir_prev, dir_next);
    cross_v3_v3v3(tvec, r_plane, dir_mid);
    copy_v3_v3(r_plane, tvec);
  }

  normalize_v3(r_plane);
}

void BKE_nurb_bpoint_calc_normal(Nurb *nu, BPoint *bp, float r_normal[3])
{
  BPoint *bp_prev = BKE_nurb_bpoint_get_prev(nu, bp);
  BPoint *bp_next = BKE_nurb_bpoint_get_next(nu, bp);

  zero_v3(r_normal);

  if (bp_prev) {
    float dir_prev[3];
    sub_v3_v3v3(dir_prev, bp_prev->vec, bp->vec);
    normalize_v3(dir_prev);
    add_v3_v3(r_normal, dir_prev);
  }
  if (bp_next) {
    float dir_next[3];
    sub_v3_v3v3(dir_next, bp->vec, bp_next->vec);
    normalize_v3(dir_next);
    add_v3_v3(r_normal, dir_next);
  }

  normalize_v3(r_normal);
}

void BKE_nurb_bpoint_calc_plane(Nurb *nu, BPoint *bp, float r_plane[3])
{
  BPoint *bp_prev = BKE_nurb_bpoint_get_prev(nu, bp);
  BPoint *bp_next = BKE_nurb_bpoint_get_next(nu, bp);

  float dir_prev[3] = {0.0f}, dir_next[3] = {0.0f};

  if (bp_prev) {
    sub_v3_v3v3(dir_prev, bp_prev->vec, bp->vec);
    normalize_v3(dir_prev);
  }
  if (bp_next) {
    sub_v3_v3v3(dir_next, bp->vec, bp_next->vec);
    normalize_v3(dir_next);
  }
  cross_v3_v3v3(r_plane, dir_prev, dir_next);

  /* matches with bones more closely */
  {
    float dir_mid[3], tvec[3];
    add_v3_v3v3(dir_mid, dir_prev, dir_next);
    cross_v3_v3v3(tvec, r_plane, dir_mid);
    copy_v3_v3(r_plane, tvec);
  }

  normalize_v3(r_plane);
}

/* ~~~~~~~~~~~~~~~~~~~~Non Uniform Rational B Spline calculations ~~~~~~~~~~~ */

static void calcknots(float *knots, const int pnts, const short order, const short flag)
{
  const bool is_cyclic = flag & CU_NURB_CYCLIC;
  const bool is_bezier = flag & CU_NURB_BEZIER;
  const bool is_end_point = flag & CU_NURB_ENDPOINT;
  /* Inner knots are always repeated once except on Bezier case. */
  const int repeat_inner = is_bezier ? order - 1 : 1;
  /* How many times to repeat 0.0 at the beginning of knot. */
  const int head = is_end_point ? (order - (is_cyclic ? 1 : 0)) :
                                  (is_bezier ? min_ii(2, repeat_inner) : 1);
  /* Number of knots replicating widths of the starting knots.
   * Covers both Cyclic and EndPoint cases. */
  const int tail = is_cyclic ? 2 * order - 1 : (is_end_point ? order : 0);

  const int knot_count = pnts + order + (is_cyclic ? order - 1 : 0);

  int r = head;
  float current = 0.0f;

  const int offset = is_end_point && is_cyclic ? 1 : 0;
  if (offset) {
    knots[0] = current;
    current += 1.0f;
  }

  for (const int i : IndexRange(offset, knot_count - offset - tail)) {
    knots[i] = current;
    r--;
    if (r == 0) {
      current += 1.0f;
      r = repeat_inner;
    }
  }

  const int tail_index = knot_count - tail;
  for (const int i : IndexRange(tail)) {
    knots[tail_index + i] = current + (knots[i] - knots[0]);
  }
}

static void makeknots(Nurb *nu, short uv)
{
  if (nu->type == CU_NURBS) {
    if (uv == 1) {
      if (nu->knotsu) {
        MEM_freeN(nu->knotsu);
      }
      if (BKE_nurb_check_valid_u(nu)) {
        nu->knotsu = (float *)MEM_calloc_arrayN(KNOTSU(nu) + 1, sizeof(float), "makeknots");
        calcknots(nu->knotsu, nu->pntsu, nu->orderu, nu->flagu);
      }
      else {
        nu->knotsu = nullptr;
      }
    }
    else if (uv == 2) {
      if (nu->knotsv) {
        MEM_freeN(nu->knotsv);
      }
      if (BKE_nurb_check_valid_v(nu)) {
        nu->knotsv = (float *)MEM_calloc_arrayN(KNOTSV(nu) + 1, sizeof(float), "makeknots");
        calcknots(nu->knotsv, nu->pntsv, nu->orderv, nu->flagv);
      }
      else {
        nu->knotsv = nullptr;
      }
    }
  }
}

void BKE_nurb_knot_calc_u(Nurb *nu)
{
  makeknots(nu, 1);
}

void BKE_nurb_knot_calc_v(Nurb *nu)
{
  makeknots(nu, 2);
}

static void basisNurb(
    float t, short order, int pnts, const float *knots, float *basis, int *start, int *end)
{
  float d, e;
  int i, i1 = 0, i2 = 0, j, orderpluspnts, opp2, o2;

  orderpluspnts = order + pnts;
  opp2 = orderpluspnts - 1;

  /* this is for float inaccuracy */
  if (t < knots[0]) {
    t = knots[0];
  }
  else if (t > knots[opp2]) {
    t = knots[opp2];
  }

  /* this part is order '1' */
  o2 = order + 1;
  for (i = 0; i < opp2; i++) {
    if (knots[i] != knots[i + 1] && t >= knots[i] && t <= knots[i + 1]) {
      basis[i] = 1.0;
      i1 = i - o2;
      if (i1 < 0) {
        i1 = 0;
      }
      i2 = i;
      i++;
      while (i < opp2) {
        basis[i] = 0.0;
        i++;
      }
      break;
    }

    basis[i] = 0.0;
  }
  basis[i] = 0.0;

  /* this is order 2, 3, ... */
  for (j = 2; j <= order; j++) {

    if (i2 + j >= orderpluspnts) {
      i2 = opp2 - j;
    }

    for (i = i1; i <= i2; i++) {
      if (basis[i] != 0.0f) {
        d = ((t - knots[i]) * basis[i]) / (knots[i + j - 1] - knots[i]);
      }
      else {
        d = 0.0f;
      }

      if (basis[i + 1] != 0.0f) {
        e = ((knots[i + j] - t) * basis[i + 1]) / (knots[i + j] - knots[i + 1]);
      }
      else {
        e = 0.0;
      }

      basis[i] = d + e;
    }
  }

  *start = 1000;
  *end = 0;

  for (i = i1; i <= i2; i++) {
    if (basis[i] > 0.0f) {
      *end = i;
      if (*start == 1000) {
        *start = i;
      }
    }
  }
}

void BKE_nurb_makeFaces(const Nurb *nu, float *coord_array, int rowstride, int resolu, int resolv)
{
  BPoint *bp;
  float *basisu, *basis, *basisv, *sum, *fp, *in;
  float u, v, ustart, uend, ustep, vstart, vend, vstep, sumdiv;
  int i, j, iofs, jofs, cycl, len, curu, curv;
  int istart, iend, jsta, jen, *jstart, *jend, ratcomp;

  int totu = nu->pntsu * resolu, totv = nu->pntsv * resolv;

  if (nu->knotsu == nullptr || nu->knotsv == nullptr) {
    return;
  }
  if (nu->orderu > nu->pntsu) {
    return;
  }
  if (nu->orderv > nu->pntsv) {
    return;
  }
  if (coord_array == nullptr) {
    return;
  }

  /* allocate and initialize */
  len = totu * totv;
  if (len == 0) {
    return;
  }

  sum = (float *)MEM_calloc_arrayN(len, sizeof(float), "makeNurbfaces1");

  bp = nu->bp;
  i = nu->pntsu * nu->pntsv;
  ratcomp = 0;
  while (i--) {
    if (bp->vec[3] != 1.0f) {
      ratcomp = 1;
      break;
    }
    bp++;
  }

  fp = nu->knotsu;
  ustart = fp[nu->orderu - 1];
  if (nu->flagu & CU_NURB_CYCLIC) {
    uend = fp[nu->pntsu + nu->orderu - 1];
  }
  else {
    uend = fp[nu->pntsu];
  }
  ustep = (uend - ustart) / ((nu->flagu & CU_NURB_CYCLIC) ? totu : totu - 1);

  basisu = (float *)MEM_malloc_arrayN(KNOTSU(nu), sizeof(float), "makeNurbfaces3");

  fp = nu->knotsv;
  vstart = fp[nu->orderv - 1];

  if (nu->flagv & CU_NURB_CYCLIC) {
    vend = fp[nu->pntsv + nu->orderv - 1];
  }
  else {
    vend = fp[nu->pntsv];
  }
  vstep = (vend - vstart) / ((nu->flagv & CU_NURB_CYCLIC) ? totv : totv - 1);

  len = KNOTSV(nu);
  basisv = (float *)MEM_malloc_arrayN(len * totv, sizeof(float), "makeNurbfaces3");
  jstart = (int *)MEM_malloc_arrayN(totv, sizeof(float), "makeNurbfaces4");
  jend = (int *)MEM_malloc_arrayN(totv, sizeof(float), "makeNurbfaces5");

  /* Pre-calculation of `basisv` and `jstart`, `jend`. */
  if (nu->flagv & CU_NURB_CYCLIC) {
    cycl = nu->orderv - 1;
  }
  else {
    cycl = 0;
  }
  v = vstart;
  basis = basisv;
  curv = totv;
  while (curv--) {
    basisNurb(v, nu->orderv, nu->pntsv + cycl, nu->knotsv, basis, jstart + curv, jend + curv);
    basis += KNOTSV(nu);
    v += vstep;
  }

  if (nu->flagu & CU_NURB_CYCLIC) {
    cycl = nu->orderu - 1;
  }
  else {
    cycl = 0;
  }
  in = coord_array;
  u = ustart;
  curu = totu;
  while (curu--) {
    basisNurb(u, nu->orderu, nu->pntsu + cycl, nu->knotsu, basisu, &istart, &iend);

    basis = basisv;
    curv = totv;
    while (curv--) {
      jsta = jstart[curv];
      jen = jend[curv];

      /* calculate sum */
      sumdiv = 0.0;
      fp = sum;

      for (j = jsta; j <= jen; j++) {

        if (j >= nu->pntsv) {
          jofs = (j - nu->pntsv);
        }
        else {
          jofs = j;
        }
        bp = nu->bp + nu->pntsu * jofs + istart - 1;

        for (i = istart; i <= iend; i++, fp++) {
          if (i >= nu->pntsu) {
            iofs = i - nu->pntsu;
            bp = nu->bp + nu->pntsu * jofs + iofs;
          }
          else {
            bp++;
          }

          if (ratcomp) {
            *fp = basisu[i] * basis[j] * bp->vec[3];
            sumdiv += *fp;
          }
          else {
            *fp = basisu[i] * basis[j];
          }
        }
      }

      if (ratcomp) {
        fp = sum;
        for (j = jsta; j <= jen; j++) {
          for (i = istart; i <= iend; i++, fp++) {
            *fp /= sumdiv;
          }
        }
      }

      zero_v3(in);

      /* one! (1.0) real point now */
      fp = sum;
      for (j = jsta; j <= jen; j++) {

        if (j >= nu->pntsv) {
          jofs = (j - nu->pntsv);
        }
        else {
          jofs = j;
        }
        bp = nu->bp + nu->pntsu * jofs + istart - 1;

        for (i = istart; i <= iend; i++, fp++) {
          if (i >= nu->pntsu) {
            iofs = i - nu->pntsu;
            bp = nu->bp + nu->pntsu * jofs + iofs;
          }
          else {
            bp++;
          }

          if (*fp != 0.0f) {
            madd_v3_v3fl(in, bp->vec, *fp);
          }
        }
      }

      in += 3;
      basis += KNOTSV(nu);
    }
    u += ustep;
    if (rowstride != 0) {
      in = (float *)(((uchar *)in) + (rowstride - 3 * totv * sizeof(*in)));
    }
  }

  /* free */
  MEM_freeN(sum);
  MEM_freeN(basisu);
  MEM_freeN(basisv);
  MEM_freeN(jstart);
  MEM_freeN(jend);
}

void BKE_nurb_makeCurve(const Nurb *nu,
                        float *coord_array,
                        float *tilt_array,
                        float *radius_array,
                        float *weight_array,
                        int resolu,
                        int stride)
{
  const float eps = 1e-6f;
  BPoint *bp;
  float u, ustart, uend, ustep, sumdiv;
  float *basisu, *sum, *fp;
  float *coord_fp = coord_array, *tilt_fp = tilt_array, *radius_fp = radius_array,
        *weight_fp = weight_array;
  int i, len, istart, iend, cycl;

  if (nu->knotsu == nullptr) {
    return;
  }
  if (nu->orderu > nu->pntsu) {
    return;
  }
  if (coord_array == nullptr) {
    return;
  }

  /* allocate and initialize */
  len = nu->pntsu;
  if (len == 0) {
    return;
  }
  sum = (float *)MEM_calloc_arrayN(len, sizeof(float), "makeNurbcurve1");

  resolu = (resolu * SEGMENTSU(nu));

  if (resolu == 0) {
    MEM_freeN(sum);
    return;
  }

  fp = nu->knotsu;
  ustart = fp[nu->orderu - 1];
  if (nu->flagu & CU_NURB_CYCLIC) {
    uend = fp[nu->pntsu + nu->orderu - 1];
  }
  else {
    uend = fp[nu->pntsu];
  }
  ustep = (uend - ustart) / (resolu - ((nu->flagu & CU_NURB_CYCLIC) ? 0 : 1));

  basisu = (float *)MEM_malloc_arrayN(KNOTSU(nu), sizeof(float), "makeNurbcurve3");

  if (nu->flagu & CU_NURB_CYCLIC) {
    cycl = nu->orderu - 1;
  }
  else {
    cycl = 0;
  }

  u = ustart;
  while (resolu--) {
    basisNurb(u, nu->orderu, nu->pntsu + cycl, nu->knotsu, basisu, &istart, &iend);

    /* calc sum */
    sumdiv = 0.0;
    fp = sum;
    bp = nu->bp + istart - 1;
    for (i = istart; i <= iend; i++, fp++) {
      if (i >= nu->pntsu) {
        bp = nu->bp + (i - nu->pntsu);
      }
      else {
        bp++;
      }

      *fp = basisu[i] * bp->vec[3];
      sumdiv += *fp;
    }
    if ((sumdiv != 0.0f) && (sumdiv < 1.0f - eps || sumdiv > 1.0f + eps)) {
      /* is normalizing needed? */
      fp = sum;
      for (i = istart; i <= iend; i++, fp++) {
        *fp /= sumdiv;
      }
    }

    zero_v3(coord_fp);

    /* one! (1.0) real point */
    fp = sum;
    bp = nu->bp + istart - 1;
    for (i = istart; i <= iend; i++, fp++) {
      if (i >= nu->pntsu) {
        bp = nu->bp + (i - nu->pntsu);
      }
      else {
        bp++;
      }

      if (*fp != 0.0f) {
        madd_v3_v3fl(coord_fp, bp->vec, *fp);

        if (tilt_fp) {
          (*tilt_fp) += (*fp) * bp->tilt;
        }

        if (radius_fp) {
          (*radius_fp) += (*fp) * bp->radius;
        }

        if (weight_fp) {
          (*weight_fp) += (*fp) * bp->weight;
        }
      }
    }

    coord_fp = (float *)POINTER_OFFSET(coord_fp, stride);

    if (tilt_fp) {
      tilt_fp = (float *)POINTER_OFFSET(tilt_fp, stride);
    }
    if (radius_fp) {
      radius_fp = (float *)POINTER_OFFSET(radius_fp, stride);
    }
    if (weight_fp) {
      weight_fp = (float *)POINTER_OFFSET(weight_fp, stride);
    }

    u += ustep;
  }

  /* free */
  MEM_freeN(sum);
  MEM_freeN(basisu);
}

uint BKE_curve_calc_coords_axis_len(const uint bezt_array_len,
                                    const uint resolu,
                                    const bool is_cyclic,
                                    const bool use_cyclic_duplicate_endpoint)
{
  const uint segments = bezt_array_len - (is_cyclic ? 0 : 1);
  const uint points_len = (segments * resolu) + (is_cyclic ? (use_cyclic_duplicate_endpoint) : 1);
  return points_len;
}

void BKE_curve_calc_coords_axis(const BezTriple *bezt_array,
                                const uint bezt_array_len,
                                const uint resolu,
                                const bool is_cyclic,
                                const bool use_cyclic_duplicate_endpoint,
                                /* array params */
                                const uint axis,
                                const uint stride,
                                float *r_points)
{
  const uint points_len = BKE_curve_calc_coords_axis_len(
      bezt_array_len, resolu, is_cyclic, use_cyclic_duplicate_endpoint);
  float *r_points_offset = r_points;

  const uint resolu_stride = resolu * stride;
  const uint bezt_array_last = bezt_array_len - 1;

  for (uint i = 0; i < bezt_array_last; i++) {
    const BezTriple *bezt_curr = &bezt_array[i];
    const BezTriple *bezt_next = &bezt_array[i + 1];
    BKE_curve_forward_diff_bezier(bezt_curr->vec[1][axis],
                                  bezt_curr->vec[2][axis],
                                  bezt_next->vec[0][axis],
                                  bezt_next->vec[1][axis],
                                  r_points_offset,
                                  int(resolu),
                                  stride);
    r_points_offset = (float *)POINTER_OFFSET(r_points_offset, resolu_stride);
  }

  if (is_cyclic) {
    const BezTriple *bezt_curr = &bezt_array[bezt_array_last];
    const BezTriple *bezt_next = &bezt_array[0];
    BKE_curve_forward_diff_bezier(bezt_curr->vec[1][axis],
                                  bezt_curr->vec[2][axis],
                                  bezt_next->vec[0][axis],
                                  bezt_next->vec[1][axis],
                                  r_points_offset,
                                  int(resolu),
                                  stride);
    r_points_offset = (float *)POINTER_OFFSET(r_points_offset, resolu_stride);
    if (use_cyclic_duplicate_endpoint) {
      *r_points_offset = *r_points;
      r_points_offset = (float *)POINTER_OFFSET(r_points_offset, stride);
    }
  }
  else {
    float *r_points_last = (float *)POINTER_OFFSET(r_points, bezt_array_last * resolu_stride);
    *r_points_last = bezt_array[bezt_array_last].vec[1][axis];
    r_points_offset = (float *)POINTER_OFFSET(r_points_offset, stride);
  }

  BLI_assert((float *)POINTER_OFFSET(r_points, points_len * stride) == r_points_offset);
  UNUSED_VARS_NDEBUG(points_len);
}

void BKE_curve_forward_diff_bezier(
    float q0, float q1, float q2, float q3, float *p, int it, int stride)
{
  float rt0, rt1, rt2, rt3, f;
  int a;

  f = float(it);
  rt0 = q0;
  rt1 = 3.0f * (q1 - q0) / f;
  f *= f;
  rt2 = 3.0f * (q0 - 2.0f * q1 + q2) / f;
  f *= it;
  rt3 = (q3 - q0 + 3.0f * (q1 - q2)) / f;

  q0 = rt0;
  q1 = rt1 + rt2 + rt3;
  q2 = 2 * rt2 + 6 * rt3;
  q3 = 6 * rt3;

  for (a = 0; a <= it; a++) {
    *p = q0;
    p = (float *)POINTER_OFFSET(p, stride);
    q0 += q1;
    q1 += q2;
    q2 += q3;
  }
}

void BKE_curve_forward_diff_tangent_bezier(
    float q0, float q1, float q2, float q3, float *p, int it, int stride)
{
  float rt0, rt1, rt2, f;
  int a;

  f = 1.0f / float(it);

  rt0 = 3.0f * (q1 - q0);
  rt1 = f * (3.0f * (q3 - q0) + 9.0f * (q1 - q2));
  rt2 = 6.0f * (q0 + q2) - 12.0f * q1;

  q0 = rt0;
  q1 = f * (rt1 + rt2);
  q2 = 2.0f * f * rt1;

  for (a = 0; a <= it; a++) {
    *p = q0;
    p = (float *)POINTER_OFFSET(p, stride);
    q0 += q1;
    q1 += q2;
  }
}

static void forward_diff_bezier_cotangent(const float p0[3],
                                          const float p1[3],
                                          const float p2[3],
                                          const float p3[3],
                                          float p[3],
                                          int it,
                                          int stride)
{
  /* note that these are not perpendicular to the curve
   * they need to be rotated for this,
   *
   * This could also be optimized like BKE_curve_forward_diff_bezier */
  for (int a = 0; a <= it; a++) {
    float t = float(a) / float(it);

    for (int i = 0; i < 3; i++) {
      p[i] = (-6.0f * t + 6.0f) * p0[i] + (18.0f * t - 12.0f) * p1[i] +
             (-18.0f * t + 6.0f) * p2[i] + (6.0f * t) * p3[i];
    }
    normalize_v3(p);
    p = (float *)POINTER_OFFSET(p, stride);
  }
}

static int cu_isectLL(const float v1[3],
                      const float v2[3],
                      const float v3[3],
                      const float v4[3],
                      short cox,
                      short coy,
                      float *lambda,
                      float *mu,
                      float vec[3])
{
  /* return:
   * -1: collinear
   *  0: no intersection of segments
   *  1: exact intersection of segments
   *  2: cross-intersection of segments
   */
  float deler;

  deler = (v1[cox] - v2[cox]) * (v3[coy] - v4[coy]) - (v3[cox] - v4[cox]) * (v1[coy] - v2[coy]);
  if (deler == 0.0f) {
    return -1;
  }

  *lambda = (v1[coy] - v3[coy]) * (v3[cox] - v4[cox]) - (v1[cox] - v3[cox]) * (v3[coy] - v4[coy]);
  *lambda = -(*lambda / deler);

  deler = v3[coy] - v4[coy];
  if (deler == 0) {
    deler = v3[cox] - v4[cox];
    *mu = -(*lambda * (v2[cox] - v1[cox]) + v1[cox] - v3[cox]) / deler;
  }
  else {
    *mu = -(*lambda * (v2[coy] - v1[coy]) + v1[coy] - v3[coy]) / deler;
  }
  vec[cox] = *lambda * (v2[cox] - v1[cox]) + v1[cox];
  vec[coy] = *lambda * (v2[coy] - v1[coy]) + v1[coy];

  if (*lambda >= 0.0f && *lambda <= 1.0f && *mu >= 0.0f && *mu <= 1.0f) {
    if (*lambda == 0.0f || *lambda == 1.0f || *mu == 0.0f || *mu == 1.0f) {
      return 1;
    }
    return 2;
  }
  return 0;
}

static bool bevelinside(const BevList *bl1, const BevList *bl2)
{
  /* is bl2 INSIDE bl1 ? with left-right method and "lambda's" */
  /* returns '1' if correct hole. */
  BevPoint *bevp, *prevbevp;
  float min, max, vec[3], hvec1[3], hvec2[3], lab, mu;
  int nr, links = 0, rechts = 0, mode;

  /* take first vertex of possible hole */

  bevp = bl2->bevpoints;
  hvec1[0] = bevp->vec[0];
  hvec1[1] = bevp->vec[1];
  hvec1[2] = 0.0;
  copy_v3_v3(hvec2, hvec1);
  hvec2[0] += 1000;

  /* test it with all edges of potential surrounding poly */
  /* count number of transitions left-right. */

  bevp = bl1->bevpoints;
  nr = bl1->nr;
  prevbevp = bevp + (nr - 1);

  while (nr--) {
    min = prevbevp->vec[1];
    max = bevp->vec[1];
    if (max < min) {
      min = max;
      max = prevbevp->vec[1];
    }
    if (min != max) {
      if (min <= hvec1[1] && max >= hvec1[1]) {
        /* there's a transition, calc intersection point */
        mode = cu_isectLL(prevbevp->vec, bevp->vec, hvec1, hvec2, 0, 1, &lab, &mu, vec);
        /* if lab==0.0 or lab==1.0 then the edge intersects exactly a transition
         * only allow for one situation: we choose lab= 1.0
         */
        if (mode >= 0 && lab != 0.0f) {
          if (vec[0] < hvec1[0]) {
            links++;
          }
          else {
            rechts++;
          }
        }
      }
    }
    prevbevp = bevp;
    bevp++;
  }

  return (links & 1) && (rechts & 1);
}

struct BevelSort {
  BevList *bl;
  float left;
  int dir;
};

static int vergxcobev(const void *a1, const void *a2)
{
  const BevelSort *x1 = (BevelSort *)a1, *x2 = (BevelSort *)a2;

  if (x1->left > x2->left) {
    return 1;
  }
  if (x1->left < x2->left) {
    return -1;
  }
  return 0;
}

/* this function cannot be replaced with atan2, but why? */

static void calc_bevel_sin_cos(
    float x1, float y1, float x2, float y2, float *r_sina, float *r_cosa)
{
  float t01, t02, x3, y3;

  t01 = sqrtf(x1 * x1 + y1 * y1);
  t02 = sqrtf(x2 * x2 + y2 * y2);
  if (t01 == 0.0f) {
    t01 = 1.0f;
  }
  if (t02 == 0.0f) {
    t02 = 1.0f;
  }

  x1 /= t01;
  y1 /= t01;
  x2 /= t02;
  y2 /= t02;

  t02 = x1 * x2 + y1 * y2;
  if (fabsf(t02) >= 1.0f) {
    t02 = M_PI_2;
  }
  else {
    t02 = safe_acosf(t02) / 2.0f;
  }

  t02 = sinf(t02);
  if (t02 == 0.0f) {
    t02 = 1.0f;
  }

  x3 = x1 - x2;
  y3 = y1 - y2;
  if (x3 == 0 && y3 == 0) {
    x3 = y1;
    y3 = -x1;
  }
  else {
    t01 = sqrtf(x3 * x3 + y3 * y3);
    x3 /= t01;
    y3 /= t01;
  }

  *r_sina = -y3 / t02;
  *r_cosa = x3 / t02;
}

static void tilt_bezpart(const BezTriple *prevbezt,
                         const BezTriple *bezt,
                         const Nurb *nu,
                         float *tilt_array,
                         float *radius_array,
                         float *weight_array,
                         int resolu,
                         int stride)
{
  const BezTriple *pprev, *next, *last;
  float fac, dfac, t[4];
  int a;

  if (tilt_array == nullptr && radius_array == nullptr) {
    return;
  }

  last = nu->bezt + (nu->pntsu - 1);

  /* returns a point */
  if (prevbezt == nu->bezt) {
    if (nu->flagu & CU_NURB_CYCLIC) {
      pprev = last;
    }
    else {
      pprev = prevbezt;
    }
  }
  else {
    pprev = prevbezt - 1;
  }

  /* next point */
  if (bezt == last) {
    if (nu->flagu & CU_NURB_CYCLIC) {
      next = nu->bezt;
    }
    else {
      next = bezt;
    }
  }
  else {
    next = bezt + 1;
  }

  fac = 0.0;
  dfac = 1.0f / float(resolu);

  for (a = 0; a < resolu; a++, fac += dfac) {
    if (tilt_array) {
      if (nu->tilt_interp == KEY_CU_EASE) {
        /* May as well support for tilt also 2.47 ease interp. */
        *tilt_array = prevbezt->tilt +
                      (bezt->tilt - prevbezt->tilt) * (3.0f * fac * fac - 2.0f * fac * fac * fac);
      }
      else {
        key_curve_position_weights(fac, t, nu->tilt_interp);
        *tilt_array = t[0] * pprev->tilt + t[1] * prevbezt->tilt + t[2] * bezt->tilt +
                      t[3] * next->tilt;
      }

      tilt_array = (float *)POINTER_OFFSET(tilt_array, stride);
    }

    if (radius_array) {
      if (nu->radius_interp == KEY_CU_EASE) {
        /* Support 2.47 ease interp
         * NOTE: this only takes the 2 points into account,
         * giving much more localized results to changes in radius, sometimes you want that. */
        *radius_array = prevbezt->radius + (bezt->radius - prevbezt->radius) *
                                               (3.0f * fac * fac - 2.0f * fac * fac * fac);
      }
      else {

        /* reuse interpolation from tilt if we can */
        if (tilt_array == nullptr || nu->tilt_interp != nu->radius_interp) {
          key_curve_position_weights(fac, t, nu->radius_interp);
        }
        *radius_array = t[0] * pprev->radius + t[1] * prevbezt->radius + t[2] * bezt->radius +
                        t[3] * next->radius;
      }

      radius_array = (float *)POINTER_OFFSET(radius_array, stride);
    }

    if (weight_array) {
      /* Basic interpolation for now, could copy tilt interp too. */
      *weight_array = prevbezt->weight + (bezt->weight - prevbezt->weight) *
                                             (3.0f * fac * fac - 2.0f * fac * fac * fac);

      weight_array = (float *)POINTER_OFFSET(weight_array, stride);
    }
  }
}

/* `make_bevel_list_3D_*` functions, at a minimum these must
 * fill in the #BevPoint.quat and #BevPoint.dir values. */

/** Utility for `make_bevel_list_3D_*` functions. */
static void bevel_list_calc_bisect(BevList *bl)
{
  BevPoint *bevp2, *bevp1, *bevp0;
  int nr;
  const bool is_cyclic = bl->poly != -1;

  if (is_cyclic) {
    bevp2 = bl->bevpoints;
    bevp1 = bevp2 + (bl->nr - 1);
    bevp0 = bevp1 - 1;
    nr = bl->nr;
  }
  else {
    /* If spline is not cyclic, direction of first and
     * last bevel points matches direction of CV handle.
     *
     * This is getting calculated earlier when we know
     * CV's handles and here we might simply skip evaluation
     * of direction for this guys.
     */

    bevp0 = bl->bevpoints;
    bevp1 = bevp0 + 1;
    bevp2 = bevp1 + 1;

    nr = bl->nr - 2;
  }

  while (nr--) {
    /* totally simple */
    bisect_v3_v3v3v3(bevp1->dir, bevp0->vec, bevp1->vec, bevp2->vec);

    bevp0 = bevp1;
    bevp1 = bevp2;
    bevp2++;
  }

  /* In the unlikely situation that handles define a zeroed direction,
   * calculate it from the adjacent points, see #80742.
   *
   * Only do this as a fallback since we typically want the end-point directions
   * to be exactly aligned with the handles at the end-point, see #83117. */
  if (is_cyclic == false) {
    bevp0 = &bl->bevpoints[0];
    bevp1 = &bl->bevpoints[1];
    if (UNLIKELY(is_zero_v3(bevp0->dir))) {
      sub_v3_v3v3(bevp0->dir, bevp1->vec, bevp0->vec);
      if (normalize_v3(bevp0->dir) == 0.0f) {
        copy_v3_v3(bevp0->dir, bevp1->dir);
      }
    }

    bevp0 = &bl->bevpoints[bl->nr - 2];
    bevp1 = &bl->bevpoints[bl->nr - 1];
    if (UNLIKELY(is_zero_v3(bevp1->dir))) {
      sub_v3_v3v3(bevp1->dir, bevp1->vec, bevp0->vec);
      if (normalize_v3(bevp1->dir) == 0.0f) {
        copy_v3_v3(bevp1->dir, bevp0->dir);
      }
    }
  }
}
static void bevel_list_flip_tangents(BevList *bl)
{
  BevPoint *bevp2, *bevp1, *bevp0;
  int nr;

  bevp2 = bl->bevpoints;
  bevp1 = bevp2 + (bl->nr - 1);
  bevp0 = bevp1 - 1;

  nr = bl->nr;
  while (nr--) {
    if (angle_normalized_v3v3(bevp0->tan, bevp1->tan) > DEG2RADF(90.0f)) {
      negate_v3(bevp1->tan);
    }

    bevp0 = bevp1;
    bevp1 = bevp2;
    bevp2++;
  }
}
/* apply user tilt */
static void bevel_list_apply_tilt(BevList *bl)
{
  BevPoint *bevp2, *bevp1;
  int nr;
  float q[4];

  bevp2 = bl->bevpoints;
  bevp1 = bevp2 + (bl->nr - 1);

  nr = bl->nr;
  while (nr--) {
    axis_angle_to_quat(q, bevp1->dir, bevp1->tilt);
    mul_qt_qtqt(bevp1->quat, q, bevp1->quat);
    normalize_qt(bevp1->quat);

    bevp1 = bevp2;
    bevp2++;
  }
}
/**
 * Smooth quaternions, this function should be optimized,
 * it can get slow with many iterations.
 */
static void bevel_list_smooth(BevList *bl, int smooth_iter)
{
  BevPoint *bevp2, *bevp1, *bevp0;
  int nr;

  float q[4];
  float bevp0_quat[4];
  int a;

  for (a = 0; a < smooth_iter; a++) {
    bevp2 = bl->bevpoints;
    bevp1 = bevp2 + (bl->nr - 1);
    bevp0 = bevp1 - 1;

    nr = bl->nr;

    if (bl->poly == -1) { /* check its not cyclic */
      /* Skip the first point. */
      // bevp0 = bevp1;
      bevp1 = bevp2;
      bevp2++;
      nr--;

      bevp0 = bevp1;
      bevp1 = bevp2;
      bevp2++;
      nr--;
    }

    copy_qt_qt(bevp0_quat, bevp0->quat);

    while (nr--) {
      /* Interpolate quaternions. */
      float zaxis[3] = {0, 0, 1}, cross[3], q2[4];
      interp_qt_qtqt(q, bevp0_quat, bevp2->quat, 0.5);
      normalize_qt(q);

      mul_qt_v3(q, zaxis);
      cross_v3_v3v3(cross, zaxis, bevp1->dir);
      axis_angle_to_quat(q2, cross, angle_normalized_v3v3(zaxis, bevp1->dir));
      normalize_qt(q2);

      copy_qt_qt(bevp0_quat, bevp1->quat);
      mul_qt_qtqt(q, q2, q);
      interp_qt_qtqt(bevp1->quat, bevp1->quat, q, 0.5);
      normalize_qt(bevp1->quat);

      // bevp0 = bevp1; /* UNUSED */
      bevp1 = bevp2;
      bevp2++;
    }
  }
}

static void make_bevel_list_3D_zup(BevList *bl)
{
  BevPoint *bevp = bl->bevpoints;
  int nr = bl->nr;

  bevel_list_calc_bisect(bl);

  while (nr--) {
    vec_to_quat(bevp->quat, bevp->dir, 5, 1);
    bevp++;
  }
}

static void minimum_twist_between_two_points(BevPoint *bevp_curr, const BevPoint *bevp_prev)
{
  float angle = angle_normalized_v3v3(bevp_prev->dir, bevp_curr->dir);

  if (angle > 0.0f) { /* otherwise we can keep as is */
    float q[4];
    float cross_tmp[3];
    cross_v3_v3v3(cross_tmp, bevp_prev->dir, bevp_curr->dir);
    axis_angle_to_quat(q, cross_tmp, angle);
    mul_qt_qtqt(bevp_curr->quat, q, bevp_prev->quat);
  }
  else {
    copy_qt_qt(bevp_curr->quat, bevp_prev->quat);
  }
}

static void make_bevel_list_3D_minimum_twist(BevList *bl)
{
  BevPoint *bevp2, *bevp1, *bevp0; /* Standard for all make_bevel_list_3D_* functions. */
  int nr;
  float q[4];
  const bool is_cyclic = bl->poly != -1;
  /* NOTE(@ideasman42): For non-cyclic curves only initialize the first direction
   * (via `vec_to_quat`), necessary for symmetry, see #71137.
   * Otherwise initialize the first and second points before propagating rotation forward.
   * This is historical as changing this can cause significantly different output.
   * Specifically: `deform_modifiers` test: (`CurveMeshDeform`).
   *
   * While it would seem correct to only use the first point for non-cyclic curves as well
   * the end-points direction is initialized from the input handles (instead of the directions
   * between points), there is often a bigger difference in the first and second directions
   * than you'd otherwise expect. So using only the first direction breaks compatibility
   * enough it's best to leave it as-is. */
  const int nr_init = bl->nr - (is_cyclic ? 1 : 2);

  bevel_list_calc_bisect(bl);

  bevp2 = bl->bevpoints;
  bevp1 = bevp2 + (bl->nr - 1);
  bevp0 = bevp1 - 1;

  nr = bl->nr;
  while (nr--) {

    if (nr >= nr_init) {
      /* Initialize the rotation, otherwise propagate the previous rotation forward. */
      vec_to_quat(bevp1->quat, bevp1->dir, 5, 1);
    }
    else {
      minimum_twist_between_two_points(bevp1, bevp0);
    }

    bevp0 = bevp1;
    bevp1 = bevp2;
    bevp2++;
  }

  if (bl->poly != -1) { /* check for cyclic */

    /* Need to correct for the start/end points not matching
     * do this by calculating the tilt angle difference, then apply
     * the rotation gradually over the entire curve.
     *
     * Note that the split is between last and second last, rather than first/last as you'd expect.
     *
     * real order is like this
     * 0,1,2,3,4 --> 1,2,3,4,0
     *
     * This is why we compare last with second last.
     */
    float vec_1[3] = {0, 1, 0}, vec_2[3] = {0, 1, 0}, angle, ang_fac, cross_tmp[3];

    BevPoint *bevp_first;
    BevPoint *bevp_last;

    bevp_first = bl->bevpoints;
    bevp_first += bl->nr - 1;
    bevp_last = bevp_first;
    bevp_last--;

    /* Quaternions and vectors are normalized, should not need to re-normalize. */
    mul_qt_v3(bevp_first->quat, vec_1);
    mul_qt_v3(bevp_last->quat, vec_2);
    normalize_v3(vec_1);
    normalize_v3(vec_2);

    /* align the vector, can avoid this and it looks 98% OK but
     * better to align the angle quat roll's before comparing */
    {
      cross_v3_v3v3(cross_tmp, bevp_last->dir, bevp_first->dir);
      angle = angle_normalized_v3v3(bevp_first->dir, bevp_last->dir);
      axis_angle_to_quat(q, cross_tmp, angle);
      mul_qt_v3(q, vec_2);
    }

    angle = angle_normalized_v3v3(vec_1, vec_2);

    /* flip rotation if needs be */
    cross_v3_v3v3(cross_tmp, vec_1, vec_2);
    normalize_v3(cross_tmp);
    if (angle_normalized_v3v3(bevp_first->dir, cross_tmp) < DEG2RADF(90.0f)) {
      angle = -angle;
    }

    bevp2 = bl->bevpoints;
    bevp1 = bevp2 + (bl->nr - 1);
    bevp0 = bevp1 - 1;

    nr = bl->nr;
    while (nr--) {
      ang_fac = angle * (1.0f - (float(nr) / bl->nr)); /* also works */

      axis_angle_to_quat(q, bevp1->dir, ang_fac);
      mul_qt_qtqt(bevp1->quat, q, bevp1->quat);

      bevp0 = bevp1;
      bevp1 = bevp2;
      bevp2++;
    }
  }
  else {
    /* Need to correct quat for the first/last point,
     * this is so because previously it was only calculated
     * using its own direction, which might not correspond
     * the twist of neighbor point.
     */
    bevp1 = bl->bevpoints;
    bevp0 = bevp1 + 1;
    minimum_twist_between_two_points(bevp1, bevp0);

    bevp2 = bl->bevpoints;
    bevp1 = bevp2 + (bl->nr - 1);
    bevp0 = bevp1 - 1;
    minimum_twist_between_two_points(bevp1, bevp0);
  }
}

static void make_bevel_list_3D_tangent(BevList *bl)
{
  BevPoint *bevp2, *bevp1, *bevp0; /* Standard for all make_bevel_list_3D_* functions. */
  int nr;

  float bevp0_tan[3];

  bevel_list_calc_bisect(bl);
  bevel_list_flip_tangents(bl);

  /* correct the tangents */
  bevp2 = bl->bevpoints;
  bevp1 = bevp2 + (bl->nr - 1);
  bevp0 = bevp1 - 1;

  nr = bl->nr;
  while (nr--) {
    float cross_tmp[3];
    cross_v3_v3v3(cross_tmp, bevp1->tan, bevp1->dir);
    cross_v3_v3v3(bevp1->tan, cross_tmp, bevp1->dir);
    normalize_v3(bevp1->tan);

    bevp0 = bevp1;
    bevp1 = bevp2;
    bevp2++;
  }

  /* now for the real twist calc */
  bevp2 = bl->bevpoints;
  bevp1 = bevp2 + (bl->nr - 1);
  bevp0 = bevp1 - 1;

  copy_v3_v3(bevp0_tan, bevp0->tan);

  nr = bl->nr;
  while (nr--) {
    /* make perpendicular, modify tan in place, is ok */
    float cross_tmp[3];
    const float zero[3] = {0, 0, 0};

    cross_v3_v3v3(cross_tmp, bevp1->tan, bevp1->dir);
    normalize_v3(cross_tmp);
    tri_to_quat(bevp1->quat, zero, cross_tmp, bevp1->tan); /* XXX: could be faster. */

    // bevp0 = bevp1; /* UNUSED */
    bevp1 = bevp2;
    bevp2++;
  }
}

static void make_bevel_list_3D(BevList *bl, int smooth_iter, int twist_mode)
{
  switch (twist_mode) {
    case CU_TWIST_TANGENT:
      make_bevel_list_3D_tangent(bl);
      break;
    case CU_TWIST_MINIMUM:
      make_bevel_list_3D_minimum_twist(bl);
      break;
    default: /* CU_TWIST_Z_UP default, pre 2.49c */
      make_bevel_list_3D_zup(bl);
      break;
  }

  if (smooth_iter) {
    bevel_list_smooth(bl, smooth_iter);
  }

  bevel_list_apply_tilt(bl);
}

/* only for 2 points */
static void make_bevel_list_segment_3D(BevList *bl)
{
  float q[4];

  BevPoint *bevp2 = bl->bevpoints;
  BevPoint *bevp1 = bevp2 + 1;

  /* simple quat/dir */
  sub_v3_v3v3(bevp1->dir, bevp1->vec, bevp2->vec);
  normalize_v3(bevp1->dir);

  vec_to_quat(bevp1->quat, bevp1->dir, 5, 1);
  axis_angle_to_quat(q, bevp1->dir, bevp1->tilt);
  mul_qt_qtqt(bevp1->quat, q, bevp1->quat);
  normalize_qt(bevp1->quat);

  copy_v3_v3(bevp2->dir, bevp1->dir);
  vec_to_quat(bevp2->quat, bevp2->dir, 5, 1);
  axis_angle_to_quat(q, bevp2->dir, bevp2->tilt);
  mul_qt_qtqt(bevp2->quat, q, bevp2->quat);
  normalize_qt(bevp2->quat);
}

/* only for 2 points */
static void make_bevel_list_segment_2D(BevList *bl)
{
  BevPoint *bevp2 = bl->bevpoints;
  BevPoint *bevp1 = bevp2 + 1;

  const float x1 = bevp1->vec[0] - bevp2->vec[0];
  const float y1 = bevp1->vec[1] - bevp2->vec[1];

  calc_bevel_sin_cos(x1, y1, -x1, -y1, &(bevp1->sina), &(bevp1->cosa));
  bevp2->sina = bevp1->sina;
  bevp2->cosa = bevp1->cosa;

  /* fill in dir & quat */
  make_bevel_list_segment_3D(bl);
}

static void make_bevel_list_2D(BevList *bl)
{
  /* NOTE(@ideasman42): `bevp->dir` and `bevp->quat` are not needed for beveling but are
   * used when making a path from a 2D curve, therefore they need to be set. */

  BevPoint *bevp0, *bevp1, *bevp2;
  int nr;

  if (bl->poly != -1) {
    bevp2 = bl->bevpoints;
    bevp1 = bevp2 + (bl->nr - 1);
    bevp0 = bevp1 - 1;
    nr = bl->nr;
  }
  else {
    bevp0 = bl->bevpoints;
    bevp1 = bevp0 + 1;
    bevp2 = bevp1 + 1;

    nr = bl->nr - 2;
  }

  while (nr--) {
    const float x1 = bevp1->vec[0] - bevp0->vec[0];
    const float x2 = bevp1->vec[0] - bevp2->vec[0];
    const float y1 = bevp1->vec[1] - bevp0->vec[1];
    const float y2 = bevp1->vec[1] - bevp2->vec[1];

    calc_bevel_sin_cos(x1, y1, x2, y2, &(bevp1->sina), &(bevp1->cosa));

    /* from: make_bevel_list_3D_zup, could call but avoid a second loop.
     * no need for tricky tilt calculation as with 3D curves */
    bisect_v3_v3v3v3(bevp1->dir, bevp0->vec, bevp1->vec, bevp2->vec);
    vec_to_quat(bevp1->quat, bevp1->dir, 5, 1);
    /* done with inline make_bevel_list_3D_zup */

    bevp0 = bevp1;
    bevp1 = bevp2;
    bevp2++;
  }

  /* correct non-cyclic cases */
  if (bl->poly == -1) {
    BevPoint *bevp;
    float angle;

    /* first */
    bevp = bl->bevpoints;
    angle = atan2f(bevp->dir[0], bevp->dir[1]) - float(M_PI_2);
    bevp->sina = sinf(angle);
    bevp->cosa = cosf(angle);
    vec_to_quat(bevp->quat, bevp->dir, 5, 1);

    /* last */
    bevp = bl->bevpoints;
    bevp += (bl->nr - 1);
    angle = atan2f(bevp->dir[0], bevp->dir[1]) - float(M_PI_2);
    bevp->sina = sinf(angle);
    bevp->cosa = cosf(angle);
    vec_to_quat(bevp->quat, bevp->dir, 5, 1);
  }
}

static void bevlist_firstlast_direction_calc_from_bpoint(const Nurb *nu, BevList *bl)
{
  if (nu->pntsu > 1) {
    BPoint *first_bp = nu->bp, *last_bp = nu->bp + (nu->pntsu - 1);
    BevPoint *first_bevp, *last_bevp;

    first_bevp = bl->bevpoints;
    last_bevp = first_bevp + (bl->nr - 1);

    sub_v3_v3v3(first_bevp->dir, (first_bp + 1)->vec, first_bp->vec);
    normalize_v3(first_bevp->dir);

    sub_v3_v3v3(last_bevp->dir, last_bp->vec, (last_bp - 1)->vec);
    normalize_v3(last_bevp->dir);
  }
}

void BKE_curve_bevelList_free(ListBase *bev)
{
  LISTBASE_FOREACH_MUTABLE (BevList *, bl, bev) {
    if (bl->seglen != nullptr) {
      MEM_freeN(bl->seglen);
    }
    if (bl->segbevcount != nullptr) {
      MEM_freeN(bl->segbevcount);
    }
    if (bl->bevpoints != nullptr) {
      MEM_freeN(bl->bevpoints);
    }
    MEM_freeN(bl);
  }

  BLI_listbase_clear(bev);
}

void BKE_curve_bevelList_make(Object *ob, const ListBase *nurbs, const bool for_render)
{
  /* - Convert all curves to polys, with indication of resolution and flags for double-vertices.
   * - Possibly; do a smart vertex removal (in case #Nurb).
   * - Separate in individual blocks with #BoundBox.
   * - Auto-hole detection.
   */

  /* This function needs an object, because of `tflag` and `upflag`. */
  Curve *cu = (Curve *)ob->data;
  BezTriple *bezt, *prevbezt;
  BPoint *bp;
  BevList *blnew;
  BevPoint *bevp2, *bevp1 = nullptr, *bevp0;
  const float threshold = 0.00001f;
  float min, inp;
  float *seglen = nullptr;
  BevelSort *sortdata, *sd, *sd1;
  int a, b, nr, poly, resolu = 0, len = 0, segcount;
  int *segbevcount;
  bool do_tilt, do_radius, do_weight;
  bool is_editmode = false;
  ListBase *bev;

  /* segbevcount also requires seglen. */
  const bool need_seglen = ELEM(
                               cu->bevfac1_mapping, CU_BEVFAC_MAP_SEGMENT, CU_BEVFAC_MAP_SPLINE) ||
                           ELEM(cu->bevfac2_mapping, CU_BEVFAC_MAP_SEGMENT, CU_BEVFAC_MAP_SPLINE);

  bev = &ob->runtime->curve_cache->bev;

#if 0
  /* do we need to calculate the radius for each point? */
  do_radius = (cu->bevobj || cu->taperobj || (cu->flag & CU_FRONT) || (cu->flag & CU_BACK)) ? 0 :
                                                                                              1;
#endif

  /* STEP 1: MAKE POLYS */

  BKE_curve_bevelList_free(&ob->runtime->curve_cache->bev);
  if (cu->editnurb && ob->type != OB_FONT) {
    is_editmode = true;
  }

  LISTBASE_FOREACH (const Nurb *, nu, nurbs) {
    if (nu->hide && is_editmode) {
      continue;
    }

    /* check we are a single point? also check we are not a surface and that the orderu is sane,
     * enforced in the UI but can go wrong possibly */
    if (!BKE_nurb_check_valid_u(nu)) {
      BevList *bl = (BevList *)MEM_callocN(sizeof(BevList), "makeBevelList1");
      bl->bevpoints = (BevPoint *)MEM_calloc_arrayN(1, sizeof(BevPoint), "makeBevelPoints1");
      BLI_addtail(bev, bl);
      bl->nr = 0;
      bl->charidx = nu->charidx;
      continue;
    }

    /* Tilt, as the rotation angle of curve control points, is only calculated for 3D curves,
     * (since this transformation affects the 3D space). */
    do_tilt = (cu->flag & CU_3D) != 0;

    /* Normal display uses the radius, better just to calculate them. */
    do_radius = CU_DO_RADIUS(cu, nu);

    do_weight = true;

    BevPoint *bevp;

    if (for_render && cu->resolu_ren != 0) {
      resolu = cu->resolu_ren;
    }
    else {
      resolu = nu->resolu;
    }

    segcount = SEGMENTSU(nu);

    if (nu->type == CU_POLY) {
      len = nu->pntsu;
      BevList *bl = MEM_cnew<BevList>(__func__);
      bl->bevpoints = (BevPoint *)MEM_calloc_arrayN(len, sizeof(BevPoint), __func__);
      if (need_seglen && (nu->flagu & CU_NURB_CYCLIC) == 0) {
        bl->seglen = (float *)MEM_malloc_arrayN(segcount, sizeof(float), __func__);
        bl->segbevcount = (int *)MEM_malloc_arrayN(segcount, sizeof(int), __func__);
      }
      BLI_addtail(bev, bl);

      bl->poly = (nu->flagu & CU_NURB_CYCLIC) ? 0 : -1;
      bl->nr = len;
      bl->dupe_nr = 0;
      bl->charidx = nu->charidx;
      bevp = bl->bevpoints;
      bevp->offset = 0;
      bp = nu->bp;
      seglen = bl->seglen;
      segbevcount = bl->segbevcount;

      while (len--) {
        copy_v3_v3(bevp->vec, bp->vec);
        bevp->tilt = bp->tilt;
        bevp->radius = bp->radius;
        bevp->weight = bp->weight;
        bp++;
        if (seglen != nullptr && len != 0) {
          *seglen = len_v3v3(bevp->vec, bp->vec);
          bevp++;
          bevp->offset = *seglen;
          if (*seglen > threshold) {
            *segbevcount = 1;
          }
          else {
            *segbevcount = 0;
          }
          seglen++;
          segbevcount++;
        }
        else {
          bevp++;
        }
      }

      if ((nu->flagu & CU_NURB_CYCLIC) == 0) {
        bevlist_firstlast_direction_calc_from_bpoint(nu, bl);
      }
    }
    else if (nu->type == CU_BEZIER) {
      /* in case last point is not cyclic */
      len = segcount * resolu + 1;

      BevList *bl = MEM_cnew<BevList>(__func__);
      bl->bevpoints = (BevPoint *)MEM_calloc_arrayN(len, sizeof(BevPoint), __func__);
      if (need_seglen && (nu->flagu & CU_NURB_CYCLIC) == 0) {
        bl->seglen = (float *)MEM_malloc_arrayN(segcount, sizeof(float), __func__);
        bl->segbevcount = (int *)MEM_malloc_arrayN(segcount, sizeof(int), __func__);
      }
      BLI_addtail(bev, bl);

      bl->poly = (nu->flagu & CU_NURB_CYCLIC) ? 0 : -1;
      bl->charidx = nu->charidx;

      bevp = bl->bevpoints;
      seglen = bl->seglen;
      segbevcount = bl->segbevcount;

      bevp->offset = 0;
      if (seglen != nullptr) {
        *seglen = 0;
        *segbevcount = 0;
      }

      a = nu->pntsu - 1;
      bezt = nu->bezt;
      if (nu->flagu & CU_NURB_CYCLIC) {
        a++;
        prevbezt = nu->bezt + (nu->pntsu - 1);
      }
      else {
        prevbezt = bezt;
        bezt++;
      }

      sub_v3_v3v3(bevp->dir, prevbezt->vec[2], prevbezt->vec[1]);
      normalize_v3(bevp->dir);

      BLI_assert(segcount >= a);

      while (a--) {
        if (prevbezt->h2 == HD_VECT && bezt->h1 == HD_VECT) {

          copy_v3_v3(bevp->vec, prevbezt->vec[1]);
          bevp->tilt = prevbezt->tilt;
          bevp->radius = prevbezt->radius;
          bevp->weight = prevbezt->weight;
          bevp->dupe_tag = false;
          bevp++;
          bl->nr++;
          bl->dupe_nr = 1;
          if (seglen != nullptr) {
            *seglen = len_v3v3(prevbezt->vec[1], bezt->vec[1]);
            bevp->offset = *seglen;
            seglen++;
            /* match segbevcount to the cleaned up bevel lists (see STEP 2) */
            if (bevp->offset > threshold) {
              *segbevcount = 1;
            }
            segbevcount++;
          }
        }
        else {
          /* Always do all three, to prevent data hanging around. */
          int j;

          /* #BevPoint must stay aligned to 4 so `sizeof(BevPoint) / sizeof(float)` works. */
          for (j = 0; j < 3; j++) {
            BKE_curve_forward_diff_bezier(prevbezt->vec[1][j],
                                          prevbezt->vec[2][j],
                                          bezt->vec[0][j],
                                          bezt->vec[1][j],
                                          &(bevp->vec[j]),
                                          resolu,
                                          sizeof(BevPoint));
          }

          /* If both arrays are `nullptr` do nothing. */
          tilt_bezpart(prevbezt,
                       bezt,
                       nu,
                       do_tilt ? &bevp->tilt : nullptr,
                       do_radius ? &bevp->radius : nullptr,
                       do_weight ? &bevp->weight : nullptr,
                       resolu,
                       sizeof(BevPoint));

          if (cu->twist_mode == CU_TWIST_TANGENT) {
            forward_diff_bezier_cotangent(prevbezt->vec[1],
                                          prevbezt->vec[2],
                                          bezt->vec[0],
                                          bezt->vec[1],
                                          bevp->tan,
                                          resolu,
                                          sizeof(BevPoint));
          }

          /* `seglen`. */
          if (seglen != nullptr) {
            *seglen = 0;
            *segbevcount = 0;
            for (j = 0; j < resolu; j++) {
              bevp0 = bevp;
              bevp++;
              bevp->offset = len_v3v3(bevp0->vec, bevp->vec);
              /* Match `seglen` and `segbevcount` to the cleaned up bevel lists (see STEP 2). */
              if (bevp->offset > threshold) {
                *seglen += bevp->offset;
                *segbevcount += 1;
              }
            }
            seglen++;
            segbevcount++;
          }
          else {
            bevp += resolu;
          }
          bl->nr += resolu;
        }
        prevbezt = bezt;
        bezt++;
      }

      if ((nu->flagu & CU_NURB_CYCLIC) == 0) { /* not cyclic: endpoint */
        copy_v3_v3(bevp->vec, prevbezt->vec[1]);
        bevp->tilt = prevbezt->tilt;
        bevp->radius = prevbezt->radius;
        bevp->weight = prevbezt->weight;

        sub_v3_v3v3(bevp->dir, prevbezt->vec[1], prevbezt->vec[0]);
        normalize_v3(bevp->dir);

        bl->nr++;
      }
    }
    else if (nu->type == CU_NURBS) {
      if (nu->pntsv == 1) {
        len = (resolu * segcount);

        BevList *bl = MEM_cnew<BevList>(__func__);
        bl->bevpoints = (BevPoint *)MEM_calloc_arrayN(len, sizeof(BevPoint), __func__);
        if (need_seglen && (nu->flagu & CU_NURB_CYCLIC) == 0) {
          bl->seglen = (float *)MEM_malloc_arrayN(segcount, sizeof(float), __func__);
          bl->segbevcount = (int *)MEM_malloc_arrayN(segcount, sizeof(int), __func__);
        }
        BLI_addtail(bev, bl);
        bl->nr = len;
        bl->dupe_nr = 0;
        bl->poly = (nu->flagu & CU_NURB_CYCLIC) ? 0 : -1;
        bl->charidx = nu->charidx;

        bevp = bl->bevpoints;
        seglen = bl->seglen;
        segbevcount = bl->segbevcount;

        BKE_nurb_makeCurve(nu,
                           &bevp->vec[0],
                           do_tilt ? &bevp->tilt : nullptr,
                           do_radius ? &bevp->radius : nullptr,
                           do_weight ? &bevp->weight : nullptr,
                           resolu,
                           sizeof(BevPoint));

        /* match seglen and segbevcount to the cleaned up bevel lists (see STEP 2) */
        if (seglen != nullptr) {
          nr = segcount;
          bevp0 = bevp;
          bevp++;
          while (nr) {
            int j;
            *seglen = 0;
            *segbevcount = 0;
            /* We keep last bevel segment zero-length. */
            for (j = 0; j < ((nr == 1) ? (resolu - 1) : resolu); j++) {
              bevp->offset = len_v3v3(bevp0->vec, bevp->vec);
              if (bevp->offset > threshold) {
                *seglen += bevp->offset;
                *segbevcount += 1;
              }
              bevp0 = bevp;
              bevp++;
            }
            seglen++;
            segbevcount++;
            nr--;
          }
        }

        if ((nu->flagu & CU_NURB_CYCLIC) == 0) {
          bevlist_firstlast_direction_calc_from_bpoint(nu, bl);
        }
      }
    }
  }

  /* STEP 2: DOUBLE POINTS AND AUTOMATIC RESOLUTION, REDUCE DATABLOCKS */
  LISTBASE_FOREACH (BevList *, bl, bev) {
    if (bl->nr == 0) { /* null bevel items come from single points */
      continue;
    }

    /* Scale the threshold so high resolution shapes don't get over reduced, see: #49850. */
    const float threshold_resolu = 0.00001f / resolu;
    const bool is_cyclic = bl->poly != -1;
    nr = bl->nr;
    if (is_cyclic) {
      bevp1 = bl->bevpoints;
      bevp0 = bevp1 + (nr - 1);
    }
    else {
      bevp0 = bl->bevpoints;
      bevp0->offset = 0;
      bevp1 = bevp0 + 1;
    }
    nr--;
    while (nr--) {
      if (seglen != nullptr) {
        if (fabsf(bevp1->offset) < threshold) {
          bevp0->dupe_tag = true;
          bl->dupe_nr++;
        }
      }
      else {
        if (compare_v3v3(bevp0->vec, bevp1->vec, threshold_resolu)) {
          bevp0->dupe_tag = true;
          bl->dupe_nr++;
        }
      }
      bevp0 = bevp1;
      bevp1++;
    }
  }

  LISTBASE_FOREACH_MUTABLE (BevList *, bl, bev) {
    if (bl->nr == 0 || bl->dupe_nr == 0) {
      continue;
    }

    nr = bl->nr - bl->dupe_nr + 1; /* +1 because vector-bezier sets flag too. */
    blnew = (BevList *)MEM_mallocN(sizeof(BevList), "makeBevelList4");
    memcpy(blnew, bl, sizeof(BevList));
    blnew->bevpoints = (BevPoint *)MEM_calloc_arrayN(nr, sizeof(BevPoint), "makeBevelPoints4");
    if (!blnew->bevpoints) {
      MEM_freeN(blnew);
      break;
    }
    blnew->segbevcount = bl->segbevcount;
    blnew->seglen = bl->seglen;
    blnew->nr = 0;
    BLI_remlink(bev, bl);
    BLI_insertlinkbefore(bev, bl->next, blnew); /* Ensure `bevlist` is tuned with `nurblist`. */
    bevp0 = bl->bevpoints;
    bevp1 = blnew->bevpoints;
    nr = bl->nr;
    while (nr--) {
      if (bevp0->dupe_tag == 0) {
        memcpy(bevp1, bevp0, sizeof(BevPoint));
        bevp1++;
        blnew->nr++;
      }
      bevp0++;
    }
    if (bl->bevpoints != nullptr) {
      MEM_freeN(bl->bevpoints);
    }
    MEM_freeN(bl);
    blnew->dupe_nr = 0;
  }

  /* STEP 3: POLYS COUNT AND AUTOHOLE */
  poly = 0;
  LISTBASE_FOREACH (BevList *, bl, bev) {
    if (bl->nr && bl->poly >= 0) {
      poly++;
      bl->poly = poly;
      bl->hole = 0;
    }
  }

  /* find extreme left points, also test (turning) direction */
  if (poly > 0) {
    sd = sortdata = (BevelSort *)MEM_malloc_arrayN(poly, sizeof(BevelSort), __func__);
    LISTBASE_FOREACH (BevList *, bl, bev) {
      if (bl->poly > 0) {
        BevPoint *bevp;

        bevp = bl->bevpoints;
        bevp1 = bl->bevpoints;
        min = bevp1->vec[0];
        nr = bl->nr;
        while (nr--) {
          if (min > bevp->vec[0]) {
            min = bevp->vec[0];
            bevp1 = bevp;
          }
          bevp++;
        }
        sd->bl = bl;
        sd->left = min;

        bevp = bl->bevpoints;
        if (bevp1 == bevp) {
          bevp0 = bevp + (bl->nr - 1);
        }
        else {
          bevp0 = bevp1 - 1;
        }
        bevp = bevp + (bl->nr - 1);
        if (bevp1 == bevp) {
          bevp2 = bl->bevpoints;
        }
        else {
          bevp2 = bevp1 + 1;
        }

        inp = ((bevp1->vec[0] - bevp0->vec[0]) * (bevp0->vec[1] - bevp2->vec[1]) +
               (bevp0->vec[1] - bevp1->vec[1]) * (bevp0->vec[0] - bevp2->vec[0]));

        if (inp > 0.0f) {
          sd->dir = 1;
        }
        else {
          sd->dir = 0;
        }

        sd++;
      }
    }
    qsort(sortdata, poly, sizeof(BevelSort), vergxcobev);

    sd = sortdata + 1;
    for (a = 1; a < poly; a++, sd++) {
      BevList *bl = sd->bl; /* is bl a hole? */
      sd1 = sortdata + (a - 1);
      for (b = a - 1; b >= 0; b--, sd1--) {    /* all polys to the left */
        if (sd1->bl->charidx == bl->charidx) { /* for text, only check matching char */
          if (bevelinside(sd1->bl, bl)) {
            bl->hole = 1 - sd1->bl->hole;
            break;
          }
        }
      }
    }

    /* turning direction */
    if (CU_IS_2D(cu)) {
      sd = sortdata;
      for (a = 0; a < poly; a++, sd++) {
        if (sd->bl->hole == sd->dir) {
          BevList *bl = sd->bl;
          bevp1 = bl->bevpoints;
          bevp2 = bevp1 + (bl->nr - 1);
          nr = bl->nr / 2;
          while (nr--) {
            std::swap(*bevp1, *bevp2);
            bevp1++;
            bevp2--;
          }
        }
      }
    }
    MEM_freeN(sortdata);
  }

  /* STEP 4: 2D-COSINES or 3D ORIENTATION */
  if (CU_IS_2D(cu)) {
    /* 2D Curves */
    LISTBASE_FOREACH (BevList *, bl, bev) {
      if (bl->nr < 2) {
        BevPoint *bevp = bl->bevpoints;
        unit_qt(bevp->quat);
      }
      else if (bl->nr == 2) { /* 2 points, treat separately. */
        make_bevel_list_segment_2D(bl);
      }
      else {
        make_bevel_list_2D(bl);
      }
    }
  }
  else {
    /* 3D Curves */
    LISTBASE_FOREACH (BevList *, bl, bev) {
      if (bl->nr < 2) {
        BevPoint *bevp = bl->bevpoints;
        unit_qt(bevp->quat);
      }
      else if (bl->nr == 2) { /* 2 points, treat separately. */
        make_bevel_list_segment_3D(bl);
      }
      else {
        make_bevel_list_3D(bl, int(resolu * cu->twist_smooth), cu->twist_mode);
      }
    }
  }
}

/* ****************** HANDLES ************** */

static void calchandleNurb_intern(BezTriple *bezt,
                                  const BezTriple *prev,
                                  const BezTriple *next,
                                  eBezTriple_Flag handle_sel_flag,
                                  bool is_fcurve,
                                  bool skip_align,
                                  char fcurve_smoothing)
{
  /* defines to avoid confusion */
#define p2_h1 ((p2)-3)
#define p2_h2 ((p2) + 3)

  const float *p1, *p3;
  float *p2;
  float pt[3];
  float dvec_a[3], dvec_b[3];
  float len, len_a, len_b;
  const float eps = 1e-5;

  /* assume normal handle until we check */
  bezt->auto_handle_type = HD_AUTOTYPE_NORMAL;

  if (bezt->h1 == 0 && bezt->h2 == 0) {
    return;
  }

  p2 = bezt->vec[1];

  if (prev == nullptr) {
    p3 = next->vec[1];
    pt[0] = 2.0f * p2[0] - p3[0];
    pt[1] = 2.0f * p2[1] - p3[1];
    pt[2] = 2.0f * p2[2] - p3[2];
    p1 = pt;
  }
  else {
    p1 = prev->vec[1];
  }

  if (next == nullptr) {
    pt[0] = 2.0f * p2[0] - p1[0];
    pt[1] = 2.0f * p2[1] - p1[1];
    pt[2] = 2.0f * p2[2] - p1[2];
    p3 = pt;
  }
  else {
    p3 = next->vec[1];
  }

  sub_v3_v3v3(dvec_a, p2, p1);
  sub_v3_v3v3(dvec_b, p3, p2);

  if (is_fcurve) {
    len_a = dvec_a[0];
    len_b = dvec_b[0];
  }
  else {
    len_a = len_v3(dvec_a);
    len_b = len_v3(dvec_b);
  }

  if (len_a == 0.0f) {
    len_a = 1.0f;
  }
  if (len_b == 0.0f) {
    len_b = 1.0f;
  }

  if (ELEM(bezt->h1, HD_AUTO, HD_AUTO_ANIM) || ELEM(bezt->h2, HD_AUTO, HD_AUTO_ANIM)) { /* auto */
    float tvec[3];
    tvec[0] = dvec_b[0] / len_b + dvec_a[0] / len_a;
    tvec[1] = dvec_b[1] / len_b + dvec_a[1] / len_a;
    tvec[2] = dvec_b[2] / len_b + dvec_a[2] / len_a;

    if (is_fcurve) {
      if (fcurve_smoothing != FCURVE_SMOOTH_NONE) {
        /* force the horizontal handle size to be 1/3 of the key interval so that
         * the X component of the parametric bezier curve is a linear spline */
        len = 6.0f / 2.5614f;
      }
      else {
        len = tvec[0];
      }
    }
    else {
      len = len_v3(tvec);
    }
    len *= 2.5614f;

    if (len != 0.0f) {
      /* Only for F-Curves. */
      bool leftviolate = false, rightviolate = false;

      if (!is_fcurve || fcurve_smoothing == FCURVE_SMOOTH_NONE) {
        if (len_a > 5.0f * len_b) {
          len_a = 5.0f * len_b;
        }
        if (len_b > 5.0f * len_a) {
          len_b = 5.0f * len_a;
        }
      }

      if (ELEM(bezt->h1, HD_AUTO, HD_AUTO_ANIM)) {
        len_a /= len;
        madd_v3_v3v3fl(p2_h1, p2, tvec, -len_a);

        if ((bezt->h1 == HD_AUTO_ANIM) && next && prev) { /* keep horizontal if extrema */
          float ydiff1 = prev->vec[1][1] - bezt->vec[1][1];
          float ydiff2 = next->vec[1][1] - bezt->vec[1][1];
          if ((ydiff1 <= 0.0f && ydiff2 <= 0.0f) || (ydiff1 >= 0.0f && ydiff2 >= 0.0f)) {
            bezt->vec[0][1] = bezt->vec[1][1];
            bezt->auto_handle_type = HD_AUTOTYPE_LOCKED_FINAL;
          }
          else { /* handles should not be beyond y coord of two others */
            if (ydiff1 <= 0.0f) {
              if (prev->vec[1][1] > bezt->vec[0][1]) {
                bezt->vec[0][1] = prev->vec[1][1];
                leftviolate = true;
              }
            }
            else {
              if (prev->vec[1][1] < bezt->vec[0][1]) {
                bezt->vec[0][1] = prev->vec[1][1];
                leftviolate = true;
              }
            }
          }
        }
      }
      if (ELEM(bezt->h2, HD_AUTO, HD_AUTO_ANIM)) {
        len_b /= len;
        madd_v3_v3v3fl(p2_h2, p2, tvec, len_b);

        if ((bezt->h2 == HD_AUTO_ANIM) && next && prev) { /* keep horizontal if extrema */
          float ydiff1 = prev->vec[1][1] - bezt->vec[1][1];
          float ydiff2 = next->vec[1][1] - bezt->vec[1][1];
          if ((ydiff1 <= 0.0f && ydiff2 <= 0.0f) || (ydiff1 >= 0.0f && ydiff2 >= 0.0f)) {
            bezt->vec[2][1] = bezt->vec[1][1];
            bezt->auto_handle_type = HD_AUTOTYPE_LOCKED_FINAL;
          }
          else { /* handles should not be beyond y coord of two others */
            if (ydiff1 <= 0.0f) {
              if (next->vec[1][1] < bezt->vec[2][1]) {
                bezt->vec[2][1] = next->vec[1][1];
                rightviolate = true;
              }
            }
            else {
              if (next->vec[1][1] > bezt->vec[2][1]) {
                bezt->vec[2][1] = next->vec[1][1];
                rightviolate = true;
              }
            }
          }
        }
      }
      if (leftviolate || rightviolate) { /* align left handle */
        BLI_assert(is_fcurve);
        /* simple 2d calculation */
        float h1_x = p2_h1[0] - p2[0];
        float h2_x = p2[0] - p2_h2[0];

        if (leftviolate) {
          p2_h2[1] = p2[1] + ((p2[1] - p2_h1[1]) / h1_x) * h2_x;
        }
        else {
          p2_h1[1] = p2[1] + ((p2[1] - p2_h2[1]) / h2_x) * h1_x;
        }
      }
    }
  }

  if (bezt->h1 == HD_VECT) { /* vector */
    madd_v3_v3v3fl(p2_h1, p2, dvec_a, -1.0f / 3.0f);
  }
  if (bezt->h2 == HD_VECT) {
    madd_v3_v3v3fl(p2_h2, p2, dvec_b, 1.0f / 3.0f);
  }

  if (skip_align ||
      /* When one handle is free, aligning makes no sense, see: #35952 */
      ELEM(HD_FREE, bezt->h1, bezt->h2) ||
      /* Also when no handles are aligned, skip this step. */
      (!ELEM(HD_ALIGN, bezt->h1, bezt->h2) && !ELEM(HD_ALIGN_DOUBLESIDE, bezt->h1, bezt->h2)))
  {
    /* Handles need to be updated during animation and applying stuff like hooks,
     * but in such situations it's quite difficult to distinguish in which order
     * align handles should be aligned so skip them for now. */
    return;
  }

  len_a = len_v3v3(p2, p2_h1);
  len_b = len_v3v3(p2, p2_h2);

  if (len_a == 0.0f) {
    len_a = 1.0f;
  }
  if (len_b == 0.0f) {
    len_b = 1.0f;
  }

  const float len_ratio = len_a / len_b;

  if (bezt->f1 & handle_sel_flag) {                      /* order of calculation */
    if (ELEM(bezt->h2, HD_ALIGN, HD_ALIGN_DOUBLESIDE)) { /* aligned */
      if (len_a > eps) {
        len = 1.0f / len_ratio;
        p2_h2[0] = p2[0] + len * (p2[0] - p2_h1[0]);
        p2_h2[1] = p2[1] + len * (p2[1] - p2_h1[1]);
        p2_h2[2] = p2[2] + len * (p2[2] - p2_h1[2]);
      }
    }
    if (ELEM(bezt->h1, HD_ALIGN, HD_ALIGN_DOUBLESIDE)) {
      if (len_b > eps) {
        len = len_ratio;
        p2_h1[0] = p2[0] + len * (p2[0] - p2_h2[0]);
        p2_h1[1] = p2[1] + len * (p2[1] - p2_h2[1]);
        p2_h1[2] = p2[2] + len * (p2[2] - p2_h2[2]);
      }
    }
  }
  else {
    if (ELEM(bezt->h1, HD_ALIGN, HD_ALIGN_DOUBLESIDE)) {
      if (len_b > eps) {
        len = len_ratio;
        p2_h1[0] = p2[0] + len * (p2[0] - p2_h2[0]);
        p2_h1[1] = p2[1] + len * (p2[1] - p2_h2[1]);
        p2_h1[2] = p2[2] + len * (p2[2] - p2_h2[2]);
      }
    }
    if (ELEM(bezt->h2, HD_ALIGN, HD_ALIGN_DOUBLESIDE)) { /* aligned */
      if (len_a > eps) {
        len = 1.0f / len_ratio;
        p2_h2[0] = p2[0] + len * (p2[0] - p2_h1[0]);
        p2_h2[1] = p2[1] + len * (p2[1] - p2_h1[1]);
        p2_h2[2] = p2[2] + len * (p2[2] - p2_h1[2]);
      }
    }
  }

#undef p2_h1
#undef p2_h2
}

static void calchandlesNurb_intern(Nurb *nu, eBezTriple_Flag handle_sel_flag, bool skip_align)
{
  BezTriple *bezt, *prev, *next;
  int a;

  if (nu->type != CU_BEZIER) {
    return;
  }
  if (nu->pntsu < 2) {
    return;
  }

  a = nu->pntsu;
  bezt = nu->bezt;
  if (nu->flagu & CU_NURB_CYCLIC) {
    prev = bezt + (a - 1);
  }
  else {
    prev = nullptr;
  }
  next = bezt + 1;

  while (a--) {
    calchandleNurb_intern(bezt, prev, next, handle_sel_flag, false, skip_align, 0);
    prev = bezt;
    if (a == 1) {
      if (nu->flagu & CU_NURB_CYCLIC) {
        next = nu->bezt;
      }
      else {
        next = nullptr;
      }
    }
    else if (next != nullptr) {
      next++;
    }

    bezt++;
  }
}

/**
 * A utility function for allocating a number of arrays of the same length
 * with easy error checking and de-allocation, and an easy way to add or remove
 * arrays that are processed in this way when changing code.
 *
 * floats, chars: null-terminated arrays of pointers to array pointers that need to be
 * allocated.
 *
 * Returns: pointer to the buffer that contains all of the arrays.
 */
static void *allocate_arrays(int count, float ***floats, char ***chars, const char *name)
{
  size_t num_floats = 0, num_chars = 0;

  while (floats && floats[num_floats]) {
    num_floats++;
  }

  while (chars && chars[num_chars]) {
    num_chars++;
  }

  void *buffer = (float *)MEM_malloc_arrayN(count, (sizeof(float) * num_floats + num_chars), name);

  if (!buffer) {
    return nullptr;
  }

  float *fptr = (float *)buffer;

  for (int i = 0; i < num_floats; i++, fptr += count) {
    *floats[i] = fptr;
  }

  char *cptr = (char *)fptr;

  for (int i = 0; i < num_chars; i++, cptr += count) {
    *chars[i] = cptr;
  }

  return buffer;
}

static void free_arrays(void *buffer)
{
  MEM_freeN(buffer);
}

/* computes in which direction to change h[i] to satisfy conditions better */
static float bezier_relax_direction(const float *a,
                                    const float *b,
                                    const float *c,
                                    const float *d,
                                    const float *h,
                                    int i,
                                    int count)
{
  /* current deviation between sides of the equation */
  float state = a[i] * h[(i + count - 1) % count] + b[i] * h[i] + c[i] * h[(i + 1) % count] - d[i];

  /* only the sign is meaningful */
  return -state * b[i];
}

static void bezier_lock_unknown(float *a, float *b, float *c, float *d, int i, float value)
{
  a[i] = c[i] = 0.0f;
  b[i] = 1.0f;
  d[i] = value;
}

static void bezier_restore_equation(float *a,
                                    float *b,
                                    float *c,
                                    float *d,
                                    const float *a0,
                                    const float *b0,
                                    const float *c0,
                                    const float *d0,
                                    int i)
{
  a[i] = a0[i];
  b[i] = b0[i];
  c[i] = c0[i];
  d[i] = d0[i];
}

static bool tridiagonal_solve_with_limits(float *a,
                                          float *b,
                                          float *c,
                                          float *d,
                                          float *h,
                                          const float *hmin,
                                          const float *hmax,
                                          int solve_count)
{
  float *a0, *b0, *c0, *d0;
  float **arrays[] = {&a0, &b0, &c0, &d0, nullptr};
  char *is_locked, *num_unlocks;
  char **flagarrays[] = {&is_locked, &num_unlocks, nullptr};

  void *tmps = allocate_arrays(solve_count, arrays, flagarrays, "tridiagonal_solve_with_limits");
  if (!tmps) {
    return false;
  }

  memcpy(a0, a, sizeof(float) * solve_count);
  memcpy(b0, b, sizeof(float) * solve_count);
  memcpy(c0, c, sizeof(float) * solve_count);
  memcpy(d0, d, sizeof(float) * solve_count);

  memset(is_locked, 0, solve_count);
  memset(num_unlocks, 0, solve_count);

  bool overshoot, unlocked;

  do {
    if (!BLI_tridiagonal_solve_cyclic(a, b, c, d, h, solve_count)) {
      free_arrays(tmps);
      return false;
    }

    /* first check if any handles overshoot the limits, and lock them */
    bool all = false, locked = false;

    overshoot = unlocked = false;

    do {
      for (int i = 0; i < solve_count; i++) {
        if (h[i] >= hmin[i] && h[i] <= hmax[i]) {
          continue;
        }

        overshoot = true;

        float target = h[i] > hmax[i] ? hmax[i] : hmin[i];

        /* heuristically only lock handles that go in the right direction if there are such ones */
        if (target != 0.0f || all) {
          /* mark item locked */
          is_locked[i] = 1;

          bezier_lock_unknown(a, b, c, d, i, target);
          locked = true;
        }
      }

      all = true;
    } while (overshoot && !locked);

    /* If no handles overshot and were locked,
     * see if it may be a good idea to unlock some handles. */
    if (!locked) {
      for (int i = 0; i < solve_count; i++) {
        /* to definitely avoid infinite loops limit this to 2 times */
        if (!is_locked[i] || num_unlocks[i] >= 2) {
          continue;
        }

        /* if the handle wants to move in allowable direction, release it */
        float relax = bezier_relax_direction(a0, b0, c0, d0, h, i, solve_count);

        if ((relax > 0 && h[i] < hmax[i]) || (relax < 0 && h[i] > hmin[i])) {
          bezier_restore_equation(a, b, c, d, a0, b0, c0, d0, i);

          is_locked[i] = 0;
          num_unlocks[i]++;
          unlocked = true;
        }
      }
    }
  } while (overshoot || unlocked);

  free_arrays(tmps);
  return true;
}

/* Keep ascii art. */
/* clang-format off */
/*
 * This function computes the handles of a series of auto bezier points
 * on the basis of 'no acceleration discontinuities' at the points.
 * The first and last bezier points are considered 'fixed' (their handles are not touched)
 * The result is the smoothest possible trajectory going through intermediate points.
 * The difficulty is that the handles depends on their neighbors.
 *
 * The exact solution is found by solving a tridiagonal matrix equation formed
 * by the continuity and boundary conditions. Although theoretically handle position
 * is affected by all other points of the curve segment, in practice the influence
 * decreases exponentially with distance.
 *
 * NOTE: this algorithm assumes that the handle horizontal size is always 1/3 of the
 * of the interval to the next point. This rule ensures linear interpolation of time.
 *
 * ^ height (co 1)
 * |                                            yN
 * |                                   yN-1     |
 * |                      y2           |        |
 * |           y1         |            |        |
 * |    y0     |          |            |        |
 * |    |      |          |            |        |
 * |    |      |          |            |        |
 * |    |      |          |            |        |
 * |------dx1--------dx2--------- ~ -------dxN-------------------> time (co 0)
 *
 * Notation:
 *
 *   x[i], y[i] - keyframe coordinates
 *   h[i]       - right handle y offset from y[i]
 *
 *   dx[i] = x[i] - x[i-1]
 *   dy[i] = y[i] - y[i-1]
 *
 * Mathematical basis:
 *
 * 1. Handle lengths on either side of each point are connected by a factor
 *    ensuring continuity of the first derivative:
 *
 *    l[i] = dx[i+1]/dx[i]
 *
 * 2. The tridiagonal system is formed by the following equation, which is derived
 *    by differentiating the bezier curve and specifies second derivative continuity
 *    at every point:
 *
 *    l[i]^2 * h[i-1] + (2*l[i]+2) * h[i] + 1/l[i+1] * h[i+1] = dy[i]*l[i]^2 + dy[i+1]
 *
 * 3. If this point is adjacent to a manually set handle with X size not equal to 1/3
 *    of the horizontal interval, this equation becomes slightly more complex:
 *
 *    l[i]^2 * h[i-1] + (3*(1-R[i-1])*l[i] + 3*(1-L[i+1])) * h[i] + 1/l[i+1] * h[i+1] = dy[i]*l[i]^2 + dy[i+1]
 *
 *    The difference between equations amounts to this, and it's obvious that when R[i-1]
 *    and L[i+1] are both 1/3, it becomes zero:
 *
 *    ( (1-3*R[i-1])*l[i] + (1-3*L[i+1]) ) * h[i]
 *
 * 4. The equations for zero acceleration border conditions are basically the above
 *    equation with parts omitted, so the handle size correction also applies.
 *
 * 5. The fully cyclic curve case is handled by eliminating one of the end points,
 *    and instead of border conditions connecting the curve via a set of equations:
 *
 *    l[0] = l[N] = dx[1] / dx[N]
 *    dy[0] = dy[N]
 *    Continuity equation (item 2) for i = 0.
 *    Substitute h[0] for h[N] and h[N-1] for h[-1]
 */
/* clang-format on */

static void bezier_eq_continuous(
    float *a, float *b, float *c, float *d, const float *dy, const float *l, int i)
{
  a[i] = l[i] * l[i];
  b[i] = 2.0f * (l[i] + 1);
  c[i] = 1.0f / l[i + 1];
  d[i] = dy[i] * l[i] * l[i] + dy[i + 1];
}

static void bezier_eq_noaccel_right(
    float *a, float *b, float *c, float *d, const float *dy, const float *l, int i)
{
  a[i] = 0.0f;
  b[i] = 2.0f;
  c[i] = 1.0f / l[i + 1];
  d[i] = dy[i + 1];
}

static void bezier_eq_noaccel_left(
    float *a, float *b, float *c, float *d, const float *dy, const float *l, int i)
{
  a[i] = l[i] * l[i];
  b[i] = 2.0f * l[i];
  c[i] = 0.0f;
  d[i] = dy[i] * l[i] * l[i];
}

/* auto clamp prevents its own point going the wrong way, and adjacent handles overshooting */
static void bezier_clamp(
    float *hmax, float *hmin, int i, float dy, bool no_reverse, bool no_overshoot)
{
  if (dy > 0) {
    if (no_overshoot) {
      hmax[i] = min_ff(hmax[i], dy);
    }
    if (no_reverse) {
      hmin[i] = 0.0f;
    }
  }
  else if (dy < 0) {
    if (no_reverse) {
      hmax[i] = 0.0f;
    }
    if (no_overshoot) {
      hmin[i] = max_ff(hmin[i], dy);
    }
  }
  else if (no_reverse || no_overshoot) {
    hmax[i] = hmin[i] = 0.0f;
  }
}

/* write changes to a bezier handle */
static void bezier_output_handle_inner(BezTriple *bezt,
                                       bool right,
                                       const float newval[3],
                                       bool endpoint)
{
  float tmp[3];

  int idx = right ? 2 : 0;
  char hr = right ? bezt->h2 : bezt->h1;
  char hm = right ? bezt->h1 : bezt->h2;

  /* only assign Auto/Vector handles */
  if (!ELEM(hr, HD_AUTO, HD_AUTO_ANIM, HD_VECT)) {
    return;
  }

  copy_v3_v3(bezt->vec[idx], newval);

  /* fix up the Align handle if any */
  if (ELEM(hm, HD_ALIGN, HD_ALIGN_DOUBLESIDE)) {
    float hlen = len_v3v3(bezt->vec[1], bezt->vec[2 - idx]);
    float h2len = len_v3v3(bezt->vec[1], bezt->vec[idx]);

    sub_v3_v3v3(tmp, bezt->vec[1], bezt->vec[idx]);
    madd_v3_v3v3fl(bezt->vec[2 - idx], bezt->vec[1], tmp, hlen / h2len);
  }
  /* at end points of the curve, mirror handle to the other side */
  else if (endpoint && ELEM(hm, HD_AUTO, HD_AUTO_ANIM, HD_VECT)) {
    sub_v3_v3v3(tmp, bezt->vec[1], bezt->vec[idx]);
    add_v3_v3v3(bezt->vec[2 - idx], bezt->vec[1], tmp);
  }
}

static void bezier_output_handle(BezTriple *bezt, bool right, float dy, bool endpoint)
{
  float tmp[3];

  copy_v3_v3(tmp, bezt->vec[right ? 2 : 0]);

  tmp[1] = bezt->vec[1][1] + dy;

  bezier_output_handle_inner(bezt, right, tmp, endpoint);
}

static bool bezier_check_solve_end_handle(BezTriple *bezt, char htype, bool end)
{
  return (htype == HD_VECT) || (end && ELEM(htype, HD_AUTO, HD_AUTO_ANIM) &&
                                bezt->auto_handle_type == HD_AUTOTYPE_NORMAL);
}

static float bezier_calc_handle_adj(float hsize[2], float dx)
{
  /* if handles intersect in x direction, they are scaled to fit */
  float fac = dx / (hsize[0] + dx / 3.0f);
  if (fac < 1.0f) {
    mul_v2_fl(hsize, fac);
  }
  return 1.0f - 3.0f * hsize[0] / dx;
}

static void bezier_handle_calc_smooth_fcurve(
    BezTriple *bezt, int total, int start, int count, bool cycle)
{
  float *dx, *dy, *l, *a, *b, *c, *d, *h, *hmax, *hmin;
  float **arrays[] = {&dx, &dy, &l, &a, &b, &c, &d, &h, &hmax, &hmin, nullptr};

  int solve_count = count;

  /* verify index ranges */

  if (count < 2) {
    return;
  }

  BLI_assert(start < total - 1 && count <= total);
  BLI_assert(start + count <= total || cycle);

  bool full_cycle = (start == 0 && count == total && cycle);

  BezTriple *bezt_first = &bezt[start];
  BezTriple *bezt_last =
      &bezt[(start + count > total) ? start + count - total : start + count - 1];

  bool solve_first = bezier_check_solve_end_handle(bezt_first, bezt_first->h2, start == 0);
  bool solve_last = bezier_check_solve_end_handle(
      bezt_last, bezt_last->h1, start + count == total);

  if (count == 2 && !full_cycle && solve_first == solve_last) {
    return;
  }

  /* allocate all */

  void *tmp_buffer = allocate_arrays(count, arrays, nullptr, "bezier_calc_smooth_tmp");
  if (!tmp_buffer) {
    return;
  }

  /* point locations */

  dx[0] = dy[0] = NAN_FLT;

  for (int i = 1, j = start + 1; i < count; i++, j++) {
    dx[i] = bezt[j].vec[1][0] - bezt[j - 1].vec[1][0];
    dy[i] = bezt[j].vec[1][1] - bezt[j - 1].vec[1][1];

    /* when cyclic, jump from last point to first */
    if (cycle && j == total - 1) {
      j = 0;
    }
  }

  /* ratio of x intervals */

  if (full_cycle) {
    dx[0] = dx[count - 1];
    dy[0] = dy[count - 1];

    l[0] = l[count - 1] = dx[1] / dx[0];
  }
  else {
    l[0] = l[count - 1] = 1.0f;
  }

  for (int i = 1; i < count - 1; i++) {
    l[i] = dx[i + 1] / dx[i];
  }

  /* compute handle clamp ranges */

  bool clamped_prev = false, clamped_cur = ELEM(HD_AUTO_ANIM, bezt_first->h1, bezt_first->h2);

  for (int i = 0; i < count; i++) {
    hmax[i] = FLT_MAX;
    hmin[i] = -FLT_MAX;
  }

  for (int i = 1, j = start + 1; i < count; i++, j++) {
    clamped_prev = clamped_cur;
    clamped_cur = ELEM(HD_AUTO_ANIM, bezt[j].h1, bezt[j].h2);

    if (cycle && j == total - 1) {
      j = 0;
      clamped_cur = clamped_cur || ELEM(HD_AUTO_ANIM, bezt[j].h1, bezt[j].h2);
    }

    bezier_clamp(hmax, hmin, i - 1, dy[i], clamped_prev, clamped_prev);
    bezier_clamp(hmax, hmin, i, dy[i] * l[i], clamped_cur, clamped_cur);
  }

  /* full cycle merges first and last points into continuous loop */

  float first_handle_adj = 0.0f, last_handle_adj = 0.0f;

  if (full_cycle) {
    /* reduce the number of unknowns by one */
    int i = solve_count = count - 1;

    hmin[0] = max_ff(hmin[0], hmin[i]);
    hmax[0] = min_ff(hmax[0], hmax[i]);

    solve_first = solve_last = true;

    bezier_eq_continuous(a, b, c, d, dy, l, 0);
  }
  else {
    float tmp[2];

    /* boundary condition: fixed handles or zero curvature */
    if (!solve_first) {
      sub_v2_v2v2(tmp, bezt_first->vec[2], bezt_first->vec[1]);
      first_handle_adj = bezier_calc_handle_adj(tmp, dx[1]);

      bezier_lock_unknown(a, b, c, d, 0, tmp[1]);
    }
    else {
      bezier_eq_noaccel_right(a, b, c, d, dy, l, 0);
    }

    if (!solve_last) {
      sub_v2_v2v2(tmp, bezt_last->vec[1], bezt_last->vec[0]);
      last_handle_adj = bezier_calc_handle_adj(tmp, dx[count - 1]);

      bezier_lock_unknown(a, b, c, d, count - 1, tmp[1]);
    }
    else {
      bezier_eq_noaccel_left(a, b, c, d, dy, l, count - 1);
    }
  }

  /* main tridiagonal system of equations */

  for (int i = 1; i < count - 1; i++) {
    bezier_eq_continuous(a, b, c, d, dy, l, i);
  }

  /* apply correction for user-defined handles with nonstandard x positions */

  if (!full_cycle) {
    if (count > 2 || solve_last) {
      b[1] += l[1] * first_handle_adj;
    }

    if (count > 2 || solve_first) {
      b[count - 2] += last_handle_adj;
    }
  }

  /* solve and output results */

  if (tridiagonal_solve_with_limits(a, b, c, d, h, hmin, hmax, solve_count)) {
    if (full_cycle) {
      h[count - 1] = h[0];
    }

    for (int i = 1, j = start + 1; i < count - 1; i++, j++) {
      bool end = (j == total - 1);

      bezier_output_handle(&bezt[j], false, -h[i] / l[i], end);

      if (end) {
        j = 0;
      }

      bezier_output_handle(&bezt[j], true, h[i], end);
    }

    if (solve_first) {
      bezier_output_handle(bezt_first, true, h[0], start == 0);
    }

    if (solve_last) {
      bezier_output_handle(bezt_last, false, -h[count - 1] / l[count - 1], start + count == total);
    }
  }

  /* free all */

  free_arrays(tmp_buffer);
}

static bool is_free_auto_point(BezTriple *bezt)
{
  return BEZT_IS_AUTOH(bezt) && bezt->auto_handle_type == HD_AUTOTYPE_NORMAL;
}

void BKE_nurb_handle_smooth_fcurve(BezTriple *bezt, int total, bool cyclic)
{
  /* ignore cyclic extrapolation if end points are locked */
  cyclic = cyclic && is_free_auto_point(&bezt[0]) && is_free_auto_point(&bezt[total - 1]);

  /* if cyclic, try to find a sequence break point */
  int search_base = 0;

  if (cyclic) {
    for (int i = 1; i < total - 1; i++) {
      if (!is_free_auto_point(&bezt[i])) {
        search_base = i;
        break;
      }
    }

    /* all points of the curve are freely changeable auto handles - solve as full cycle */
    if (search_base == 0) {
      bezier_handle_calc_smooth_fcurve(bezt, total, 0, total, cyclic);
      return;
    }
  }

  /* Find continuous sub-sequences of free auto handles and smooth them, starting at search_base.
   * In cyclic mode these sub-sequences can span the cycle boundary. */
  int start = search_base, count = 1;

  for (int i = 1, j = start + 1; i < total; i++, j++) {
    /* in cyclic mode: jump from last to first point when necessary */
    if (j == total - 1 && cyclic) {
      j = 0;
    }

    /* non auto handle closes the list (we come here at least for the last handle, see above) */
    if (!is_free_auto_point(&bezt[j])) {
      bezier_handle_calc_smooth_fcurve(bezt, total, start, count + 1, cyclic);
      start = j;
      count = 1;
    }
    else {
      count++;
    }
  }

  if (count > 1) {
    bezier_handle_calc_smooth_fcurve(bezt, total, start, count, cyclic);
  }
}

void BKE_nurb_handle_calc(
    BezTriple *bezt, BezTriple *prev, BezTriple *next, const bool is_fcurve, const char smoothing)
{
  calchandleNurb_intern(bezt, prev, next, (eBezTriple_Flag)SELECT, is_fcurve, false, smoothing);
}

void BKE_nurb_handle_calc_ex(BezTriple *bezt,
                             BezTriple *prev,
                             BezTriple *next,
                             const eBezTriple_Flag__Alias handle_sel_flag,
                             const bool is_fcurve,
                             const char smoothing)
{
  calchandleNurb_intern(
      bezt, prev, next, (eBezTriple_Flag)handle_sel_flag, is_fcurve, false, smoothing);
}

void BKE_nurb_handles_calc(Nurb *nu) /* first, if needed, set handle flags */
{
  calchandlesNurb_intern(nu, (eBezTriple_Flag)SELECT, false);
}

/**
 * Workaround #BKE_nurb_handles_calc logic
 * that makes unselected align to the selected handle.
 */
static void nurbList_handles_swap_select(Nurb *nu)
{
  BezTriple *bezt;
  int i;

  for (i = nu->pntsu, bezt = nu->bezt; i--; bezt++) {
    if ((bezt->f1 & SELECT) != (bezt->f3 & SELECT)) {
      bezt->f1 ^= SELECT;
      bezt->f3 ^= SELECT;
    }
  }
}

/* internal use only (weak) */
static void nurb_handles_calc__align_selected(Nurb *nu)
{
  nurbList_handles_swap_select(nu);
  BKE_nurb_handles_calc(nu);
  nurbList_handles_swap_select(nu);
}

void BKE_nurb_handle_calc_simple(Nurb *nu, BezTriple *bezt)
{
  if (nu->pntsu > 1) {
    BezTriple *prev = BKE_nurb_bezt_get_prev(nu, bezt);
    BezTriple *next = BKE_nurb_bezt_get_next(nu, bezt);
    BKE_nurb_handle_calc(bezt, prev, next, false, 0);
  }
}

void BKE_nurb_handle_calc_simple_auto(Nurb *nu, BezTriple *bezt)
{
  if (nu->pntsu > 1) {
    const char h1_back = bezt->h1, h2_back = bezt->h2;

    bezt->h1 = bezt->h2 = HD_AUTO;

    /* Override handle types to HD_AUTO and recalculate */
    BKE_nurb_handle_calc_simple(nu, bezt);

    bezt->h1 = h1_back;
    bezt->h2 = h2_back;
  }
}

#define SEL_F1 (1 << 0)
#define SEL_F2 (1 << 1)
#define SEL_F3 (1 << 2)

short BKE_nurb_bezt_handle_test_calc_flag(const BezTriple *bezt,
                                          const eBezTriple_Flag__Alias sel_flag,
                                          const eNurbHandleTest_Mode handle_mode)
{
  short flag = 0;

  switch (handle_mode) {
    case NURB_HANDLE_TEST_KNOT_ONLY: {
      flag = (bezt->f2 & sel_flag) ? (SEL_F1 | SEL_F2 | SEL_F3) : 0;
      break;
    }
    case NURB_HANDLE_TEST_KNOT_OR_EACH:
      if (bezt->f2 & sel_flag) {
        flag = (bezt->f2 & sel_flag) ? (SEL_F1 | SEL_F2 | SEL_F3) : 0;
        break;
      }
      [[fallthrough]];
    case NURB_HANDLE_TEST_EACH: {
      if (bezt->f1 & sel_flag) {
        flag |= SEL_F1;
      }
      if (bezt->f2 & sel_flag) {
        flag |= SEL_F2;
      }
      if (bezt->f3 & sel_flag) {
        flag |= SEL_F3;
      }
      break;
    }
  }
  return flag;
}

void BKE_nurb_bezt_handle_test(BezTriple *bezt,
                               const eBezTriple_Flag__Alias sel_flag,
                               const eNurbHandleTest_Mode handle_mode,
                               const bool use_around_local)
{
  short flag = BKE_nurb_bezt_handle_test_calc_flag(bezt, sel_flag, handle_mode);
  if (use_around_local) {
    flag &= ~SEL_F2;
  }

  /* check for partial selection */
  if (!ELEM(flag, 0, SEL_F1 | SEL_F2 | SEL_F3)) {
    if (ELEM(bezt->h1, HD_AUTO, HD_AUTO_ANIM)) {
      bezt->h1 = HD_ALIGN;
    }
    if (ELEM(bezt->h2, HD_AUTO, HD_AUTO_ANIM)) {
      bezt->h2 = HD_ALIGN;
    }

    if (bezt->h1 == HD_VECT) {
      if (!(flag & SEL_F1) != !(flag & SEL_F2)) {
        bezt->h1 = HD_FREE;
      }
    }
    if (bezt->h2 == HD_VECT) {
      if (!(flag & SEL_F3) != !(flag & SEL_F2)) {
        bezt->h2 = HD_FREE;
      }
    }
  }
}

#undef SEL_F1
#undef SEL_F2
#undef SEL_F3

void BKE_nurb_handles_test(Nurb *nu,
                           const eNurbHandleTest_Mode handle_mode,
                           const bool use_around_local)
{
  BezTriple *bezt;
  int a;

  if (nu->type != CU_BEZIER) {
    return;
  }

  bezt = nu->bezt;
  a = nu->pntsu;
  while (a--) {
    BKE_nurb_bezt_handle_test(bezt, SELECT, handle_mode, use_around_local);
    bezt++;
  }

  BKE_nurb_handles_calc(nu);
}

void BKE_nurb_handles_autocalc(Nurb *nu, uint8_t flag)
{
  /* checks handle coordinates and calculates type */
  const float eps = 0.0001f;
  const float eps_sq = eps * eps;

  if (nu == nullptr || nu->bezt == nullptr) {
    return;
  }

  BezTriple *bezt2 = nu->bezt;
  BezTriple *bezt1 = bezt2 + (nu->pntsu - 1);
  BezTriple *bezt0 = bezt1 - 1;
  int i = nu->pntsu;

  while (i--) {
    bool align = false, leftsmall = false, rightsmall = false;

    /* left handle: */
    if (flag == 0 || (bezt1->f1 & flag)) {
      bezt1->h1 = HD_FREE;
      /* Distance too short: vector-handle. */
      if (len_squared_v3v3(bezt1->vec[1], bezt0->vec[1]) < eps_sq) {
        bezt1->h1 = HD_VECT;
        leftsmall = true;
      }
      else {
        /* Aligned handle? */
        if (dist_squared_to_line_v3(bezt1->vec[1], bezt1->vec[0], bezt1->vec[2]) < eps_sq) {
          align = true;
          bezt1->h1 = HD_ALIGN;
        }
        /* or vector handle? */
        if (dist_squared_to_line_v3(bezt1->vec[0], bezt1->vec[1], bezt0->vec[1]) < eps_sq) {
          bezt1->h1 = HD_VECT;
        }
      }
    }
    /* right handle: */
    if (flag == 0 || (bezt1->f3 & flag)) {
      bezt1->h2 = HD_FREE;
      /* Distance too short: vector-handle. */
      if (len_squared_v3v3(bezt1->vec[1], bezt2->vec[1]) < eps_sq) {
        bezt1->h2 = HD_VECT;
        rightsmall = true;
      }
      else {
        /* Aligned handle? */
        if (align) {
          bezt1->h2 = HD_ALIGN;
        }

        /* or vector handle? */
        if (dist_squared_to_line_v3(bezt1->vec[2], bezt1->vec[1], bezt2->vec[1]) < eps_sq) {
          bezt1->h2 = HD_VECT;
        }
      }
    }
    if (leftsmall && bezt1->h2 == HD_ALIGN) {
      bezt1->h2 = HD_FREE;
    }
    if (rightsmall && bezt1->h1 == HD_ALIGN) {
      bezt1->h1 = HD_FREE;
    }

    /* undesired combination: */
    if (bezt1->h1 == HD_ALIGN && bezt1->h2 == HD_VECT) {
      bezt1->h1 = HD_FREE;
    }
    if (bezt1->h2 == HD_ALIGN && bezt1->h1 == HD_VECT) {
      bezt1->h2 = HD_FREE;
    }

    bezt0 = bezt1;
    bezt1 = bezt2;
    bezt2++;
  }

  BKE_nurb_handles_calc(nu);
}

void BKE_nurbList_handles_autocalc(ListBase *editnurb, uint8_t flag)
{
  LISTBASE_FOREACH (Nurb *, nu, editnurb) {
    BKE_nurb_handles_autocalc(nu, flag);
  }
}

void BKE_nurbList_handles_set(ListBase *editnurb,
                              eNurbHandleTest_Mode handle_mode,
                              const char code)
{
  BezTriple *bezt;
  int a;

  if (ELEM(code, HD_AUTO, HD_VECT)) {
    LISTBASE_FOREACH (Nurb *, nu, editnurb) {
      if (nu->type == CU_BEZIER) {
        bezt = nu->bezt;
        a = nu->pntsu;
        while (a--) {
          const short flag = BKE_nurb_bezt_handle_test_calc_flag(bezt, SELECT, handle_mode);
          if ((flag & (1 << 0)) || (flag & (1 << 2))) {
            if (flag & (1 << 0)) {
              bezt->h1 = code;
            }
            if (flag & (1 << 2)) {
              bezt->h2 = code;
            }
            if (bezt->h1 != bezt->h2) {
              if (ELEM(bezt->h1, HD_ALIGN, HD_AUTO)) {
                bezt->h1 = HD_FREE;
              }
              if (ELEM(bezt->h2, HD_ALIGN, HD_AUTO)) {
                bezt->h2 = HD_FREE;
              }
            }
          }
          bezt++;
        }

        /* like BKE_nurb_handles_calc but moves selected */
        nurb_handles_calc__align_selected(nu);
      }
    }
  }
  else {
    char h_new = HD_FREE;

    /* There is 1 handle not FREE: FREE it all, else make ALIGNED. */
    if (code == 5) {
      h_new = HD_ALIGN;
    }
    else if (code == 6) {
      h_new = HD_FREE;
    }
    else {
      /* Toggle */
      LISTBASE_FOREACH (Nurb *, nu, editnurb) {
        if (nu->type == CU_BEZIER) {
          bezt = nu->bezt;
          a = nu->pntsu;
          while (a--) {
            const short flag = BKE_nurb_bezt_handle_test_calc_flag(bezt, SELECT, handle_mode);
            if (((flag & (1 << 0)) && bezt->h1 != HD_FREE) ||
                ((flag & (1 << 2)) && bezt->h2 != HD_FREE)) {
              h_new = HD_AUTO;
              break;
            }
            bezt++;
          }
        }
      }
      h_new = (h_new == HD_FREE) ? HD_ALIGN : HD_FREE;
    }
    LISTBASE_FOREACH (Nurb *, nu, editnurb) {
      if (nu->type == CU_BEZIER) {
        bezt = nu->bezt;
        a = nu->pntsu;
        while (a--) {
          const short flag = BKE_nurb_bezt_handle_test_calc_flag(bezt, SELECT, handle_mode);
          if (flag & (1 << 0)) {
            bezt->h1 = h_new;
          }
          if (flag & (1 << 2)) {
            bezt->h2 = h_new;
          }

          bezt++;
        }

        /* like BKE_nurb_handles_calc but moves selected */
        nurb_handles_calc__align_selected(nu);
      }
    }
  }
}

void BKE_nurbList_handles_recalculate(ListBase *editnurb,
                                      const bool calc_length,
                                      const uint8_t flag)
{
  BezTriple *bezt;
  int a;

  LISTBASE_FOREACH (Nurb *, nu, editnurb) {
    if (nu->type != CU_BEZIER) {
      continue;
    }

    bool changed = false;

    for (a = nu->pntsu, bezt = nu->bezt; a--; bezt++) {

      const bool h1_select = (bezt->f1 & flag) == flag;
      const bool h2_select = (bezt->f3 & flag) == flag;

      if (h1_select || h2_select) {

        float co1_back[3], co2_back[3];

        copy_v3_v3(co1_back, bezt->vec[0]);
        copy_v3_v3(co2_back, bezt->vec[2]);

        BKE_nurb_handle_calc_simple_auto(nu, bezt);

        if (h1_select) {
          if (!calc_length) {
            dist_ensure_v3_v3fl(bezt->vec[0], bezt->vec[1], len_v3v3(co1_back, bezt->vec[1]));
          }
        }
        else {
          copy_v3_v3(bezt->vec[0], co1_back);
        }

        if (h2_select) {
          if (!calc_length) {
            dist_ensure_v3_v3fl(bezt->vec[2], bezt->vec[1], len_v3v3(co2_back, bezt->vec[1]));
          }
        }
        else {
          copy_v3_v3(bezt->vec[2], co2_back);
        }

        changed = true;
      }
    }

    if (changed) {
      /* Recalculate the whole curve */
      BKE_nurb_handles_calc(nu);
    }
  }
}

void BKE_nurbList_flag_set(ListBase *editnurb, uint8_t flag, bool set)
{
  BezTriple *bezt;
  BPoint *bp;
  int a;

  LISTBASE_FOREACH (Nurb *, nu, editnurb) {
    if (nu->type == CU_BEZIER) {
      a = nu->pntsu;
      bezt = nu->bezt;
      while (a--) {
        if (set) {
          bezt->f1 |= flag;
          bezt->f2 |= flag;
          bezt->f3 |= flag;
        }
        else {
          bezt->f1 &= ~flag;
          bezt->f2 &= ~flag;
          bezt->f3 &= ~flag;
        }
        bezt++;
      }
    }
    else {
      a = nu->pntsu * nu->pntsv;
      bp = nu->bp;
      while (a--) {
        SET_FLAG_FROM_TEST(bp->f1, set, flag);
        bp++;
      }
    }
  }
}

bool BKE_nurbList_flag_set_from_flag(ListBase *editnurb, uint8_t from_flag, uint8_t flag)
{
  bool changed = false;

  LISTBASE_FOREACH (Nurb *, nu, editnurb) {
    if (nu->type == CU_BEZIER) {
      for (int i = 0; i < nu->pntsu; i++) {
        BezTriple *bezt = &nu->bezt[i];
        uint8_t old_f1 = bezt->f1, old_f2 = bezt->f2, old_f3 = bezt->f3;

        SET_FLAG_FROM_TEST(bezt->f1, bezt->f1 & from_flag, flag);
        SET_FLAG_FROM_TEST(bezt->f2, bezt->f2 & from_flag, flag);
        SET_FLAG_FROM_TEST(bezt->f3, bezt->f3 & from_flag, flag);

        changed |= (old_f1 != bezt->f1) || (old_f2 != bezt->f2) || (old_f3 != bezt->f3);
      }
    }
    else {
      for (int i = 0; i < nu->pntsu * nu->pntsv; i++) {
        BPoint *bp = &nu->bp[i];
        uint8_t old_f1 = bp->f1;

        SET_FLAG_FROM_TEST(bp->f1, bp->f1 & from_flag, flag);
        changed |= (old_f1 != bp->f1);
      }
    }
  }

  return changed;
}

void BKE_nurb_direction_switch(Nurb *nu)
{
  BezTriple *bezt1, *bezt2;
  BPoint *bp1, *bp2;
  float *fp1, *fp2, *tempf;
  int a, b;

  if (nu->pntsu == 1 && nu->pntsv == 1) {
    return;
  }

  if (nu->type == CU_BEZIER) {
    a = nu->pntsu;
    bezt1 = nu->bezt;
    bezt2 = bezt1 + (a - 1);
    if (a & 1) {
      a += 1; /* if odd, also swap middle content */
    }
    a /= 2;
    while (a > 0) {
      if (bezt1 != bezt2) {
        std::swap(*bezt1, *bezt2);
      }

      swap_v3_v3(bezt1->vec[0], bezt1->vec[2]);

      if (bezt1 != bezt2) {
        swap_v3_v3(bezt2->vec[0], bezt2->vec[2]);
      }

      std::swap(bezt1->h1, bezt1->h2);
      std::swap(bezt1->f1, bezt1->f3);

      if (bezt1 != bezt2) {
        std::swap(bezt2->h1, bezt2->h2);
        std::swap(bezt2->f1, bezt2->f3);
        bezt1->tilt = -bezt1->tilt;
        bezt2->tilt = -bezt2->tilt;
      }
      else {
        bezt1->tilt = -bezt1->tilt;
      }
      a--;
      bezt1++;
      bezt2--;
    }
  }
  else if (nu->pntsv == 1) {
    a = nu->pntsu;
    bp1 = nu->bp;
    bp2 = bp1 + (a - 1);
    a /= 2;
    while (bp1 != bp2 && a > 0) {
      std::swap(*bp1, *bp2);
      a--;
      bp1->tilt = -bp1->tilt;
      bp2->tilt = -bp2->tilt;
      bp1++;
      bp2--;
    }
    /* If there are odd number of points no need to touch coord of middle one,
     * but still need to change its tilt.
     */
    if (nu->pntsu & 1) {
      bp1->tilt = -bp1->tilt;
    }
    if (nu->type == CU_NURBS) {
      /* no knots for too short paths */
      if (nu->knotsu) {
        /* inverse knots */
        a = KNOTSU(nu);
        fp1 = nu->knotsu;
        fp2 = fp1 + (a - 1);
        a /= 2;
        while (fp1 != fp2 && a > 0) {
          std::swap(*fp1, *fp2);
          a--;
          fp1++;
          fp2--;
        }
        /* and make in increasing order again */
        a = KNOTSU(nu);
        fp1 = nu->knotsu;
        fp2 = tempf = (float *)MEM_malloc_arrayN(a, sizeof(float), "switchdirect");
        a--;
        fp2[a] = fp1[a];
        while (a--) {
          fp2[0] = fabsf(fp1[1] - fp1[0]);
          fp1++;
          fp2++;
        }

        a = KNOTSU(nu) - 1;
        fp1 = nu->knotsu;
        fp2 = tempf;
        fp1[0] = 0.0;
        fp1++;
        while (a--) {
          fp1[0] = fp1[-1] + fp2[0];
          fp1++;
          fp2++;
        }
        MEM_freeN(tempf);
      }
    }
  }
  else {
    for (b = 0; b < nu->pntsv; b++) {
      bp1 = nu->bp + b * nu->pntsu;
      a = nu->pntsu;
      bp2 = bp1 + (a - 1);
      a /= 2;

      while (bp1 != bp2 && a > 0) {
        std::swap(*bp1, *bp2);
        a--;
        bp1++;
        bp2--;
      }
    }
  }
}

void BKE_curve_nurbs_vert_coords_get(const ListBase *lb, float (*vert_coords)[3], int vert_len)
{
  float *co = vert_coords[0];
  LISTBASE_FOREACH (const Nurb *, nu, lb) {
    if (nu->type == CU_BEZIER) {
      const BezTriple *bezt = nu->bezt;
      for (int i = 0; i < nu->pntsu; i++, bezt++) {
        copy_v3_v3(co, bezt->vec[0]);
        co += 3;
        copy_v3_v3(co, bezt->vec[1]);
        co += 3;
        copy_v3_v3(co, bezt->vec[2]);
        co += 3;
      }
    }
    else {
      const BPoint *bp = nu->bp;
      for (int i = 0; i < nu->pntsu * nu->pntsv; i++, bp++) {
        copy_v3_v3(co, bp->vec);
        co += 3;
      }
    }
  }
  BLI_assert(co == vert_coords[vert_len]);
  UNUSED_VARS_NDEBUG(vert_len);
}

float (*BKE_curve_nurbs_vert_coords_alloc(const ListBase *lb, int *r_vert_len))[3]
{
  const int vert_len = BKE_nurbList_verts_count(lb);
  float(*vert_coords)[3] = (float(*)[3])MEM_malloc_arrayN(
      vert_len, sizeof(*vert_coords), __func__);
  BKE_curve_nurbs_vert_coords_get(lb, vert_coords, vert_len);
  *r_vert_len = vert_len;
  return vert_coords;
}

void BKE_curve_nurbs_vert_coords_apply_with_mat4(ListBase *lb,
                                                 const float (*vert_coords)[3],
                                                 const float mat[4][4],
                                                 const bool constrain_2d)
{
  const float *co = vert_coords[0];

  LISTBASE_FOREACH (Nurb *, nu, lb) {
    if (nu->type == CU_BEZIER) {
      BezTriple *bezt = nu->bezt;

      for (int i = 0; i < nu->pntsu; i++, bezt++) {
        mul_v3_m4v3(bezt->vec[0], mat, co);
        co += 3;
        mul_v3_m4v3(bezt->vec[1], mat, co);
        co += 3;
        mul_v3_m4v3(bezt->vec[2], mat, co);
        co += 3;
      }
    }
    else {
      BPoint *bp = nu->bp;

      for (int i = 0; i < nu->pntsu * nu->pntsv; i++, bp++) {
        mul_v3_m4v3(bp->vec, mat, co);
        co += 3;
      }
    }

    if (constrain_2d) {
      BKE_nurb_project_2d(nu);
    }

    calchandlesNurb_intern(nu, (eBezTriple_Flag)SELECT, true);
  }
}

void BKE_curve_nurbs_vert_coords_apply(ListBase *lb,
                                       const float (*vert_coords)[3],
                                       const bool constrain_2d)
{
  const float *co = vert_coords[0];

  LISTBASE_FOREACH (Nurb *, nu, lb) {
    if (nu->type == CU_BEZIER) {
      BezTriple *bezt = nu->bezt;

      for (int i = 0; i < nu->pntsu; i++, bezt++) {
        copy_v3_v3(bezt->vec[0], co);
        co += 3;
        copy_v3_v3(bezt->vec[1], co);
        co += 3;
        copy_v3_v3(bezt->vec[2], co);
        co += 3;
      }
    }
    else {
      BPoint *bp = nu->bp;

      for (int i = 0; i < nu->pntsu * nu->pntsv; i++, bp++) {
        copy_v3_v3(bp->vec, co);
        co += 3;
      }
    }

    if (constrain_2d) {
      BKE_nurb_project_2d(nu);
    }

    calchandlesNurb_intern(nu, (eBezTriple_Flag)SELECT, true);
  }
}

float (*BKE_curve_nurbs_key_vert_coords_alloc(const ListBase *lb, float *key, int *r_vert_len))[3]
{
  int vert_len = BKE_nurbList_verts_count(lb);
  float(*cos)[3] = (float(*)[3])MEM_malloc_arrayN(vert_len, sizeof(*cos), __func__);

  float *co = cos[0];
  LISTBASE_FOREACH (const Nurb *, nu, lb) {
    if (nu->type == CU_BEZIER) {
      const BezTriple *bezt = nu->bezt;

      for (int i = 0; i < nu->pntsu; i++, bezt++) {
        copy_v3_v3(co, &key[0]);
        co += 3;
        copy_v3_v3(co, &key[3]);
        co += 3;
        copy_v3_v3(co, &key[6]);
        co += 3;
        key += KEYELEM_FLOAT_LEN_BEZTRIPLE;
      }
    }
    else {
      const BPoint *bp = nu->bp;

      for (int i = 0; i < nu->pntsu * nu->pntsv; i++, bp++) {
        copy_v3_v3(co, key);
        co += 3;
        key += KEYELEM_FLOAT_LEN_BPOINT;
      }
    }
  }
  *r_vert_len = vert_len;
  return cos;
}

void BKE_curve_nurbs_key_vert_tilts_apply(ListBase *lb, const float *key)
{
  LISTBASE_FOREACH (Nurb *, nu, lb) {
    if (nu->type == CU_BEZIER) {
      BezTriple *bezt = nu->bezt;

      for (int i = 0; i < nu->pntsu; i++, bezt++) {
        bezt->tilt = key[9];
        bezt->radius = key[10];
        key += KEYELEM_FLOAT_LEN_BEZTRIPLE;
      }
    }
    else {
      BPoint *bp = nu->bp;

      for (int i = 0; i < nu->pntsu * nu->pntsv; i++, bp++) {
        bp->tilt = key[3];
        bp->radius = key[4];
        key += KEYELEM_FLOAT_LEN_BPOINT;
      }
    }
  }
}

static NURBSValidationStatus nurb_check_valid(const int pnts,
                                              const short order,
                                              const short flag,
                                              const short type,
                                              const bool is_surf,
                                              int *r_points_needed)
{
  if (pnts <= 1) {
    return NURBSValidationStatus::AtLeastTwoPointsRequired;
  }
  if (type == CU_NURBS) {
    if (pnts < order) {
      return NURBSValidationStatus::MorePointsThanOrderRequired;
    }
    if (flag & CU_NURB_BEZIER) {
      int points_needed = 0;
      if (flag & CU_NURB_CYCLIC) {
        const int remainder = pnts % (order - 1);
        points_needed = remainder > 0 ? order - 1 - remainder : 0;
      }
      else if (((flag & CU_NURB_ENDPOINT) == 0) && pnts <= order) {
        points_needed = order + 1 - pnts;
      }
      if (points_needed) {
        *r_points_needed = points_needed;
        return is_surf ? NURBSValidationStatus::MoreRowsForBezierRequired :
                         NURBSValidationStatus::MorePointsForBezierRequired;
      }
    }
  }
  return NURBSValidationStatus::Valid;
}

bool BKE_nurb_valid_message(const int pnts,
                            const short order,
                            const short flag,
                            const short type,
                            const bool is_surf,
                            const int dir,
                            char *message_dst,
                            const size_t maxncpy)
{
  int points_needed;
  NURBSValidationStatus status = nurb_check_valid(
      pnts, order, flag, type, is_surf, &points_needed);

  const char *msg_template = nullptr;
  switch (status) {
    case NURBSValidationStatus::Valid:
      message_dst[0] = 0;
      return false;
    case NURBSValidationStatus::AtLeastTwoPointsRequired:
      if (dir == 1) {
        /* Exception made for curves as their pntsv == 1. */
        message_dst[0] = 0;
        return false;
      }
      msg_template = TIP_("At least two points required");
      break;
    case NURBSValidationStatus::MorePointsThanOrderRequired:
      msg_template = TIP_("Must have more control points than Order");
      break;
    case NURBSValidationStatus::MoreRowsForBezierRequired:
      msg_template = TIP_("%d more %s row(s) needed for Bezier");
      break;
    case NURBSValidationStatus::MorePointsForBezierRequired:
      msg_template = TIP_("%d more point(s) needed for Bezier");
      break;
  }

  BLI_snprintf(message_dst, maxncpy, msg_template, points_needed, dir == 0 ? "U" : "V");
  return true;
}

bool BKE_nurb_check_valid_u(const Nurb *nu)
{
  int points_needed;
  return NURBSValidationStatus::Valid ==
         nurb_check_valid(
             nu->pntsu, nu->orderu, nu->flagu, nu->type, nu->pntsv > 1, &points_needed);
}

bool BKE_nurb_check_valid_v(const Nurb *nu)
{
  int points_needed;
  return NURBSValidationStatus::Valid ==
         nurb_check_valid(
             nu->pntsv, nu->orderv, nu->flagv, nu->type, nu->pntsv > 1, &points_needed);
}

bool BKE_nurb_check_valid_uv(const Nurb *nu)
{
  if (!BKE_nurb_check_valid_u(nu)) {
    return false;
  }
  if ((nu->pntsv > 1) && !BKE_nurb_check_valid_v(nu)) {
    return false;
  }

  return true;
}

bool BKE_nurb_order_clamp_u(Nurb *nu)
{
  bool changed = false;
  if (nu->pntsu < nu->orderu) {
    nu->orderu = max_ii(2, nu->pntsu);
    changed = true;
  }
  return changed;
}

bool BKE_nurb_order_clamp_v(Nurb *nu)
{
  bool changed = false;
  if (nu->pntsv < nu->orderv) {
    nu->orderv = max_ii(2, nu->pntsv);
    changed = true;
  }
  return changed;
}

bool BKE_nurb_type_convert(Nurb *nu,
                           const short type,
                           const bool use_handles,
                           const char **r_err_msg)
{
  BezTriple *bezt;
  BPoint *bp;
  int a, c, nr;

  if (nu->type == CU_POLY) {
    if (type == CU_BEZIER) { /* To Bezier with vector-handles. */
      nr = nu->pntsu;
      bezt = (BezTriple *)MEM_calloc_arrayN(nr, sizeof(BezTriple), "setsplinetype2");
      nu->bezt = bezt;
      a = nr;
      bp = nu->bp;
      while (a--) {
        copy_v3_v3(bezt->vec[1], bp->vec);
        bezt->f1 = bezt->f2 = bezt->f3 = bp->f1;
        bezt->h1 = bezt->h2 = HD_VECT;
        bezt->weight = bp->weight;
        bezt->radius = bp->radius;
        bp++;
        bezt++;
      }
      MEM_freeN(nu->bp);
      nu->bp = nullptr;
      nu->pntsu = nr;
      nu->pntsv = 0;
      nu->type = CU_BEZIER;
      BKE_nurb_handles_calc(nu);
    }
    else if (type == CU_NURBS) {
      nu->type = CU_NURBS;
      nu->orderu = 4;
      nu->flagu &= CU_NURB_CYCLIC; /* disable all flags except for cyclic */
      BKE_nurb_knot_calc_u(nu);
      a = nu->pntsu * nu->pntsv;
      bp = nu->bp;
      while (a--) {
        bp->vec[3] = 1.0;
        bp++;
      }
    }
  }
  else if (nu->type == CU_BEZIER) { /* Bezier */
    if (ELEM(type, CU_POLY, CU_NURBS)) {
      nr = use_handles ? (3 * nu->pntsu) : nu->pntsu;
      nu->bp = (BPoint *)MEM_calloc_arrayN(nr, sizeof(BPoint), "setsplinetype");
      a = nu->pntsu;
      bezt = nu->bezt;
      bp = nu->bp;
      while (a--) {
        if ((type == CU_POLY && bezt->h1 == HD_VECT && bezt->h2 == HD_VECT) ||
            (use_handles == false)) {
          /* vector handle becomes one poly vertex */
          copy_v3_v3(bp->vec, bezt->vec[1]);
          bp->vec[3] = 1.0;
          bp->f1 = bezt->f2;
          if (use_handles) {
            nr -= 2;
          }
          bp->radius = bezt->radius;
          bp->weight = bezt->weight;
          bp++;
        }
        else {
          const uint8_t *f = &bezt->f1;
          for (c = 0; c < 3; c++, f++) {
            copy_v3_v3(bp->vec, bezt->vec[c]);
            bp->vec[3] = 1.0;
            bp->f1 = *f;
            bp->radius = bezt->radius;
            bp->weight = bezt->weight;
            bp++;
          }
        }
        bezt++;
      }
      MEM_freeN(nu->bezt);
      nu->bezt = nullptr;
      nu->pntsu = nr;
      nu->pntsv = 1;
      nu->orderu = 4;
      nu->orderv = 1;
      nu->type = type;

      if (type == CU_NURBS) {
        nu->flagu &= CU_NURB_CYCLIC; /* disable all flags except for cyclic */
        nu->flagu |= CU_NURB_BEZIER;
        BKE_nurb_knot_calc_u(nu);
      }
    }
  }
  else if (nu->type == CU_NURBS) {
    if (type == CU_POLY) {
      nu->type = CU_POLY;
      if (nu->knotsu) {
        MEM_freeN(nu->knotsu); /* python created nurbs have a knotsu of zero */
      }
      nu->knotsu = nullptr;
      MEM_SAFE_FREE(nu->knotsv);
    }
    else if (type == CU_BEZIER) { /* to Bezier */
      nr = nu->pntsu / 3;

      if (nr < 2) {
        if (r_err_msg != nullptr) {
          *r_err_msg = "At least 6 points required for conversion";
        }
        return false; /* conversion impossible */
      }

      bezt = (BezTriple *)MEM_calloc_arrayN(nr, sizeof(BezTriple), "setsplinetype2");
      nu->bezt = bezt;
      a = nr;
      bp = nu->bp;
      while (a--) {
        copy_v3_v3(bezt->vec[0], bp->vec);
        bezt->f1 = bp->f1;
        bp++;
        copy_v3_v3(bezt->vec[1], bp->vec);
        bezt->f2 = bp->f1;
        bp++;
        copy_v3_v3(bezt->vec[2], bp->vec);
        bezt->f3 = bp->f1;
        bezt->radius = bp->radius;
        bezt->weight = bp->weight;
        bp++;
        bezt++;
      }
      MEM_freeN(nu->bp);
      nu->bp = nullptr;
      MEM_freeN(nu->knotsu);
      nu->knotsu = nullptr;
      nu->pntsu = nr;
      nu->type = CU_BEZIER;
    }
  }

  return true;
}

ListBase *BKE_curve_nurbs_get(Curve *cu)
{
  if (cu->editnurb) {
    return BKE_curve_editNurbs_get(cu);
  }

  return &cu->nurb;
}

const ListBase *BKE_curve_nurbs_get_for_read(const Curve *cu)
{
  if (cu->editnurb) {
    return BKE_curve_editNurbs_get_for_read(cu);
  }

  return &cu->nurb;
}

void BKE_curve_nurb_active_set(Curve *cu, const Nurb *nu)
{
  if (nu == nullptr) {
    cu->actnu = CU_ACT_NONE;
  }
  else {
    BLI_assert(!nu->hide);
    ListBase *nurbs = BKE_curve_editNurbs_get(cu);
    cu->actnu = BLI_findindex(nurbs, nu);
  }
}

Nurb *BKE_curve_nurb_active_get(Curve *cu)
{
  ListBase *nurbs = BKE_curve_editNurbs_get(cu);
  return (Nurb *)BLI_findlink(nurbs, cu->actnu);
}

void *BKE_curve_vert_active_get(Curve *cu)
{
  Nurb *nu = nullptr;
  void *vert = nullptr;

  BKE_curve_nurb_vert_active_get(cu, &nu, &vert);
  return vert;
}

int BKE_curve_nurb_vert_index_get(const Nurb *nu, const void *vert)
{
  if (nu->type == CU_BEZIER) {
    BLI_assert(ARRAY_HAS_ITEM((BezTriple *)vert, nu->bezt, nu->pntsu));
    return (BezTriple *)vert - nu->bezt;
  }

  BLI_assert(ARRAY_HAS_ITEM((BPoint *)vert, nu->bp, nu->pntsu * nu->pntsv));
  return (BPoint *)vert - nu->bp;
}

void BKE_curve_nurb_vert_active_set(Curve *cu, const Nurb *nu, const void *vert)
{
  if (nu) {
    BKE_curve_nurb_active_set(cu, nu);

    if (vert) {
      cu->actvert = BKE_curve_nurb_vert_index_get(nu, vert);
    }
    else {
      cu->actvert = CU_ACT_NONE;
    }
  }
  else {
    cu->actnu = cu->actvert = CU_ACT_NONE;
  }
}

bool BKE_curve_nurb_vert_active_get(Curve *cu, Nurb **r_nu, void **r_vert)
{
  Nurb *nu = nullptr;
  void *vert = nullptr;

  if (cu->actvert != CU_ACT_NONE) {
    ListBase *nurbs = BKE_curve_editNurbs_get(cu);
    nu = (Nurb *)BLI_findlink(nurbs, cu->actnu);

    if (nu) {
      if (nu->type == CU_BEZIER) {
        BLI_assert(nu->pntsu > cu->actvert);
        vert = &nu->bezt[cu->actvert];
      }
      else {
        BLI_assert((nu->pntsu * nu->pntsv) > cu->actvert);
        vert = &nu->bp[cu->actvert];
      }
    }
  }

  *r_nu = nu;
  *r_vert = vert;

  return (*r_vert != nullptr);
}

void BKE_curve_nurb_vert_active_validate(Curve *cu)
{
  Nurb *nu;
  void *vert;

  if (BKE_curve_nurb_vert_active_get(cu, &nu, &vert)) {
    if (nu->type == CU_BEZIER) {
      BezTriple *bezt = (BezTriple *)vert;
      if (BEZT_ISSEL_ANY(bezt) == 0) {
        cu->actvert = CU_ACT_NONE;
      }
    }
    else {
      BPoint *bp = (BPoint *)vert;
      if ((bp->f1 & SELECT) == 0) {
        cu->actvert = CU_ACT_NONE;
      }
    }

    if (nu->hide) {
      cu->actnu = CU_ACT_NONE;
    }
  }
}

std::optional<blender::Bounds<blender::float3>> BKE_curve_minmax(const Curve *cu, bool use_radius)
{
  ListBase nurb_lb = *BKE_curve_nurbs_get_for_read(cu);
  ListBase temp_nurb_lb = {nullptr, nullptr};
  const bool is_font = BLI_listbase_is_empty(&nurb_lb) && (cu->len != 0);
  /* For font curves we generate temp list of splines.
   *
   * This is likely to be fine, this function is not supposed to be called
   * often, and it's the only way to get meaningful bounds for fonts.
   */
  if (is_font) {
    nurb_lb = temp_nurb_lb;
    BKE_vfont_to_curve_ex(
        nullptr, const_cast<Curve *>(cu), FO_EDIT, &nurb_lb, nullptr, nullptr, nullptr, nullptr);
    use_radius = false;
  }
  /* Do bounding box based on splines. */
  blender::Bounds<blender::float3> bounds{blender::float3(FLT_MAX), blender::float3(-FLT_MAX)};
  LISTBASE_FOREACH (const Nurb *, nu, &nurb_lb) {
    BKE_nurb_minmax(nu, use_radius, bounds.min, bounds.max);
  }
  const bool result = (BLI_listbase_is_empty(&nurb_lb) == false);
  /* Cleanup if needed. */
  BKE_nurbList_free(&temp_nurb_lb);
  if (!result) {
    return std::nullopt;
  }
  return bounds;
}

bool BKE_curve_center_median(Curve *cu, float cent[3])
{
  ListBase *nurb_lb = BKE_curve_nurbs_get(cu);
  int total = 0;

  zero_v3(cent);

  LISTBASE_FOREACH (Nurb *, nu, nurb_lb) {
    int i;

    if (nu->type == CU_BEZIER) {
      BezTriple *bezt;
      i = nu->pntsu;
      total += i * 3;
      for (bezt = nu->bezt; i--; bezt++) {
        add_v3_v3(cent, bezt->vec[0]);
        add_v3_v3(cent, bezt->vec[1]);
        add_v3_v3(cent, bezt->vec[2]);
      }
    }
    else {
      BPoint *bp;
      i = nu->pntsu * nu->pntsv;
      total += i;
      for (bp = nu->bp; i--; bp++) {
        add_v3_v3(cent, bp->vec);
      }
    }
  }

  if (total) {
    mul_v3_fl(cent, 1.0f / float(total));
  }

  return (total != 0);
}

void BKE_curve_transform_ex(Curve *cu,
                            const float mat[4][4],
                            const bool do_keys,
                            const bool do_props,
                            const float unit_scale)
{
  BPoint *bp;
  BezTriple *bezt;
  int i;

  const bool is_uniform_scaled = is_uniform_scaled_m4(mat);

  LISTBASE_FOREACH (Nurb *, nu, &cu->nurb) {
    if (nu->type == CU_BEZIER) {
      i = nu->pntsu;
      for (bezt = nu->bezt; i--; bezt++) {
        mul_m4_v3(mat, bezt->vec[0]);
        mul_m4_v3(mat, bezt->vec[1]);
        mul_m4_v3(mat, bezt->vec[2]);
        if (do_props) {
          bezt->radius *= unit_scale;
        }
        if (!is_uniform_scaled) {
          if (ELEM(bezt->h1, HD_AUTO, HD_AUTO_ANIM) || ELEM(bezt->h2, HD_AUTO, HD_AUTO_ANIM)) {
            bezt->h1 = bezt->h2 = HD_ALIGN;
          }
        }
      }
      BKE_nurb_handles_calc(nu);
    }
    else {
      i = nu->pntsu * nu->pntsv;
      for (bp = nu->bp; i--; bp++) {
        mul_m4_v3(mat, bp->vec);
        if (do_props) {
          bp->radius *= unit_scale;
        }
      }
    }
  }

  if (do_keys && cu->key) {
    LISTBASE_FOREACH (KeyBlock *, kb, &cu->key->block) {
      float *fp = (float *)kb->data;
      int n = kb->totelem;

      LISTBASE_FOREACH (Nurb *, nu, &cu->nurb) {
        if (nu->type == CU_BEZIER) {
          for (i = nu->pntsu; i && (n -= KEYELEM_ELEM_LEN_BEZTRIPLE) >= 0; i--) {
            mul_m4_v3(mat, &fp[0]);
            mul_m4_v3(mat, &fp[3]);
            mul_m4_v3(mat, &fp[6]);
            if (do_props) {
              fp[10] *= unit_scale; /* radius */
            }
            fp += KEYELEM_FLOAT_LEN_BEZTRIPLE;
          }
        }
        else {
          for (i = nu->pntsu * nu->pntsv; i && (n -= KEYELEM_ELEM_LEN_BPOINT) >= 0; i--) {
            mul_m4_v3(mat, fp);
            if (do_props) {
              fp[4] *= unit_scale; /* radius */
            }
            fp += KEYELEM_FLOAT_LEN_BPOINT;
          }
        }
      }
    }
  }
}

void BKE_curve_transform(Curve *cu, const float mat[4][4], const bool do_keys, const bool do_props)
{
  float unit_scale = mat4_to_scale(mat);
  BKE_curve_transform_ex(cu, mat, do_keys, do_props, unit_scale);
}

void BKE_curve_translate(Curve *cu, const float offset[3], const bool do_keys)
{
  ListBase *nurb_lb = BKE_curve_nurbs_get(cu);

  LISTBASE_FOREACH (Nurb *, nu, nurb_lb) {
    if (nu->type == CU_BEZIER) {
      int i = nu->pntsu;
      for (BezTriple *bezt = nu->bezt; i--; bezt++) {
        add_v3_v3(bezt->vec[0], offset);
        add_v3_v3(bezt->vec[1], offset);
        add_v3_v3(bezt->vec[2], offset);
      }
    }
    else {
      int i = nu->pntsu * nu->pntsv;
      for (BPoint *bp = nu->bp; i--; bp++) {
        add_v3_v3(bp->vec, offset);
      }
    }
  }

  if (do_keys && cu->key) {
    LISTBASE_FOREACH (KeyBlock *, kb, &cu->key->block) {
      float *fp = (float *)kb->data;
      int n = kb->totelem;

      LISTBASE_FOREACH (Nurb *, nu, &cu->nurb) {
        if (nu->type == CU_BEZIER) {
          for (int i = nu->pntsu; i && (n -= KEYELEM_ELEM_LEN_BEZTRIPLE) >= 0; i--) {
            add_v3_v3(&fp[0], offset);
            add_v3_v3(&fp[3], offset);
            add_v3_v3(&fp[6], offset);
            fp += KEYELEM_FLOAT_LEN_BEZTRIPLE;
          }
        }
        else {
          for (int i = nu->pntsu * nu->pntsv; i && (n -= KEYELEM_ELEM_LEN_BPOINT) >= 0; i--) {
            add_v3_v3(fp, offset);
            fp += KEYELEM_FLOAT_LEN_BPOINT;
          }
        }
      }
    }
  }
}

void BKE_curve_material_index_remove(Curve *cu, int index)
{
  const int curvetype = BKE_curve_type_get(cu);

  if (curvetype == OB_FONT) {
    CharInfo *info = cu->strinfo;
    for (int i = cu->len_char32 - 1; i >= 0; i--, info++) {
      if (info->mat_nr && info->mat_nr >= index) {
        info->mat_nr--;
      }
    }
  }
  else {
    LISTBASE_FOREACH (Nurb *, nu, &cu->nurb) {
      if (nu->mat_nr && nu->mat_nr >= index) {
        nu->mat_nr--;
      }
    }
  }
}

bool BKE_curve_material_index_used(const Curve *cu, int index)
{
  const int curvetype = BKE_curve_type_get(cu);

  if (curvetype == OB_FONT) {
    const CharInfo *info = cu->strinfo;
    for (int i = cu->len_char32 - 1; i >= 0; i--, info++) {
      if (info->mat_nr == index) {
        return true;
      }
    }
  }
  else {
    LISTBASE_FOREACH (const Nurb *, nu, &cu->nurb) {
      if (nu->mat_nr == index) {
        return true;
      }
    }
  }

  return false;
}

void BKE_curve_material_index_clear(Curve *cu)
{
  const int curvetype = BKE_curve_type_get(cu);

  if (curvetype == OB_FONT) {
    CharInfo *info = cu->strinfo;
    for (int i = cu->len_char32 - 1; i >= 0; i--, info++) {
      info->mat_nr = 0;
    }
  }
  else {
    LISTBASE_FOREACH (Nurb *, nu, &cu->nurb) {
      nu->mat_nr = 0;
    }
  }
}

bool BKE_curve_material_index_validate(Curve *cu)
{
  const int curvetype = BKE_curve_type_get(cu);
  bool is_valid = true;

  if (curvetype == OB_FONT) {
    CharInfo *info = cu->strinfo;
    const int max_idx = max_ii(0, cu->totcol); /* OB_FONT use 1 as first mat index, not 0!!! */
    int i;
    for (i = cu->len_char32 - 1; i >= 0; i--, info++) {
      if (info->mat_nr > max_idx) {
        info->mat_nr = 0;
        is_valid = false;
      }
    }
  }
  else {
    const int max_idx = max_ii(0, cu->totcol - 1);
    LISTBASE_FOREACH (Nurb *, nu, &cu->nurb) {
      if (nu->mat_nr > max_idx) {
        nu->mat_nr = 0;
        is_valid = false;
      }
    }
  }

  if (!is_valid) {
    DEG_id_tag_update(&cu->id, ID_RECALC_GEOMETRY);
    return true;
  }
  return false;
}

void BKE_curve_material_remap(Curve *cu, const uint *remap, uint remap_len)
{
  const int curvetype = BKE_curve_type_get(cu);
  const short remap_len_short = short(remap_len);

#define MAT_NR_REMAP(n) \
  if (n < remap_len_short) { \
    BLI_assert(n >= 0 && remap[n] < remap_len_short); \
    n = remap[n]; \
  } \
  ((void)0)

  if (curvetype == OB_FONT) {
    CharInfo *strinfo;
    int charinfo_len, i;

    if (cu->editfont) {
      EditFont *ef = cu->editfont;
      strinfo = ef->textbufinfo;
      charinfo_len = ef->len;
    }
    else {
      strinfo = cu->strinfo;
      charinfo_len = cu->len_char32;
    }

    for (i = 0; i <= charinfo_len; i++) {
      MAT_NR_REMAP(strinfo[i].mat_nr);
    }
  }
  else {
    ListBase *nurbs = BKE_curve_editNurbs_get(cu);

    if (nurbs) {
      LISTBASE_FOREACH (Nurb *, nu, nurbs) {
        MAT_NR_REMAP(nu->mat_nr);
      }
    }
  }

#undef MAT_NR_REMAP
}

void BKE_curve_smooth_flag_set(Curve *cu, const bool use_smooth)
{
  if (use_smooth) {
    LISTBASE_FOREACH (Nurb *, nu, &cu->nurb) {
      nu->flag |= CU_SMOOTH;
    }
  }
  else {
    LISTBASE_FOREACH (Nurb *, nu, &cu->nurb) {
      nu->flag &= ~CU_SMOOTH;
    }
  }
}

void BKE_curve_rect_from_textbox(const Curve *cu, const TextBox *tb, rctf *r_rect)
{
  r_rect->xmin = cu->xof + tb->x;
  r_rect->ymax = cu->yof + tb->y + cu->fsize;

  r_rect->xmax = r_rect->xmin + tb->w;
  r_rect->ymin = r_rect->ymax - tb->h;
}

void BKE_curve_correct_bezpart(const float v1[2], float v2[2], float v3[2], const float v4[2])
{
  float h1[2], h2[2], len1, len2, len, fac;

  /* Calculate handle deltas. */
  h1[0] = v1[0] - v2[0];
  h1[1] = v1[1] - v2[1];

  h2[0] = v4[0] - v3[0];
  h2[1] = v4[1] - v3[1];

  /* Calculate distances:
   * - len  = span of time between keyframes
   * - len1 = length of handle of start key
   * - len2 = length of handle of end key
   */
  len = v4[0] - v1[0];
  len1 = fabsf(h1[0]);
  len2 = fabsf(h2[0]);

  /* If the handles have no length, no need to do any corrections. */
  if ((len1 + len2) == 0.0f) {
    return;
  }

  /* the two handles cross over each other, so force them
   * apart using the proportion they overlap
   */
  if ((len1 + len2) > len) {
    fac = len / (len1 + len2);

    v2[0] = (v1[0] - fac * h1[0]);
    v2[1] = (v1[1] - fac * h1[1]);

    v3[0] = (v4[0] - fac * h2[0]);
    v3[1] = (v4[1] - fac * h2[1]);
  }
}

/* **** Depsgraph evaluation **** */

void BKE_curve_eval_geometry(Depsgraph *depsgraph, Curve *curve)
{
  DEG_debug_print_eval(depsgraph, __func__, curve->id.name, curve);
  BKE_curve_texspace_calc(curve);
  if (DEG_is_active(depsgraph)) {
    Curve *curve_orig = (Curve *)DEG_get_original_id(&curve->id);
    if (curve->texspace_flag & CU_TEXSPACE_FLAG_AUTO_EVALUATED) {
      curve_orig->texspace_flag |= CU_TEXSPACE_FLAG_AUTO_EVALUATED;
      copy_v3_v3(curve_orig->texspace_location, curve->texspace_location);
      copy_v3_v3(curve_orig->texspace_size, curve->texspace_size);
    }
  }
}

/* Draw Engine */

void (*BKE_curve_batch_cache_dirty_tag_cb)(Curve *cu, int mode) = nullptr;
void (*BKE_curve_batch_cache_free_cb)(Curve *cu) = nullptr;

void BKE_curve_batch_cache_dirty_tag(Curve *cu, int mode)
{
  if (cu->batch_cache) {
    BKE_curve_batch_cache_dirty_tag_cb(cu, mode);
  }
}
void BKE_curve_batch_cache_free(Curve *cu)
{
  if (cu->batch_cache) {
    BKE_curve_batch_cache_free_cb(cu);
  }
}<|MERGE_RESOLUTION|>--- conflicted
+++ resolved
@@ -466,7 +466,6 @@
 
 void BKE_curve_texspace_calc(Curve *cu)
 {
-<<<<<<< HEAD
   if (!(cu->texspace_flag & CU_TEXSPACE_FLAG_AUTO)) {
     return;
   }
@@ -477,29 +476,6 @@
 
   float texspace_location[3], texspace_size[3];
   mid_v3_v3v3(texspace_location, bounds->min, bounds->max);
-=======
-  /* This is Object-level data access,
-   * DO NOT touch to Mesh's bb, would be totally thread-unsafe. */
-  if (ob->runtime->bb == nullptr || ob->runtime->bb->flag & BOUNDBOX_DIRTY) {
-    Curve *cu = (Curve *)ob->data;
-    float min[3], max[3];
-
-    INIT_MINMAX(min, max);
-    if (!BKE_curve_minmax(cu, true, min, max)) {
-      copy_v3_fl(min, -1.0f);
-      copy_v3_fl(max, 1.0f);
-    }
-
-    if (ob->runtime->bb == nullptr) {
-      ob->runtime->bb = (BoundBox *)MEM_mallocN(sizeof(*ob->runtime->bb), __func__);
-    }
-    BKE_boundbox_init_from_minmax(ob->runtime->bb, min, max);
-    ob->runtime->bb->flag &= ~BOUNDBOX_DIRTY;
-  }
-
-  return ob->runtime->bb;
-}
->>>>>>> 4bcdc57f
 
   texspace_size[0] = (bounds->max[0] - bounds->min[0]) / 2.0f;
   texspace_size[1] = (bounds->max[1] - bounds->min[1]) / 2.0f;
