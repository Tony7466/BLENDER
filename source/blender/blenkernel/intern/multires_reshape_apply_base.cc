--- conflicted
+++ resolved
@@ -72,18 +72,7 @@
   blender::MutableSpan<blender::float3> base_positions = base_mesh->vert_positions_for_write();
   /* Update the context in case the vertices were duplicated. */
   reshape_context->base_positions = base_positions;
-<<<<<<< HEAD
-  const blender::GroupedSpan<int> pmap = base_mesh->vert_to_poly_map();
-=======
-  blender::Array<int> vert_to_face_offsets;
-  blender::Array<int> vert_to_face_indices;
-  const blender::GroupedSpan<int> pmap = blender::bke::mesh::build_vert_to_face_map(
-      reshape_context->base_faces,
-      reshape_context->base_corner_verts,
-      base_mesh->totvert,
-      vert_to_face_offsets,
-      vert_to_face_indices);
->>>>>>> 0b23816d
+  const blender::GroupedSpan<int> pmap = base_mesh->vert_to_face_map();
 
   float(*origco)[3] = static_cast<float(*)[3]>(
       MEM_calloc_arrayN(base_mesh->totvert, sizeof(float[3]), __func__));
