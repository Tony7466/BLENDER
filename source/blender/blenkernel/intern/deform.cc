--- conflicted
+++ resolved
@@ -1117,15 +1117,9 @@
         dvert, defgroup, verts_num, invert_vgroup, tmp_weights);
 
     while (i--) {
-<<<<<<< HEAD
-      const MPoly *poly = &polys[i];
-      const int *corner_vert = &corner_verts[poly->loopstart];
-      int j = poly->totloop;
-=======
       const MPoly &poly = polys[i];
-      const MLoop *ml = &loops[poly.loopstart];
+      const int *corner_vert = &corner_verts[poly.loopstart];
       int j = poly.totloop;
->>>>>>> 915ff8d1
       float w = 0.0f;
 
       for (; j--; corner_vert++) {
