--- conflicted
+++ resolved
@@ -1815,11 +1815,6 @@
                               nullptr,
                               r_lnors_spacearr,
                               clnors);
-<<<<<<< HEAD
-
-  BKE_mesh_assert_normals_dirty_or_calculated(mesh);
-=======
->>>>>>> 9a09adb7
 }
 
 void BKE_mesh_calc_normals_split(Mesh *mesh)
