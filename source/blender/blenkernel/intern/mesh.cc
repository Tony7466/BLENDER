--- conflicted
+++ resolved
@@ -599,7 +599,7 @@
       }
 
       switch (l1->type) {
-        case CD_PROP_INT2: {
+        case CD_PROP_INT32_2D: {
           blender::int2 *e1 = (blender::int2 *)l1->data;
           blender::int2 *e2 = (blender::int2 *)l2->data;
 
@@ -1008,14 +1008,9 @@
     CustomData_add_layer_named(
         &mesh.vdata, CD_PROP_FLOAT3, CD_CONSTRUCT, mesh.totvert, "position");
   }
-<<<<<<< HEAD
-  if (!CustomData_get_layer_named(&mesh->edata, CD_PROP_INT2, ".edge_verts")) {
+  if (!CustomData_get_layer_named(&mesh.edata, CD_PROP_INT32_2D, ".edge_verts")) {
     CustomData_add_layer_named(
-        &mesh->edata, CD_PROP_INT2, CD_CONSTRUCT, mesh->totedge, ".edge_verts");
-=======
-  if (!CustomData_get_layer(&mesh.edata, CD_MEDGE)) {
-    CustomData_add_layer(&mesh.edata, CD_MEDGE, CD_SET_DEFAULT, mesh.totedge);
->>>>>>> 988f23ce
+        &mesh.edata, CD_PROP_INT32_2D, CD_CONSTRUCT, mesh.totedge, ".edge_verts");
   }
   if (!CustomData_get_layer_named(&mesh.ldata, CD_PROP_INT32, ".corner_vert")) {
     CustomData_add_layer_named(
