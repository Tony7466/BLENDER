--- conflicted
+++ resolved
@@ -1795,274 +1795,9 @@
                               clnors);
 }
 
-<<<<<<< HEAD
-/* Split faces helper functions. */
-
-struct SplitFaceNewVert {
-  struct SplitFaceNewVert *next;
-  int new_index;
-  int orig_index;
-  float *vnor;
-};
-
-struct SplitFaceNewEdge {
-  struct SplitFaceNewEdge *next;
-  int new_index;
-  int orig_index;
-  int v1;
-  int v2;
-};
-
-/* Detect needed new vertices, and update accordingly loops' vertex indices.
- * WARNING! Leaves mesh in invalid state. */
-static int split_faces_prepare_new_verts(Mesh *mesh,
-                                         MLoopNorSpaceArray *lnors_spacearr,
-                                         SplitFaceNewVert **new_verts,
-                                         MemArena *memarena)
-{
-  /* This is now mandatory, trying to do the job in simple way without that data is doomed to fail,
-   * even when only dealing with smooth/flat faces one can find cases that no simple algorithm
-   * can handle properly. */
-  BLI_assert(lnors_spacearr != nullptr);
-
-  const int loops_len = mesh->totloop;
-  int verts_len = mesh->totvert;
-  MutableSpan<MLoop> loops = mesh->loops_for_write();
-  BKE_mesh_vertex_normals_ensure(mesh);
-  float(*vert_normals)[3] = BKE_mesh_vertex_normals_for_write(mesh);
-
-  BitVector<> verts_used(verts_len, false);
-  BitVector<> done_loops(loops_len, false);
-
-  MLoop *ml = loops.data();
-  MLoopNorSpace **lnor_space = lnors_spacearr->lspacearr;
-
-  BLI_assert(lnors_spacearr->data_type == MLNOR_SPACEARR_LOOP_INDEX);
-
-  for (int loop_idx = 0; loop_idx < loops_len; loop_idx++, ml++, lnor_space++) {
-    if (!done_loops[loop_idx]) {
-      const int vert_idx = ml->v;
-      const bool vert_used = verts_used[vert_idx];
-      /* If vert is already used by another smooth fan, we need a new vert for this one. */
-      const int new_vert_idx = vert_used ? verts_len++ : vert_idx;
-
-      BLI_assert(*lnor_space);
-
-      if ((*lnor_space)->flags & MLNOR_SPACE_IS_SINGLE) {
-        /* Single loop in this fan... */
-        BLI_assert(POINTER_AS_INT((*lnor_space)->loops) == loop_idx);
-        done_loops[loop_idx].set();
-        if (vert_used) {
-          ml->v = new_vert_idx;
-        }
-      }
-      else {
-        for (LinkNode *lnode = (*lnor_space)->loops; lnode; lnode = lnode->next) {
-          const int ml_fan_idx = POINTER_AS_INT(lnode->link);
-          done_loops[ml_fan_idx].set();
-          if (vert_used) {
-            loops[ml_fan_idx].v = new_vert_idx;
-          }
-        }
-      }
-
-      if (!vert_used) {
-        verts_used[vert_idx].set();
-        /* We need to update that vertex's normal here, we won't go over it again. */
-        /* This is important! *DO NOT* set vnor to final computed lnor,
-         * vnor should always be defined to 'automatic normal' value computed from its polys,
-         * not some custom normal.
-         * Fortunately, that's the loop normal space's 'lnor' reference vector. ;) */
-        copy_v3_v3(vert_normals[vert_idx], (*lnor_space)->vec_lnor);
-      }
-      else {
-        /* Add new vert to list. */
-        SplitFaceNewVert *new_vert = (SplitFaceNewVert *)BLI_memarena_alloc(memarena,
-                                                                            sizeof(*new_vert));
-        new_vert->orig_index = vert_idx;
-        new_vert->new_index = new_vert_idx;
-        new_vert->vnor = (*lnor_space)->vec_lnor; /* See note above. */
-        new_vert->next = *new_verts;
-        *new_verts = new_vert;
-      }
-    }
-  }
-
-  return verts_len - mesh->totvert;
-}
-
-/* Detect needed new edges, and update accordingly loops' edge indices.
- * WARNING! Leaves mesh in invalid state. */
-static int split_faces_prepare_new_edges(Mesh *mesh,
-                                         SplitFaceNewEdge **new_edges,
-                                         MemArena *memarena)
-{
-  const int num_polys = mesh->totpoly;
-  int num_edges = mesh->totedge;
-  MutableSpan<MEdge> edges = mesh->edges_for_write();
-  MutableSpan<MLoop> loops = mesh->loops_for_write();
-  const Span<MPoly> polys = mesh->polys();
-
-  BitVector<> edges_used(num_edges, false);
-  EdgeHash *edges_hash = BLI_edgehash_new_ex(__func__, num_edges);
-
-  const MPoly *mp = polys.data();
-  for (int poly_idx = 0; poly_idx < num_polys; poly_idx++, mp++) {
-    MLoop *ml_prev = &loops[mp->loopstart + mp->totloop - 1];
-    MLoop *ml = &loops[mp->loopstart];
-    for (int loop_idx = 0; loop_idx < mp->totloop; loop_idx++, ml++) {
-      void **eval;
-      if (!BLI_edgehash_ensure_p(edges_hash, ml_prev->v, ml->v, &eval)) {
-        const int edge_idx = ml_prev->e;
-
-        /* That edge has not been encountered yet, define it. */
-        if (edges_used[edge_idx]) {
-          /* Original edge has already been used, we need to define a new one. */
-          const int new_edge_idx = num_edges++;
-          *eval = POINTER_FROM_INT(new_edge_idx);
-          ml_prev->e = new_edge_idx;
-
-          SplitFaceNewEdge *new_edge = (SplitFaceNewEdge *)BLI_memarena_alloc(memarena,
-                                                                              sizeof(*new_edge));
-          new_edge->orig_index = edge_idx;
-          new_edge->new_index = new_edge_idx;
-          new_edge->v1 = ml_prev->v;
-          new_edge->v2 = ml->v;
-          new_edge->next = *new_edges;
-          *new_edges = new_edge;
-        }
-        else {
-          /* We can re-use original edge. */
-          edges[edge_idx].v1 = ml_prev->v;
-          edges[edge_idx].v2 = ml->v;
-          *eval = POINTER_FROM_INT(edge_idx);
-          edges_used[edge_idx].set();
-        }
-      }
-      else {
-        /* Edge already known, just update loop's edge index. */
-        ml_prev->e = POINTER_AS_INT(*eval);
-      }
-
-      ml_prev = ml;
-    }
-  }
-
-  BLI_edgehash_free(edges_hash, nullptr);
-
-  return num_edges - mesh->totedge;
-}
-
-/* Perform actual split of vertices. */
-static void split_faces_split_new_verts(Mesh *mesh,
-                                        SplitFaceNewVert *new_verts,
-                                        const int num_new_verts)
-{
-  const int verts_len = mesh->totvert - num_new_verts;
-  float(*vert_normals)[3] = BKE_mesh_vertex_normals_for_write(mesh);
-
-  /* Normals were already calculated at the beginning of this operation, we rely on that to update
-   * them partially here. */
-  BLI_assert(!BKE_mesh_vertex_normals_are_dirty(mesh));
-
-  /* Remember new_verts is a single linklist, so its items are in reversed order... */
-  for (int i = mesh->totvert - 1; i >= verts_len; i--, new_verts = new_verts->next) {
-    BLI_assert(new_verts->new_index == i);
-    BLI_assert(new_verts->new_index != new_verts->orig_index);
-    CustomData_copy_data(&mesh->vdata, &mesh->vdata, new_verts->orig_index, i, 1);
-    if (new_verts->vnor) {
-      copy_v3_v3(vert_normals[i], new_verts->vnor);
-    }
-  }
-}
-
-/* Perform actual split of edges. */
-static void split_faces_split_new_edges(Mesh *mesh,
-                                        SplitFaceNewEdge *new_edges,
-                                        const int num_new_edges)
-{
-  const int num_edges = mesh->totedge - num_new_edges;
-  MutableSpan<MEdge> edges = mesh->edges_for_write();
-
-  /* Remember new_edges is a single linklist, so its items are in reversed order... */
-  MEdge *new_med = &edges[mesh->totedge - 1];
-  for (int i = mesh->totedge - 1; i >= num_edges; i--, new_med--, new_edges = new_edges->next) {
-    BLI_assert(new_edges->new_index == i);
-    BLI_assert(new_edges->new_index != new_edges->orig_index);
-    CustomData_copy_data(&mesh->edata, &mesh->edata, new_edges->orig_index, i, 1);
-    new_med->v1 = new_edges->v1;
-    new_med->v2 = new_edges->v2;
-  }
-}
-
-void BKE_mesh_split_faces(Mesh *mesh, bool free_loop_normals)
-{
-  const int num_polys = mesh->totpoly;
-
-  if (num_polys == 0) {
-    return;
-  }
-  BKE_mesh_tessface_clear(mesh);
-
-  MLoopNorSpaceArray lnors_spacearr = {nullptr};
-  /* Compute loop normals and loop normal spaces (a.k.a. smooth fans of faces around vertices). */
-  calc_normals_split(mesh, &lnors_spacearr, BKE_mesh_corner_normals_for_write(mesh));
-  /* Stealing memarena from loop normals space array. */
-  MemArena *memarena = lnors_spacearr.mem;
-
-  SplitFaceNewVert *new_verts = nullptr;
-  SplitFaceNewEdge *new_edges = nullptr;
-
-  /* Detect loop normal spaces (a.k.a. smooth fans) that will need a new vert. */
-  const int num_new_verts = split_faces_prepare_new_verts(
-      mesh, &lnors_spacearr, &new_verts, memarena);
-
-  if (num_new_verts > 0) {
-    /* Reminder: beyond this point, there is no way out, mesh is in invalid state
-     * (due to early-reassignment of loops' vertex and edge indices to new,
-     * to-be-created split ones). */
-
-    const int num_new_edges = split_faces_prepare_new_edges(mesh, &new_edges, memarena);
-    /* We can have to split a vertex without having to add a single new edge... */
-    const bool do_edges = (num_new_edges > 0);
-
-    /* Reallocate all vert and edge related data. */
-    CustomData_realloc(&mesh->vdata, mesh->totvert, mesh->totvert + num_new_verts);
-    mesh->totvert += num_new_verts;
-    if (do_edges) {
-      CustomData_realloc(&mesh->edata, mesh->totedge, mesh->totedge + num_new_edges);
-      mesh->totedge += num_new_edges;
-    }
-
-    /* Update normals manually to avoid recalculation after this operation. */
-    mesh->runtime->vert_normals = (float(*)[3])MEM_reallocN(mesh->runtime->vert_normals,
-                                                            sizeof(float[3]) * mesh->totvert);
-
-    /* Perform actual split of vertices and edges. */
-    split_faces_split_new_verts(mesh, new_verts, num_new_verts);
-    if (do_edges) {
-      split_faces_split_new_edges(mesh, new_edges, num_new_edges);
-    }
-  }
-
-  /* NOTE: after this point mesh is expected to be valid again. */
-
-  /* CD_NORMAL is expected to be temporary only. */
-  if (free_loop_normals) {
-    CustomData_free_layers(&mesh->ldata, CD_NORMAL, mesh->totloop);
-  }
-
-  /* Also frees new_verts/edges temp data, since we used its memarena to allocate them. */
-  BKE_lnor_spacearr_free(&lnors_spacearr);
-
-#ifdef VALIDATE_MESH
-  BKE_mesh_validate(mesh, true, true);
-#endif
-=======
 void BKE_mesh_calc_normals_split(Mesh *mesh)
 {
   BKE_mesh_calc_normals_split_ex(mesh, nullptr, ensure_corner_normal_layer(*mesh));
->>>>>>> 75ad8da1
 }
 
 /* **** Depsgraph evaluation **** */
