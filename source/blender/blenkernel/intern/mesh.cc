/* SPDX-License-Identifier: GPL-2.0-or-later
 * Copyright 2001-2002 NaN Holding BV. All rights reserved. */

/** \file
 * \ingroup bke
 */

#include "MEM_guardedalloc.h"

/* Allow using deprecated functionality for .blend file I/O. */
#define DNA_DEPRECATED_ALLOW

#include "DNA_defaults.h"
#include "DNA_key_types.h"
#include "DNA_material_types.h"
#include "DNA_mesh_types.h"
#include "DNA_meshdata_types.h"
#include "DNA_object_types.h"

#include "BLI_bit_vector.hh"
#include "BLI_bounds.hh"
#include "BLI_edgehash.h"
#include "BLI_endian_switch.h"
#include "BLI_ghash.h"
#include "BLI_hash.h"
#include "BLI_index_range.hh"
#include "BLI_linklist.h"
#include "BLI_listbase.h"
#include "BLI_math.h"
#include "BLI_math_vector.hh"
#include "BLI_memarena.h"
#include "BLI_resource_scope.hh"
#include "BLI_span.hh"
#include "BLI_string.h"
#include "BLI_task.hh"
#include "BLI_utildefines.h"
#include "BLI_vector.hh"
#include "BLI_virtual_array.hh"

#include "BLT_translation.h"

#include "BKE_anim_data.h"
#include "BKE_attribute.hh"
#include "BKE_bpath.h"
#include "BKE_deform.h"
#include "BKE_editmesh.h"
#include "BKE_global.h"
#include "BKE_idtype.h"
#include "BKE_key.h"
#include "BKE_lib_id.h"
#include "BKE_lib_query.h"
#include "BKE_main.h"
#include "BKE_material.h"
#include "BKE_mesh.h"
#include "BKE_mesh_legacy_convert.h"
#include "BKE_mesh_runtime.h"
#include "BKE_mesh_wrapper.h"
#include "BKE_modifier.h"
#include "BKE_multires.h"
#include "BKE_object.h"

#include "PIL_time.h"

#include "DEG_depsgraph.h"
#include "DEG_depsgraph_query.h"

#include "BLO_read_write.h"

using blender::BitVector;
using blender::float3;
using blender::MutableSpan;
using blender::Span;
using blender::StringRef;
using blender::VArray;
using blender::Vector;

static void mesh_clear_geometry(Mesh *mesh);
static void mesh_tessface_clear_intern(Mesh *mesh, int free_customdata);

static void mesh_init_data(ID *id)
{
  Mesh *mesh = (Mesh *)id;

  BLI_assert(MEMCMP_STRUCT_AFTER_IS_ZERO(mesh, id));

  MEMCPY_STRUCT_AFTER(mesh, DNA_struct_default_get(Mesh), id);

  CustomData_reset(&mesh->vdata);
  CustomData_reset(&mesh->edata);
  CustomData_reset(&mesh->fdata);
  CustomData_reset(&mesh->pdata);
  CustomData_reset(&mesh->ldata);

  mesh->runtime = new blender::bke::MeshRuntime();

  mesh->face_sets_color_seed = BLI_hash_int(PIL_check_seconds_timer_i() & UINT_MAX);
}

static void mesh_copy_data(Main *bmain, ID *id_dst, const ID *id_src, const int flag)
{
  Mesh *mesh_dst = (Mesh *)id_dst;
  const Mesh *mesh_src = (const Mesh *)id_src;

  mesh_dst->runtime = new blender::bke::MeshRuntime();
  mesh_dst->runtime->deformed_only = mesh_src->runtime->deformed_only;
  mesh_dst->runtime->wrapper_type = mesh_src->runtime->wrapper_type;
  mesh_dst->runtime->wrapper_type_finalize = mesh_src->runtime->wrapper_type_finalize;
  mesh_dst->runtime->subsurf_runtime_data = mesh_src->runtime->subsurf_runtime_data;
  mesh_dst->runtime->cd_mask_extra = mesh_src->runtime->cd_mask_extra;
  /* Copy face dot tags, since meshes may be duplicated after a subsurf modifier
   * or node, but we still need to be able to draw face center vertices. */
  mesh_dst->runtime->subsurf_face_dot_tags = static_cast<uint32_t *>(
      MEM_dupallocN(mesh_src->runtime->subsurf_face_dot_tags));
  if ((mesh_src->id.tag & LIB_TAG_NO_MAIN) == 0) {
    /* This is a direct copy of a main mesh, so for now it has the same topology. */
    mesh_dst->runtime->deformed_only = true;
  }
  /* This option is set for run-time meshes that have been copied from the current objects mode.
   * Currently this is used for edit-mesh although it could be used for sculpt or other
   * kinds of data specific to an objects mode.
   *
   * The flag signals that the mesh hasn't been modified from the data that generated it,
   * allowing us to use the object-mode data for drawing.
   *
   * While this could be the callers responsibility, keep here since it's
   * highly unlikely we want to create a duplicate and not use it for drawing. */
  mesh_dst->runtime->is_original_bmesh = false;

  /* Share various derived caches between the source and destination mesh for improved performance
   * when the source is persistent and edits to the destination mesh don't affect the caches.
   * Caches will be "un-shared" as necessary later on. */
  mesh_dst->runtime->bounds_cache = mesh_src->runtime->bounds_cache;
  mesh_dst->runtime->loose_edges_cache = mesh_src->runtime->loose_edges_cache;
  mesh_dst->runtime->looptris_cache = mesh_src->runtime->looptris_cache;

  /* Only do tessface if we have no polys. */
  const bool do_tessface = ((mesh_src->totface != 0) && (mesh_src->totpoly == 0));

  CustomData_MeshMasks mask = CD_MASK_MESH;

  if (mesh_src->id.tag & LIB_TAG_NO_MAIN) {
    /* For copies in depsgraph, keep data like #CD_ORIGINDEX and #CD_ORCO. */
    CustomData_MeshMasks_update(&mask, &CD_MASK_DERIVEDMESH);
  }

  mesh_dst->mat = (Material **)MEM_dupallocN(mesh_src->mat);

  BKE_defgroup_copy_list(&mesh_dst->vertex_group_names, &mesh_src->vertex_group_names);

  const eCDAllocType alloc_type = (flag & LIB_ID_COPY_CD_REFERENCE) ? CD_REFERENCE : CD_DUPLICATE;
  CustomData_copy(&mesh_src->vdata, &mesh_dst->vdata, mask.vmask, alloc_type, mesh_dst->totvert);
  CustomData_copy(&mesh_src->edata, &mesh_dst->edata, mask.emask, alloc_type, mesh_dst->totedge);
  CustomData_copy(&mesh_src->ldata, &mesh_dst->ldata, mask.lmask, alloc_type, mesh_dst->totloop);
  CustomData_copy(&mesh_src->pdata, &mesh_dst->pdata, mask.pmask, alloc_type, mesh_dst->totpoly);
  if (do_tessface) {
    CustomData_copy(&mesh_src->fdata, &mesh_dst->fdata, mask.fmask, alloc_type, mesh_dst->totface);
  }
  else {
    mesh_tessface_clear_intern(mesh_dst, false);
  }

  mesh_dst->edit_mesh = nullptr;

  mesh_dst->mselect = (MSelect *)MEM_dupallocN(mesh_dst->mselect);

  /* TODO: Do we want to add flag to prevent this? */
  if (mesh_src->key && (flag & LIB_ID_COPY_SHAPEKEY)) {
    BKE_id_copy_ex(bmain, &mesh_src->key->id, (ID **)&mesh_dst->key, flag);
    /* XXX This is not nice, we need to make BKE_id_copy_ex fully re-entrant... */
    mesh_dst->key->from = &mesh_dst->id;
  }
}

void BKE_mesh_free_editmesh(struct Mesh *mesh)
{
  if (mesh->edit_mesh == nullptr) {
    return;
  }

  if (mesh->edit_mesh->is_shallow_copy == false) {
    BKE_editmesh_free_data(mesh->edit_mesh);
  }
  MEM_freeN(mesh->edit_mesh);
  mesh->edit_mesh = nullptr;
}

static void mesh_free_data(ID *id)
{
  Mesh *mesh = (Mesh *)id;

  BLI_freelistN(&mesh->vertex_group_names);

  BKE_mesh_free_editmesh(mesh);

  mesh_clear_geometry(mesh);
  MEM_SAFE_FREE(mesh->mat);

  delete mesh->runtime;
}

static void mesh_foreach_id(ID *id, LibraryForeachIDData *data)
{
  Mesh *mesh = (Mesh *)id;
  BKE_LIB_FOREACHID_PROCESS_IDSUPER(data, mesh->texcomesh, IDWALK_CB_NEVER_SELF);
  BKE_LIB_FOREACHID_PROCESS_IDSUPER(data, mesh->key, IDWALK_CB_USER);
  for (int i = 0; i < mesh->totcol; i++) {
    BKE_LIB_FOREACHID_PROCESS_IDSUPER(data, mesh->mat[i], IDWALK_CB_USER);
  }
}

static void mesh_foreach_path(ID *id, BPathForeachPathData *bpath_data)
{
  Mesh *me = (Mesh *)id;
  if (me->ldata.external) {
    BKE_bpath_foreach_path_fixed_process(bpath_data, me->ldata.external->filepath);
  }
}

static void mesh_blend_write(BlendWriter *writer, ID *id, const void *id_address)
{
  using namespace blender;
  Mesh *mesh = (Mesh *)id;
  const bool is_undo = BLO_write_is_undo(writer);

  Vector<CustomDataLayer, 16> vert_layers;
  Vector<CustomDataLayer, 16> edge_layers;
  Vector<CustomDataLayer, 16> loop_layers;
  Vector<CustomDataLayer, 16> poly_layers;
  blender::ResourceScope temp_arrays_for_legacy_format;

  /* cache only - don't write */
  mesh->mface = nullptr;
  mesh->totface = 0;
  memset(&mesh->fdata, 0, sizeof(mesh->fdata));

  /* Do not store actual geometry data in case this is a library override ID. */
  if (ID_IS_OVERRIDE_LIBRARY(mesh) && !is_undo) {
    mesh->totvert = 0;
    memset(&mesh->vdata, 0, sizeof(mesh->vdata));

    mesh->totedge = 0;
    memset(&mesh->edata, 0, sizeof(mesh->edata));

    mesh->totloop = 0;
    memset(&mesh->ldata, 0, sizeof(mesh->ldata));

    mesh->totpoly = 0;
    memset(&mesh->pdata, 0, sizeof(mesh->pdata));
  }
  else {
    Set<std::string> names_to_skip;
    if (!BLO_write_is_undo(writer)) {
      /* When converting to the old mesh format, don't save redundant attributes. */
      names_to_skip.add_multiple_new({".hide_vert",
                                      ".hide_edge",
                                      ".hide_poly",
                                      "position",
                                      "material_index",
                                      ".select_vert",
                                      ".select_edge",
                                      ".select_poly"});

      mesh->mvert = BKE_mesh_legacy_convert_positions_to_verts(
          mesh, temp_arrays_for_legacy_format, vert_layers);
      BKE_mesh_legacy_convert_hide_layers_to_flags(mesh);
      BKE_mesh_legacy_convert_selection_layers_to_flags(mesh);
      BKE_mesh_legacy_convert_material_indices_to_mpoly(mesh);
      BKE_mesh_legacy_bevel_weight_from_layers(mesh);
      BKE_mesh_legacy_face_set_from_generic(mesh, poly_layers);
      BKE_mesh_legacy_edge_crease_from_layers(mesh);
      BKE_mesh_legacy_convert_loose_edges_to_flag(mesh);

      /* Set deprecated mesh data pointers for forward compatibility. */
      mesh->medge = const_cast<MEdge *>(mesh->edges().data());
      mesh->mpoly = const_cast<MPoly *>(mesh->polys().data());
      mesh->mloop = const_cast<MLoop *>(mesh->loops().data());
      mesh->dvert = const_cast<MDeformVert *>(mesh->deform_verts().data());
    }

    CustomData_blend_write_prepare(mesh->vdata, vert_layers, names_to_skip);
    CustomData_blend_write_prepare(mesh->edata, edge_layers, names_to_skip);
    CustomData_blend_write_prepare(mesh->ldata, loop_layers, names_to_skip);
    CustomData_blend_write_prepare(mesh->pdata, poly_layers, names_to_skip);
  }

  mesh->runtime = nullptr;

  BLO_write_id_struct(writer, Mesh, id_address, &mesh->id);
  BKE_id_blend_write(writer, &mesh->id);

  /* direct data */
  if (mesh->adt) {
    BKE_animdata_blend_write(writer, mesh->adt);
  }

  BKE_defbase_blend_write(writer, &mesh->vertex_group_names);

  BLO_write_pointer_array(writer, mesh->totcol, mesh->mat);
  BLO_write_raw(writer, sizeof(MSelect) * mesh->totselect, mesh->mselect);

  CustomData_blend_write(
      writer, &mesh->vdata, vert_layers, mesh->totvert, CD_MASK_MESH.vmask, &mesh->id);
  CustomData_blend_write(
      writer, &mesh->edata, edge_layers, mesh->totedge, CD_MASK_MESH.emask, &mesh->id);
  /* fdata is really a dummy - written so slots align */
  CustomData_blend_write(writer, &mesh->fdata, {}, mesh->totface, CD_MASK_MESH.fmask, &mesh->id);
  CustomData_blend_write(
      writer, &mesh->ldata, loop_layers, mesh->totloop, CD_MASK_MESH.lmask, &mesh->id);
  CustomData_blend_write(
      writer, &mesh->pdata, poly_layers, mesh->totpoly, CD_MASK_MESH.pmask, &mesh->id);
}

static void mesh_blend_read_data(BlendDataReader *reader, ID *id)
{
  Mesh *mesh = (Mesh *)id;
  BLO_read_pointer_array(reader, (void **)&mesh->mat);

  /* Deprecated pointers to custom data layers are read here for backward compatibility
   * with files where these were owning pointers rather than a view into custom data. */
  BLO_read_data_address(reader, &mesh->mvert);
  BLO_read_data_address(reader, &mesh->medge);
  BLO_read_data_address(reader, &mesh->mface);
  BLO_read_data_address(reader, &mesh->mtface);
  BLO_read_data_address(reader, &mesh->dvert);
  BLO_read_data_address(reader, &mesh->tface);
  BLO_read_data_address(reader, &mesh->mcol);

  BLO_read_data_address(reader, &mesh->mselect);

  /* animdata */
  BLO_read_data_address(reader, &mesh->adt);
  BKE_animdata_blend_read_data(reader, mesh->adt);

  BLO_read_list(reader, &mesh->vertex_group_names);

  CustomData_blend_read(reader, &mesh->vdata, mesh->totvert);
  CustomData_blend_read(reader, &mesh->edata, mesh->totedge);
  CustomData_blend_read(reader, &mesh->fdata, mesh->totface);
  CustomData_blend_read(reader, &mesh->ldata, mesh->totloop);
  CustomData_blend_read(reader, &mesh->pdata, mesh->totpoly);
  if (mesh->deform_verts().is_empty()) {
    /* Vertex group data was also an owning pointer in old Blender versions.
     * Don't read them again if they were read as part of #CustomData. */
    BKE_defvert_blend_read(reader, mesh->totvert, mesh->dvert);
  }

  mesh->texflag &= ~ME_AUTOSPACE_EVALUATED;
  mesh->edit_mesh = nullptr;

  mesh->runtime = new blender::bke::MeshRuntime();

  /* happens with old files */
  if (mesh->mselect == nullptr) {
    mesh->totselect = 0;
  }

  if (BLO_read_requires_endian_switch(reader) && mesh->tface) {
    TFace *tf = mesh->tface;
    for (int i = 0; i < mesh->totface; i++, tf++) {
      BLI_endian_switch_uint32_array(tf->col, 4);
    }
  }
}

static void mesh_blend_read_lib(BlendLibReader *reader, ID *id)
{
  Mesh *me = (Mesh *)id;
  /* this check added for python created meshes */
  if (me->mat) {
    for (int i = 0; i < me->totcol; i++) {
      BLO_read_id_address(reader, me->id.lib, &me->mat[i]);
    }
  }
  else {
    me->totcol = 0;
  }

  BLO_read_id_address(reader, me->id.lib, &me->ipo);  // XXX: deprecated: old anim sys
  BLO_read_id_address(reader, me->id.lib, &me->key);
  BLO_read_id_address(reader, me->id.lib, &me->texcomesh);
}

static void mesh_read_expand(BlendExpander *expander, ID *id)
{
  Mesh *me = (Mesh *)id;
  for (int a = 0; a < me->totcol; a++) {
    BLO_expand(expander, me->mat[a]);
  }

  BLO_expand(expander, me->key);
  BLO_expand(expander, me->texcomesh);
}

IDTypeInfo IDType_ID_ME = {
    /* id_code */ ID_ME,
    /* id_filter */ FILTER_ID_ME,
    /* main_listbase_index */ INDEX_ID_ME,
    /* struct_size */ sizeof(Mesh),
    /* name */ "Mesh",
    /* name_plural */ "meshes",
    /* translation_context */ BLT_I18NCONTEXT_ID_MESH,
    /* flags */ IDTYPE_FLAGS_APPEND_IS_REUSABLE,
    /* asset_type_info */ nullptr,

    /* init_data */ mesh_init_data,
    /* copy_data */ mesh_copy_data,
    /* free_data */ mesh_free_data,
    /* make_local */ nullptr,
    /* foreach_id */ mesh_foreach_id,
    /* foreach_cache */ nullptr,
    /* foreach_path */ mesh_foreach_path,
    /* owner_pointer_get */ nullptr,

    /* blend_write */ mesh_blend_write,
    /* blend_read_data */ mesh_blend_read_data,
    /* blend_read_lib */ mesh_blend_read_lib,
    /* blend_read_expand */ mesh_read_expand,

    /* blend_read_undo_preserve */ nullptr,

    /* lib_override_apply_post */ nullptr,
};

enum {
  MESHCMP_DVERT_WEIGHTMISMATCH = 1,
  MESHCMP_DVERT_GROUPMISMATCH,
  MESHCMP_DVERT_TOTGROUPMISMATCH,
  MESHCMP_LOOPCOLMISMATCH,
  MESHCMP_LOOPUVMISMATCH,
  MESHCMP_LOOPMISMATCH,
  MESHCMP_POLYVERTMISMATCH,
  MESHCMP_POLYMISMATCH,
  MESHCMP_EDGEUNKNOWN,
  MESHCMP_VERTCOMISMATCH,
  MESHCMP_CDLAYERS_MISMATCH,
  MESHCMP_ATTRIBUTE_VALUE_MISMATCH,
};

static const char *cmpcode_to_str(int code)
{
  switch (code) {
    case MESHCMP_DVERT_WEIGHTMISMATCH:
      return "Vertex Weight Mismatch";
    case MESHCMP_DVERT_GROUPMISMATCH:
      return "Vertex Group Mismatch";
    case MESHCMP_DVERT_TOTGROUPMISMATCH:
      return "Vertex Doesn't Belong To Same Number Of Groups";
    case MESHCMP_LOOPCOLMISMATCH:
      return "Color Attribute Mismatch";
    case MESHCMP_LOOPUVMISMATCH:
      return "UV Mismatch";
    case MESHCMP_LOOPMISMATCH:
      return "Loop Mismatch";
    case MESHCMP_POLYVERTMISMATCH:
      return "Loop Vert Mismatch In Poly Test";
    case MESHCMP_POLYMISMATCH:
      return "Loop Vert Mismatch";
    case MESHCMP_EDGEUNKNOWN:
      return "Edge Mismatch";
    case MESHCMP_VERTCOMISMATCH:
      return "Vertex Coordinate Mismatch";
    case MESHCMP_CDLAYERS_MISMATCH:
      return "CustomData Layer Count Mismatch";
    case MESHCMP_ATTRIBUTE_VALUE_MISMATCH:
      return "Attribute Value Mismatch";
    default:
      return "Mesh Comparison Code Unknown";
  }
}

/** Thresh is threshold for comparing vertices, UV's, vertex colors, weights, etc. */
static int customdata_compare(
    CustomData *c1, CustomData *c2, const int total_length, Mesh *m1, Mesh *m2, const float thresh)
{
  const float thresh_sq = thresh * thresh;
  CustomDataLayer *l1, *l2;
  int layer_count1 = 0, layer_count2 = 0, j;
  const uint64_t cd_mask_non_generic = CD_MASK_MEDGE | CD_MASK_MPOLY | CD_MASK_MLOOPUV |
                                       CD_MASK_PROP_BYTE_COLOR | CD_MASK_MDEFORMVERT;
  const uint64_t cd_mask_all_attr = CD_MASK_PROP_ALL | cd_mask_non_generic;

  for (int i = 0; i < c1->totlayer; i++) {
    l1 = &c1->layers[i];
    if ((CD_TYPE_AS_MASK(l1->type) & cd_mask_all_attr) && l1->anonymous_id == nullptr) {
      layer_count1++;
    }
  }

  for (int i = 0; i < c2->totlayer; i++) {
    l2 = &c2->layers[i];
    if ((CD_TYPE_AS_MASK(l2->type) & cd_mask_all_attr) && l2->anonymous_id == nullptr) {
      layer_count2++;
    }
  }

  if (layer_count1 != layer_count2) {
    /* TODO(@HooglyBoogly): Re-enable after tests are updated for material index refactor. */
    // return MESHCMP_CDLAYERS_MISMATCH;
  }

  l1 = c1->layers;
  l2 = c2->layers;

  for (int i1 = 0; i1 < c1->totlayer; i1++) {
    l1 = c1->layers + i1;
    for (int i2 = 0; i2 < c2->totlayer; i2++) {
      l2 = c2->layers + i2;
      if (l1->type != l2->type || !STREQ(l1->name, l2->name) || l1->anonymous_id != nullptr ||
          l2->anonymous_id != nullptr) {
        continue;
      }
      /* At this point `l1` and `l2` have the same name and type, so they should be compared. */

      switch (l1->type) {
        /* We're order-agnostic for edges here. */
        case CD_MEDGE: {
          MEdge *e1 = (MEdge *)l1->data;
          MEdge *e2 = (MEdge *)l2->data;
          int etot = m1->totedge;
          EdgeHash *eh = BLI_edgehash_new_ex(__func__, etot);

          for (j = 0; j < etot; j++, e1++) {
            BLI_edgehash_insert(eh, e1->v1, e1->v2, e1);
          }

          for (j = 0; j < etot; j++, e2++) {
            if (!BLI_edgehash_lookup(eh, e2->v1, e2->v2)) {
              return MESHCMP_EDGEUNKNOWN;
            }
          }
          BLI_edgehash_free(eh, nullptr);
          break;
        }
        case CD_MPOLY: {
          MPoly *p1 = (MPoly *)l1->data;
          MPoly *p2 = (MPoly *)l2->data;
          int ptot = m1->totpoly;

          for (j = 0; j < ptot; j++, p1++, p2++) {
            int k;

            if (p1->totloop != p2->totloop) {
              return MESHCMP_POLYMISMATCH;
            }
          }
          break;
        }
        case CD_MLOOP: {
          break;
        }
        case CD_MLOOPUV: {
          MLoopUV *lp1 = (MLoopUV *)l1->data;
          MLoopUV *lp2 = (MLoopUV *)l2->data;
          int ltot = m1->totloop;

          for (j = 0; j < ltot; j++, lp1++, lp2++) {
            if (len_squared_v2v2(lp1->uv, lp2->uv) > thresh_sq) {
              return MESHCMP_LOOPUVMISMATCH;
            }
          }
          break;
        }
        case CD_PROP_BYTE_COLOR: {
          MLoopCol *lp1 = (MLoopCol *)l1->data;
          MLoopCol *lp2 = (MLoopCol *)l2->data;
          int ltot = m1->totloop;

          for (j = 0; j < ltot; j++, lp1++, lp2++) {
            if (lp1->r != lp2->r || lp1->g != lp2->g || lp1->b != lp2->b || lp1->a != lp2->a) {
              return MESHCMP_LOOPCOLMISMATCH;
            }
          }
          break;
        }
        case CD_MDEFORMVERT: {
          MDeformVert *dv1 = (MDeformVert *)l1->data;
          MDeformVert *dv2 = (MDeformVert *)l2->data;
          int dvtot = m1->totvert;

          for (j = 0; j < dvtot; j++, dv1++, dv2++) {
            int k;
            MDeformWeight *dw1 = dv1->dw, *dw2 = dv2->dw;

            if (dv1->totweight != dv2->totweight) {
              return MESHCMP_DVERT_TOTGROUPMISMATCH;
            }

            for (k = 0; k < dv1->totweight; k++, dw1++, dw2++) {
              if (dw1->def_nr != dw2->def_nr) {
                return MESHCMP_DVERT_GROUPMISMATCH;
              }
              if (fabsf(dw1->weight - dw2->weight) > thresh) {
                return MESHCMP_DVERT_WEIGHTMISMATCH;
              }
            }
          }
          break;
        }
        case CD_PROP_FLOAT: {
          const float *l1_data = (float *)l1->data;
          const float *l2_data = (float *)l2->data;

          for (int i = 0; i < total_length; i++) {
            if (compare_threshold_relative(l1_data[i], l2_data[i], thresh)) {
              return MESHCMP_ATTRIBUTE_VALUE_MISMATCH;
            }
          }
          break;
        }
        case CD_PROP_FLOAT2: {
          const float(*l1_data)[2] = (float(*)[2])l1->data;
          const float(*l2_data)[2] = (float(*)[2])l2->data;

          for (int i = 0; i < total_length; i++) {
            if (compare_threshold_relative(l1_data[i][0], l2_data[i][0], thresh)) {
              return MESHCMP_ATTRIBUTE_VALUE_MISMATCH;
            }
            if (compare_threshold_relative(l1_data[i][1], l2_data[i][1], thresh)) {
              return MESHCMP_ATTRIBUTE_VALUE_MISMATCH;
            }
          }
          break;
        }
        case CD_PROP_FLOAT3: {
          const float(*l1_data)[3] = (float(*)[3])l1->data;
          const float(*l2_data)[3] = (float(*)[3])l2->data;

          for (int i = 0; i < total_length; i++) {
            if (compare_threshold_relative(l1_data[i][0], l2_data[i][0], thresh)) {
              return MESHCMP_ATTRIBUTE_VALUE_MISMATCH;
            }
            if (compare_threshold_relative(l1_data[i][1], l2_data[i][1], thresh)) {
              return MESHCMP_ATTRIBUTE_VALUE_MISMATCH;
            }
            if (compare_threshold_relative(l1_data[i][2], l2_data[i][2], thresh)) {
              return MESHCMP_ATTRIBUTE_VALUE_MISMATCH;
            }
          }
          break;
        }
        case CD_PROP_INT32: {
          const int *l1_data = (int *)l1->data;
          const int *l2_data = (int *)l2->data;

          for (int i = 0; i < total_length; i++) {
            if (l1_data[i] != l2_data[i]) {
              return MESHCMP_ATTRIBUTE_VALUE_MISMATCH;
            }
          }
          break;
        }
        case CD_PROP_INT8: {
          const int8_t *l1_data = (int8_t *)l1->data;
          const int8_t *l2_data = (int8_t *)l2->data;

          for (int i = 0; i < total_length; i++) {
            if (l1_data[i] != l2_data[i]) {
              return MESHCMP_ATTRIBUTE_VALUE_MISMATCH;
            }
          }
          break;
        }
        case CD_PROP_BOOL: {
          const bool *l1_data = (bool *)l1->data;
          const bool *l2_data = (bool *)l2->data;
          for (int i = 0; i < total_length; i++) {
            if (l1_data[i] != l2_data[i]) {
              return MESHCMP_ATTRIBUTE_VALUE_MISMATCH;
            }
          }
          break;
        }
        case CD_PROP_COLOR: {
          const MPropCol *l1_data = (MPropCol *)l1->data;
          const MPropCol *l2_data = (MPropCol *)l2->data;

          for (int i = 0; i < total_length; i++) {
            for (j = 0; j < 4; j++) {
              if (compare_threshold_relative(l1_data[i].color[j], l2_data[i].color[j], thresh)) {
                return MESHCMP_ATTRIBUTE_VALUE_MISMATCH;
              }
            }
          }
          break;
        }
        default: {
          break;
        }
      }
    }
  }

  return 0;
}

const char *BKE_mesh_cmp(Mesh *me1, Mesh *me2, float thresh)
{
  int c;

  if (!me1 || !me2) {
    return "Requires two input meshes";
  }

  if (me1->totvert != me2->totvert) {
    return "Number of verts don't match";
  }

  if (me1->totedge != me2->totedge) {
    return "Number of edges don't match";
  }

  if (me1->totpoly != me2->totpoly) {
    return "Number of faces don't match";
  }

  if (me1->totloop != me2->totloop) {
    return "Number of loops don't match";
  }

  if ((c = customdata_compare(&me1->vdata, &me2->vdata, me1->totvert, me1, me2, thresh))) {
    return cmpcode_to_str(c);
  }

  if ((c = customdata_compare(&me1->edata, &me2->edata, me1->totedge, me1, me2, thresh))) {
    return cmpcode_to_str(c);
  }

  if ((c = customdata_compare(&me1->ldata, &me2->ldata, me1->totloop, me1, me2, thresh))) {
    return cmpcode_to_str(c);
  }

  if ((c = customdata_compare(&me1->pdata, &me2->pdata, me1->totpoly, me1, me2, thresh))) {
    return cmpcode_to_str(c);
  }

  return nullptr;
}

bool BKE_mesh_attribute_required(const char *name)
{
  return StringRef(name) == "position";
}

void BKE_mesh_ensure_skin_customdata(Mesh *me)
{
  BMesh *bm = me->edit_mesh ? me->edit_mesh->bm : nullptr;
  MVertSkin *vs;

  if (bm) {
    if (!CustomData_has_layer(&bm->vdata, CD_MVERT_SKIN)) {
      BMVert *v;
      BMIter iter;

      BM_data_layer_add(bm, &bm->vdata, CD_MVERT_SKIN);

      /* Mark an arbitrary vertex as root */
      BM_ITER_MESH (v, &iter, bm, BM_VERTS_OF_MESH) {
        vs = (MVertSkin *)CustomData_bmesh_get(&bm->vdata, v->head.data, CD_MVERT_SKIN);
        vs->flag |= MVERT_SKIN_ROOT;
        break;
      }
    }
  }
  else {
    if (!CustomData_has_layer(&me->vdata, CD_MVERT_SKIN)) {
      vs = (MVertSkin *)CustomData_add_layer(
          &me->vdata, CD_MVERT_SKIN, CD_SET_DEFAULT, nullptr, me->totvert);

      /* Mark an arbitrary vertex as root */
      if (vs) {
        vs->flag |= MVERT_SKIN_ROOT;
      }
    }
  }
}

bool BKE_mesh_ensure_facemap_customdata(struct Mesh *me)
{
  BMesh *bm = me->edit_mesh ? me->edit_mesh->bm : nullptr;
  bool changed = false;
  if (bm) {
    if (!CustomData_has_layer(&bm->pdata, CD_FACEMAP)) {
      BM_data_layer_add(bm, &bm->pdata, CD_FACEMAP);
      changed = true;
    }
  }
  else {
    if (!CustomData_has_layer(&me->pdata, CD_FACEMAP)) {
      CustomData_add_layer(&me->pdata, CD_FACEMAP, CD_SET_DEFAULT, nullptr, me->totpoly);
      changed = true;
    }
  }
  return changed;
}

bool BKE_mesh_clear_facemap_customdata(struct Mesh *me)
{
  BMesh *bm = me->edit_mesh ? me->edit_mesh->bm : nullptr;
  bool changed = false;
  if (bm) {
    if (CustomData_has_layer(&bm->pdata, CD_FACEMAP)) {
      BM_data_layer_free(bm, &bm->pdata, CD_FACEMAP);
      changed = true;
    }
  }
  else {
    if (CustomData_has_layer(&me->pdata, CD_FACEMAP)) {
      CustomData_free_layers(&me->pdata, CD_FACEMAP, me->totpoly);
      changed = true;
    }
  }
  return changed;
}

bool BKE_mesh_has_custom_loop_normals(Mesh *me)
{
  if (me->edit_mesh) {
    return CustomData_has_layer(&me->edit_mesh->bm->ldata, CD_CUSTOMLOOPNORMAL);
  }

  return CustomData_has_layer(&me->ldata, CD_CUSTOMLOOPNORMAL);
}

void BKE_mesh_free_data_for_undo(Mesh *me)
{
  mesh_free_data(&me->id);
}

/**
 * \note on data that this function intentionally doesn't free:
 *
 * - Materials and shape keys are not freed here (#Mesh.mat & #Mesh.key).
 *   As freeing shape keys requires tagging the depsgraph for updated relations,
 *   which is expensive.
 *   Material slots should be kept in sync with the object.
 *
 * - Edit-Mesh (#Mesh.edit_mesh)
 *   Since edit-mesh is tied to the objects mode,
 *   which crashes when called in edit-mode, see: T90972.
 */
static void mesh_clear_geometry(Mesh *mesh)
{
  CustomData_free(&mesh->vdata, mesh->totvert);
  CustomData_free(&mesh->edata, mesh->totedge);
  CustomData_free(&mesh->fdata, mesh->totface);
  CustomData_free(&mesh->ldata, mesh->totloop);
  CustomData_free(&mesh->pdata, mesh->totpoly);

  MEM_SAFE_FREE(mesh->mselect);

  mesh->totvert = 0;
  mesh->totedge = 0;
  mesh->totface = 0;
  mesh->totloop = 0;
  mesh->totpoly = 0;
  mesh->act_face = -1;
  mesh->totselect = 0;

  BLI_freelistN(&mesh->vertex_group_names);
}

void BKE_mesh_clear_geometry(Mesh *mesh)
{
  BKE_mesh_runtime_clear_cache(mesh);
  mesh_clear_geometry(mesh);
}

static void mesh_tessface_clear_intern(Mesh *mesh, int free_customdata)
{
  if (free_customdata) {
    CustomData_free(&mesh->fdata, mesh->totface);
  }
  else {
    CustomData_reset(&mesh->fdata);
  }

  mesh->totface = 0;
}

Mesh *BKE_mesh_add(Main *bmain, const char *name)
{
  Mesh *me = (Mesh *)BKE_id_new(bmain, ID_ME, name);

  return me;
}

/* Custom data layer functions; those assume that totXXX are set correctly. */
static void mesh_ensure_cdlayers_primary(Mesh *mesh, bool do_tessface)
{
  if (!CustomData_get_layer_named(&mesh->vdata, CD_PROP_FLOAT3, "position")) {
    CustomData_add_layer_named(
        &mesh->vdata, CD_PROP_FLOAT3, CD_CONSTRUCT, nullptr, mesh->totvert, "position");
  }
  if (!CustomData_get_layer(&mesh->edata, CD_MEDGE)) {
    CustomData_add_layer(&mesh->edata, CD_MEDGE, CD_SET_DEFAULT, nullptr, mesh->totedge);
  }
  if (!CustomData_get_layer(&mesh->ldata, CD_MLOOP)) {
    CustomData_add_layer(&mesh->ldata, CD_MLOOP, CD_SET_DEFAULT, nullptr, mesh->totloop);
  }
  if (!CustomData_get_layer(&mesh->pdata, CD_MPOLY)) {
    CustomData_add_layer(&mesh->pdata, CD_MPOLY, CD_SET_DEFAULT, nullptr, mesh->totpoly);
  }

  if (do_tessface && !CustomData_get_layer(&mesh->fdata, CD_MFACE)) {
    CustomData_add_layer(&mesh->fdata, CD_MFACE, CD_SET_DEFAULT, nullptr, mesh->totface);
  }
}

Mesh *BKE_mesh_new_nomain(
    int verts_len, int edges_len, int tessface_len, int loops_len, int polys_len)
{
  Mesh *mesh = (Mesh *)BKE_libblock_alloc(
      nullptr, ID_ME, BKE_idtype_idcode_to_name(ID_ME), LIB_ID_CREATE_LOCALIZE);
  BKE_libblock_init_empty(&mesh->id);

  /* Don't use #CustomData_reset because we don't want to touch custom-data. */
  copy_vn_i(mesh->vdata.typemap, CD_NUMTYPES, -1);
  copy_vn_i(mesh->edata.typemap, CD_NUMTYPES, -1);
  copy_vn_i(mesh->fdata.typemap, CD_NUMTYPES, -1);
  copy_vn_i(mesh->ldata.typemap, CD_NUMTYPES, -1);
  copy_vn_i(mesh->pdata.typemap, CD_NUMTYPES, -1);

  mesh->totvert = verts_len;
  mesh->totedge = edges_len;
  mesh->totface = tessface_len;
  mesh->totloop = loops_len;
  mesh->totpoly = polys_len;

  mesh_ensure_cdlayers_primary(mesh, true);

  return mesh;
}

void BKE_mesh_copy_parameters(Mesh *me_dst, const Mesh *me_src)
{
  /* Copy general settings. */
  me_dst->editflag = me_src->editflag;
  me_dst->flag = me_src->flag;
  me_dst->smoothresh = me_src->smoothresh;
  me_dst->remesh_voxel_size = me_src->remesh_voxel_size;
  me_dst->remesh_voxel_adaptivity = me_src->remesh_voxel_adaptivity;
  me_dst->remesh_mode = me_src->remesh_mode;
  me_dst->symmetry = me_src->symmetry;

  me_dst->face_sets_color_seed = me_src->face_sets_color_seed;
  me_dst->face_sets_color_default = me_src->face_sets_color_default;

  /* Copy texture space. */
  me_dst->texflag = me_src->texflag;
  copy_v3_v3(me_dst->loc, me_src->loc);
  copy_v3_v3(me_dst->size, me_src->size);

  me_dst->vertex_group_active_index = me_src->vertex_group_active_index;
  me_dst->attributes_active_index = me_src->attributes_active_index;
}

void BKE_mesh_copy_parameters_for_eval(Mesh *me_dst, const Mesh *me_src)
{
  /* User counts aren't handled, don't copy into a mesh from #G_MAIN. */
  BLI_assert(me_dst->id.tag & (LIB_TAG_NO_MAIN | LIB_TAG_COPIED_ON_WRITE));

  BKE_mesh_copy_parameters(me_dst, me_src);

  /* Copy vertex group names. */
  BLI_assert(BLI_listbase_is_empty(&me_dst->vertex_group_names));
  BKE_defgroup_copy_list(&me_dst->vertex_group_names, &me_src->vertex_group_names);

  /* Copy materials. */
  if (me_dst->mat != nullptr) {
    MEM_freeN(me_dst->mat);
  }
  me_dst->mat = (Material **)MEM_dupallocN(me_src->mat);
  me_dst->totcol = me_src->totcol;
}

Mesh *BKE_mesh_new_nomain_from_template_ex(const Mesh *me_src,
                                           int verts_len,
                                           int edges_len,
                                           int tessface_len,
                                           int loops_len,
                                           int polys_len,
                                           CustomData_MeshMasks mask)
{
  /* Only do tessface if we are creating tessfaces or copying from mesh with only tessfaces. */
  const bool do_tessface = (tessface_len || ((me_src->totface != 0) && (me_src->totpoly == 0)));

  Mesh *me_dst = (Mesh *)BKE_id_new_nomain(ID_ME, nullptr);

  me_dst->mselect = (MSelect *)MEM_dupallocN(me_src->mselect);

  me_dst->totvert = verts_len;
  me_dst->totedge = edges_len;
  me_dst->totface = tessface_len;
  me_dst->totloop = loops_len;
  me_dst->totpoly = polys_len;

  BKE_mesh_copy_parameters_for_eval(me_dst, me_src);

  CustomData_copy(&me_src->vdata, &me_dst->vdata, mask.vmask, CD_SET_DEFAULT, verts_len);
  CustomData_copy(&me_src->edata, &me_dst->edata, mask.emask, CD_SET_DEFAULT, edges_len);
  CustomData_copy(&me_src->ldata, &me_dst->ldata, mask.lmask, CD_SET_DEFAULT, loops_len);
  CustomData_copy(&me_src->pdata, &me_dst->pdata, mask.pmask, CD_SET_DEFAULT, polys_len);
  if (do_tessface) {
    CustomData_copy(&me_src->fdata, &me_dst->fdata, mask.fmask, CD_SET_DEFAULT, tessface_len);
  }
  else {
    mesh_tessface_clear_intern(me_dst, false);
  }

  /* The destination mesh should at least have valid primary CD layers,
   * even in cases where the source mesh does not. */
  mesh_ensure_cdlayers_primary(me_dst, do_tessface);

  /* Expect that normals aren't copied at all, since the destination mesh is new. */
  BLI_assert(BKE_mesh_vertex_normals_are_dirty(me_dst));

  return me_dst;
}

Mesh *BKE_mesh_new_nomain_from_template(const Mesh *me_src,
                                        int verts_len,
                                        int edges_len,
                                        int tessface_len,
                                        int loops_len,
                                        int polys_len)
{
  return BKE_mesh_new_nomain_from_template_ex(
      me_src, verts_len, edges_len, tessface_len, loops_len, polys_len, CD_MASK_EVERYTHING);
}

void BKE_mesh_eval_delete(struct Mesh *mesh_eval)
{
  /* Evaluated mesh may point to edit mesh, but never owns it. */
  mesh_eval->edit_mesh = nullptr;
  mesh_free_data(&mesh_eval->id);
  BKE_libblock_free_data(&mesh_eval->id, false);
  MEM_freeN(mesh_eval);
}

Mesh *BKE_mesh_copy_for_eval(const Mesh *source, bool reference)
{
  int flags = LIB_ID_COPY_LOCALIZE;

  if (reference) {
    flags |= LIB_ID_COPY_CD_REFERENCE;
  }

  Mesh *result = (Mesh *)BKE_id_copy_ex(nullptr, &source->id, nullptr, flags);
  return result;
}

BMesh *BKE_mesh_to_bmesh_ex(const Mesh *me,
                            const struct BMeshCreateParams *create_params,
                            const struct BMeshFromMeshParams *convert_params)
{
  const BMAllocTemplate allocsize = BMALLOC_TEMPLATE_FROM_ME(me);

  BMesh *bm = BM_mesh_create(&allocsize, create_params);
  BM_mesh_bm_from_me(bm, me, convert_params);

  return bm;
}

BMesh *BKE_mesh_to_bmesh(Mesh *me,
                         Object *ob,
                         const bool add_key_index,
                         const struct BMeshCreateParams *params)
{
  BMeshFromMeshParams bmesh_from_mesh_params{};
  bmesh_from_mesh_params.calc_face_normal = false;
  bmesh_from_mesh_params.calc_vert_normal = false;
  bmesh_from_mesh_params.add_key_index = add_key_index;
  bmesh_from_mesh_params.use_shapekey = true;
  bmesh_from_mesh_params.active_shapekey = ob->shapenr;
  return BKE_mesh_to_bmesh_ex(me, params, &bmesh_from_mesh_params);
}

Mesh *BKE_mesh_from_bmesh_nomain(BMesh *bm,
                                 const struct BMeshToMeshParams *params,
                                 const Mesh *me_settings)
{
  BLI_assert(params->calc_object_remap == false);
  Mesh *mesh = (Mesh *)BKE_id_new_nomain(ID_ME, nullptr);
  BM_mesh_bm_to_me(nullptr, bm, mesh, params);
  BKE_mesh_copy_parameters_for_eval(mesh, me_settings);
  return mesh;
}

Mesh *BKE_mesh_from_bmesh_for_eval_nomain(BMesh *bm,
                                          const CustomData_MeshMasks *cd_mask_extra,
                                          const Mesh *me_settings)
{
  Mesh *mesh = (Mesh *)BKE_id_new_nomain(ID_ME, nullptr);
  BM_mesh_bm_to_me_for_eval(bm, mesh, cd_mask_extra);
  BKE_mesh_copy_parameters_for_eval(mesh, me_settings);
  return mesh;
}

static void ensure_orig_index_layer(CustomData &data, const int size)
{
  if (CustomData_has_layer(&data, CD_ORIGINDEX)) {
    return;
  }
  int *indices = (int *)CustomData_add_layer(&data, CD_ORIGINDEX, CD_SET_DEFAULT, nullptr, size);
  range_vn_i(indices, size, 0);
}

void BKE_mesh_ensure_default_orig_index_customdata(Mesh *mesh)
{
  BLI_assert(mesh->runtime->wrapper_type == ME_WRAPPER_TYPE_MDATA);
  BKE_mesh_ensure_default_orig_index_customdata_no_check(mesh);
}

void BKE_mesh_ensure_default_orig_index_customdata_no_check(Mesh *mesh)
{
  ensure_orig_index_layer(mesh->vdata, mesh->totvert);
  ensure_orig_index_layer(mesh->edata, mesh->totedge);
  ensure_orig_index_layer(mesh->pdata, mesh->totpoly);
}

BoundBox *BKE_mesh_boundbox_get(Object *ob)
{
  /* This is Object-level data access,
   * DO NOT touch to Mesh's bb, would be totally thread-unsafe. */
  if (ob->runtime.bb == nullptr || ob->runtime.bb->flag & BOUNDBOX_DIRTY) {
    Mesh *me = (Mesh *)ob->data;
    float min[3], max[3];

    INIT_MINMAX(min, max);
    if (!BKE_mesh_wrapper_minmax(me, min, max)) {
      min[0] = min[1] = min[2] = -1.0f;
      max[0] = max[1] = max[2] = 1.0f;
    }

    if (ob->runtime.bb == nullptr) {
      ob->runtime.bb = (BoundBox *)MEM_mallocN(sizeof(*ob->runtime.bb), __func__);
    }
    BKE_boundbox_init_from_minmax(ob->runtime.bb, min, max);
    ob->runtime.bb->flag &= ~BOUNDBOX_DIRTY;
  }

  return ob->runtime.bb;
}

void BKE_mesh_texspace_calc(Mesh *me)
{
  if (me->texflag & ME_AUTOSPACE) {
    float min[3], max[3];

    INIT_MINMAX(min, max);
    if (!BKE_mesh_wrapper_minmax(me, min, max)) {
      min[0] = min[1] = min[2] = -1.0f;
      max[0] = max[1] = max[2] = 1.0f;
    }

    float loc[3], size[3];
    mid_v3_v3v3(loc, min, max);

    size[0] = (max[0] - min[0]) / 2.0f;
    size[1] = (max[1] - min[1]) / 2.0f;
    size[2] = (max[2] - min[2]) / 2.0f;

    for (int a = 0; a < 3; a++) {
      if (size[a] == 0.0f) {
        size[a] = 1.0f;
      }
      else if (size[a] > 0.0f && size[a] < 0.00001f) {
        size[a] = 0.00001f;
      }
      else if (size[a] < 0.0f && size[a] > -0.00001f) {
        size[a] = -0.00001f;
      }
    }

    copy_v3_v3(me->loc, loc);
    copy_v3_v3(me->size, size);

    me->texflag |= ME_AUTOSPACE_EVALUATED;
  }
}

void BKE_mesh_texspace_ensure(Mesh *me)
{
  if ((me->texflag & ME_AUTOSPACE) && !(me->texflag & ME_AUTOSPACE_EVALUATED)) {
    BKE_mesh_texspace_calc(me);
  }
}

void BKE_mesh_texspace_get(Mesh *me, float r_loc[3], float r_size[3])
{
  BKE_mesh_texspace_ensure(me);

  if (r_loc) {
    copy_v3_v3(r_loc, me->loc);
  }
  if (r_size) {
    copy_v3_v3(r_size, me->size);
  }
}

void BKE_mesh_texspace_get_reference(Mesh *me, char **r_texflag, float **r_loc, float **r_size)
{
  BKE_mesh_texspace_ensure(me);

  if (r_texflag != nullptr) {
    *r_texflag = &me->texflag;
  }
  if (r_loc != nullptr) {
    *r_loc = me->loc;
  }
  if (r_size != nullptr) {
    *r_size = me->size;
  }
}

void BKE_mesh_texspace_copy_from_object(Mesh *me, Object *ob)
{
  float *texloc, *texsize;
  char *texflag;

  if (BKE_object_obdata_texspace_get(ob, &texflag, &texloc, &texsize)) {
    me->texflag = *texflag;
    copy_v3_v3(me->loc, texloc);
    copy_v3_v3(me->size, texsize);
  }
}

float (*BKE_mesh_orco_verts_get(Object *ob))[3]
{
  Mesh *me = (Mesh *)ob->data;
  Mesh *tme = me->texcomesh ? me->texcomesh : me;

  /* Get appropriate vertex coordinates */
  float(*vcos)[3] = (float(*)[3])MEM_calloc_arrayN(me->totvert, sizeof(*vcos), "orco mesh");
  const Span<float3> positions = tme->positions();

  int totvert = min_ii(tme->totvert, me->totvert);

  for (int a = 0; a < totvert; a++) {
    copy_v3_v3(vcos[a], positions[a]);
  }

  return vcos;
}

void BKE_mesh_orco_verts_transform(Mesh *me, float (*orco)[3], int totvert, int invert)
{
  float loc[3], size[3];

  BKE_mesh_texspace_get(me->texcomesh ? me->texcomesh : me, loc, size);

  if (invert) {
    for (int a = 0; a < totvert; a++) {
      float *co = orco[a];
      madd_v3_v3v3v3(co, loc, co, size);
    }
  }
  else {
    for (int a = 0; a < totvert; a++) {
      float *co = orco[a];
      co[0] = (co[0] - loc[0]) / size[0];
      co[1] = (co[1] - loc[1]) / size[1];
      co[2] = (co[2] - loc[2]) / size[2];
    }
  }
}

void BKE_mesh_orco_ensure(Object *ob, Mesh *mesh)
{
  if (CustomData_has_layer(&mesh->vdata, CD_ORCO)) {
    return;
  }

  /* Orcos are stored in normalized 0..1 range by convention. */
  float(*orcodata)[3] = BKE_mesh_orco_verts_get(ob);
  BKE_mesh_orco_verts_transform(mesh, orcodata, mesh->totvert, false);
  CustomData_add_layer(&mesh->vdata, CD_ORCO, CD_ASSIGN, orcodata, mesh->totvert);
}

Mesh *BKE_mesh_from_object(Object *ob)
{
  if (ob == nullptr) {
    return nullptr;
  }
  if (ob->type == OB_MESH) {
    return (Mesh *)ob->data;
  }

  return nullptr;
}

void BKE_mesh_assign_object(Main *bmain, Object *ob, Mesh *me)
{
  Mesh *old = nullptr;

  if (ob == nullptr) {
    return;
  }

  multires_force_sculpt_rebuild(ob);

  if (ob->type == OB_MESH) {
    old = (Mesh *)ob->data;
    if (old) {
      id_us_min(&old->id);
    }
    ob->data = me;
    id_us_plus((ID *)me);
  }

  BKE_object_materials_test(bmain, ob, (ID *)me);

  BKE_modifiers_test_object(ob);
}

void BKE_mesh_material_index_remove(Mesh *me, short index)
{
  using namespace blender;
  using namespace blender::bke;
  MutableAttributeAccessor attributes = me->attributes_for_write();
  AttributeWriter<int> material_indices = attributes.lookup_for_write<int>("material_index");
  if (!material_indices) {
    return;
  }
  if (material_indices.domain != ATTR_DOMAIN_FACE) {
    BLI_assert_unreachable();
    return;
  }
  MutableVArraySpan<int> indices_span(material_indices.varray);
  for (const int i : indices_span.index_range()) {
    if (indices_span[i] > 0 && indices_span[i] > index) {
      indices_span[i]--;
    }
  }
  indices_span.save();
  material_indices.finish();

  BKE_mesh_tessface_clear(me);
}

bool BKE_mesh_material_index_used(Mesh *me, short index)
{
  using namespace blender;
  using namespace blender::bke;
  const AttributeAccessor attributes = me->attributes();
  const VArray<int> material_indices = attributes.lookup_or_default<int>(
      "material_index", ATTR_DOMAIN_FACE, 0);
  if (material_indices.is_single()) {
    return material_indices.get_internal_single() == index;
  }
  const VArraySpan<int> indices_span(material_indices);
  return indices_span.contains(index);
}

void BKE_mesh_material_index_clear(Mesh *me)
{
  using namespace blender;
  using namespace blender::bke;
  MutableAttributeAccessor attributes = me->attributes_for_write();
  attributes.remove("material_index");

  BKE_mesh_tessface_clear(me);
}

void BKE_mesh_material_remap(Mesh *me, const uint *remap, uint remap_len)
{
  using namespace blender;
  using namespace blender::bke;
  const short remap_len_short = short(remap_len);

#define MAT_NR_REMAP(n) \
  if (n < remap_len_short) { \
    BLI_assert(n >= 0 && remap[n] < remap_len_short); \
    n = remap[n]; \
  } \
  ((void)0)

  if (me->edit_mesh) {
    BMEditMesh *em = me->edit_mesh;
    BMIter iter;
    BMFace *efa;

    BM_ITER_MESH (efa, &iter, em->bm, BM_FACES_OF_MESH) {
      MAT_NR_REMAP(efa->mat_nr);
    }
  }
  else {
    MutableAttributeAccessor attributes = me->attributes_for_write();
    SpanAttributeWriter<int> material_indices = attributes.lookup_or_add_for_write_span<int>(
        "material_index", ATTR_DOMAIN_FACE);
    if (!material_indices) {
      return;
    }
    for (const int i : material_indices.span.index_range()) {
      MAT_NR_REMAP(material_indices.span[i]);
    }
    material_indices.span.save();
    material_indices.finish();
  }

#undef MAT_NR_REMAP
}

void BKE_mesh_smooth_flag_set(Mesh *me, const bool use_smooth)
{
  MutableSpan<MPoly> polys = me->polys_for_write();
  if (use_smooth) {
    for (MPoly &poly : polys) {
      poly.flag |= ME_SMOOTH;
    }
  }
  else {
    for (MPoly &poly : polys) {
      poly.flag &= ~ME_SMOOTH;
    }
  }
}

void BKE_mesh_auto_smooth_flag_set(Mesh *me,
                                   const bool use_auto_smooth,
                                   const float auto_smooth_angle)
{
  if (use_auto_smooth) {
    me->flag |= ME_AUTOSMOOTH;
    me->smoothresh = auto_smooth_angle;
  }
  else {
    me->flag &= ~ME_AUTOSMOOTH;
  }
}

int poly_find_loop_from_vert(const MPoly *poly, const int *poly_corner_verts, int vert)
{
  for (int j = 0; j < poly->totloop; j++) {
    if (poly_corner_verts[j] == vert) {
      return j;
    }
  }

  return -1;
}

int poly_get_adj_loops_from_vert(const MPoly *poly,
                                 const int *corner_verts,
                                 int vert,
                                 int r_adj[2])
{
  int corner = poly_find_loop_from_vert(poly, &corner_verts[poly->loopstart], vert);

  if (corner != -1) {
    /* vertex was found */
    r_adj[0] = corner_verts[ME_POLY_LOOP_PREV(poly, corner)];
    r_adj[1] = corner_verts[ME_POLY_LOOP_NEXT(poly, corner)];
  }

  return corner;
}

int BKE_mesh_edge_other_vert(const MEdge *e, int v)
{
  if (e->v1 == v) {
    return e->v2;
  }
  if (e->v2 == v) {
    return e->v1;
  }

  return -1;
}

void BKE_mesh_looptri_get_real_edges(const MEdge *edges,
                                     const MLoop *loops,
                                     const MLoopTri *tri,
                                     int r_edges[3])
{
<<<<<<< HEAD
  const Span<MEdge> edges = mesh->edges();
  const Span<int> corner_edges = mesh->corner_edges();
  const Span<int> corner_verts = mesh->corner_edges();

  for (int i = 2, i_next = 0; i_next < 3; i = i_next++) {
    const int corner_1 = looptri->tri[i];
    const int corner_2 = looptri->tri[i_next];
    const int vert_1 = corner_verts[corner_1];
    const int vert_2 = corner_verts[corner_1];
    const int edge_1 = corner_edges[corner_1];
    const int edge_2 = corner_edges[corner_1];
    const MEdge *e = &edges[edge_1];
=======
  for (int i = 2, i_next = 0; i_next < 3; i = i_next++) {
    const MLoop *l1 = &loops[tri->tri[i]], *l2 = &loops[tri->tri[i_next]];
    const MEdge *e = &edges[l1->e];
>>>>>>> 9388ff87

    bool is_real = (vert_1 == e->v1 && vert_2 == e->v2) || (vert_1 == e->v2 && vert_2 == e->v1);

    r_edges[i] = is_real ? edge_1 : -1;
  }
}

bool BKE_mesh_minmax(const Mesh *me, float r_min[3], float r_max[3])
{
  using namespace blender;
  if (me->totvert == 0) {
    return false;
  }

  me->runtime->bounds_cache.ensure(
      [me](Bounds<float3> &r_bounds) { r_bounds = *bounds::min_max(me->positions()); });

  const Bounds<float3> &bounds = me->runtime->bounds_cache.data();
  copy_v3_v3(r_min, math::min(bounds.min, float3(r_min)));
  copy_v3_v3(r_max, math::max(bounds.max, float3(r_max)));

  return true;
}

void BKE_mesh_transform(Mesh *me, const float mat[4][4], bool do_keys)
{
  MutableSpan<float3> positions = me->positions_for_write();

  for (float3 &position : positions) {
    mul_m4_v3(mat, position);
  }

  if (do_keys && me->key) {
    LISTBASE_FOREACH (KeyBlock *, kb, &me->key->block) {
      float *fp = (float *)kb->data;
      for (int i = kb->totelem; i--; fp += 3) {
        mul_m4_v3(mat, fp);
      }
    }
  }

  /* don't update normals, caller can do this explicitly.
   * We do update loop normals though, those may not be auto-generated
   * (see e.g. STL import script)! */
  float(*lnors)[3] = (float(*)[3])CustomData_duplicate_referenced_layer(
      &me->ldata, CD_NORMAL, me->totloop);
  if (lnors) {
    float m3[3][3];

    copy_m3_m4(m3, mat);
    normalize_m3(m3);
    for (int i = 0; i < me->totloop; i++, lnors++) {
      mul_m3_v3(m3, *lnors);
    }
  }
  BKE_mesh_tag_coords_changed(me);
}

void BKE_mesh_translate(Mesh *me, const float offset[3], const bool do_keys)
{
  MutableSpan<float3> positions = me->positions_for_write();
  for (float3 &position : positions) {
    position += offset;
  }

  int i;
  if (do_keys && me->key) {
    LISTBASE_FOREACH (KeyBlock *, kb, &me->key->block) {
      float *fp = (float *)kb->data;
      for (i = kb->totelem; i--; fp += 3) {
        add_v3_v3(fp, offset);
      }
    }
  }
  BKE_mesh_tag_coords_changed_uniformly(me);
}

void BKE_mesh_tessface_clear(Mesh *mesh)
{
  mesh_tessface_clear_intern(mesh, true);
}

/* -------------------------------------------------------------------- */
/* MSelect functions (currently used in weight paint mode) */

void BKE_mesh_mselect_clear(Mesh *me)
{
  MEM_SAFE_FREE(me->mselect);
  me->totselect = 0;
}

void BKE_mesh_mselect_validate(Mesh *me)
{
  using namespace blender;
  using namespace blender::bke;
  MSelect *mselect_src, *mselect_dst;
  int i_src, i_dst;

  if (me->totselect == 0) {
    return;
  }

  mselect_src = me->mselect;
  mselect_dst = (MSelect *)MEM_malloc_arrayN(
      (me->totselect), sizeof(MSelect), "Mesh selection history");

  const AttributeAccessor attributes = me->attributes();
  const VArray<bool> select_vert = attributes.lookup_or_default<bool>(
      ".select_vert", ATTR_DOMAIN_POINT, false);
  const VArray<bool> select_edge = attributes.lookup_or_default<bool>(
      ".select_edge", ATTR_DOMAIN_EDGE, false);
  const VArray<bool> select_poly = attributes.lookup_or_default<bool>(
      ".select_poly", ATTR_DOMAIN_FACE, false);

  for (i_src = 0, i_dst = 0; i_src < me->totselect; i_src++) {
    int index = mselect_src[i_src].index;
    switch (mselect_src[i_src].type) {
      case ME_VSEL: {
        if (select_vert[index]) {
          mselect_dst[i_dst] = mselect_src[i_src];
          i_dst++;
        }
        break;
      }
      case ME_ESEL: {
        if (select_edge[index]) {
          mselect_dst[i_dst] = mselect_src[i_src];
          i_dst++;
        }
        break;
      }
      case ME_FSEL: {
        if (select_poly[index]) {
          mselect_dst[i_dst] = mselect_src[i_src];
          i_dst++;
        }
        break;
      }
      default: {
        BLI_assert_unreachable();
        break;
      }
    }
  }

  MEM_freeN(mselect_src);

  if (i_dst == 0) {
    MEM_freeN(mselect_dst);
    mselect_dst = nullptr;
  }
  else if (i_dst != me->totselect) {
    mselect_dst = (MSelect *)MEM_reallocN(mselect_dst, sizeof(MSelect) * i_dst);
  }

  me->totselect = i_dst;
  me->mselect = mselect_dst;
}

int BKE_mesh_mselect_find(Mesh *me, int index, int type)
{
  BLI_assert(ELEM(type, ME_VSEL, ME_ESEL, ME_FSEL));

  for (int i = 0; i < me->totselect; i++) {
    if ((me->mselect[i].index == index) && (me->mselect[i].type == type)) {
      return i;
    }
  }

  return -1;
}

int BKE_mesh_mselect_active_get(Mesh *me, int type)
{
  BLI_assert(ELEM(type, ME_VSEL, ME_ESEL, ME_FSEL));

  if (me->totselect) {
    if (me->mselect[me->totselect - 1].type == type) {
      return me->mselect[me->totselect - 1].index;
    }
  }
  return -1;
}

void BKE_mesh_mselect_active_set(Mesh *me, int index, int type)
{
  const int msel_index = BKE_mesh_mselect_find(me, index, type);

  if (msel_index == -1) {
    /* add to the end */
    me->mselect = (MSelect *)MEM_reallocN(me->mselect, sizeof(MSelect) * (me->totselect + 1));
    me->mselect[me->totselect].index = index;
    me->mselect[me->totselect].type = type;
    me->totselect++;
  }
  else if (msel_index != me->totselect - 1) {
    /* move to the end */
    SWAP(MSelect, me->mselect[msel_index], me->mselect[me->totselect - 1]);
  }

  BLI_assert((me->mselect[me->totselect - 1].index == index) &&
             (me->mselect[me->totselect - 1].type == type));
}

void BKE_mesh_count_selected_items(const Mesh *mesh, int r_count[3])
{
  r_count[0] = r_count[1] = r_count[2] = 0;
  if (mesh->edit_mesh) {
    BMesh *bm = mesh->edit_mesh->bm;
    r_count[0] = bm->totvertsel;
    r_count[1] = bm->totedgesel;
    r_count[2] = bm->totfacesel;
  }
  /* We could support faces in paint modes. */
}

void BKE_mesh_vert_coords_get(const Mesh *mesh, float (*vert_coords)[3])
{
  blender::bke::AttributeAccessor attributes = mesh->attributes();
  VArray<float3> positions = attributes.lookup_or_default(
      "position", ATTR_DOMAIN_POINT, float3(0));
  positions.materialize({(float3 *)vert_coords, mesh->totvert});
}

float (*BKE_mesh_vert_coords_alloc(const Mesh *mesh, int *r_vert_len))[3]
{
  float(*vert_coords)[3] = (float(*)[3])MEM_mallocN(sizeof(float[3]) * mesh->totvert, __func__);
  BKE_mesh_vert_coords_get(mesh, vert_coords);
  if (r_vert_len) {
    *r_vert_len = mesh->totvert;
  }
  return vert_coords;
}

void BKE_mesh_vert_coords_apply(Mesh *mesh, const float (*vert_coords)[3])
{
  MutableSpan<float3> positions = mesh->positions_for_write();
  for (const int i : positions.index_range()) {
    copy_v3_v3(positions[i], vert_coords[i]);
  }
  BKE_mesh_tag_coords_changed(mesh);
}

void BKE_mesh_vert_coords_apply_with_mat4(Mesh *mesh,
                                          const float (*vert_coords)[3],
                                          const float mat[4][4])
{
  MutableSpan<float3> positions = mesh->positions_for_write();
  for (const int i : positions.index_range()) {
    mul_v3_m4v3(positions[i], mat, vert_coords[i]);
  }
  BKE_mesh_tag_coords_changed(mesh);
}

static float (*ensure_corner_normal_layer(Mesh &mesh))[3]
{
  float(*r_loopnors)[3];
  if (CustomData_has_layer(&mesh.ldata, CD_NORMAL)) {
    r_loopnors = (float(*)[3])CustomData_get_layer(&mesh.ldata, CD_NORMAL);
    memset(r_loopnors, 0, sizeof(float[3]) * mesh.totloop);
  }
  else {
    r_loopnors = (float(*)[3])CustomData_add_layer(
        &mesh.ldata, CD_NORMAL, CD_SET_DEFAULT, nullptr, mesh.totloop);
    CustomData_set_layer_flag(&mesh.ldata, CD_NORMAL, CD_FLAG_TEMPORARY);
  }
  return r_loopnors;
}

void BKE_mesh_calc_normals_split_ex(Mesh *mesh,
                                    MLoopNorSpaceArray *r_lnors_spacearr,
                                    float (*r_corner_normals)[3])
{
  short(*clnors)[2] = nullptr;

  /* Note that we enforce computing clnors when the clnor space array is requested by caller here.
   * However, we obviously only use the auto-smooth angle threshold
   * only in case auto-smooth is enabled. */
  const bool use_split_normals = (r_lnors_spacearr != nullptr) ||
                                 ((mesh->flag & ME_AUTOSMOOTH) != 0);
  const float split_angle = (mesh->flag & ME_AUTOSMOOTH) != 0 ? mesh->smoothresh : float(M_PI);

  /* may be nullptr */
  clnors = (short(*)[2])CustomData_get_layer(&mesh->ldata, CD_CUSTOMLOOPNORMAL);

  const Span<float3> positions = mesh->positions();
  const Span<MEdge> edges = mesh->edges();
  const Span<MPoly> polys = mesh->polys();

  BKE_mesh_normals_loop_split(reinterpret_cast<const float(*)[3]>(positions.data()),
                              BKE_mesh_vertex_normals_ensure(mesh),
                              positions.size(),
                              edges.data(),
                              edges.size(),
                              mesh->corner_verts().data(),
                              mesh->corner_edges().data(),
                              r_corner_normals,
                              mesh->totloop,
                              polys.data(),
                              BKE_mesh_poly_normals_ensure(mesh),
                              polys.size(),
                              use_split_normals,
                              split_angle,
                              nullptr,
                              r_lnors_spacearr,
                              clnors);
}

void BKE_mesh_calc_normals_split(Mesh *mesh)
{
  BKE_mesh_calc_normals_split_ex(mesh, nullptr, ensure_corner_normal_layer(*mesh));
}

/* Split faces helper functions. */

struct SplitFaceNewVert {
  struct SplitFaceNewVert *next;
  int new_index;
  int orig_index;
  float *vnor;
};

struct SplitFaceNewEdge {
  struct SplitFaceNewEdge *next;
  int new_index;
  int orig_index;
  int v1;
  int v2;
};

/* Detect needed new vertices, and update accordingly loops' vertex indices.
 * WARNING! Leaves mesh in invalid state. */
static int split_faces_prepare_new_verts(Mesh *mesh,
                                         MLoopNorSpaceArray *lnors_spacearr,
                                         SplitFaceNewVert **new_verts,
                                         MemArena *memarena)
{
  /* This is now mandatory, trying to do the job in simple way without that data is doomed to fail,
   * even when only dealing with smooth/flat faces one can find cases that no simple algorithm
   * can handle properly. */
  BLI_assert(lnors_spacearr != nullptr);

  const int loops_len = mesh->totloop;
  int verts_len = mesh->totvert;
  MutableSpan<int> corner_verts = mesh->corner_verts_for_write();
  BKE_mesh_vertex_normals_ensure(mesh);
  float(*vert_normals)[3] = BKE_mesh_vertex_normals_for_write(mesh);

  BitVector<> verts_used(verts_len, false);
  BitVector<> done_loops(loops_len, false);

  MLoopNorSpace **lnor_space = lnors_spacearr->lspacearr;

  BLI_assert(lnors_spacearr->data_type == MLNOR_SPACEARR_LOOP_INDEX);

  for (int loop_idx = 0; loop_idx < loops_len; loop_idx++, lnor_space++) {
    if (!done_loops[loop_idx]) {
      const int vert_idx = corner_verts[loop_idx];
      const bool vert_used = verts_used[vert_idx];
      /* If vert is already used by another smooth fan, we need a new vert for this one. */
      const int new_vert_idx = vert_used ? verts_len++ : vert_idx;

      BLI_assert(*lnor_space);

      if ((*lnor_space)->flags & MLNOR_SPACE_IS_SINGLE) {
        /* Single loop in this fan... */
        BLI_assert(POINTER_AS_INT((*lnor_space)->loops) == loop_idx);
        done_loops[loop_idx].set();
        if (vert_used) {
          corner_verts[loop_idx] = new_vert_idx;
        }
      }
      else {
        for (LinkNode *lnode = (*lnor_space)->loops; lnode; lnode = lnode->next) {
          const int ml_fan_idx = POINTER_AS_INT(lnode->link);
          done_loops[ml_fan_idx].set();
          if (vert_used) {
            corner_verts[ml_fan_idx] = new_vert_idx;
          }
        }
      }

      if (!vert_used) {
        verts_used[vert_idx].set();
        /* We need to update that vertex's normal here, we won't go over it again. */
        /* This is important! *DO NOT* set vnor to final computed lnor,
         * vnor should always be defined to 'automatic normal' value computed from its polys,
         * not some custom normal.
         * Fortunately, that's the loop normal space's 'lnor' reference vector. ;) */
        copy_v3_v3(vert_normals[vert_idx], (*lnor_space)->vec_lnor);
      }
      else {
        /* Add new vert to list. */
        SplitFaceNewVert *new_vert = (SplitFaceNewVert *)BLI_memarena_alloc(memarena,
                                                                            sizeof(*new_vert));
        new_vert->orig_index = vert_idx;
        new_vert->new_index = new_vert_idx;
        new_vert->vnor = (*lnor_space)->vec_lnor; /* See note above. */
        new_vert->next = *new_verts;
        *new_verts = new_vert;
      }
    }
  }

  return verts_len - mesh->totvert;
}

/* Detect needed new edges, and update accordingly loops' edge indices.
 * WARNING! Leaves mesh in invalid state. */
static int split_faces_prepare_new_edges(Mesh *mesh,
                                         SplitFaceNewEdge **new_edges,
                                         MemArena *memarena)
{
  const int num_polys = mesh->totpoly;
  int num_edges = mesh->totedge;
  MutableSpan<MEdge> edges = mesh->edges_for_write();
  MutableSpan<int> corner_verts = mesh->corner_verts_for_write();
  MutableSpan<int> corner_edges = mesh->corner_edges_for_write();
  const Span<MPoly> polys = mesh->polys();

  BitVector<> edges_used(num_edges, false);
  EdgeHash *edges_hash = BLI_edgehash_new_ex(__func__, num_edges);

  const MPoly *mp = polys.data();
  for (int poly_idx = 0; poly_idx < num_polys; poly_idx++, mp++) {
    int corner_i_prev = mp->loopstart + mp->totloop - 1;
    for (int loop_idx = 0; loop_idx < mp->totloop; loop_idx++) {
      void **eval;
      if (!BLI_edgehash_ensure_p(
              edges_hash, corner_verts[corner_i_prev], corner_verts[loop_idx], &eval)) {
        const int edge_idx = corner_edges[corner_i_prev];

        /* That edge has not been encountered yet, define it. */
        if (edges_used[edge_idx]) {
          /* Original edge has already been used, we need to define a new one. */
          const int new_edge_idx = num_edges++;
          *eval = POINTER_FROM_INT(new_edge_idx);
          corner_edges[corner_i_prev] = new_edge_idx;

          SplitFaceNewEdge *new_edge = (SplitFaceNewEdge *)BLI_memarena_alloc(memarena,
                                                                              sizeof(*new_edge));
          new_edge->orig_index = edge_idx;
          new_edge->new_index = new_edge_idx;
          new_edge->v1 = corner_verts[corner_i_prev];
          new_edge->v2 = corner_verts[loop_idx];
          new_edge->next = *new_edges;
          *new_edges = new_edge;
        }
        else {
          /* We can re-use original edge. */
          edges[edge_idx].v1 = corner_verts[corner_i_prev];
          edges[edge_idx].v2 = corner_verts[loop_idx];
          *eval = POINTER_FROM_INT(edge_idx);
          edges_used[edge_idx].set();
        }
      }
      else {
        /* Edge already known, just update loop's edge index. */
        corner_edges[corner_i_prev] = POINTER_AS_INT(*eval);
      }

      corner_i_prev = loop_idx;
    }
  }

  BLI_edgehash_free(edges_hash, nullptr);

  return num_edges - mesh->totedge;
}

/* Perform actual split of vertices. */
static void split_faces_split_new_verts(Mesh *mesh,
                                        SplitFaceNewVert *new_verts,
                                        const int num_new_verts)
{
  const int verts_len = mesh->totvert - num_new_verts;
  float(*vert_normals)[3] = BKE_mesh_vertex_normals_for_write(mesh);

  /* Normals were already calculated at the beginning of this operation, we rely on that to update
   * them partially here. */
  BLI_assert(!BKE_mesh_vertex_normals_are_dirty(mesh));

  /* Remember new_verts is a single linklist, so its items are in reversed order... */
  for (int i = mesh->totvert - 1; i >= verts_len; i--, new_verts = new_verts->next) {
    BLI_assert(new_verts->new_index == i);
    BLI_assert(new_verts->new_index != new_verts->orig_index);
    CustomData_copy_data(&mesh->vdata, &mesh->vdata, new_verts->orig_index, i, 1);
    if (new_verts->vnor) {
      copy_v3_v3(vert_normals[i], new_verts->vnor);
    }
  }
}

/* Perform actual split of edges. */
static void split_faces_split_new_edges(Mesh *mesh,
                                        SplitFaceNewEdge *new_edges,
                                        const int num_new_edges)
{
  const int num_edges = mesh->totedge - num_new_edges;
  MutableSpan<MEdge> edges = mesh->edges_for_write();

  /* Remember new_edges is a single linklist, so its items are in reversed order... */
  MEdge *new_med = &edges[mesh->totedge - 1];
  for (int i = mesh->totedge - 1; i >= num_edges; i--, new_med--, new_edges = new_edges->next) {
    BLI_assert(new_edges->new_index == i);
    BLI_assert(new_edges->new_index != new_edges->orig_index);
    CustomData_copy_data(&mesh->edata, &mesh->edata, new_edges->orig_index, i, 1);
    new_med->v1 = new_edges->v1;
    new_med->v2 = new_edges->v2;
  }
}

void BKE_mesh_split_faces(Mesh *mesh, bool free_loop_normals)
{
  const int num_polys = mesh->totpoly;

  if (num_polys == 0) {
    return;
  }
  BKE_mesh_tessface_clear(mesh);

  MLoopNorSpaceArray lnors_spacearr = {nullptr};
  /* Compute loop normals and loop normal spaces (a.k.a. smooth fans of faces around vertices). */
  BKE_mesh_calc_normals_split_ex(mesh, &lnors_spacearr, ensure_corner_normal_layer(*mesh));
  /* Stealing memarena from loop normals space array. */
  MemArena *memarena = lnors_spacearr.mem;

  SplitFaceNewVert *new_verts = nullptr;
  SplitFaceNewEdge *new_edges = nullptr;

  /* Detect loop normal spaces (a.k.a. smooth fans) that will need a new vert. */
  const int num_new_verts = split_faces_prepare_new_verts(
      mesh, &lnors_spacearr, &new_verts, memarena);

  if (num_new_verts > 0) {
    /* Reminder: beyond this point, there is no way out, mesh is in invalid state
     * (due to early-reassignment of loops' vertex and edge indices to new,
     * to-be-created split ones). */

    const int num_new_edges = split_faces_prepare_new_edges(mesh, &new_edges, memarena);
    /* We can have to split a vertex without having to add a single new edge... */
    const bool do_edges = (num_new_edges > 0);

    /* Reallocate all vert and edge related data. */
    CustomData_realloc(&mesh->vdata, mesh->totvert, mesh->totvert + num_new_verts);
    mesh->totvert += num_new_verts;
    if (do_edges) {
      CustomData_realloc(&mesh->edata, mesh->totedge, mesh->totedge + num_new_edges);
      mesh->totedge += num_new_edges;
    }

    /* Update normals manually to avoid recalculation after this operation. */
    mesh->runtime->vert_normals = (float(*)[3])MEM_reallocN(mesh->runtime->vert_normals,
                                                            sizeof(float[3]) * mesh->totvert);

    /* Perform actual split of vertices and edges. */
    split_faces_split_new_verts(mesh, new_verts, num_new_verts);
    if (do_edges) {
      split_faces_split_new_edges(mesh, new_edges, num_new_edges);
    }
  }

  /* NOTE: after this point mesh is expected to be valid again. */

  /* CD_NORMAL is expected to be temporary only. */
  if (free_loop_normals) {
    CustomData_free_layers(&mesh->ldata, CD_NORMAL, mesh->totloop);
  }

  /* Also frees new_verts/edges temp data, since we used its memarena to allocate them. */
  BKE_lnor_spacearr_free(&lnors_spacearr);

#ifdef VALIDATE_MESH
  BKE_mesh_validate(mesh, true, true);
#endif
}

/* **** Depsgraph evaluation **** */

void BKE_mesh_eval_geometry(Depsgraph *depsgraph, Mesh *mesh)
{
  DEG_debug_print_eval(depsgraph, __func__, mesh->id.name, mesh);
  BKE_mesh_texspace_calc(mesh);
  /* We are here because something did change in the mesh. This means we can not trust the existing
   * evaluated mesh, and we don't know what parts of the mesh did change. So we simply delete the
   * evaluated mesh and let objects to re-create it with updated settings. */
  if (mesh->runtime->mesh_eval != nullptr) {
    mesh->runtime->mesh_eval->edit_mesh = nullptr;
    BKE_id_free(nullptr, mesh->runtime->mesh_eval);
    mesh->runtime->mesh_eval = nullptr;
  }
  if (DEG_is_active(depsgraph)) {
    Mesh *mesh_orig = (Mesh *)DEG_get_original_id(&mesh->id);
    if (mesh->texflag & ME_AUTOSPACE_EVALUATED) {
      mesh_orig->texflag |= ME_AUTOSPACE_EVALUATED;
      copy_v3_v3(mesh_orig->loc, mesh->loc);
      copy_v3_v3(mesh_orig->size, mesh->size);
    }
  }
}<|MERGE_RESOLUTION|>--- conflicted
+++ resolved
@@ -1473,24 +1473,12 @@
                                      const MLoopTri *tri,
                                      int r_edges[3])
 {
-<<<<<<< HEAD
   const Span<MEdge> edges = mesh->edges();
-  const Span<int> corner_edges = mesh->corner_edges();
-  const Span<int> corner_verts = mesh->corner_edges();
+  const Span<MLoop> loops = mesh->loops();
 
   for (int i = 2, i_next = 0; i_next < 3; i = i_next++) {
-    const int corner_1 = looptri->tri[i];
-    const int corner_2 = looptri->tri[i_next];
-    const int vert_1 = corner_verts[corner_1];
-    const int vert_2 = corner_verts[corner_1];
-    const int edge_1 = corner_edges[corner_1];
-    const int edge_2 = corner_edges[corner_1];
-    const MEdge *e = &edges[edge_1];
-=======
-  for (int i = 2, i_next = 0; i_next < 3; i = i_next++) {
-    const MLoop *l1 = &loops[tri->tri[i]], *l2 = &loops[tri->tri[i_next]];
+    const MLoop *l1 = &loops[looptri->tri[i]], *l2 = &loops[looptri->tri[i_next]];
     const MEdge *e = &edges[l1->e];
->>>>>>> 9388ff87
 
     bool is_real = (vert_1 == e->v1 && vert_2 == e->v2) || (vert_1 == e->v2 && vert_2 == e->v1);
 
