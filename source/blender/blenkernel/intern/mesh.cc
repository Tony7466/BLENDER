--- conflicted
+++ resolved
@@ -206,14 +206,11 @@
   }
 }
 
-<<<<<<< HEAD
-=======
 void BKE_mesh_free_editmesh(Mesh *mesh)
 {
   mesh->runtime->edit_mesh.reset();
 }
 
->>>>>>> 3bddde1b
 static void mesh_free_data(ID *id)
 {
   Mesh *mesh = reinterpret_cast<Mesh *>(id);
@@ -848,17 +845,6 @@
       me_src, verts_num, edges_num, 0, faces_num, corners_num, CD_MASK_EVERYTHING);
 }
 
-<<<<<<< HEAD
-void BKE_mesh_eval_delete(Mesh *mesh_eval)
-{
-  /* Evaluated mesh may point to edit mesh, but never owns it. */
-  mesh_free_data(&mesh_eval->id);
-  BKE_libblock_free_data(&mesh_eval->id, false);
-  MEM_freeN(mesh_eval);
-}
-
-=======
->>>>>>> 3bddde1b
 Mesh *BKE_mesh_copy_for_eval(const Mesh *source)
 {
   return reinterpret_cast<Mesh *>(
