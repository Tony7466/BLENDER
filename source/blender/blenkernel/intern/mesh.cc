/* SPDX-License-Identifier: GPL-2.0-or-later
 * Copyright 2001-2002 NaN Holding BV. All rights reserved. */

/** \file
 * \ingroup bke
 */

#include "MEM_guardedalloc.h"

/* Allow using deprecated functionality for .blend file I/O. */
#define DNA_DEPRECATED_ALLOW

#include "DNA_defaults.h"
#include "DNA_key_types.h"
#include "DNA_material_types.h"
#include "DNA_mesh_types.h"
#include "DNA_meshdata_types.h"
#include "DNA_object_types.h"

#include "BLI_bit_vector.hh"
#include "BLI_edgehash.h"
#include "BLI_endian_switch.h"
#include "BLI_ghash.h"
#include "BLI_hash.h"
#include "BLI_index_range.hh"
#include "BLI_linklist.h"
#include "BLI_listbase.h"
#include "BLI_math.h"
#include "BLI_math_vector.hh"
#include "BLI_memarena.h"
#include "BLI_span.hh"
#include "BLI_string.h"
#include "BLI_task.hh"
#include "BLI_utildefines.h"
#include "BLI_vector.hh"
#include "BLI_virtual_array.hh"

#include "BLT_translation.h"

#include "BKE_anim_data.h"
#include "BKE_attribute.hh"
#include "BKE_bpath.h"
#include "BKE_deform.h"
#include "BKE_editmesh.h"
#include "BKE_global.h"
#include "BKE_idtype.h"
#include "BKE_key.h"
#include "BKE_lib_id.h"
#include "BKE_lib_query.h"
#include "BKE_main.h"
#include "BKE_material.h"
#include "BKE_mesh.h"
#include "BKE_mesh_legacy_convert.h"
#include "BKE_mesh_runtime.h"
#include "BKE_mesh_wrapper.h"
#include "BKE_modifier.h"
#include "BKE_multires.h"
#include "BKE_object.h"

#include "PIL_time.h"

#include "DEG_depsgraph.h"
#include "DEG_depsgraph_query.h"

#include "BLO_read_write.h"

using blender::BitVector;
using blender::float3;
using blender::MutableSpan;
using blender::Span;
using blender::VArray;
using blender::Vector;

static void mesh_clear_geometry(Mesh *mesh);
static void mesh_tessface_clear_intern(Mesh *mesh, int free_customdata);

static void mesh_init_data(ID *id)
{
  Mesh *mesh = (Mesh *)id;

  BLI_assert(MEMCMP_STRUCT_AFTER_IS_ZERO(mesh, id));

  MEMCPY_STRUCT_AFTER(mesh, DNA_struct_default_get(Mesh), id);

  CustomData_reset(&mesh->vdata);
  CustomData_reset(&mesh->edata);
  CustomData_reset(&mesh->fdata);
  CustomData_reset(&mesh->pdata);
  CustomData_reset(&mesh->ldata);

  BKE_mesh_runtime_init_data(mesh);

  /* A newly created mesh does not have normals, so tag them dirty. This will be cleared
   * by #BKE_mesh_vertex_normals_clear_dirty or #BKE_mesh_poly_normals_ensure. */
  BKE_mesh_normals_tag_dirty(mesh);

  mesh->face_sets_color_seed = BLI_hash_int(PIL_check_seconds_timer_i() & UINT_MAX);
}

static void mesh_copy_data(Main *bmain, ID *id_dst, const ID *id_src, const int flag)
{
  Mesh *mesh_dst = (Mesh *)id_dst;
  const Mesh *mesh_src = (const Mesh *)id_src;

  BKE_mesh_runtime_reset_on_copy(mesh_dst, flag);
  /* Copy face dot tags, since meshes may be duplicated after a subsurf modifier
   * or node, but we still need to be able to draw face center vertices. */
  mesh_dst->runtime.subsurf_face_dot_tags = static_cast<uint32_t *>(
      MEM_dupallocN(mesh_src->runtime.subsurf_face_dot_tags));
  if ((mesh_src->id.tag & LIB_TAG_NO_MAIN) == 0) {
    /* This is a direct copy of a main mesh, so for now it has the same topology. */
    mesh_dst->runtime.deformed_only = true;
  }
  /* This option is set for run-time meshes that have been copied from the current objects mode.
   * Currently this is used for edit-mesh although it could be used for sculpt or other
   * kinds of data specific to an objects mode.
   *
   * The flag signals that the mesh hasn't been modified from the data that generated it,
   * allowing us to use the object-mode data for drawing.
   *
   * While this could be the callers responsibility, keep here since it's
   * highly unlikely we want to create a duplicate and not use it for drawing. */
  mesh_dst->runtime.is_original_bmesh = false;

  /* Only do tessface if we have no polys. */
  const bool do_tessface = ((mesh_src->totface != 0) && (mesh_src->totpoly == 0));

  CustomData_MeshMasks mask = CD_MASK_MESH;

  if (mesh_src->id.tag & LIB_TAG_NO_MAIN) {
    /* For copies in depsgraph, keep data like #CD_ORIGINDEX and #CD_ORCO. */
    CustomData_MeshMasks_update(&mask, &CD_MASK_DERIVEDMESH);
  }

  mesh_dst->mat = (Material **)MEM_dupallocN(mesh_src->mat);

  BKE_defgroup_copy_list(&mesh_dst->vertex_group_names, &mesh_src->vertex_group_names);

  const eCDAllocType alloc_type = (flag & LIB_ID_COPY_CD_REFERENCE) ? CD_REFERENCE : CD_DUPLICATE;
  CustomData_copy(&mesh_src->vdata, &mesh_dst->vdata, mask.vmask, alloc_type, mesh_dst->totvert);
  CustomData_copy(&mesh_src->edata, &mesh_dst->edata, mask.emask, alloc_type, mesh_dst->totedge);
  CustomData_copy(&mesh_src->ldata, &mesh_dst->ldata, mask.lmask, alloc_type, mesh_dst->totloop);
  CustomData_copy(&mesh_src->pdata, &mesh_dst->pdata, mask.pmask, alloc_type, mesh_dst->totpoly);
  if (do_tessface) {
    CustomData_copy(&mesh_src->fdata, &mesh_dst->fdata, mask.fmask, alloc_type, mesh_dst->totface);
  }
  else {
    mesh_tessface_clear_intern(mesh_dst, false);
  }

  mesh_dst->cd_flag = mesh_src->cd_flag;

  mesh_dst->edit_mesh = nullptr;

  mesh_dst->mselect = (MSelect *)MEM_dupallocN(mesh_dst->mselect);

  /* Set normal layers dirty. They should be dirty by default on new meshes anyway, but being
   * explicit about it is safer. Alternatively normal layers could be copied if they aren't dirty,
   * avoiding recomputation in some cases. However, a copied mesh is often changed anyway, so that
   * idea is not clearly better. With proper reference counting, all custom data layers could be
   * copied as the cost would be much lower. */
  BKE_mesh_normals_tag_dirty(mesh_dst);

  /* TODO: Do we want to add flag to prevent this? */
  if (mesh_src->key && (flag & LIB_ID_COPY_SHAPEKEY)) {
    BKE_id_copy_ex(bmain, &mesh_src->key->id, (ID **)&mesh_dst->key, flag);
    /* XXX This is not nice, we need to make BKE_id_copy_ex fully re-entrant... */
    mesh_dst->key->from = &mesh_dst->id;
  }

  BKE_mesh_assert_normals_dirty_or_calculated(mesh_dst);
}

void BKE_mesh_free_editmesh(struct Mesh *mesh)
{
  if (mesh->edit_mesh == nullptr) {
    return;
  }

  if (mesh->edit_mesh->is_shallow_copy == false) {
    BKE_editmesh_free_data(mesh->edit_mesh);
  }
  MEM_freeN(mesh->edit_mesh);
  mesh->edit_mesh = nullptr;
}

static void mesh_free_data(ID *id)
{
  Mesh *mesh = (Mesh *)id;

  BLI_freelistN(&mesh->vertex_group_names);

  BKE_mesh_free_editmesh(mesh);

  BKE_mesh_runtime_free_data(mesh);
  mesh_clear_geometry(mesh);
  MEM_SAFE_FREE(mesh->mat);
}

static void mesh_foreach_id(ID *id, LibraryForeachIDData *data)
{
  Mesh *mesh = (Mesh *)id;
  BKE_LIB_FOREACHID_PROCESS_IDSUPER(data, mesh->texcomesh, IDWALK_CB_NEVER_SELF);
  BKE_LIB_FOREACHID_PROCESS_IDSUPER(data, mesh->key, IDWALK_CB_USER);
  for (int i = 0; i < mesh->totcol; i++) {
    BKE_LIB_FOREACHID_PROCESS_IDSUPER(data, mesh->mat[i], IDWALK_CB_USER);
  }
}

static void mesh_foreach_path(ID *id, BPathForeachPathData *bpath_data)
{
  Mesh *me = (Mesh *)id;
  if (me->ldata.external) {
    BKE_bpath_foreach_path_fixed_process(bpath_data, me->ldata.external->filepath);
  }
}

static void mesh_blend_write(BlendWriter *writer, ID *id, const void *id_address)
{
  using namespace blender;
  Mesh *mesh = (Mesh *)id;
  const bool is_undo = BLO_write_is_undo(writer);

  Vector<CustomDataLayer, 16> vert_layers;
  Vector<CustomDataLayer, 16> edge_layers;
  Vector<CustomDataLayer, 16> loop_layers;
  Vector<CustomDataLayer, 16> poly_layers;

  /* cache only - don't write */
  mesh->mface = nullptr;
  mesh->totface = 0;
  memset(&mesh->fdata, 0, sizeof(mesh->fdata));
  mesh->runtime = blender::dna::shallow_zero_initialize();

  /* Do not store actual geometry data in case this is a library override ID. */
  if (ID_IS_OVERRIDE_LIBRARY(mesh) && !is_undo) {
    mesh->totvert = 0;
    memset(&mesh->vdata, 0, sizeof(mesh->vdata));

    mesh->totedge = 0;
    memset(&mesh->edata, 0, sizeof(mesh->edata));

    mesh->totloop = 0;
    memset(&mesh->ldata, 0, sizeof(mesh->ldata));

    mesh->totpoly = 0;
    memset(&mesh->pdata, 0, sizeof(mesh->pdata));
  }
  else {
    Set<std::string> names_to_skip;
    if (!BLO_write_is_undo(writer)) {
      BKE_mesh_legacy_convert_hide_layers_to_flags(mesh);
      BKE_mesh_legacy_convert_selection_layers_to_flags(mesh);
      BKE_mesh_legacy_convert_material_indices_to_mpoly(mesh);
      /* When converting to the old mesh format, don't save redundant attributes. */
      names_to_skip.add_multiple_new({".hide_vert",
                                      ".hide_edge",
                                      ".hide_poly",
                                      ".selection_vert",
                                      ".selection_edge",
                                      ".selection_poly"});

      /* Set deprecated mesh data pointers for forward compatibility. */
      mesh->mvert = const_cast<MVert *>(mesh->verts().data());
      mesh->medge = const_cast<MEdge *>(mesh->edges().data());
      mesh->mpoly = const_cast<MPoly *>(mesh->polys().data());
      mesh->mloop = const_cast<MLoop *>(mesh->loops().data());
    }

    CustomData_blend_write_prepare(mesh->vdata, vert_layers, names_to_skip);
    CustomData_blend_write_prepare(mesh->edata, edge_layers, names_to_skip);
    CustomData_blend_write_prepare(mesh->ldata, loop_layers, names_to_skip);
    CustomData_blend_write_prepare(mesh->pdata, poly_layers, names_to_skip);
  }

  BLO_write_id_struct(writer, Mesh, id_address, &mesh->id);
  BKE_id_blend_write(writer, &mesh->id);

  /* direct data */
  if (mesh->adt) {
    BKE_animdata_blend_write(writer, mesh->adt);
  }

  BKE_defbase_blend_write(writer, &mesh->vertex_group_names);

  BLO_write_pointer_array(writer, mesh->totcol, mesh->mat);
  BLO_write_raw(writer, sizeof(MSelect) * mesh->totselect, mesh->mselect);

  CustomData_blend_write(
      writer, &mesh->vdata, vert_layers, mesh->totvert, CD_MASK_MESH.vmask, &mesh->id);
  CustomData_blend_write(
      writer, &mesh->edata, edge_layers, mesh->totedge, CD_MASK_MESH.emask, &mesh->id);
  /* fdata is really a dummy - written so slots align */
  CustomData_blend_write(writer, &mesh->fdata, {}, mesh->totface, CD_MASK_MESH.fmask, &mesh->id);
  CustomData_blend_write(
      writer, &mesh->ldata, loop_layers, mesh->totloop, CD_MASK_MESH.lmask, &mesh->id);
  CustomData_blend_write(
      writer, &mesh->pdata, poly_layers, mesh->totpoly, CD_MASK_MESH.pmask, &mesh->id);
}

static void mesh_blend_read_data(BlendDataReader *reader, ID *id)
{
  Mesh *mesh = (Mesh *)id;
  BLO_read_pointer_array(reader, (void **)&mesh->mat);

  /* Deprecated pointers to custom data layers are read here for backward compatibility
   * with files where these were owning pointers rather than a view into custom data. */
  BLO_read_data_address(reader, &mesh->mvert);
  BLO_read_data_address(reader, &mesh->medge);
  BLO_read_data_address(reader, &mesh->mface);
  BLO_read_data_address(reader, &mesh->mtface);
  BLO_read_data_address(reader, &mesh->dvert);
  BLO_read_data_address(reader, &mesh->tface);
  BLO_read_data_address(reader, &mesh->mcol);

  BLO_read_data_address(reader, &mesh->mselect);

  /* animdata */
  BLO_read_data_address(reader, &mesh->adt);
  BKE_animdata_blend_read_data(reader, mesh->adt);

  /* Normally BKE_defvert_blend_read should be called in CustomData_blend_read,
   * but for backwards compatibility in do_versions to work we do it here. */
  BKE_defvert_blend_read(reader, mesh->totvert, mesh->dvert);
  BLO_read_list(reader, &mesh->vertex_group_names);

  CustomData_blend_read(reader, &mesh->vdata, mesh->totvert);
  CustomData_blend_read(reader, &mesh->edata, mesh->totedge);
  CustomData_blend_read(reader, &mesh->fdata, mesh->totface);
  CustomData_blend_read(reader, &mesh->ldata, mesh->totloop);
  CustomData_blend_read(reader, &mesh->pdata, mesh->totpoly);

  mesh->texflag &= ~ME_AUTOSPACE_EVALUATED;
  mesh->edit_mesh = nullptr;

  mesh->runtime = blender::dna::shallow_zero_initialize();
  BKE_mesh_runtime_init_data(mesh);

  /* happens with old files */
  if (mesh->mselect == nullptr) {
    mesh->totselect = 0;
  }

  if (BLO_read_requires_endian_switch(reader) && mesh->tface) {
    TFace *tf = mesh->tface;
    for (int i = 0; i < mesh->totface; i++, tf++) {
      BLI_endian_switch_uint32_array(tf->col, 4);
    }
  }

  if (!BLO_read_data_is_undo(reader)) {
    BKE_mesh_legacy_convert_flags_to_hide_layers(mesh);
    BKE_mesh_legacy_convert_flags_to_selection_layers(mesh);
    BKE_mesh_legacy_convert_mpoly_to_material_indices(mesh);
  }

  /* We don't expect to load normals from files, since they are derived data. */
  BKE_mesh_normals_tag_dirty(mesh);
  BKE_mesh_assert_normals_dirty_or_calculated(mesh);
}

static void mesh_blend_read_lib(BlendLibReader *reader, ID *id)
{
  Mesh *me = (Mesh *)id;
  /* this check added for python created meshes */
  if (me->mat) {
    for (int i = 0; i < me->totcol; i++) {
      BLO_read_id_address(reader, me->id.lib, &me->mat[i]);
    }
  }
  else {
    me->totcol = 0;
  }

  BLO_read_id_address(reader, me->id.lib, &me->ipo);  // XXX: deprecated: old anim sys
  BLO_read_id_address(reader, me->id.lib, &me->key);
  BLO_read_id_address(reader, me->id.lib, &me->texcomesh);
}

static void mesh_read_expand(BlendExpander *expander, ID *id)
{
  Mesh *me = (Mesh *)id;
  for (int a = 0; a < me->totcol; a++) {
    BLO_expand(expander, me->mat[a]);
  }

  BLO_expand(expander, me->key);
  BLO_expand(expander, me->texcomesh);
}

IDTypeInfo IDType_ID_ME = {
    /* id_code */ ID_ME,
    /* id_filter */ FILTER_ID_ME,
    /* main_listbase_index */ INDEX_ID_ME,
    /* struct_size */ sizeof(Mesh),
    /* name */ "Mesh",
    /* name_plural */ "meshes",
    /* translation_context */ BLT_I18NCONTEXT_ID_MESH,
    /* flags */ IDTYPE_FLAGS_APPEND_IS_REUSABLE,
    /* asset_type_info */ nullptr,

    /* init_data */ mesh_init_data,
    /* copy_data */ mesh_copy_data,
    /* free_data */ mesh_free_data,
    /* make_local */ nullptr,
    /* foreach_id */ mesh_foreach_id,
    /* foreach_cache */ nullptr,
    /* foreach_path */ mesh_foreach_path,
    /* owner_get */ nullptr,

    /* blend_write */ mesh_blend_write,
    /* blend_read_data */ mesh_blend_read_data,
    /* blend_read_lib */ mesh_blend_read_lib,
    /* blend_read_expand */ mesh_read_expand,

    /* blend_read_undo_preserve */ nullptr,

    /* lib_override_apply_post */ nullptr,
};

enum {
  MESHCMP_DVERT_WEIGHTMISMATCH = 1,
  MESHCMP_DVERT_GROUPMISMATCH,
  MESHCMP_DVERT_TOTGROUPMISMATCH,
  MESHCMP_LOOPCOLMISMATCH,
  MESHCMP_LOOPUVMISMATCH,
  MESHCMP_LOOPMISMATCH,
  MESHCMP_POLYVERTMISMATCH,
  MESHCMP_POLYMISMATCH,
  MESHCMP_EDGEUNKNOWN,
  MESHCMP_VERTCOMISMATCH,
  MESHCMP_CDLAYERS_MISMATCH,
  MESHCMP_ATTRIBUTE_VALUE_MISMATCH,
};

static const char *cmpcode_to_str(int code)
{
  switch (code) {
    case MESHCMP_DVERT_WEIGHTMISMATCH:
      return "Vertex Weight Mismatch";
    case MESHCMP_DVERT_GROUPMISMATCH:
      return "Vertex Group Mismatch";
    case MESHCMP_DVERT_TOTGROUPMISMATCH:
      return "Vertex Doesn't Belong To Same Number Of Groups";
    case MESHCMP_LOOPCOLMISMATCH:
      return "Color Attribute Mismatch";
    case MESHCMP_LOOPUVMISMATCH:
      return "UV Mismatch";
    case MESHCMP_LOOPMISMATCH:
      return "Loop Mismatch";
    case MESHCMP_POLYVERTMISMATCH:
      return "Loop Vert Mismatch In Poly Test";
    case MESHCMP_POLYMISMATCH:
      return "Loop Vert Mismatch";
    case MESHCMP_EDGEUNKNOWN:
      return "Edge Mismatch";
    case MESHCMP_VERTCOMISMATCH:
      return "Vertex Coordinate Mismatch";
    case MESHCMP_CDLAYERS_MISMATCH:
      return "CustomData Layer Count Mismatch";
    case MESHCMP_ATTRIBUTE_VALUE_MISMATCH:
      return "Attribute Value Mismatch";
    default:
      return "Mesh Comparison Code Unknown";
  }
}

/** Thresh is threshold for comparing vertices, UV's, vertex colors, weights, etc. */
static int customdata_compare(
    CustomData *c1, CustomData *c2, const int total_length, Mesh *m1, Mesh *m2, const float thresh)
{
  const float thresh_sq = thresh * thresh;
  CustomDataLayer *l1, *l2;
  int layer_count1 = 0, layer_count2 = 0, j;
  const uint64_t cd_mask_non_generic = CD_MASK_MVERT | CD_MASK_MEDGE | CD_MASK_MPOLY |
                                       CD_MASK_MLOOPUV | CD_MASK_PROP_BYTE_COLOR |
                                       CD_MASK_MDEFORMVERT;
  const uint64_t cd_mask_all_attr = CD_MASK_PROP_ALL | cd_mask_non_generic;
  const Span<MLoop> loops_1 = m1->loops();
  const Span<MLoop> loops_2 = m2->loops();

  for (int i = 0; i < c1->totlayer; i++) {
    l1 = &c1->layers[i];
    if ((CD_TYPE_AS_MASK(l1->type) & cd_mask_all_attr) && l1->anonymous_id == nullptr) {
      layer_count1++;
    }
  }

  for (int i = 0; i < c2->totlayer; i++) {
    l2 = &c2->layers[i];
    if ((CD_TYPE_AS_MASK(l2->type) & cd_mask_all_attr) && l2->anonymous_id == nullptr) {
      layer_count2++;
    }
  }

  if (layer_count1 != layer_count2) {
    /* TODO(@HooglyBoogly): Reenable after tests are updated for material index refactor. */
    // return MESHCMP_CDLAYERS_MISMATCH;
  }

  l1 = c1->layers;
  l2 = c2->layers;

  for (int i1 = 0; i1 < c1->totlayer; i1++) {
    l1 = c1->layers + i1;
    for (int i2 = 0; i2 < c2->totlayer; i2++) {
      l2 = c2->layers + i2;
      if (l1->type != l2->type || !STREQ(l1->name, l2->name) || l1->anonymous_id != nullptr ||
          l2->anonymous_id != nullptr) {
        continue;
      }
      /* At this point `l1` and `l2` have the same name and type, so they should be compared. */

      switch (l1->type) {

        case CD_MVERT: {
          MVert *v1 = (MVert *)l1->data;
          MVert *v2 = (MVert *)l2->data;
          int vtot = m1->totvert;

          for (j = 0; j < vtot; j++, v1++, v2++) {
            for (int k = 0; k < 3; k++) {
              if (compare_threshold_relative(v1->co[k], v2->co[k], thresh)) {
                return MESHCMP_VERTCOMISMATCH;
              }
            }
          }
          break;
        }

        /* We're order-agnostic for edges here. */
        case CD_MEDGE: {
          MEdge *e1 = (MEdge *)l1->data;
          MEdge *e2 = (MEdge *)l2->data;
          int etot = m1->totedge;
          EdgeHash *eh = BLI_edgehash_new_ex(__func__, etot);

          for (j = 0; j < etot; j++, e1++) {
            BLI_edgehash_insert(eh, e1->v1, e1->v2, e1);
          }

          for (j = 0; j < etot; j++, e2++) {
            if (!BLI_edgehash_lookup(eh, e2->v1, e2->v2)) {
              return MESHCMP_EDGEUNKNOWN;
            }
          }
          BLI_edgehash_free(eh, nullptr);
          break;
        }
        case CD_MPOLY: {
          MPoly *p1 = (MPoly *)l1->data;
          MPoly *p2 = (MPoly *)l2->data;
          int ptot = m1->totpoly;

          for (j = 0; j < ptot; j++, p1++, p2++) {
            int k;

            if (p1->totloop != p2->totloop) {
              return MESHCMP_POLYMISMATCH;
            }

            const MLoop *lp1 = &loops_1[p1->loopstart];
            const MLoop *lp2 = &loops_2[p2->loopstart];

            for (k = 0; k < p1->totloop; k++, lp1++, lp2++) {
              if (lp1->v != lp2->v) {
                return MESHCMP_POLYVERTMISMATCH;
              }
            }
          }
          break;
        }
        case CD_MLOOP: {
          MLoop *lp1 = (MLoop *)l1->data;
          MLoop *lp2 = (MLoop *)l2->data;
          int ltot = m1->totloop;

          for (j = 0; j < ltot; j++, lp1++, lp2++) {
            if (lp1->v != lp2->v) {
              return MESHCMP_LOOPMISMATCH;
            }
          }
          break;
        }
        case CD_MLOOPUV: {
          MLoopUV *lp1 = (MLoopUV *)l1->data;
          MLoopUV *lp2 = (MLoopUV *)l2->data;
          int ltot = m1->totloop;

          for (j = 0; j < ltot; j++, lp1++, lp2++) {
            if (len_squared_v2v2(lp1->uv, lp2->uv) > thresh_sq) {
              return MESHCMP_LOOPUVMISMATCH;
            }
          }
          break;
        }
        case CD_PROP_BYTE_COLOR: {
          MLoopCol *lp1 = (MLoopCol *)l1->data;
          MLoopCol *lp2 = (MLoopCol *)l2->data;
          int ltot = m1->totloop;

          for (j = 0; j < ltot; j++, lp1++, lp2++) {
            if (lp1->r != lp2->r || lp1->g != lp2->g || lp1->b != lp2->b || lp1->a != lp2->a) {
              return MESHCMP_LOOPCOLMISMATCH;
            }
          }
          break;
        }
        case CD_MDEFORMVERT: {
          MDeformVert *dv1 = (MDeformVert *)l1->data;
          MDeformVert *dv2 = (MDeformVert *)l2->data;
          int dvtot = m1->totvert;

          for (j = 0; j < dvtot; j++, dv1++, dv2++) {
            int k;
            MDeformWeight *dw1 = dv1->dw, *dw2 = dv2->dw;

            if (dv1->totweight != dv2->totweight) {
              return MESHCMP_DVERT_TOTGROUPMISMATCH;
            }

            for (k = 0; k < dv1->totweight; k++, dw1++, dw2++) {
              if (dw1->def_nr != dw2->def_nr) {
                return MESHCMP_DVERT_GROUPMISMATCH;
              }
              if (fabsf(dw1->weight - dw2->weight) > thresh) {
                return MESHCMP_DVERT_WEIGHTMISMATCH;
              }
            }
          }
          break;
        }
        case CD_PROP_FLOAT: {
          const float *l1_data = (float *)l1->data;
          const float *l2_data = (float *)l2->data;

          for (int i = 0; i < total_length; i++) {
            if (compare_threshold_relative(l1_data[i], l2_data[i], thresh)) {
              return MESHCMP_ATTRIBUTE_VALUE_MISMATCH;
            }
          }
          break;
        }
        case CD_PROP_FLOAT2: {
          const float(*l1_data)[2] = (float(*)[2])l1->data;
          const float(*l2_data)[2] = (float(*)[2])l2->data;

          for (int i = 0; i < total_length; i++) {
            if (compare_threshold_relative(l1_data[i][0], l2_data[i][0], thresh)) {
              return MESHCMP_ATTRIBUTE_VALUE_MISMATCH;
            }
            if (compare_threshold_relative(l1_data[i][1], l2_data[i][1], thresh)) {
              return MESHCMP_ATTRIBUTE_VALUE_MISMATCH;
            }
          }
          break;
        }
        case CD_PROP_FLOAT3: {
          const float(*l1_data)[3] = (float(*)[3])l1->data;
          const float(*l2_data)[3] = (float(*)[3])l2->data;

          for (int i = 0; i < total_length; i++) {
            if (compare_threshold_relative(l1_data[i][0], l2_data[i][0], thresh)) {
              return MESHCMP_ATTRIBUTE_VALUE_MISMATCH;
            }
            if (compare_threshold_relative(l1_data[i][1], l2_data[i][1], thresh)) {
              return MESHCMP_ATTRIBUTE_VALUE_MISMATCH;
            }
            if (compare_threshold_relative(l1_data[i][2], l2_data[i][2], thresh)) {
              return MESHCMP_ATTRIBUTE_VALUE_MISMATCH;
            }
          }
          break;
        }
        case CD_PROP_INT32: {
          const int *l1_data = (int *)l1->data;
          const int *l2_data = (int *)l2->data;

          for (int i = 0; i < total_length; i++) {
            if (l1_data[i] != l2_data[i]) {
              return MESHCMP_ATTRIBUTE_VALUE_MISMATCH;
            }
          }
          break;
        }
        case CD_PROP_INT8: {
          const int8_t *l1_data = (int8_t *)l1->data;
          const int8_t *l2_data = (int8_t *)l2->data;

          for (int i = 0; i < total_length; i++) {
            if (l1_data[i] != l2_data[i]) {
              return MESHCMP_ATTRIBUTE_VALUE_MISMATCH;
            }
          }
          break;
        }
        case CD_PROP_BOOL: {
          const bool *l1_data = (bool *)l1->data;
          const bool *l2_data = (bool *)l2->data;

          for (int i = 0; i < total_length; i++) {
            if (l1_data[i] != l2_data[i]) {
              return MESHCMP_ATTRIBUTE_VALUE_MISMATCH;
            }
          }
          break;
        }
        case CD_PROP_COLOR: {
          const MPropCol *l1_data = (MPropCol *)l1->data;
          const MPropCol *l2_data = (MPropCol *)l2->data;

          for (int i = 0; i < total_length; i++) {
            for (j = 0; j < 4; j++) {
              if (compare_threshold_relative(l1_data[i].color[j], l2_data[i].color[j], thresh)) {
                return MESHCMP_ATTRIBUTE_VALUE_MISMATCH;
              }
            }
          }
          break;
        }
        default: {
          break;
        }
      }
    }
  }

  return 0;
}

const char *BKE_mesh_cmp(Mesh *me1, Mesh *me2, float thresh)
{
  int c;

  if (!me1 || !me2) {
    return "Requires two input meshes";
  }

  if (me1->totvert != me2->totvert) {
    return "Number of verts don't match";
  }

  if (me1->totedge != me2->totedge) {
    return "Number of edges don't match";
  }

  if (me1->totpoly != me2->totpoly) {
    return "Number of faces don't match";
  }

  if (me1->totloop != me2->totloop) {
    return "Number of loops don't match";
  }

  if ((c = customdata_compare(&me1->vdata, &me2->vdata, me1->totvert, me1, me2, thresh))) {
    return cmpcode_to_str(c);
  }

  if ((c = customdata_compare(&me1->edata, &me2->edata, me1->totedge, me1, me2, thresh))) {
    return cmpcode_to_str(c);
  }

  if ((c = customdata_compare(&me1->ldata, &me2->ldata, me1->totloop, me1, me2, thresh))) {
    return cmpcode_to_str(c);
  }

  if ((c = customdata_compare(&me1->pdata, &me2->pdata, me1->totpoly, me1, me2, thresh))) {
    return cmpcode_to_str(c);
  }

  return nullptr;
}

void BKE_mesh_ensure_skin_customdata(Mesh *me)
{
  BMesh *bm = me->edit_mesh ? me->edit_mesh->bm : nullptr;
  MVertSkin *vs;

  if (bm) {
    if (!CustomData_has_layer(&bm->vdata, CD_MVERT_SKIN)) {
      BMVert *v;
      BMIter iter;

      BM_data_layer_add(bm, &bm->vdata, CD_MVERT_SKIN);

      /* Mark an arbitrary vertex as root */
      BM_ITER_MESH (v, &iter, bm, BM_VERTS_OF_MESH) {
        vs = (MVertSkin *)CustomData_bmesh_get(&bm->vdata, v->head.data, CD_MVERT_SKIN);
        vs->flag |= MVERT_SKIN_ROOT;
        break;
      }
    }
  }
  else {
    if (!CustomData_has_layer(&me->vdata, CD_MVERT_SKIN)) {
      vs = (MVertSkin *)CustomData_add_layer(
          &me->vdata, CD_MVERT_SKIN, CD_SET_DEFAULT, nullptr, me->totvert);

      /* Mark an arbitrary vertex as root */
      if (vs) {
        vs->flag |= MVERT_SKIN_ROOT;
      }
    }
  }
}

bool BKE_mesh_ensure_facemap_customdata(struct Mesh *me)
{
  BMesh *bm = me->edit_mesh ? me->edit_mesh->bm : nullptr;
  bool changed = false;
  if (bm) {
    if (!CustomData_has_layer(&bm->pdata, CD_FACEMAP)) {
      BM_data_layer_add(bm, &bm->pdata, CD_FACEMAP);
      changed = true;
    }
  }
  else {
    if (!CustomData_has_layer(&me->pdata, CD_FACEMAP)) {
      CustomData_add_layer(&me->pdata, CD_FACEMAP, CD_SET_DEFAULT, nullptr, me->totpoly);
      changed = true;
    }
  }
  return changed;
}

bool BKE_mesh_clear_facemap_customdata(struct Mesh *me)
{
  BMesh *bm = me->edit_mesh ? me->edit_mesh->bm : nullptr;
  bool changed = false;
  if (bm) {
    if (CustomData_has_layer(&bm->pdata, CD_FACEMAP)) {
      BM_data_layer_free(bm, &bm->pdata, CD_FACEMAP);
      changed = true;
    }
  }
  else {
    if (CustomData_has_layer(&me->pdata, CD_FACEMAP)) {
      CustomData_free_layers(&me->pdata, CD_FACEMAP, me->totpoly);
      changed = true;
    }
  }
  return changed;
}

bool BKE_mesh_has_custom_loop_normals(Mesh *me)
{
  if (me->edit_mesh) {
    return CustomData_has_layer(&me->edit_mesh->bm->ldata, CD_CUSTOMLOOPNORMAL);
  }

  return CustomData_has_layer(&me->ldata, CD_CUSTOMLOOPNORMAL);
}

void BKE_mesh_free_data_for_undo(Mesh *me)
{
  mesh_free_data(&me->id);
}

/**
 * \note on data that this function intentionally doesn't free:
 *
 * - Materials and shape keys are not freed here (#Mesh.mat & #Mesh.key).
 *   As freeing shape keys requires tagging the depsgraph for updated relations,
 *   which is expensive.
 *   Material slots should be kept in sync with the object.
 *
 * - Edit-Mesh (#Mesh.edit_mesh)
 *   Since edit-mesh is tied to the objects mode,
 *   which crashes when called in edit-mode, see: T90972.
 */
static void mesh_clear_geometry(Mesh *mesh)
{
  CustomData_free(&mesh->vdata, mesh->totvert);
  CustomData_free(&mesh->edata, mesh->totedge);
  CustomData_free(&mesh->fdata, mesh->totface);
  CustomData_free(&mesh->ldata, mesh->totloop);
  CustomData_free(&mesh->pdata, mesh->totpoly);

  MEM_SAFE_FREE(mesh->mselect);

  mesh->totvert = 0;
  mesh->totedge = 0;
  mesh->totface = 0;
  mesh->totloop = 0;
  mesh->totpoly = 0;
  mesh->act_face = -1;
  mesh->totselect = 0;
}

void BKE_mesh_clear_geometry(Mesh *mesh)
{
  BKE_animdata_free(&mesh->id, false);
  BKE_mesh_runtime_clear_cache(mesh);
  mesh_clear_geometry(mesh);
}

static void mesh_tessface_clear_intern(Mesh *mesh, int free_customdata)
{
  if (free_customdata) {
    CustomData_free(&mesh->fdata, mesh->totface);
  }
  else {
    CustomData_reset(&mesh->fdata);
  }

  mesh->totface = 0;
}

Mesh *BKE_mesh_add(Main *bmain, const char *name)
{
  Mesh *me = (Mesh *)BKE_id_new(bmain, ID_ME, name);

  return me;
}

/* Custom data layer functions; those assume that totXXX are set correctly. */
static void mesh_ensure_cdlayers_primary(Mesh *mesh, bool do_tessface)
{
  if (!CustomData_get_layer(&mesh->vdata, CD_MVERT)) {
    CustomData_add_layer(&mesh->vdata, CD_MVERT, CD_SET_DEFAULT, nullptr, mesh->totvert);
  }
  if (!CustomData_get_layer(&mesh->edata, CD_MEDGE)) {
    CustomData_add_layer(&mesh->edata, CD_MEDGE, CD_SET_DEFAULT, nullptr, mesh->totedge);
  }
  if (!CustomData_get_layer(&mesh->ldata, CD_MLOOP)) {
    CustomData_add_layer(&mesh->ldata, CD_MLOOP, CD_SET_DEFAULT, nullptr, mesh->totloop);
  }
  if (!CustomData_get_layer(&mesh->pdata, CD_MPOLY)) {
    CustomData_add_layer(&mesh->pdata, CD_MPOLY, CD_SET_DEFAULT, nullptr, mesh->totpoly);
  }

  if (do_tessface && !CustomData_get_layer(&mesh->fdata, CD_MFACE)) {
    CustomData_add_layer(&mesh->fdata, CD_MFACE, CD_SET_DEFAULT, nullptr, mesh->totface);
  }
}

Mesh *BKE_mesh_new_nomain(
    int verts_len, int edges_len, int tessface_len, int loops_len, int polys_len)
{
  Mesh *mesh = (Mesh *)BKE_libblock_alloc(
      nullptr, ID_ME, BKE_idtype_idcode_to_name(ID_ME), LIB_ID_CREATE_LOCALIZE);
  BKE_libblock_init_empty(&mesh->id);

  /* Don't use #CustomData_reset because we don't want to touch custom-data. */
  copy_vn_i(mesh->vdata.typemap, CD_NUMTYPES, -1);
  copy_vn_i(mesh->edata.typemap, CD_NUMTYPES, -1);
  copy_vn_i(mesh->fdata.typemap, CD_NUMTYPES, -1);
  copy_vn_i(mesh->ldata.typemap, CD_NUMTYPES, -1);
  copy_vn_i(mesh->pdata.typemap, CD_NUMTYPES, -1);

  mesh->totvert = verts_len;
  mesh->totedge = edges_len;
  mesh->totface = tessface_len;
  mesh->totloop = loops_len;
  mesh->totpoly = polys_len;

  mesh_ensure_cdlayers_primary(mesh, true);

  return mesh;
}

void BKE_mesh_copy_parameters(Mesh *me_dst, const Mesh *me_src)
{
  /* Copy general settings. */
  me_dst->editflag = me_src->editflag;
  me_dst->flag = me_src->flag;
  me_dst->smoothresh = me_src->smoothresh;
  me_dst->remesh_voxel_size = me_src->remesh_voxel_size;
  me_dst->remesh_voxel_adaptivity = me_src->remesh_voxel_adaptivity;
  me_dst->remesh_mode = me_src->remesh_mode;
  me_dst->symmetry = me_src->symmetry;

  me_dst->face_sets_color_seed = me_src->face_sets_color_seed;
  me_dst->face_sets_color_default = me_src->face_sets_color_default;

  /* Copy texture space. */
  me_dst->texflag = me_src->texflag;
  copy_v3_v3(me_dst->loc, me_src->loc);
  copy_v3_v3(me_dst->size, me_src->size);

  me_dst->vertex_group_active_index = me_src->vertex_group_active_index;
}

void BKE_mesh_copy_parameters_for_eval(Mesh *me_dst, const Mesh *me_src)
{
  /* User counts aren't handled, don't copy into a mesh from #G_MAIN. */
  BLI_assert(me_dst->id.tag & (LIB_TAG_NO_MAIN | LIB_TAG_COPIED_ON_WRITE));

  BKE_mesh_copy_parameters(me_dst, me_src);

  BKE_mesh_assert_normals_dirty_or_calculated(me_dst);

  /* Copy vertex group names. */
  BLI_assert(BLI_listbase_is_empty(&me_dst->vertex_group_names));
  BKE_defgroup_copy_list(&me_dst->vertex_group_names, &me_src->vertex_group_names);

  /* Copy materials. */
  if (me_dst->mat != nullptr) {
    MEM_freeN(me_dst->mat);
  }
  me_dst->mat = (Material **)MEM_dupallocN(me_src->mat);
  me_dst->totcol = me_src->totcol;
}

Mesh *BKE_mesh_new_nomain_from_template_ex(const Mesh *me_src,
                                           int verts_len,
                                           int edges_len,
                                           int tessface_len,
                                           int loops_len,
                                           int polys_len,
                                           CustomData_MeshMasks mask)
{
  /* Only do tessface if we are creating tessfaces or copying from mesh with only tessfaces. */
  const bool do_tessface = (tessface_len || ((me_src->totface != 0) && (me_src->totpoly == 0)));

  Mesh *me_dst = (Mesh *)BKE_id_new_nomain(ID_ME, nullptr);

  me_dst->mselect = (MSelect *)MEM_dupallocN(me_src->mselect);

  me_dst->totvert = verts_len;
  me_dst->totedge = edges_len;
  me_dst->totface = tessface_len;
  me_dst->totloop = loops_len;
  me_dst->totpoly = polys_len;

  me_dst->cd_flag = me_src->cd_flag;
  BKE_mesh_copy_parameters_for_eval(me_dst, me_src);

  CustomData_copy(&me_src->vdata, &me_dst->vdata, mask.vmask, CD_SET_DEFAULT, verts_len);
  CustomData_copy(&me_src->edata, &me_dst->edata, mask.emask, CD_SET_DEFAULT, edges_len);
  CustomData_copy(&me_src->ldata, &me_dst->ldata, mask.lmask, CD_SET_DEFAULT, loops_len);
  CustomData_copy(&me_src->pdata, &me_dst->pdata, mask.pmask, CD_SET_DEFAULT, polys_len);
  if (do_tessface) {
    CustomData_copy(&me_src->fdata, &me_dst->fdata, mask.fmask, CD_SET_DEFAULT, tessface_len);
  }
  else {
    mesh_tessface_clear_intern(me_dst, false);
  }

  /* The destination mesh should at least have valid primary CD layers,
   * even in cases where the source mesh does not. */
  mesh_ensure_cdlayers_primary(me_dst, do_tessface);

  /* Expect that normals aren't copied at all, since the destination mesh is new. */
  BLI_assert(BKE_mesh_vertex_normals_are_dirty(me_dst));

  return me_dst;
}

Mesh *BKE_mesh_new_nomain_from_template(const Mesh *me_src,
                                        int verts_len,
                                        int edges_len,
                                        int tessface_len,
                                        int loops_len,
                                        int polys_len)
{
  return BKE_mesh_new_nomain_from_template_ex(
      me_src, verts_len, edges_len, tessface_len, loops_len, polys_len, CD_MASK_EVERYTHING);
}

void BKE_mesh_eval_delete(struct Mesh *mesh_eval)
{
  /* Evaluated mesh may point to edit mesh, but never owns it. */
  mesh_eval->edit_mesh = nullptr;
  mesh_free_data(&mesh_eval->id);
  BKE_libblock_free_data(&mesh_eval->id, false);
  MEM_freeN(mesh_eval);
}

Mesh *BKE_mesh_copy_for_eval(const Mesh *source, bool reference)
{
  int flags = LIB_ID_COPY_LOCALIZE;

  if (reference) {
    flags |= LIB_ID_COPY_CD_REFERENCE;
  }

  Mesh *result = (Mesh *)BKE_id_copy_ex(nullptr, &source->id, nullptr, flags);
  return result;
}

BMesh *BKE_mesh_to_bmesh_ex(const Mesh *me,
                            const struct BMeshCreateParams *create_params,
                            const struct BMeshFromMeshParams *convert_params)
{
  const BMAllocTemplate allocsize = BMALLOC_TEMPLATE_FROM_ME(me);

  BMesh *bm = BM_mesh_create(&allocsize, create_params);
  BM_mesh_bm_from_me(bm, me, convert_params);

  return bm;
}

BMesh *BKE_mesh_to_bmesh(Mesh *me,
                         Object *ob,
                         const bool add_key_index,
                         const struct BMeshCreateParams *params)
{
  BMeshFromMeshParams bmesh_from_mesh_params{};
  bmesh_from_mesh_params.calc_face_normal = false;
  bmesh_from_mesh_params.calc_vert_normal = false;
  bmesh_from_mesh_params.add_key_index = add_key_index;
  bmesh_from_mesh_params.use_shapekey = true;
  bmesh_from_mesh_params.active_shapekey = ob->shapenr;
  return BKE_mesh_to_bmesh_ex(me, params, &bmesh_from_mesh_params);
}

Mesh *BKE_mesh_from_bmesh_nomain(BMesh *bm,
                                 const struct BMeshToMeshParams *params,
                                 const Mesh *me_settings)
{
  BLI_assert(params->calc_object_remap == false);
  Mesh *mesh = (Mesh *)BKE_id_new_nomain(ID_ME, nullptr);
  BM_mesh_bm_to_me(nullptr, bm, mesh, params);
  BKE_mesh_copy_parameters_for_eval(mesh, me_settings);
  return mesh;
}

Mesh *BKE_mesh_from_bmesh_for_eval_nomain(BMesh *bm,
                                          const CustomData_MeshMasks *cd_mask_extra,
                                          const Mesh *me_settings)
{
  Mesh *mesh = (Mesh *)BKE_id_new_nomain(ID_ME, nullptr);
  BM_mesh_bm_to_me_for_eval(bm, mesh, cd_mask_extra);
  BKE_mesh_copy_parameters_for_eval(mesh, me_settings);
  return mesh;
}

static void ensure_orig_index_layer(CustomData &data, const int size)
{
  if (CustomData_has_layer(&data, CD_ORIGINDEX)) {
    return;
  }
  int *indices = (int *)CustomData_add_layer(&data, CD_ORIGINDEX, CD_SET_DEFAULT, nullptr, size);
  range_vn_i(indices, size, 0);
}

void BKE_mesh_ensure_default_orig_index_customdata(Mesh *mesh)
{
  BLI_assert(mesh->runtime.wrapper_type == ME_WRAPPER_TYPE_MDATA);
  BKE_mesh_ensure_default_orig_index_customdata_no_check(mesh);
}

void BKE_mesh_ensure_default_orig_index_customdata_no_check(Mesh *mesh)
{
  ensure_orig_index_layer(mesh->vdata, mesh->totvert);
  ensure_orig_index_layer(mesh->edata, mesh->totedge);
  ensure_orig_index_layer(mesh->pdata, mesh->totpoly);
}

BoundBox *BKE_mesh_boundbox_get(Object *ob)
{
  /* This is Object-level data access,
   * DO NOT touch to Mesh's bb, would be totally thread-unsafe. */
  if (ob->runtime.bb == nullptr || ob->runtime.bb->flag & BOUNDBOX_DIRTY) {
    Mesh *me = (Mesh *)ob->data;
    float min[3], max[3];

    INIT_MINMAX(min, max);
    if (!BKE_mesh_wrapper_minmax(me, min, max)) {
      min[0] = min[1] = min[2] = -1.0f;
      max[0] = max[1] = max[2] = 1.0f;
    }

    if (ob->runtime.bb == nullptr) {
      ob->runtime.bb = (BoundBox *)MEM_mallocN(sizeof(*ob->runtime.bb), __func__);
    }
    BKE_boundbox_init_from_minmax(ob->runtime.bb, min, max);
    ob->runtime.bb->flag &= ~BOUNDBOX_DIRTY;
  }

  return ob->runtime.bb;
}

void BKE_mesh_texspace_calc(Mesh *me)
{
  if (me->texflag & ME_AUTOSPACE) {
    float min[3], max[3];

    INIT_MINMAX(min, max);
    if (!BKE_mesh_wrapper_minmax(me, min, max)) {
      min[0] = min[1] = min[2] = -1.0f;
      max[0] = max[1] = max[2] = 1.0f;
    }

    float loc[3], size[3];
    mid_v3_v3v3(loc, min, max);

    size[0] = (max[0] - min[0]) / 2.0f;
    size[1] = (max[1] - min[1]) / 2.0f;
    size[2] = (max[2] - min[2]) / 2.0f;

    for (int a = 0; a < 3; a++) {
      if (size[a] == 0.0f) {
        size[a] = 1.0f;
      }
      else if (size[a] > 0.0f && size[a] < 0.00001f) {
        size[a] = 0.00001f;
      }
      else if (size[a] < 0.0f && size[a] > -0.00001f) {
        size[a] = -0.00001f;
      }
    }

    copy_v3_v3(me->loc, loc);
    copy_v3_v3(me->size, size);

    me->texflag |= ME_AUTOSPACE_EVALUATED;
  }
}

void BKE_mesh_texspace_ensure(Mesh *me)
{
  if ((me->texflag & ME_AUTOSPACE) && !(me->texflag & ME_AUTOSPACE_EVALUATED)) {
    BKE_mesh_texspace_calc(me);
  }
}

void BKE_mesh_texspace_get(Mesh *me, float r_loc[3], float r_size[3])
{
  BKE_mesh_texspace_ensure(me);

  if (r_loc) {
    copy_v3_v3(r_loc, me->loc);
  }
  if (r_size) {
    copy_v3_v3(r_size, me->size);
  }
}

void BKE_mesh_texspace_get_reference(Mesh *me, char **r_texflag, float **r_loc, float **r_size)
{
  BKE_mesh_texspace_ensure(me);

  if (r_texflag != nullptr) {
    *r_texflag = &me->texflag;
  }
  if (r_loc != nullptr) {
    *r_loc = me->loc;
  }
  if (r_size != nullptr) {
    *r_size = me->size;
  }
}

void BKE_mesh_texspace_copy_from_object(Mesh *me, Object *ob)
{
  float *texloc, *texsize;
  char *texflag;

  if (BKE_object_obdata_texspace_get(ob, &texflag, &texloc, &texsize)) {
    me->texflag = *texflag;
    copy_v3_v3(me->loc, texloc);
    copy_v3_v3(me->size, texsize);
  }
}

float (*BKE_mesh_orco_verts_get(Object *ob))[3]
{
  Mesh *me = (Mesh *)ob->data;
  Mesh *tme = me->texcomesh ? me->texcomesh : me;

  /* Get appropriate vertex coordinates */
  float(*vcos)[3] = (float(*)[3])MEM_calloc_arrayN(me->totvert, sizeof(*vcos), "orco mesh");
  const Span<MVert> verts = tme->verts();

  int totvert = min_ii(tme->totvert, me->totvert);

  for (int a = 0; a < totvert; a++) {
    copy_v3_v3(vcos[a], verts[a].co);
  }

  return vcos;
}

void BKE_mesh_orco_verts_transform(Mesh *me, float (*orco)[3], int totvert, int invert)
{
  float loc[3], size[3];

  BKE_mesh_texspace_get(me->texcomesh ? me->texcomesh : me, loc, size);

  if (invert) {
    for (int a = 0; a < totvert; a++) {
      float *co = orco[a];
      madd_v3_v3v3v3(co, loc, co, size);
    }
  }
  else {
    for (int a = 0; a < totvert; a++) {
      float *co = orco[a];
      co[0] = (co[0] - loc[0]) / size[0];
      co[1] = (co[1] - loc[1]) / size[1];
      co[2] = (co[2] - loc[2]) / size[2];
    }
  }
}

void BKE_mesh_orco_ensure(Object *ob, Mesh *mesh)
{
  if (CustomData_has_layer(&mesh->vdata, CD_ORCO)) {
    return;
  }

  /* Orcos are stored in normalized 0..1 range by convention. */
  float(*orcodata)[3] = BKE_mesh_orco_verts_get(ob);
  BKE_mesh_orco_verts_transform(mesh, orcodata, mesh->totvert, false);
  CustomData_add_layer(&mesh->vdata, CD_ORCO, CD_ASSIGN, orcodata, mesh->totvert);
}

Mesh *BKE_mesh_from_object(Object *ob)
{
  if (ob == nullptr) {
    return nullptr;
  }
  if (ob->type == OB_MESH) {
    return (Mesh *)ob->data;
  }

  return nullptr;
}

void BKE_mesh_assign_object(Main *bmain, Object *ob, Mesh *me)
{
  Mesh *old = nullptr;

  if (ob == nullptr) {
    return;
  }

  multires_force_sculpt_rebuild(ob);

  if (ob->type == OB_MESH) {
    old = (Mesh *)ob->data;
    if (old) {
      id_us_min(&old->id);
    }
    ob->data = me;
    id_us_plus((ID *)me);
  }

  BKE_object_materials_test(bmain, ob, (ID *)me);

  BKE_modifiers_test_object(ob);
}

void BKE_mesh_material_index_remove(Mesh *me, short index)
{
  using namespace blender;
  using namespace blender::bke;
  MutableAttributeAccessor attributes = mesh_attributes_for_write(*me);
  AttributeWriter<int> material_indices = attributes.lookup_for_write<int>("material_index");
  if (!material_indices) {
    return;
  }
  if (material_indices.domain != ATTR_DOMAIN_FACE) {
    BLI_assert_unreachable();
    return;
  }
  MutableVArraySpan<int> indices_span(material_indices.varray);
  for (const int i : indices_span.index_range()) {
    if (indices_span[i] > 0 && indices_span[i] > index) {
      indices_span[i]--;
    }
  }
  indices_span.save();
  material_indices.finish();

  BKE_mesh_tessface_clear(me);
}

bool BKE_mesh_material_index_used(Mesh *me, short index)
{
  using namespace blender;
  using namespace blender::bke;
  const AttributeAccessor attributes = mesh_attributes(*me);
  const VArray<int> material_indices = attributes.lookup_or_default<int>(
      "material_index", ATTR_DOMAIN_FACE, 0);
  if (material_indices.is_single()) {
    return material_indices.get_internal_single() == index;
  }
  const VArraySpan<int> indices_span(material_indices);
  return indices_span.contains(index);
}

void BKE_mesh_material_index_clear(Mesh *me)
{
  using namespace blender;
  using namespace blender::bke;
  MutableAttributeAccessor attributes = mesh_attributes_for_write(*me);
  attributes.remove("material_index");

  BKE_mesh_tessface_clear(me);
}

void BKE_mesh_material_remap(Mesh *me, const uint *remap, uint remap_len)
{
  using namespace blender;
  using namespace blender::bke;
  const short remap_len_short = (short)remap_len;

#define MAT_NR_REMAP(n) \
  if (n < remap_len_short) { \
    BLI_assert(n >= 0 && remap[n] < remap_len_short); \
    n = remap[n]; \
  } \
  ((void)0)

  if (me->edit_mesh) {
    BMEditMesh *em = me->edit_mesh;
    BMIter iter;
    BMFace *efa;

    BM_ITER_MESH (efa, &iter, em->bm, BM_FACES_OF_MESH) {
      MAT_NR_REMAP(efa->mat_nr);
    }
  }
  else {
    MutableAttributeAccessor attributes = mesh_attributes_for_write(*me);
    AttributeWriter<int> material_indices = attributes.lookup_for_write<int>("material_index");
    if (!material_indices) {
      return;
    }
    if (material_indices.domain != ATTR_DOMAIN_FACE) {
      BLI_assert_unreachable();
      return;
    }
    MutableVArraySpan<int> indices_span(material_indices.varray);
    for (const int i : indices_span.index_range()) {
      MAT_NR_REMAP(indices_span[i]);
    }
    indices_span.save();
    material_indices.finish();
  }

#undef MAT_NR_REMAP
}

void BKE_mesh_smooth_flag_set(Mesh *me, const bool use_smooth)
{
  MutableSpan<MPoly> polys = me->polys_for_write();
  if (use_smooth) {
    for (MPoly &poly : polys) {
      poly.flag |= ME_SMOOTH;
    }
  }
  else {
    for (MPoly &poly : polys) {
      poly.flag &= ~ME_SMOOTH;
    }
  }
}

void BKE_mesh_auto_smooth_flag_set(Mesh *me,
                                   const bool use_auto_smooth,
                                   const float auto_smooth_angle)
{
  if (use_auto_smooth) {
    me->flag |= ME_AUTOSMOOTH;
    me->smoothresh = auto_smooth_angle;
  }
  else {
    me->flag &= ~ME_AUTOSMOOTH;
  }
}

int poly_find_loop_from_vert(const MPoly *poly, const MLoop *loopstart, uint vert)
{
  for (int j = 0; j < poly->totloop; j++, loopstart++) {
    if (loopstart->v == vert) {
      return j;
    }
  }

  return -1;
}

int poly_get_adj_loops_from_vert(const MPoly *poly, const MLoop *mloop, uint vert, uint r_adj[2])
{
  int corner = poly_find_loop_from_vert(poly, &mloop[poly->loopstart], vert);

  if (corner != -1) {
    /* vertex was found */
    r_adj[0] = ME_POLY_LOOP_PREV(mloop, poly, corner)->v;
    r_adj[1] = ME_POLY_LOOP_NEXT(mloop, poly, corner)->v;
  }

  return corner;
}

int BKE_mesh_edge_other_vert(const MEdge *e, int v)
{
  if (e->v1 == v) {
    return e->v2;
  }
  if (e->v2 == v) {
    return e->v1;
  }

  return -1;
}

void BKE_mesh_looptri_get_real_edges(const Mesh *mesh, const MLoopTri *looptri, int r_edges[3])
{
  const Span<MEdge> edges = mesh->edges();
  const Span<MLoop> loops = mesh->loops();

  for (int i = 2, i_next = 0; i_next < 3; i = i_next++) {
    const MLoop *l1 = &loops[looptri->tri[i]], *l2 = &loops[looptri->tri[i_next]];
    const MEdge *e = &edges[l1->e];

    bool is_real = (l1->v == e->v1 && l2->v == e->v2) || (l1->v == e->v2 && l2->v == e->v1);

    r_edges[i] = is_real ? l1->e : -1;
  }
}

bool BKE_mesh_minmax(const Mesh *me, float r_min[3], float r_max[3])
{
  using namespace blender;
  if (me->totvert == 0) {
    return false;
  }

  struct Result {
    float3 min;
    float3 max;
  };
  const Span<MVert> verts = me->verts();

  const Result minmax = threading::parallel_reduce(
      verts.index_range(),
      1024,
      Result{float3(FLT_MAX), float3(-FLT_MAX)},
      [verts](IndexRange range, const Result &init) {
        Result result = init;
        for (const int i : range) {
          math::min_max(float3(verts[i].co), result.min, result.max);
        }
        return result;
      },
      [](const Result &a, const Result &b) {
        return Result{math::min(a.min, b.min), math::max(a.max, b.max)};
      });

  copy_v3_v3(r_min, math::min(minmax.min, float3(r_min)));
  copy_v3_v3(r_max, math::max(minmax.max, float3(r_max)));

  return true;
}

void BKE_mesh_transform(Mesh *me, const float mat[4][4], bool do_keys)
{
  MutableSpan<MVert> verts = me->verts_for_write();

  for (MVert &vert : verts) {
    mul_m4_v3(mat, vert.co);
  }

  if (do_keys && me->key) {
    LISTBASE_FOREACH (KeyBlock *, kb, &me->key->block) {
      float *fp = (float *)kb->data;
      for (int i = kb->totelem; i--; fp += 3) {
        mul_m4_v3(mat, fp);
      }
    }
  }

  /* don't update normals, caller can do this explicitly.
   * We do update loop normals though, those may not be auto-generated
   * (see e.g. STL import script)! */
  float(*lnors)[3] = (float(*)[3])CustomData_duplicate_referenced_layer(
      &me->ldata, CD_NORMAL, me->totloop);
  if (lnors) {
    float m3[3][3];

    copy_m3_m4(m3, mat);
    normalize_m3(m3);
    for (int i = 0; i < me->totloop; i++, lnors++) {
      mul_m3_v3(m3, *lnors);
    }
  }
  BKE_mesh_tag_coords_changed(me);
}

void BKE_mesh_translate(Mesh *me, const float offset[3], const bool do_keys)
{
  MutableSpan<MVert> verts = me->verts_for_write();
  for (MVert &vert : verts) {
    add_v3_v3(vert.co, offset);
  }

  int i;
  if (do_keys && me->key) {
    LISTBASE_FOREACH (KeyBlock *, kb, &me->key->block) {
      float *fp = (float *)kb->data;
      for (i = kb->totelem; i--; fp += 3) {
        add_v3_v3(fp, offset);
      }
    }
  }
  BKE_mesh_tag_coords_changed_uniformly(me);
}

void BKE_mesh_tessface_clear(Mesh *mesh)
{
  mesh_tessface_clear_intern(mesh, true);
}

void BKE_mesh_do_versions_cd_flag_init(Mesh *mesh)
{
  if (UNLIKELY(mesh->cd_flag)) {
    return;
  }

  const Span<MVert> verts = mesh->verts();
  const Span<MEdge> edges = mesh->edges();

  for (const MVert &vert : verts) {
    if (vert.bweight != 0) {
      mesh->cd_flag |= ME_CDFLAG_VERT_BWEIGHT;
      break;
    }
  }

  for (const MEdge &edge : edges) {
    if (edge.bweight != 0) {
      mesh->cd_flag |= ME_CDFLAG_EDGE_BWEIGHT;
      if (mesh->cd_flag & ME_CDFLAG_EDGE_CREASE) {
        break;
      }
    }
    if (edge.crease != 0) {
      mesh->cd_flag |= ME_CDFLAG_EDGE_CREASE;
      if (mesh->cd_flag & ME_CDFLAG_EDGE_BWEIGHT) {
        break;
      }
    }
  }
}

/* -------------------------------------------------------------------- */
/* MSelect functions (currently used in weight paint mode) */

void BKE_mesh_mselect_clear(Mesh *me)
{
  MEM_SAFE_FREE(me->mselect);
  me->totselect = 0;
}

void BKE_mesh_mselect_validate(Mesh *me)
{
  using namespace blender;
  using namespace blender::bke;
  MSelect *mselect_src, *mselect_dst;
  int i_src, i_dst;

  if (me->totselect == 0) {
    return;
  }
<<<<<<< HEAD
=======
  const Span<MVert> verts = me->verts();
  const Span<MEdge> edges = me->edges();
  const Span<MPoly> polys = me->polys();
>>>>>>> e53405bf

  mselect_src = me->mselect;
  mselect_dst = (MSelect *)MEM_malloc_arrayN(
      (me->totselect), sizeof(MSelect), "Mesh selection history");

  const AttributeAccessor attributes = mesh_attributes(*me);
  const VArray<bool> selection_vert = attributes.lookup_or_default<bool>(
      ".selection_vert", ATTR_DOMAIN_POINT, false);
  const VArray<bool> selection_edge = attributes.lookup_or_default<bool>(
      ".selection_edge", ATTR_DOMAIN_EDGE, false);
  const VArray<bool> selection_poly = attributes.lookup_or_default<bool>(
      ".selection_poly", ATTR_DOMAIN_FACE, false);

  for (i_src = 0, i_dst = 0; i_src < me->totselect; i_src++) {
    int index = mselect_src[i_src].index;
    switch (mselect_src[i_src].type) {
      case ME_VSEL: {
        if (selection_vert[index]) {
          mselect_dst[i_dst] = mselect_src[i_src];
          i_dst++;
        }
        break;
      }
      case ME_ESEL: {
        if (selection_edge[index]) {
          mselect_dst[i_dst] = mselect_src[i_src];
          i_dst++;
        }
        break;
      }
      case ME_FSEL: {
        if (selection_poly[index]) {
          mselect_dst[i_dst] = mselect_src[i_src];
          i_dst++;
        }
        break;
      }
      default: {
        BLI_assert_unreachable();
        break;
      }
    }
  }

  MEM_freeN(mselect_src);

  if (i_dst == 0) {
    MEM_freeN(mselect_dst);
    mselect_dst = nullptr;
  }
  else if (i_dst != me->totselect) {
    mselect_dst = (MSelect *)MEM_reallocN(mselect_dst, sizeof(MSelect) * i_dst);
  }

  me->totselect = i_dst;
  me->mselect = mselect_dst;
}

int BKE_mesh_mselect_find(Mesh *me, int index, int type)
{
  BLI_assert(ELEM(type, ME_VSEL, ME_ESEL, ME_FSEL));

  for (int i = 0; i < me->totselect; i++) {
    if ((me->mselect[i].index == index) && (me->mselect[i].type == type)) {
      return i;
    }
  }

  return -1;
}

int BKE_mesh_mselect_active_get(Mesh *me, int type)
{
  BLI_assert(ELEM(type, ME_VSEL, ME_ESEL, ME_FSEL));

  if (me->totselect) {
    if (me->mselect[me->totselect - 1].type == type) {
      return me->mselect[me->totselect - 1].index;
    }
  }
  return -1;
}

void BKE_mesh_mselect_active_set(Mesh *me, int index, int type)
{
  const int msel_index = BKE_mesh_mselect_find(me, index, type);

  if (msel_index == -1) {
    /* add to the end */
    me->mselect = (MSelect *)MEM_reallocN(me->mselect, sizeof(MSelect) * (me->totselect + 1));
    me->mselect[me->totselect].index = index;
    me->mselect[me->totselect].type = type;
    me->totselect++;
  }
  else if (msel_index != me->totselect - 1) {
    /* move to the end */
    SWAP(MSelect, me->mselect[msel_index], me->mselect[me->totselect - 1]);
  }

  BLI_assert((me->mselect[me->totselect - 1].index == index) &&
             (me->mselect[me->totselect - 1].type == type));
}

void BKE_mesh_count_selected_items(const Mesh *mesh, int r_count[3])
{
  r_count[0] = r_count[1] = r_count[2] = 0;
  if (mesh->edit_mesh) {
    BMesh *bm = mesh->edit_mesh->bm;
    r_count[0] = bm->totvertsel;
    r_count[1] = bm->totedgesel;
    r_count[2] = bm->totfacesel;
  }
  /* We could support faces in paint modes. */
}

void BKE_mesh_vert_coords_get(const Mesh *mesh, float (*vert_coords)[3])
{
  blender::bke::AttributeAccessor attributes = blender::bke::mesh_attributes(*mesh);
  VArray<float3> positions = attributes.lookup_or_default(
      "position", ATTR_DOMAIN_POINT, float3(0));
  positions.materialize({(float3 *)vert_coords, mesh->totvert});
}

float (*BKE_mesh_vert_coords_alloc(const Mesh *mesh, int *r_vert_len))[3]
{
  float(*vert_coords)[3] = (float(*)[3])MEM_mallocN(sizeof(float[3]) * mesh->totvert, __func__);
  BKE_mesh_vert_coords_get(mesh, vert_coords);
  if (r_vert_len) {
    *r_vert_len = mesh->totvert;
  }
  return vert_coords;
}

void BKE_mesh_vert_coords_apply(Mesh *mesh, const float (*vert_coords)[3])
{
  MutableSpan<MVert> verts = mesh->verts_for_write();
  for (const int i : verts.index_range()) {
    copy_v3_v3(verts[i].co, vert_coords[i]);
  }
  BKE_mesh_tag_coords_changed(mesh);
}

void BKE_mesh_vert_coords_apply_with_mat4(Mesh *mesh,
                                          const float (*vert_coords)[3],
                                          const float mat[4][4])
{
  MutableSpan<MVert> verts = mesh->verts_for_write();
  for (const int i : verts.index_range()) {
    mul_v3_m4v3(verts[i].co, mat, vert_coords[i]);
  }
  BKE_mesh_tag_coords_changed(mesh);
}

static float (*ensure_corner_normal_layer(Mesh &mesh))[3]
{
  float(*r_loopnors)[3];
  if (CustomData_has_layer(&mesh.ldata, CD_NORMAL)) {
    r_loopnors = (float(*)[3])CustomData_get_layer(&mesh.ldata, CD_NORMAL);
    memset(r_loopnors, 0, sizeof(float[3]) * mesh.totloop);
  }
  else {
    r_loopnors = (float(*)[3])CustomData_add_layer(
        &mesh.ldata, CD_NORMAL, CD_SET_DEFAULT, nullptr, mesh.totloop);
    CustomData_set_layer_flag(&mesh.ldata, CD_NORMAL, CD_FLAG_TEMPORARY);
  }
  return r_loopnors;
}

void BKE_mesh_calc_normals_split_ex(Mesh *mesh,
                                    MLoopNorSpaceArray *r_lnors_spacearr,
                                    float (*r_corner_normals)[3])
{
  short(*clnors)[2] = nullptr;

  /* Note that we enforce computing clnors when the clnor space array is requested by caller here.
   * However, we obviously only use the auto-smooth angle threshold
   * only in case auto-smooth is enabled. */
  const bool use_split_normals = (r_lnors_spacearr != nullptr) ||
                                 ((mesh->flag & ME_AUTOSMOOTH) != 0);
  const float split_angle = (mesh->flag & ME_AUTOSMOOTH) != 0 ? mesh->smoothresh : (float)M_PI;

  /* may be nullptr */
  clnors = (short(*)[2])CustomData_get_layer(&mesh->ldata, CD_CUSTOMLOOPNORMAL);

  const Span<MVert> verts = mesh->verts();
  const Span<MEdge> edges = mesh->edges();
  const Span<MPoly> polys = mesh->polys();
  const Span<MLoop> loops = mesh->loops();

  BKE_mesh_normals_loop_split(verts.data(),
                              BKE_mesh_vertex_normals_ensure(mesh),
                              verts.size(),
                              edges.data(),
                              edges.size(),
                              loops.data(),
                              r_corner_normals,
                              loops.size(),
                              polys.data(),
                              BKE_mesh_poly_normals_ensure(mesh),
                              polys.size(),
                              use_split_normals,
                              split_angle,
                              r_lnors_spacearr,
                              clnors,
                              nullptr);

  BKE_mesh_assert_normals_dirty_or_calculated(mesh);
}

void BKE_mesh_calc_normals_split(Mesh *mesh)
{
  BKE_mesh_calc_normals_split_ex(mesh, nullptr, ensure_corner_normal_layer(*mesh));
}

/* Split faces helper functions. */

struct SplitFaceNewVert {
  struct SplitFaceNewVert *next;
  int new_index;
  int orig_index;
  float *vnor;
};

struct SplitFaceNewEdge {
  struct SplitFaceNewEdge *next;
  int new_index;
  int orig_index;
  int v1;
  int v2;
};

/* Detect needed new vertices, and update accordingly loops' vertex indices.
 * WARNING! Leaves mesh in invalid state. */
static int split_faces_prepare_new_verts(Mesh *mesh,
                                         MLoopNorSpaceArray *lnors_spacearr,
                                         SplitFaceNewVert **new_verts,
                                         MemArena *memarena)
{
  /* This is now mandatory, trying to do the job in simple way without that data is doomed to fail,
   * even when only dealing with smooth/flat faces one can find cases that no simple algorithm
   * can handle properly. */
  BLI_assert(lnors_spacearr != nullptr);

  const int loops_len = mesh->totloop;
  int verts_len = mesh->totvert;
  MutableSpan<MLoop> loops = mesh->loops_for_write();
  BKE_mesh_vertex_normals_ensure(mesh);
  float(*vert_normals)[3] = BKE_mesh_vertex_normals_for_write(mesh);

  BitVector<> verts_used(verts_len, false);
  BitVector<> done_loops(loops_len, false);

  MLoop *ml = loops.data();
  MLoopNorSpace **lnor_space = lnors_spacearr->lspacearr;

  BLI_assert(lnors_spacearr->data_type == MLNOR_SPACEARR_LOOP_INDEX);

  for (int loop_idx = 0; loop_idx < loops_len; loop_idx++, ml++, lnor_space++) {
    if (!done_loops[loop_idx]) {
      const int vert_idx = ml->v;
      const bool vert_used = verts_used[vert_idx];
      /* If vert is already used by another smooth fan, we need a new vert for this one. */
      const int new_vert_idx = vert_used ? verts_len++ : vert_idx;

      BLI_assert(*lnor_space);

      if ((*lnor_space)->flags & MLNOR_SPACE_IS_SINGLE) {
        /* Single loop in this fan... */
        BLI_assert(POINTER_AS_INT((*lnor_space)->loops) == loop_idx);
        done_loops[loop_idx].set();
        if (vert_used) {
          ml->v = new_vert_idx;
        }
      }
      else {
        for (LinkNode *lnode = (*lnor_space)->loops; lnode; lnode = lnode->next) {
          const int ml_fan_idx = POINTER_AS_INT(lnode->link);
          done_loops[ml_fan_idx].set();
          if (vert_used) {
            loops[ml_fan_idx].v = new_vert_idx;
          }
        }
      }

      if (!vert_used) {
        verts_used[vert_idx].set();
        /* We need to update that vertex's normal here, we won't go over it again. */
        /* This is important! *DO NOT* set vnor to final computed lnor,
         * vnor should always be defined to 'automatic normal' value computed from its polys,
         * not some custom normal.
         * Fortunately, that's the loop normal space's 'lnor' reference vector. ;) */
        copy_v3_v3(vert_normals[vert_idx], (*lnor_space)->vec_lnor);
      }
      else {
        /* Add new vert to list. */
        SplitFaceNewVert *new_vert = (SplitFaceNewVert *)BLI_memarena_alloc(memarena,
                                                                            sizeof(*new_vert));
        new_vert->orig_index = vert_idx;
        new_vert->new_index = new_vert_idx;
        new_vert->vnor = (*lnor_space)->vec_lnor; /* See note above. */
        new_vert->next = *new_verts;
        *new_verts = new_vert;
      }
    }
  }

  return verts_len - mesh->totvert;
}

/* Detect needed new edges, and update accordingly loops' edge indices.
 * WARNING! Leaves mesh in invalid state. */
static int split_faces_prepare_new_edges(Mesh *mesh,
                                         SplitFaceNewEdge **new_edges,
                                         MemArena *memarena)
{
  const int num_polys = mesh->totpoly;
  int num_edges = mesh->totedge;
  MutableSpan<MEdge> edges = mesh->edges_for_write();
  MutableSpan<MLoop> loops = mesh->loops_for_write();
  const Span<MPoly> polys = mesh->polys();

  BitVector<> edges_used(num_edges, false);
  EdgeHash *edges_hash = BLI_edgehash_new_ex(__func__, num_edges);

  const MPoly *mp = polys.data();
  for (int poly_idx = 0; poly_idx < num_polys; poly_idx++, mp++) {
    MLoop *ml_prev = &loops[mp->loopstart + mp->totloop - 1];
    MLoop *ml = &loops[mp->loopstart];
    for (int loop_idx = 0; loop_idx < mp->totloop; loop_idx++, ml++) {
      void **eval;
      if (!BLI_edgehash_ensure_p(edges_hash, ml_prev->v, ml->v, &eval)) {
        const int edge_idx = ml_prev->e;

        /* That edge has not been encountered yet, define it. */
        if (edges_used[edge_idx]) {
          /* Original edge has already been used, we need to define a new one. */
          const int new_edge_idx = num_edges++;
          *eval = POINTER_FROM_INT(new_edge_idx);
          ml_prev->e = new_edge_idx;

          SplitFaceNewEdge *new_edge = (SplitFaceNewEdge *)BLI_memarena_alloc(memarena,
                                                                              sizeof(*new_edge));
          new_edge->orig_index = edge_idx;
          new_edge->new_index = new_edge_idx;
          new_edge->v1 = ml_prev->v;
          new_edge->v2 = ml->v;
          new_edge->next = *new_edges;
          *new_edges = new_edge;
        }
        else {
          /* We can re-use original edge. */
          edges[edge_idx].v1 = ml_prev->v;
          edges[edge_idx].v2 = ml->v;
          *eval = POINTER_FROM_INT(edge_idx);
          edges_used[edge_idx].set();
        }
      }
      else {
        /* Edge already known, just update loop's edge index. */
        ml_prev->e = POINTER_AS_INT(*eval);
      }

      ml_prev = ml;
    }
  }

  BLI_edgehash_free(edges_hash, nullptr);

  return num_edges - mesh->totedge;
}

/* Perform actual split of vertices. */
static void split_faces_split_new_verts(Mesh *mesh,
                                        SplitFaceNewVert *new_verts,
                                        const int num_new_verts)
{
  const int verts_len = mesh->totvert - num_new_verts;
  float(*vert_normals)[3] = BKE_mesh_vertex_normals_for_write(mesh);

  /* Normals were already calculated at the beginning of this operation, we rely on that to update
   * them partially here. */
  BLI_assert(!BKE_mesh_vertex_normals_are_dirty(mesh));

  /* Remember new_verts is a single linklist, so its items are in reversed order... */
  for (int i = mesh->totvert - 1; i >= verts_len; i--, new_verts = new_verts->next) {
    BLI_assert(new_verts->new_index == i);
    BLI_assert(new_verts->new_index != new_verts->orig_index);
    CustomData_copy_data(&mesh->vdata, &mesh->vdata, new_verts->orig_index, i, 1);
    if (new_verts->vnor) {
      copy_v3_v3(vert_normals[i], new_verts->vnor);
    }
  }
}

/* Perform actual split of edges. */
static void split_faces_split_new_edges(Mesh *mesh,
                                        SplitFaceNewEdge *new_edges,
                                        const int num_new_edges)
{
  const int num_edges = mesh->totedge - num_new_edges;
  MutableSpan<MEdge> edges = mesh->edges_for_write();

  /* Remember new_edges is a single linklist, so its items are in reversed order... */
  MEdge *new_med = &edges[mesh->totedge - 1];
  for (int i = mesh->totedge - 1; i >= num_edges; i--, new_med--, new_edges = new_edges->next) {
    BLI_assert(new_edges->new_index == i);
    BLI_assert(new_edges->new_index != new_edges->orig_index);
    CustomData_copy_data(&mesh->edata, &mesh->edata, new_edges->orig_index, i, 1);
    new_med->v1 = new_edges->v1;
    new_med->v2 = new_edges->v2;
  }
}

void BKE_mesh_split_faces(Mesh *mesh, bool free_loop_normals)
{
  const int num_polys = mesh->totpoly;

  if (num_polys == 0) {
    return;
  }
  BKE_mesh_tessface_clear(mesh);

  MLoopNorSpaceArray lnors_spacearr = {nullptr};
  /* Compute loop normals and loop normal spaces (a.k.a. smooth fans of faces around vertices). */
  BKE_mesh_calc_normals_split_ex(mesh, &lnors_spacearr, ensure_corner_normal_layer(*mesh));
  /* Stealing memarena from loop normals space array. */
  MemArena *memarena = lnors_spacearr.mem;

  SplitFaceNewVert *new_verts = nullptr;
  SplitFaceNewEdge *new_edges = nullptr;

  /* Detect loop normal spaces (a.k.a. smooth fans) that will need a new vert. */
  const int num_new_verts = split_faces_prepare_new_verts(
      mesh, &lnors_spacearr, &new_verts, memarena);

  if (num_new_verts > 0) {
    /* Reminder: beyond this point, there is no way out, mesh is in invalid state
     * (due to early-reassignment of loops' vertex and edge indices to new,
     * to-be-created split ones). */

    const int num_new_edges = split_faces_prepare_new_edges(mesh, &new_edges, memarena);
    /* We can have to split a vertex without having to add a single new edge... */
    const bool do_edges = (num_new_edges > 0);

    /* Reallocate all vert and edge related data. */
    mesh->totvert += num_new_verts;
    CustomData_realloc(&mesh->vdata, mesh->totvert);
    if (do_edges) {
      mesh->totedge += num_new_edges;
      CustomData_realloc(&mesh->edata, mesh->totedge);
    }

    /* Update normals manually to avoid recalculation after this operation. */
    mesh->runtime.vert_normals = (float(*)[3])MEM_reallocN(mesh->runtime.vert_normals,
                                                           sizeof(float[3]) * mesh->totvert);

    /* Perform actual split of vertices and edges. */
    split_faces_split_new_verts(mesh, new_verts, num_new_verts);
    if (do_edges) {
      split_faces_split_new_edges(mesh, new_edges, num_new_edges);
    }
  }

  /* NOTE: after this point mesh is expected to be valid again. */

  /* CD_NORMAL is expected to be temporary only. */
  if (free_loop_normals) {
    CustomData_free_layers(&mesh->ldata, CD_NORMAL, mesh->totloop);
  }

  /* Also frees new_verts/edges temp data, since we used its memarena to allocate them. */
  BKE_lnor_spacearr_free(&lnors_spacearr);

  BKE_mesh_assert_normals_dirty_or_calculated(mesh);
#ifdef VALIDATE_MESH
  BKE_mesh_validate(mesh, true, true);
#endif
}

/* **** Depsgraph evaluation **** */

void BKE_mesh_eval_geometry(Depsgraph *depsgraph, Mesh *mesh)
{
  DEG_debug_print_eval(depsgraph, __func__, mesh->id.name, mesh);
  BKE_mesh_texspace_calc(mesh);
  /* We are here because something did change in the mesh. This means we can not trust the existing
   * evaluated mesh, and we don't know what parts of the mesh did change. So we simply delete the
   * evaluated mesh and let objects to re-create it with updated settings. */
  if (mesh->runtime.mesh_eval != nullptr) {
    mesh->runtime.mesh_eval->edit_mesh = nullptr;
    BKE_id_free(nullptr, mesh->runtime.mesh_eval);
    mesh->runtime.mesh_eval = nullptr;
  }
  if (DEG_is_active(depsgraph)) {
    Mesh *mesh_orig = (Mesh *)DEG_get_original_id(&mesh->id);
    if (mesh->texflag & ME_AUTOSPACE_EVALUATED) {
      mesh_orig->texflag |= ME_AUTOSPACE_EVALUATED;
      copy_v3_v3(mesh_orig->loc, mesh->loc);
      copy_v3_v3(mesh_orig->size, mesh->size);
    }
  }
}<|MERGE_RESOLUTION|>--- conflicted
+++ resolved
@@ -249,8 +249,8 @@
   else {
     Set<std::string> names_to_skip;
     if (!BLO_write_is_undo(writer)) {
+
       BKE_mesh_legacy_convert_hide_layers_to_flags(mesh);
-      BKE_mesh_legacy_convert_selection_layers_to_flags(mesh);
       BKE_mesh_legacy_convert_material_indices_to_mpoly(mesh);
       /* When converting to the old mesh format, don't save redundant attributes. */
       names_to_skip.add_multiple_new({".hide_vert",
@@ -349,8 +349,8 @@
   }
 
   if (!BLO_read_data_is_undo(reader)) {
+    BKE_mesh_legacy_convert_flags_to_selection_layers(mesh);
     BKE_mesh_legacy_convert_flags_to_hide_layers(mesh);
-    BKE_mesh_legacy_convert_flags_to_selection_layers(mesh);
     BKE_mesh_legacy_convert_mpoly_to_material_indices(mesh);
   }
 
@@ -1657,12 +1657,6 @@
   if (me->totselect == 0) {
     return;
   }
-<<<<<<< HEAD
-=======
-  const Span<MVert> verts = me->verts();
-  const Span<MEdge> edges = me->edges();
-  const Span<MPoly> polys = me->polys();
->>>>>>> e53405bf
 
   mselect_src = me->mselect;
   mselect_dst = (MSelect *)MEM_malloc_arrayN(
