/* SPDX-License-Identifier: GPL-2.0-or-later
 * Copyright 2001-2002 NaN Holding BV. All rights reserved. */

/** \file
 * \ingroup bke
 */

#include "MEM_guardedalloc.h"

/* Allow using deprecated functionality for .blend file I/O. */
#define DNA_DEPRECATED_ALLOW

#include "DNA_defaults.h"
#include "DNA_key_types.h"
#include "DNA_material_types.h"
#include "DNA_mesh_types.h"
#include "DNA_meshdata_types.h"
#include "DNA_object_types.h"

#include "BLI_bounds.hh"
#include "BLI_edgehash.h"
#include "BLI_endian_switch.h"
#include "BLI_ghash.h"
#include "BLI_hash.h"
#include "BLI_implicit_sharing.hh"
#include "BLI_index_range.hh"
#include "BLI_linklist.h"
#include "BLI_listbase.h"
#include "BLI_math.h"
#include "BLI_math_vector.hh"
#include "BLI_memarena.h"
#include "BLI_resource_scope.hh"
#include "BLI_span.hh"
#include "BLI_string.h"
#include "BLI_task.hh"
#include "BLI_utildefines.h"
#include "BLI_vector.hh"
#include "BLI_virtual_array.hh"

#include "BLT_translation.h"

#include "BKE_anim_data.h"
#include "BKE_attribute.hh"
#include "BKE_bpath.h"
#include "BKE_deform.h"
#include "BKE_editmesh.h"
#include "BKE_global.h"
#include "BKE_idtype.h"
#include "BKE_key.h"
#include "BKE_lib_id.h"
#include "BKE_lib_query.h"
#include "BKE_main.h"
#include "BKE_material.h"
#include "BKE_mesh.hh"
#include "BKE_mesh_legacy_convert.h"
#include "BKE_mesh_runtime.h"
#include "BKE_mesh_wrapper.h"
#include "BKE_modifier.h"
#include "BKE_multires.h"
#include "BKE_object.h"

#include "PIL_time.h"

#include "DEG_depsgraph.h"
#include "DEG_depsgraph_query.h"

#include "BLO_read_write.h"

using blender::float3;
using blender::MutableSpan;
using blender::Span;
using blender::StringRef;
using blender::VArray;
using blender::Vector;

static void mesh_tessface_clear_intern(Mesh *mesh, int free_customdata);

static void mesh_init_data(ID *id)
{
  Mesh *mesh = (Mesh *)id;

  BLI_assert(MEMCMP_STRUCT_AFTER_IS_ZERO(mesh, id));

  MEMCPY_STRUCT_AFTER(mesh, DNA_struct_default_get(Mesh), id);

  CustomData_reset(&mesh->vdata);
  CustomData_reset(&mesh->edata);
  CustomData_reset(&mesh->fdata);
  CustomData_reset(&mesh->pdata);
  CustomData_reset(&mesh->ldata);

  mesh->runtime = new blender::bke::MeshRuntime();

  mesh->face_sets_color_seed = BLI_hash_int(PIL_check_seconds_timer_i() & UINT_MAX);
}

static void mesh_copy_data(Main *bmain, ID *id_dst, const ID *id_src, const int flag)
{
  Mesh *mesh_dst = (Mesh *)id_dst;
  const Mesh *mesh_src = (const Mesh *)id_src;

  mesh_dst->runtime = new blender::bke::MeshRuntime();
  mesh_dst->runtime->deformed_only = mesh_src->runtime->deformed_only;
  mesh_dst->runtime->wrapper_type = mesh_src->runtime->wrapper_type;
  mesh_dst->runtime->wrapper_type_finalize = mesh_src->runtime->wrapper_type_finalize;
  mesh_dst->runtime->subsurf_runtime_data = mesh_src->runtime->subsurf_runtime_data;
  mesh_dst->runtime->cd_mask_extra = mesh_src->runtime->cd_mask_extra;
  /* Copy face dot tags and edge tags, since meshes may be duplicated after a subsurf modifier or
   * node, but we still need to be able to draw face center vertices and "optimal edges"
   * differently. The tags may be cleared explicitly when the topology is changed. */
  mesh_dst->runtime->subsurf_face_dot_tags = mesh_src->runtime->subsurf_face_dot_tags;
  mesh_dst->runtime->subsurf_optimal_display_edges =
      mesh_src->runtime->subsurf_optimal_display_edges;
  if ((mesh_src->id.tag & LIB_TAG_NO_MAIN) == 0) {
    /* This is a direct copy of a main mesh, so for now it has the same topology. */
    mesh_dst->runtime->deformed_only = true;
  }
  /* This option is set for run-time meshes that have been copied from the current objects mode.
   * Currently this is used for edit-mesh although it could be used for sculpt or other
   * kinds of data specific to an objects mode.
   *
   * The flag signals that the mesh hasn't been modified from the data that generated it,
   * allowing us to use the object-mode data for drawing.
   *
   * While this could be the callers responsibility, keep here since it's
   * highly unlikely we want to create a duplicate and not use it for drawing. */
  mesh_dst->runtime->is_original_bmesh = false;

  /* Share various derived caches between the source and destination mesh for improved performance
   * when the source is persistent and edits to the destination mesh don't affect the caches.
   * Caches will be "un-shared" as necessary later on. */
  mesh_dst->runtime->bounds_cache = mesh_src->runtime->bounds_cache;
  mesh_dst->runtime->loose_edges_cache = mesh_src->runtime->loose_edges_cache;
  mesh_dst->runtime->looptris_cache = mesh_src->runtime->looptris_cache;

  /* Only do tessface if we have no polys. */
  const bool do_tessface = ((mesh_src->totface != 0) && (mesh_src->totpoly == 0));

  CustomData_MeshMasks mask = CD_MASK_MESH;

  if (mesh_src->id.tag & LIB_TAG_NO_MAIN) {
    /* For copies in depsgraph, keep data like #CD_ORIGINDEX and #CD_ORCO. */
    CustomData_MeshMasks_update(&mask, &CD_MASK_DERIVEDMESH);
  }

  mesh_dst->mat = (Material **)MEM_dupallocN(mesh_src->mat);

  BKE_defgroup_copy_list(&mesh_dst->vertex_group_names, &mesh_src->vertex_group_names);
  mesh_dst->active_color_attribute = static_cast<char *>(
      MEM_dupallocN(mesh_src->active_color_attribute));
  mesh_dst->default_color_attribute = static_cast<char *>(
      MEM_dupallocN(mesh_src->default_color_attribute));

  CustomData_copy(&mesh_src->vdata, &mesh_dst->vdata, mask.vmask, mesh_dst->totvert);
  CustomData_copy(&mesh_src->edata, &mesh_dst->edata, mask.emask, mesh_dst->totedge);
  CustomData_copy(&mesh_src->ldata, &mesh_dst->ldata, mask.lmask, mesh_dst->totloop);
  CustomData_copy(&mesh_src->pdata, &mesh_dst->pdata, mask.pmask, mesh_dst->totpoly);
  if (mesh_src->poly_offset_indices) {
    mesh_dst->poly_offset_indices = mesh_src->poly_offset_indices;
    mesh_dst->runtime->poly_offsets_sharing_info = mesh_src->runtime->poly_offsets_sharing_info;
    mesh_dst->runtime->poly_offsets_sharing_info->add_user();
  }

  if (do_tessface) {
    CustomData_copy(&mesh_src->fdata, &mesh_dst->fdata, mask.fmask, mesh_dst->totface);
  }
  else {
    mesh_tessface_clear_intern(mesh_dst, false);
  }

  mesh_dst->edit_mesh = nullptr;

  mesh_dst->mselect = (MSelect *)MEM_dupallocN(mesh_dst->mselect);

  /* TODO: Do we want to add flag to prevent this? */
  if (mesh_src->key && (flag & LIB_ID_COPY_SHAPEKEY)) {
    BKE_id_copy_ex(bmain, &mesh_src->key->id, (ID **)&mesh_dst->key, flag);
    /* XXX This is not nice, we need to make BKE_id_copy_ex fully re-entrant... */
    mesh_dst->key->from = &mesh_dst->id;
  }
}

void BKE_mesh_free_editmesh(struct Mesh *mesh)
{
  if (mesh->edit_mesh == nullptr) {
    return;
  }

  if (mesh->edit_mesh->is_shallow_copy == false) {
    BKE_editmesh_free_data(mesh->edit_mesh);
  }
  MEM_freeN(mesh->edit_mesh);
  mesh->edit_mesh = nullptr;
}

static void mesh_free_data(ID *id)
{
  Mesh *mesh = (Mesh *)id;

  BKE_mesh_free_editmesh(mesh);

  BKE_mesh_clear_geometry_and_metadata(mesh);
  MEM_SAFE_FREE(mesh->mat);

  delete mesh->runtime;
}

static void mesh_foreach_id(ID *id, LibraryForeachIDData *data)
{
  Mesh *mesh = (Mesh *)id;
  BKE_LIB_FOREACHID_PROCESS_IDSUPER(data, mesh->texcomesh, IDWALK_CB_NEVER_SELF);
  BKE_LIB_FOREACHID_PROCESS_IDSUPER(data, mesh->key, IDWALK_CB_USER);
  for (int i = 0; i < mesh->totcol; i++) {
    BKE_LIB_FOREACHID_PROCESS_IDSUPER(data, mesh->mat[i], IDWALK_CB_USER);
  }
}

static void mesh_foreach_path(ID *id, BPathForeachPathData *bpath_data)
{
  Mesh *me = (Mesh *)id;
  if (me->ldata.external) {
    BKE_bpath_foreach_path_fixed_process(bpath_data, me->ldata.external->filepath);
  }
}

static void mesh_blend_write(BlendWriter *writer, ID *id, const void *id_address)
{
  using namespace blender;
  Mesh *mesh = (Mesh *)id;
  const bool is_undo = BLO_write_is_undo(writer);

  Vector<CustomDataLayer, 16> vert_layers;
  Vector<CustomDataLayer, 16> edge_layers;
  Vector<CustomDataLayer, 16> loop_layers;
  Vector<CustomDataLayer, 16> poly_layers;
  blender::ResourceScope temp_arrays_for_legacy_format;

  /* cache only - don't write */
  mesh->mface = nullptr;
  mesh->totface = 0;
  memset(&mesh->fdata, 0, sizeof(mesh->fdata));

  /* Do not store actual geometry data in case this is a library override ID. */
  if (ID_IS_OVERRIDE_LIBRARY(mesh) && !is_undo) {
    mesh->totvert = 0;
    memset(&mesh->vdata, 0, sizeof(mesh->vdata));

    mesh->totedge = 0;
    memset(&mesh->edata, 0, sizeof(mesh->edata));

    mesh->totloop = 0;
    memset(&mesh->ldata, 0, sizeof(mesh->ldata));

    mesh->totpoly = 0;
    memset(&mesh->pdata, 0, sizeof(mesh->pdata));
    mesh->poly_offset_indices = nullptr;
  }
  else {
    Set<std::string> names_to_skip;
    if (!BLO_write_is_undo(writer)) {
      /* When converting to the old mesh format, don't save redundant attributes. */
      names_to_skip.add_multiple_new({"position",
                                      ".corner_vert",
                                      ".corner_edge",
                                      ".hide_vert",
                                      ".hide_edge",
                                      ".hide_poly",
                                      ".uv_seam",
                                      ".select_vert",
                                      ".select_edge",
                                      ".select_poly",
                                      "material_index",
                                      "sharp_face",
                                      "sharp_edge"});

      mesh->mvert = BKE_mesh_legacy_convert_positions_to_verts(
          mesh, temp_arrays_for_legacy_format, vert_layers);
      mesh->mloop = BKE_mesh_legacy_convert_corners_to_loops(
          mesh, temp_arrays_for_legacy_format, loop_layers);

      MutableSpan<MPoly> legacy_polys = BKE_mesh_legacy_convert_offsets_to_polys(
          mesh, temp_arrays_for_legacy_format, poly_layers);

      BKE_mesh_legacy_convert_hide_layers_to_flags(mesh, legacy_polys);
      BKE_mesh_legacy_convert_selection_layers_to_flags(mesh, legacy_polys);
      BKE_mesh_legacy_convert_material_indices_to_mpoly(mesh, legacy_polys);
      BKE_mesh_legacy_sharp_faces_to_flags(mesh, legacy_polys);
      BKE_mesh_legacy_bevel_weight_from_layers(mesh);
      BKE_mesh_legacy_edge_crease_from_layers(mesh);
      BKE_mesh_legacy_sharp_edges_to_flags(mesh);
      BKE_mesh_legacy_uv_seam_to_flags(mesh);
      BKE_mesh_legacy_attribute_strings_to_flags(mesh);
      mesh->active_color_attribute = nullptr;
      mesh->default_color_attribute = nullptr;
      BKE_mesh_legacy_convert_loose_edges_to_flag(mesh);
      mesh->poly_offset_indices = nullptr;

      /* Set deprecated mesh data pointers for forward compatibility. */
      mesh->medge = const_cast<MEdge *>(mesh->edges().data());
      mesh->mpoly = legacy_polys.data();
      mesh->dvert = const_cast<MDeformVert *>(mesh->deform_verts().data());
    }

    CustomData_blend_write_prepare(mesh->vdata, vert_layers, names_to_skip);
    CustomData_blend_write_prepare(mesh->edata, edge_layers, names_to_skip);
    CustomData_blend_write_prepare(mesh->ldata, loop_layers, names_to_skip);
    CustomData_blend_write_prepare(mesh->pdata, poly_layers, names_to_skip);

    if (!BLO_write_is_undo(writer)) {
      /* #CustomData expects the layers to be sorted in increasing order based on type. */
      std::stable_sort(
          poly_layers.begin(),
          poly_layers.end(),
          [](const CustomDataLayer &a, const CustomDataLayer &b) { return a.type < b.type; });

      BKE_mesh_legacy_convert_uvs_to_struct(mesh, temp_arrays_for_legacy_format, loop_layers);
      BKE_mesh_legacy_face_set_from_generic(poly_layers);
    }
  }

  mesh->runtime = nullptr;

  BLO_write_id_struct(writer, Mesh, id_address, &mesh->id);
  BKE_id_blend_write(writer, &mesh->id);

  /* direct data */
  if (mesh->adt) {
    BKE_animdata_blend_write(writer, mesh->adt);
  }

  BKE_defbase_blend_write(writer, &mesh->vertex_group_names);
  BLO_write_string(writer, mesh->active_color_attribute);
  BLO_write_string(writer, mesh->default_color_attribute);

  BLO_write_pointer_array(writer, mesh->totcol, mesh->mat);
  BLO_write_raw(writer, sizeof(MSelect) * mesh->totselect, mesh->mselect);

  CustomData_blend_write(
      writer, &mesh->vdata, vert_layers, mesh->totvert, CD_MASK_MESH.vmask, &mesh->id);
  CustomData_blend_write(
      writer, &mesh->edata, edge_layers, mesh->totedge, CD_MASK_MESH.emask, &mesh->id);
  /* fdata is really a dummy - written so slots align */
  CustomData_blend_write(writer, &mesh->fdata, {}, mesh->totface, CD_MASK_MESH.fmask, &mesh->id);
  CustomData_blend_write(
      writer, &mesh->ldata, loop_layers, mesh->totloop, CD_MASK_MESH.lmask, &mesh->id);
  CustomData_blend_write(
      writer, &mesh->pdata, poly_layers, mesh->totpoly, CD_MASK_MESH.pmask, &mesh->id);

  if (mesh->poly_offset_indices) {
    BLO_write_int32_array(writer, mesh->totpoly + 1, mesh->poly_offset_indices);
  }
}

static void mesh_blend_read_data(BlendDataReader *reader, ID *id)
{
  Mesh *mesh = (Mesh *)id;
  BLO_read_pointer_array(reader, (void **)&mesh->mat);

  /* Deprecated pointers to custom data layers are read here for backward compatibility
   * with files where these were owning pointers rather than a view into custom data. */
  BLO_read_data_address(reader, &mesh->mvert);
  BLO_read_data_address(reader, &mesh->medge);
  BLO_read_data_address(reader, &mesh->mface);
  BLO_read_data_address(reader, &mesh->mtface);
  BLO_read_data_address(reader, &mesh->dvert);
  BLO_read_data_address(reader, &mesh->tface);
  BLO_read_data_address(reader, &mesh->mcol);

  BLO_read_data_address(reader, &mesh->mselect);

  /* animdata */
  BLO_read_data_address(reader, &mesh->adt);
  BKE_animdata_blend_read_data(reader, mesh->adt);

  BLO_read_list(reader, &mesh->vertex_group_names);

  if (mesh->poly_offset_indices) {
    BLO_read_int32_array(reader, mesh->totpoly + 1, &mesh->poly_offset_indices);
    mesh->runtime->poly_offsets_sharing_info = blender::sharing_info_for_mem_free(
        mesh->poly_offset_indices);
  }

  CustomData_blend_read(reader, &mesh->vdata, mesh->totvert);
  CustomData_blend_read(reader, &mesh->edata, mesh->totedge);
  CustomData_blend_read(reader, &mesh->fdata, mesh->totface);
  CustomData_blend_read(reader, &mesh->ldata, mesh->totloop);
  CustomData_blend_read(reader, &mesh->pdata, mesh->totpoly);
  if (mesh->deform_verts().is_empty()) {
    /* Vertex group data was also an owning pointer in old Blender versions.
     * Don't read them again if they were read as part of #CustomData. */
    BKE_defvert_blend_read(reader, mesh->totvert, mesh->dvert);
  }
  BLO_read_data_address(reader, &mesh->active_color_attribute);
  BLO_read_data_address(reader, &mesh->default_color_attribute);

  mesh->texspace_flag &= ~ME_TEXSPACE_FLAG_AUTO_EVALUATED;
  mesh->edit_mesh = nullptr;

  mesh->runtime = new blender::bke::MeshRuntime();

  /* happens with old files */
  if (mesh->mselect == nullptr) {
    mesh->totselect = 0;
  }

  if (BLO_read_requires_endian_switch(reader) && mesh->tface) {
    TFace *tf = mesh->tface;
    for (int i = 0; i < mesh->totface; i++, tf++) {
      BLI_endian_switch_uint32_array(tf->col, 4);
    }
  }
}

static void mesh_blend_read_lib(BlendLibReader *reader, ID *id)
{
  Mesh *me = (Mesh *)id;
  /* this check added for python created meshes */
  if (me->mat) {
    for (int i = 0; i < me->totcol; i++) {
      BLO_read_id_address(reader, me->id.lib, &me->mat[i]);
    }
  }
  else {
    me->totcol = 0;
  }

  BLO_read_id_address(reader, me->id.lib, &me->ipo);  // XXX: deprecated: old anim sys
  BLO_read_id_address(reader, me->id.lib, &me->key);
  BLO_read_id_address(reader, me->id.lib, &me->texcomesh);
}

static void mesh_read_expand(BlendExpander *expander, ID *id)
{
  Mesh *me = (Mesh *)id;
  for (int a = 0; a < me->totcol; a++) {
    BLO_expand(expander, me->mat[a]);
  }

  BLO_expand(expander, me->key);
  BLO_expand(expander, me->texcomesh);
}

IDTypeInfo IDType_ID_ME = {
    /*id_code*/ ID_ME,
    /*id_filter*/ FILTER_ID_ME,
    /*main_listbase_index*/ INDEX_ID_ME,
    /*struct_size*/ sizeof(Mesh),
    /*name*/ "Mesh",
    /*name_plural*/ "meshes",
    /*translation_context*/ BLT_I18NCONTEXT_ID_MESH,
    /*flags*/ IDTYPE_FLAGS_APPEND_IS_REUSABLE,
    /*asset_type_info*/ nullptr,

    /*init_data*/ mesh_init_data,
    /*copy_data*/ mesh_copy_data,
    /*free_data*/ mesh_free_data,
    /*make_local*/ nullptr,
    /*foreach_id*/ mesh_foreach_id,
    /*foreach_cache*/ nullptr,
    /*foreach_path*/ mesh_foreach_path,
    /*owner_pointer_get*/ nullptr,

    /*blend_write*/ mesh_blend_write,
    /*blend_read_data*/ mesh_blend_read_data,
    /*blend_read_lib*/ mesh_blend_read_lib,
    /*blend_read_expand*/ mesh_read_expand,

    /*blend_read_undo_preserve*/ nullptr,

    /*lib_override_apply_post*/ nullptr,
};

enum {
  MESHCMP_DVERT_WEIGHTMISMATCH = 1,
  MESHCMP_DVERT_GROUPMISMATCH,
  MESHCMP_DVERT_TOTGROUPMISMATCH,
  MESHCMP_LOOPCOLMISMATCH,
  MESHCMP_LOOPUVMISMATCH,
  MESHCMP_LOOPMISMATCH,
  MESHCMP_POLYVERTMISMATCH,
  MESHCMP_POLYMISMATCH,
  MESHCMP_EDGEUNKNOWN,
  MESHCMP_VERTCOMISMATCH,
  MESHCMP_CDLAYERS_MISMATCH,
  MESHCMP_ATTRIBUTE_VALUE_MISMATCH,
};

static const char *cmpcode_to_str(int code)
{
  switch (code) {
    case MESHCMP_DVERT_WEIGHTMISMATCH:
      return "Vertex Weight Mismatch";
    case MESHCMP_DVERT_GROUPMISMATCH:
      return "Vertex Group Mismatch";
    case MESHCMP_DVERT_TOTGROUPMISMATCH:
      return "Vertex Doesn't Belong To Same Number Of Groups";
    case MESHCMP_LOOPCOLMISMATCH:
      return "Color Attribute Mismatch";
    case MESHCMP_LOOPUVMISMATCH:
      return "UV Mismatch";
    case MESHCMP_LOOPMISMATCH:
      return "Loop Mismatch";
    case MESHCMP_POLYVERTMISMATCH:
      return "Loop Vert Mismatch In Poly Test";
    case MESHCMP_POLYMISMATCH:
      return "Loop Vert Mismatch";
    case MESHCMP_EDGEUNKNOWN:
      return "Edge Mismatch";
    case MESHCMP_VERTCOMISMATCH:
      return "Vertex Coordinate Mismatch";
    case MESHCMP_CDLAYERS_MISMATCH:
      return "CustomData Layer Count Mismatch";
    case MESHCMP_ATTRIBUTE_VALUE_MISMATCH:
      return "Attribute Value Mismatch";
    default:
      return "Mesh Comparison Code Unknown";
  }
}

static bool is_sublayer_name(char const *sublayer_name, char const *name)
{
  BLI_assert(strlen(sublayer_name) == 2);
  if (name[1] != sublayer_name[0]) {
    return false;
  }
  if (name[2] != sublayer_name[1]) {
    return false;
  }
  if (name[3] != '.') {
    return false;
  }
  return true;
}

static bool is_uv_bool_sublayer(const CustomDataLayer &layer)
{
  char const *name = layer.name;

  if (name[0] != '.') {
    return false;
  }

  return is_sublayer_name(UV_VERTSEL_NAME, name) || is_sublayer_name(UV_EDGESEL_NAME, name) ||
         is_sublayer_name(UV_PINNED_NAME, name);
}

/** Thresh is threshold for comparing vertices, UVs, vertex colors, weights, etc. */
static int customdata_compare(
    CustomData *c1, CustomData *c2, const int total_length, Mesh *m1, const float thresh)
{
  CustomDataLayer *l1, *l2;
  int layer_count1 = 0, layer_count2 = 0, j;
  const uint64_t cd_mask_non_generic = CD_MASK_MEDGE | CD_MASK_MDEFORMVERT;
  const uint64_t cd_mask_all_attr = CD_MASK_PROP_ALL | cd_mask_non_generic;

  /* The uv selection / pin layers are ignored in the comparisons because
   * the original flags they replace were ignored as well. Because of the
   * lazy creation of these layers it would need careful handling of the
   * test files to compare these layers. For now it has been decided to
   * skip them.
   */

  for (int i = 0; i < c1->totlayer; i++) {
    l1 = &c1->layers[i];
    if ((CD_TYPE_AS_MASK(l1->type) & cd_mask_all_attr) && l1->anonymous_id == nullptr &&
        !is_uv_bool_sublayer(*l1)) {
      layer_count1++;
    }
  }

  for (int i = 0; i < c2->totlayer; i++) {
    l2 = &c2->layers[i];
    if ((CD_TYPE_AS_MASK(l2->type) & cd_mask_all_attr) && l2->anonymous_id == nullptr &&
        !is_uv_bool_sublayer(*l2)) {
      layer_count2++;
    }
  }

  if (layer_count1 != layer_count2) {
    /* TODO(@HooglyBoogly): Re-enable after tests are updated for material index refactor and UV as
     * generic attribute refactor. */
    // return MESHCMP_CDLAYERS_MISMATCH;
  }

  l1 = c1->layers;
  l2 = c2->layers;

  for (int i1 = 0; i1 < c1->totlayer; i1++) {
    l1 = c1->layers + i1;
    if (l1->anonymous_id != nullptr || is_uv_bool_sublayer(*l1)) {
      continue;
    }
    bool found_corresponding_layer = false;
    for (int i2 = 0; i2 < c2->totlayer; i2++) {
      l2 = c2->layers + i2;
      if (l1->type != l2->type || !STREQ(l1->name, l2->name) || l2->anonymous_id != nullptr) {
        continue;
      }
      /* At this point `l1` and `l2` have the same name and type, so they should be compared. */

      found_corresponding_layer = true;

      if (StringRef(l1->name) == ".corner_edge") {
        /* TODO(Hans): This attribute wasn't tested before loops were refactored into separate
         * corner edges and corner verts attributes. Remove after updating tests. */
        continue;
      }

      switch (l1->type) {
        /* We're order-agnostic for edges here. */
        case CD_MEDGE: {
          MEdge *e1 = (MEdge *)l1->data;
          MEdge *e2 = (MEdge *)l2->data;
          int etot = m1->totedge;
          EdgeHash *eh = BLI_edgehash_new_ex(__func__, etot);

          for (j = 0; j < etot; j++, e1++) {
            BLI_edgehash_insert(eh, e1->v1, e1->v2, e1);
          }

          for (j = 0; j < etot; j++, e2++) {
            if (!BLI_edgehash_lookup(eh, e2->v1, e2->v2)) {
              return MESHCMP_EDGEUNKNOWN;
            }
          }
          BLI_edgehash_free(eh, nullptr);
          break;
        }
        case CD_PROP_BYTE_COLOR: {
          MLoopCol *lp1 = (MLoopCol *)l1->data;
          MLoopCol *lp2 = (MLoopCol *)l2->data;
          int ltot = m1->totloop;

          for (j = 0; j < ltot; j++, lp1++, lp2++) {
            if (lp1->r != lp2->r || lp1->g != lp2->g || lp1->b != lp2->b || lp1->a != lp2->a) {
              return MESHCMP_LOOPCOLMISMATCH;
            }
          }
          break;
        }
        case CD_MDEFORMVERT: {
          MDeformVert *dv1 = (MDeformVert *)l1->data;
          MDeformVert *dv2 = (MDeformVert *)l2->data;
          int dvtot = m1->totvert;

          for (j = 0; j < dvtot; j++, dv1++, dv2++) {
            int k;
            MDeformWeight *dw1 = dv1->dw, *dw2 = dv2->dw;

            if (dv1->totweight != dv2->totweight) {
              return MESHCMP_DVERT_TOTGROUPMISMATCH;
            }

            for (k = 0; k < dv1->totweight; k++, dw1++, dw2++) {
              if (dw1->def_nr != dw2->def_nr) {
                return MESHCMP_DVERT_GROUPMISMATCH;
              }
              if (fabsf(dw1->weight - dw2->weight) > thresh) {
                return MESHCMP_DVERT_WEIGHTMISMATCH;
              }
            }
          }
          break;
        }
        case CD_PROP_FLOAT: {
          const float *l1_data = (float *)l1->data;
          const float *l2_data = (float *)l2->data;

          for (int i = 0; i < total_length; i++) {
            if (compare_threshold_relative(l1_data[i], l2_data[i], thresh)) {
              return MESHCMP_ATTRIBUTE_VALUE_MISMATCH;
            }
          }
          break;
        }
        case CD_PROP_FLOAT2: {
          const float(*l1_data)[2] = (float(*)[2])l1->data;
          const float(*l2_data)[2] = (float(*)[2])l2->data;

          for (int i = 0; i < total_length; i++) {
            if (compare_threshold_relative(l1_data[i][0], l2_data[i][0], thresh)) {
              return MESHCMP_ATTRIBUTE_VALUE_MISMATCH;
            }
            if (compare_threshold_relative(l1_data[i][1], l2_data[i][1], thresh)) {
              return MESHCMP_ATTRIBUTE_VALUE_MISMATCH;
            }
          }
          break;
        }
        case CD_PROP_FLOAT3: {
          const float(*l1_data)[3] = (float(*)[3])l1->data;
          const float(*l2_data)[3] = (float(*)[3])l2->data;

          for (int i = 0; i < total_length; i++) {
            if (compare_threshold_relative(l1_data[i][0], l2_data[i][0], thresh)) {
              return MESHCMP_ATTRIBUTE_VALUE_MISMATCH;
            }
            if (compare_threshold_relative(l1_data[i][1], l2_data[i][1], thresh)) {
              return MESHCMP_ATTRIBUTE_VALUE_MISMATCH;
            }
            if (compare_threshold_relative(l1_data[i][2], l2_data[i][2], thresh)) {
              return MESHCMP_ATTRIBUTE_VALUE_MISMATCH;
            }
          }
          break;
        }
        case CD_PROP_INT32: {
          const int *l1_data = (int *)l1->data;
          const int *l2_data = (int *)l2->data;

          for (int i = 0; i < total_length; i++) {
            if (l1_data[i] != l2_data[i]) {
              return MESHCMP_ATTRIBUTE_VALUE_MISMATCH;
            }
          }
          break;
        }
        case CD_PROP_INT8: {
          const int8_t *l1_data = (int8_t *)l1->data;
          const int8_t *l2_data = (int8_t *)l2->data;

          for (int i = 0; i < total_length; i++) {
            if (l1_data[i] != l2_data[i]) {
              return MESHCMP_ATTRIBUTE_VALUE_MISMATCH;
            }
          }
          break;
        }
        case CD_PROP_BOOL: {
          const bool *l1_data = (bool *)l1->data;
          const bool *l2_data = (bool *)l2->data;
          for (int i = 0; i < total_length; i++) {
            if (l1_data[i] != l2_data[i]) {
              return MESHCMP_ATTRIBUTE_VALUE_MISMATCH;
            }
          }
          break;
        }
        case CD_PROP_COLOR: {
          const MPropCol *l1_data = (MPropCol *)l1->data;
          const MPropCol *l2_data = (MPropCol *)l2->data;

          for (int i = 0; i < total_length; i++) {
            for (j = 0; j < 4; j++) {
              if (compare_threshold_relative(l1_data[i].color[j], l2_data[i].color[j], thresh)) {
                return MESHCMP_ATTRIBUTE_VALUE_MISMATCH;
              }
            }
          }
          break;
        }
        default: {
          break;
        }
      }
    }
    if (!found_corresponding_layer) {
      if ((uint64_t(1) << l1->type) & CD_MASK_PROP_ALL) {
        return MESHCMP_CDLAYERS_MISMATCH;
      }
    }
  }

  return 0;
}

const char *BKE_mesh_cmp(Mesh *me1, Mesh *me2, float thresh)
{
  int c;

  if (!me1 || !me2) {
    return "Requires two input meshes";
  }

  if (me1->totvert != me2->totvert) {
    return "Number of verts don't match";
  }

  if (me1->totedge != me2->totedge) {
    return "Number of edges don't match";
  }

  if (me1->totpoly != me2->totpoly) {
    return "Number of faces don't match";
  }

  if (me1->totloop != me2->totloop) {
    return "Number of loops don't match";
  }

  if (!std::equal(
          me1->poly_offsets().begin(), me1->poly_offsets().end(), me2->poly_offsets().begin())) {
    return "Face sizes don't match";
  }

  if ((c = customdata_compare(&me1->vdata, &me2->vdata, me1->totvert, me1, thresh))) {
    return cmpcode_to_str(c);
  }

  if ((c = customdata_compare(&me1->edata, &me2->edata, me1->totedge, me1, thresh))) {
    return cmpcode_to_str(c);
  }

  if ((c = customdata_compare(&me1->ldata, &me2->ldata, me1->totloop, me1, thresh))) {
    return cmpcode_to_str(c);
  }

  if ((c = customdata_compare(&me1->pdata, &me2->pdata, me1->totpoly, me1, thresh))) {
    return cmpcode_to_str(c);
  }

  return nullptr;
}

bool BKE_mesh_attribute_required(const char *name)
{
  return ELEM(StringRef(name), "position", ".corner_vert", ".corner_edge");
}

void BKE_mesh_ensure_skin_customdata(Mesh *me)
{
  BMesh *bm = me->edit_mesh ? me->edit_mesh->bm : nullptr;
  MVertSkin *vs;

  if (bm) {
    if (!CustomData_has_layer(&bm->vdata, CD_MVERT_SKIN)) {
      BMVert *v;
      BMIter iter;

      BM_data_layer_add(bm, &bm->vdata, CD_MVERT_SKIN);

      /* Mark an arbitrary vertex as root */
      BM_ITER_MESH (v, &iter, bm, BM_VERTS_OF_MESH) {
        vs = (MVertSkin *)CustomData_bmesh_get(&bm->vdata, v->head.data, CD_MVERT_SKIN);
        vs->flag |= MVERT_SKIN_ROOT;
        break;
      }
    }
  }
  else {
    if (!CustomData_has_layer(&me->vdata, CD_MVERT_SKIN)) {
      vs = (MVertSkin *)CustomData_add_layer(
          &me->vdata, CD_MVERT_SKIN, CD_SET_DEFAULT, me->totvert);

      /* Mark an arbitrary vertex as root */
      if (vs) {
        vs->flag |= MVERT_SKIN_ROOT;
      }
    }
  }
}

bool BKE_mesh_ensure_facemap_customdata(struct Mesh *me)
{
  BMesh *bm = me->edit_mesh ? me->edit_mesh->bm : nullptr;
  bool changed = false;
  if (bm) {
    if (!CustomData_has_layer(&bm->pdata, CD_FACEMAP)) {
      BM_data_layer_add(bm, &bm->pdata, CD_FACEMAP);
      changed = true;
    }
  }
  else {
    if (!CustomData_has_layer(&me->pdata, CD_FACEMAP)) {
      CustomData_add_layer(&me->pdata, CD_FACEMAP, CD_SET_DEFAULT, me->totpoly);
      changed = true;
    }
  }
  return changed;
}

bool BKE_mesh_clear_facemap_customdata(struct Mesh *me)
{
  BMesh *bm = me->edit_mesh ? me->edit_mesh->bm : nullptr;
  bool changed = false;
  if (bm) {
    if (CustomData_has_layer(&bm->pdata, CD_FACEMAP)) {
      BM_data_layer_free(bm, &bm->pdata, CD_FACEMAP);
      changed = true;
    }
  }
  else {
    if (CustomData_has_layer(&me->pdata, CD_FACEMAP)) {
      CustomData_free_layers(&me->pdata, CD_FACEMAP, me->totpoly);
      changed = true;
    }
  }
  return changed;
}

bool BKE_mesh_has_custom_loop_normals(Mesh *me)
{
  if (me->edit_mesh) {
    return CustomData_has_layer(&me->edit_mesh->bm->ldata, CD_CUSTOMLOOPNORMAL);
  }

  return CustomData_has_layer(&me->ldata, CD_CUSTOMLOOPNORMAL);
}

void BKE_mesh_free_data_for_undo(Mesh *me)
{
  mesh_free_data(&me->id);
}

/**
 * \note on data that this function intentionally doesn't free:
 *
 * - Materials and shape keys are not freed here (#Mesh.mat & #Mesh.key).
 *   As freeing shape keys requires tagging the depsgraph for updated relations,
 *   which is expensive.
 *   Material slots should be kept in sync with the object.
 *
 * - Edit-Mesh (#Mesh.edit_mesh)
 *   Since edit-mesh is tied to the object's mode, which crashes when called in edit-mode.
 *   See: #90972.
 */
static void mesh_clear_geometry(Mesh &mesh)
{
  CustomData_free(&mesh.vdata, mesh.totvert);
  CustomData_free(&mesh.edata, mesh.totedge);
  CustomData_free(&mesh.fdata, mesh.totface);
  CustomData_free(&mesh.ldata, mesh.totloop);
  CustomData_free(&mesh.pdata, mesh.totpoly);
  if (mesh.poly_offset_indices) {
    BLI_assert(mesh.runtime->poly_offsets_sharing_info != nullptr);
    mesh.runtime->poly_offsets_sharing_info->remove_user_and_delete_if_last();
    mesh.poly_offset_indices = nullptr;
    mesh.runtime->poly_offsets_sharing_info = nullptr;
  }

  MEM_SAFE_FREE(mesh.mselect);

  mesh.totvert = 0;
  mesh.totedge = 0;
  mesh.totface = 0;
  mesh.totloop = 0;
  mesh.totpoly = 0;
  mesh.act_face = -1;
  mesh.totselect = 0;
}

static void clear_attribute_names(Mesh &mesh)
{
  BLI_freelistN(&mesh.vertex_group_names);
  MEM_SAFE_FREE(mesh.active_color_attribute);
  MEM_SAFE_FREE(mesh.default_color_attribute);
}

void BKE_mesh_clear_geometry(Mesh *mesh)
{
  BKE_mesh_runtime_clear_cache(mesh);
  mesh_clear_geometry(*mesh);
}

void BKE_mesh_clear_geometry_and_metadata(Mesh *mesh)
{
  BKE_mesh_runtime_clear_cache(mesh);
  mesh_clear_geometry(*mesh);
  clear_attribute_names(*mesh);
}

static void mesh_tessface_clear_intern(Mesh *mesh, int free_customdata)
{
  if (free_customdata) {
    CustomData_free(&mesh->fdata, mesh->totface);
  }
  else {
    CustomData_reset(&mesh->fdata);
  }

  mesh->totface = 0;
}

Mesh *BKE_mesh_add(Main *bmain, const char *name)
{
  Mesh *me = (Mesh *)BKE_id_new(bmain, ID_ME, name);

  return me;
}

static int *allocate_offsets(const int curves_num)
{
  if (curves_num == 0) {
    return nullptr;
  }
  return static_cast<int *>(MEM_malloc_arrayN(curves_num + 1, sizeof(int), __func__));
}

void BKE_mesh_poly_offsets_ensure_alloc(Mesh *mesh)
{
  BLI_assert(mesh->poly_offset_indices == nullptr);
  BLI_assert(mesh->runtime->poly_offsets_sharing_info == nullptr);
  if (mesh->totpoly == 0) {
    return;
  }
<<<<<<< HEAD
  mesh->poly_offset_indices = allocate_offsets(mesh->totpoly);
  mesh->runtime->poly_offsets_sharing_info = blender::sharing_info_for_mem_free(
      mesh->poly_offset_indices);
=======
  mesh->poly_offset_indices = static_cast<int *>(
      MEM_malloc_arrayN(mesh->totpoly + 1, sizeof(int), __func__));
>>>>>>> 489651aa

#ifdef DEBUG
  /* Fill offsets with obviously bad values to simplify finding missing initialization. */
  mesh->poly_offsets_for_write().fill(-1);
#endif
  mesh->poly_offset_indices[0] = 0;
<<<<<<< HEAD
  mesh->poly_offsets_for_write().last() = mesh->totloop;
=======
  mesh->poly_offset_indices[mesh->totpoly] = mesh->totloop;
>>>>>>> 489651aa
}

void BKE_mesh_poly_offsets_resize(Mesh *mesh, const int new_polys_num)
{
  if (new_polys_num == 0) {
    if (mesh->runtime->poly_offsets_sharing_info) {
      mesh->runtime->poly_offsets_sharing_info->remove_user_and_delete_if_last();
    }
    mesh->poly_offset_indices = nullptr;
  }
  else if (!mesh->poly_offset_indices) {
    mesh->poly_offset_indices = allocate_offsets(new_polys_num);
    mesh->poly_offset_indices[0] = 0;
  }
  else if (mesh->runtime->poly_offsets_sharing_info->is_mutable()) {
    mesh->poly_offset_indices = static_cast<int *>(
        MEM_reallocN(mesh->poly_offset_indices, sizeof(int) * (new_polys_num + 1)));
    MEM_delete(mesh->runtime->poly_offsets_sharing_info);
  }
  else {
    int *new_offsets = allocate_offsets(new_polys_num);
    memcpy(new_offsets,
           mesh->poly_offset_indices,
           sizeof(int) * std::min(mesh->totpoly, new_polys_num));
    mesh->runtime->poly_offsets_sharing_info->remove_user_and_delete_if_last();
    mesh->poly_offset_indices = new_offsets;
  }

  if (mesh->poly_offset_indices) {
    mesh->runtime->poly_offsets_sharing_info = blender::sharing_info_for_mem_free(
        mesh->poly_offset_indices);
  }
  else {
    mesh->runtime->poly_offsets_sharing_info = nullptr;
  }
}

int *BKE_mesh_poly_offsets_for_write(Mesh *mesh)
{
  if (!mesh->poly_offset_indices) {
    BLI_assert(mesh->totpoly == 0);
    return nullptr;
  }
  if (mesh->runtime->poly_offsets_sharing_info->is_shared()) {
    mesh->poly_offset_indices = static_cast<int *>(MEM_dupallocN(mesh->poly_offset_indices));
    mesh->runtime->poly_offsets_sharing_info->remove_user_and_delete_if_last();
    mesh->runtime->poly_offsets_sharing_info = blender::sharing_info_for_mem_free(
        mesh->poly_offset_indices);
  }
  return mesh->poly_offset_indices;
}

static void mesh_ensure_cdlayers_primary(Mesh &mesh)
{
  if (!CustomData_get_layer_named(&mesh.vdata, CD_PROP_FLOAT3, "position")) {
    CustomData_add_layer_named(
        &mesh.vdata, CD_PROP_FLOAT3, CD_CONSTRUCT, mesh.totvert, "position");
  }
  if (!CustomData_get_layer(&mesh.edata, CD_MEDGE)) {
    CustomData_add_layer(&mesh.edata, CD_MEDGE, CD_SET_DEFAULT, mesh.totedge);
  }
  if (!CustomData_get_layer_named(&mesh.ldata, CD_PROP_INT32, ".corner_vert")) {
    CustomData_add_layer_named(
        &mesh.ldata, CD_PROP_INT32, CD_CONSTRUCT, mesh.totloop, ".corner_vert");
  }
  if (!CustomData_get_layer_named(&mesh.ldata, CD_PROP_INT32, ".corner_edge")) {
    CustomData_add_layer_named(
        &mesh.ldata, CD_PROP_INT32, CD_CONSTRUCT, mesh.totloop, ".corner_edge");
  }
}

Mesh *BKE_mesh_new_nomain(int verts_len, int edges_len, int loops_len, int polys_len)
{
  Mesh *mesh = (Mesh *)BKE_libblock_alloc(
      nullptr, ID_ME, BKE_idtype_idcode_to_name(ID_ME), LIB_ID_CREATE_LOCALIZE);
  BKE_libblock_init_empty(&mesh->id);

  /* Don't use #CustomData_reset because we don't want to touch custom-data. */
  copy_vn_i(mesh->vdata.typemap, CD_NUMTYPES, -1);
  copy_vn_i(mesh->edata.typemap, CD_NUMTYPES, -1);
  copy_vn_i(mesh->fdata.typemap, CD_NUMTYPES, -1);
  copy_vn_i(mesh->ldata.typemap, CD_NUMTYPES, -1);
  copy_vn_i(mesh->pdata.typemap, CD_NUMTYPES, -1);

  mesh->totvert = verts_len;
  mesh->totedge = edges_len;
  mesh->totloop = loops_len;
  mesh->totpoly = polys_len;

  mesh_ensure_cdlayers_primary(*mesh);
  BKE_mesh_poly_offsets_ensure_alloc(mesh);

  return mesh;
}

static void copy_attribute_names(const Mesh &mesh_src, Mesh &mesh_dst)
{
  if (mesh_src.active_color_attribute) {
    MEM_SAFE_FREE(mesh_dst.active_color_attribute);
    mesh_dst.active_color_attribute = BLI_strdup(mesh_src.active_color_attribute);
  }
  if (mesh_src.default_color_attribute) {
    MEM_SAFE_FREE(mesh_dst.default_color_attribute);
    mesh_dst.default_color_attribute = BLI_strdup(mesh_src.default_color_attribute);
  }
}

void BKE_mesh_copy_parameters(Mesh *me_dst, const Mesh *me_src)
{
  /* Copy general settings. */
  me_dst->editflag = me_src->editflag;
  me_dst->flag = me_src->flag;
  me_dst->smoothresh = me_src->smoothresh;
  me_dst->remesh_voxel_size = me_src->remesh_voxel_size;
  me_dst->remesh_voxel_adaptivity = me_src->remesh_voxel_adaptivity;
  me_dst->remesh_mode = me_src->remesh_mode;
  me_dst->symmetry = me_src->symmetry;

  me_dst->face_sets_color_seed = me_src->face_sets_color_seed;
  me_dst->face_sets_color_default = me_src->face_sets_color_default;

  /* Copy texture space. */
  me_dst->texspace_flag = me_src->texspace_flag;
  copy_v3_v3(me_dst->texspace_location, me_src->texspace_location);
  copy_v3_v3(me_dst->texspace_size, me_src->texspace_size);

  me_dst->vertex_group_active_index = me_src->vertex_group_active_index;
  me_dst->attributes_active_index = me_src->attributes_active_index;
}

void BKE_mesh_copy_parameters_for_eval(Mesh *me_dst, const Mesh *me_src)
{
  /* User counts aren't handled, don't copy into a mesh from #G_MAIN. */
  BLI_assert(me_dst->id.tag & (LIB_TAG_NO_MAIN | LIB_TAG_COPIED_ON_WRITE));

  BKE_mesh_copy_parameters(me_dst, me_src);
  copy_attribute_names(*me_src, *me_dst);

  /* Copy vertex group names. */
  BLI_assert(BLI_listbase_is_empty(&me_dst->vertex_group_names));
  BKE_defgroup_copy_list(&me_dst->vertex_group_names, &me_src->vertex_group_names);

  /* Copy materials. */
  if (me_dst->mat != nullptr) {
    MEM_freeN(me_dst->mat);
  }
  me_dst->mat = (Material **)MEM_dupallocN(me_src->mat);
  me_dst->totcol = me_src->totcol;
}

Mesh *BKE_mesh_new_nomain_from_template_ex(const Mesh *me_src,
                                           int verts_len,
                                           int edges_len,
                                           int tessface_len,
                                           int loops_len,
                                           int polys_len,
                                           CustomData_MeshMasks mask)
{
  /* Only do tessface if we are creating tessfaces or copying from mesh with only tessfaces. */
  const bool do_tessface = (tessface_len || ((me_src->totface != 0) && (me_src->totpoly == 0)));

  Mesh *me_dst = (Mesh *)BKE_id_new_nomain(ID_ME, nullptr);

  me_dst->mselect = (MSelect *)MEM_dupallocN(me_src->mselect);

  me_dst->totvert = verts_len;
  me_dst->totedge = edges_len;
  me_dst->totface = tessface_len;
  me_dst->totloop = loops_len;
  me_dst->totpoly = polys_len;

  BKE_mesh_copy_parameters_for_eval(me_dst, me_src);

  CustomData_copy_layout(&me_src->vdata, &me_dst->vdata, mask.vmask, CD_SET_DEFAULT, verts_len);
  CustomData_copy_layout(&me_src->edata, &me_dst->edata, mask.emask, CD_SET_DEFAULT, edges_len);
  CustomData_copy_layout(&me_src->ldata, &me_dst->ldata, mask.lmask, CD_SET_DEFAULT, loops_len);
  CustomData_copy_layout(&me_src->pdata, &me_dst->pdata, mask.pmask, CD_SET_DEFAULT, polys_len);
  if (do_tessface) {
    CustomData_copy_layout(
        &me_src->fdata, &me_dst->fdata, mask.fmask, CD_SET_DEFAULT, tessface_len);
  }
  else {
    mesh_tessface_clear_intern(me_dst, false);
  }

  /* The destination mesh should at least have valid primary CD layers,
   * even in cases where the source mesh does not. */
  mesh_ensure_cdlayers_primary(*me_dst);
  BKE_mesh_poly_offsets_ensure_alloc(me_dst);
  if (do_tessface && !CustomData_get_layer(&me_dst->fdata, CD_MFACE)) {
    CustomData_add_layer(&me_dst->fdata, CD_MFACE, CD_SET_DEFAULT, me_dst->totface);
  }

  /* Expect that normals aren't copied at all, since the destination mesh is new. */
  BLI_assert(BKE_mesh_vert_normals_are_dirty(me_dst));

  return me_dst;
}

Mesh *BKE_mesh_new_nomain_from_template(
    const Mesh *me_src, int verts_len, int edges_len, int loops_len, int polys_len)
{
  return BKE_mesh_new_nomain_from_template_ex(
      me_src, verts_len, edges_len, 0, loops_len, polys_len, CD_MASK_EVERYTHING);
}

void BKE_mesh_eval_delete(struct Mesh *mesh_eval)
{
  /* Evaluated mesh may point to edit mesh, but never owns it. */
  mesh_eval->edit_mesh = nullptr;
  mesh_free_data(&mesh_eval->id);
  BKE_libblock_free_data(&mesh_eval->id, false);
  MEM_freeN(mesh_eval);
}

Mesh *BKE_mesh_copy_for_eval(const Mesh *source, bool reference)
{
  int flags = LIB_ID_COPY_LOCALIZE;

  if (reference) {
    flags |= LIB_ID_COPY_CD_REFERENCE;
  }

  Mesh *result = (Mesh *)BKE_id_copy_ex(nullptr, &source->id, nullptr, flags);
  return result;
}

BMesh *BKE_mesh_to_bmesh_ex(const Mesh *me,
                            const struct BMeshCreateParams *create_params,
                            const struct BMeshFromMeshParams *convert_params)
{
  const BMAllocTemplate allocsize = BMALLOC_TEMPLATE_FROM_ME(me);

  BMesh *bm = BM_mesh_create(&allocsize, create_params);
  BM_mesh_bm_from_me(bm, me, convert_params);

  return bm;
}

BMesh *BKE_mesh_to_bmesh(Mesh *me,
                         Object *ob,
                         const bool add_key_index,
                         const struct BMeshCreateParams *params)
{
  BMeshFromMeshParams bmesh_from_mesh_params{};
  bmesh_from_mesh_params.calc_face_normal = false;
  bmesh_from_mesh_params.calc_vert_normal = false;
  bmesh_from_mesh_params.add_key_index = add_key_index;
  bmesh_from_mesh_params.use_shapekey = true;
  bmesh_from_mesh_params.active_shapekey = ob->shapenr;
  return BKE_mesh_to_bmesh_ex(me, params, &bmesh_from_mesh_params);
}

Mesh *BKE_mesh_from_bmesh_nomain(BMesh *bm,
                                 const struct BMeshToMeshParams *params,
                                 const Mesh *me_settings)
{
  BLI_assert(params->calc_object_remap == false);
  Mesh *mesh = (Mesh *)BKE_id_new_nomain(ID_ME, nullptr);
  BM_mesh_bm_to_me(nullptr, bm, mesh, params);
  BKE_mesh_copy_parameters_for_eval(mesh, me_settings);
  return mesh;
}

Mesh *BKE_mesh_from_bmesh_for_eval_nomain(BMesh *bm,
                                          const CustomData_MeshMasks *cd_mask_extra,
                                          const Mesh *me_settings)
{
  Mesh *mesh = (Mesh *)BKE_id_new_nomain(ID_ME, nullptr);
  BM_mesh_bm_to_me_for_eval(bm, mesh, cd_mask_extra);
  BKE_mesh_copy_parameters_for_eval(mesh, me_settings);
  return mesh;
}

static void ensure_orig_index_layer(CustomData &data, const int size)
{
  if (CustomData_has_layer(&data, CD_ORIGINDEX)) {
    return;
  }
  int *indices = (int *)CustomData_add_layer(&data, CD_ORIGINDEX, CD_SET_DEFAULT, size);
  range_vn_i(indices, size, 0);
}

void BKE_mesh_ensure_default_orig_index_customdata(Mesh *mesh)
{
  BLI_assert(mesh->runtime->wrapper_type == ME_WRAPPER_TYPE_MDATA);
  BKE_mesh_ensure_default_orig_index_customdata_no_check(mesh);
}

void BKE_mesh_ensure_default_orig_index_customdata_no_check(Mesh *mesh)
{
  ensure_orig_index_layer(mesh->vdata, mesh->totvert);
  ensure_orig_index_layer(mesh->edata, mesh->totedge);
  ensure_orig_index_layer(mesh->pdata, mesh->totpoly);
}

BoundBox *BKE_mesh_boundbox_get(Object *ob)
{
  /* This is Object-level data access,
   * DO NOT touch to Mesh's bb, would be totally thread-unsafe. */
  if (ob->runtime.bb == nullptr || ob->runtime.bb->flag & BOUNDBOX_DIRTY) {
    Mesh *me = (Mesh *)ob->data;
    float min[3], max[3];

    INIT_MINMAX(min, max);
    if (!BKE_mesh_wrapper_minmax(me, min, max)) {
      min[0] = min[1] = min[2] = -1.0f;
      max[0] = max[1] = max[2] = 1.0f;
    }

    if (ob->runtime.bb == nullptr) {
      ob->runtime.bb = (BoundBox *)MEM_mallocN(sizeof(*ob->runtime.bb), __func__);
    }
    BKE_boundbox_init_from_minmax(ob->runtime.bb, min, max);
    ob->runtime.bb->flag &= ~BOUNDBOX_DIRTY;
  }

  return ob->runtime.bb;
}

void BKE_mesh_texspace_calc(Mesh *me)
{
  if (me->texspace_flag & ME_TEXSPACE_FLAG_AUTO) {
    float min[3], max[3];

    INIT_MINMAX(min, max);
    if (!BKE_mesh_wrapper_minmax(me, min, max)) {
      min[0] = min[1] = min[2] = -1.0f;
      max[0] = max[1] = max[2] = 1.0f;
    }

    float texspace_location[3], texspace_size[3];
    mid_v3_v3v3(texspace_location, min, max);

    texspace_size[0] = (max[0] - min[0]) / 2.0f;
    texspace_size[1] = (max[1] - min[1]) / 2.0f;
    texspace_size[2] = (max[2] - min[2]) / 2.0f;

    for (int a = 0; a < 3; a++) {
      if (texspace_size[a] == 0.0f) {
        texspace_size[a] = 1.0f;
      }
      else if (texspace_size[a] > 0.0f && texspace_size[a] < 0.00001f) {
        texspace_size[a] = 0.00001f;
      }
      else if (texspace_size[a] < 0.0f && texspace_size[a] > -0.00001f) {
        texspace_size[a] = -0.00001f;
      }
    }

    copy_v3_v3(me->texspace_location, texspace_location);
    copy_v3_v3(me->texspace_size, texspace_size);

    me->texspace_flag |= ME_TEXSPACE_FLAG_AUTO_EVALUATED;
  }
}

void BKE_mesh_texspace_ensure(Mesh *me)
{
  if ((me->texspace_flag & ME_TEXSPACE_FLAG_AUTO) &&
      !(me->texspace_flag & ME_TEXSPACE_FLAG_AUTO_EVALUATED)) {
    BKE_mesh_texspace_calc(me);
  }
}

void BKE_mesh_texspace_get(Mesh *me, float r_texspace_location[3], float r_texspace_size[3])
{
  BKE_mesh_texspace_ensure(me);

  if (r_texspace_location) {
    copy_v3_v3(r_texspace_location, me->texspace_location);
  }
  if (r_texspace_size) {
    copy_v3_v3(r_texspace_size, me->texspace_size);
  }
}

void BKE_mesh_texspace_get_reference(Mesh *me,
                                     char **r_texspace_flag,
                                     float **r_texspace_location,
                                     float **r_texspace_size)
{
  BKE_mesh_texspace_ensure(me);

  if (r_texspace_flag != nullptr) {
    *r_texspace_flag = &me->texspace_flag;
  }
  if (r_texspace_location != nullptr) {
    *r_texspace_location = me->texspace_location;
  }
  if (r_texspace_size != nullptr) {
    *r_texspace_size = me->texspace_size;
  }
}

void BKE_mesh_texspace_copy_from_object(Mesh *me, Object *ob)
{
  float *texspace_location, *texspace_size;
  char *texspace_flag;

  if (BKE_object_obdata_texspace_get(ob, &texspace_flag, &texspace_location, &texspace_size)) {
    me->texspace_flag = *texspace_flag;
    copy_v3_v3(me->texspace_location, texspace_location);
    copy_v3_v3(me->texspace_size, texspace_size);
  }
}

float (*BKE_mesh_orco_verts_get(Object *ob))[3]
{
  Mesh *me = (Mesh *)ob->data;
  Mesh *tme = me->texcomesh ? me->texcomesh : me;

  /* Get appropriate vertex coordinates */
  float(*vcos)[3] = (float(*)[3])MEM_calloc_arrayN(me->totvert, sizeof(*vcos), "orco mesh");
  const Span<float3> positions = tme->vert_positions();

  int totvert = min_ii(tme->totvert, me->totvert);

  for (int a = 0; a < totvert; a++) {
    copy_v3_v3(vcos[a], positions[a]);
  }

  return vcos;
}

void BKE_mesh_orco_verts_transform(Mesh *me, float (*orco)[3], int totvert, int invert)
{
  float texspace_location[3], texspace_size[3];

  BKE_mesh_texspace_get(me->texcomesh ? me->texcomesh : me, texspace_location, texspace_size);

  if (invert) {
    for (int a = 0; a < totvert; a++) {
      float *co = orco[a];
      madd_v3_v3v3v3(co, texspace_location, co, texspace_size);
    }
  }
  else {
    for (int a = 0; a < totvert; a++) {
      float *co = orco[a];
      co[0] = (co[0] - texspace_location[0]) / texspace_size[0];
      co[1] = (co[1] - texspace_location[1]) / texspace_size[1];
      co[2] = (co[2] - texspace_location[2]) / texspace_size[2];
    }
  }
}

void BKE_mesh_orco_ensure(Object *ob, Mesh *mesh)
{
  if (CustomData_has_layer(&mesh->vdata, CD_ORCO)) {
    return;
  }

  /* Orcos are stored in normalized 0..1 range by convention. */
  float(*orcodata)[3] = BKE_mesh_orco_verts_get(ob);
  BKE_mesh_orco_verts_transform(mesh, orcodata, mesh->totvert, false);
  CustomData_add_layer_with_data(&mesh->vdata, CD_ORCO, orcodata, mesh->totvert, nullptr);
}

Mesh *BKE_mesh_from_object(Object *ob)
{
  if (ob == nullptr) {
    return nullptr;
  }
  if (ob->type == OB_MESH) {
    return (Mesh *)ob->data;
  }

  return nullptr;
}

void BKE_mesh_assign_object(Main *bmain, Object *ob, Mesh *me)
{
  Mesh *old = nullptr;

  if (ob == nullptr) {
    return;
  }

  multires_force_sculpt_rebuild(ob);

  if (ob->type == OB_MESH) {
    old = (Mesh *)ob->data;
    if (old) {
      id_us_min(&old->id);
    }
    ob->data = me;
    id_us_plus((ID *)me);
  }

  BKE_object_materials_test(bmain, ob, (ID *)me);

  BKE_modifiers_test_object(ob);
}

void BKE_mesh_material_index_remove(Mesh *me, short index)
{
  using namespace blender;
  using namespace blender::bke;
  MutableAttributeAccessor attributes = me->attributes_for_write();
  AttributeWriter<int> material_indices = attributes.lookup_for_write<int>("material_index");
  if (!material_indices) {
    return;
  }
  if (material_indices.domain != ATTR_DOMAIN_FACE) {
    BLI_assert_unreachable();
    return;
  }
  MutableVArraySpan<int> indices_span(material_indices.varray);
  for (const int i : indices_span.index_range()) {
    if (indices_span[i] > 0 && indices_span[i] >= index) {
      indices_span[i]--;
    }
  }
  indices_span.save();
  material_indices.finish();

  BKE_mesh_tessface_clear(me);
}

bool BKE_mesh_material_index_used(Mesh *me, short index)
{
  using namespace blender;
  using namespace blender::bke;
  const AttributeAccessor attributes = me->attributes();
  const VArray<int> material_indices = attributes.lookup_or_default<int>(
      "material_index", ATTR_DOMAIN_FACE, 0);
  if (material_indices.is_single()) {
    return material_indices.get_internal_single() == index;
  }
  const VArraySpan<int> indices_span(material_indices);
  return indices_span.contains(index);
}

void BKE_mesh_material_index_clear(Mesh *me)
{
  using namespace blender;
  using namespace blender::bke;
  MutableAttributeAccessor attributes = me->attributes_for_write();
  attributes.remove("material_index");

  BKE_mesh_tessface_clear(me);
}

void BKE_mesh_material_remap(Mesh *me, const uint *remap, uint remap_len)
{
  using namespace blender;
  using namespace blender::bke;
  const short remap_len_short = short(remap_len);

#define MAT_NR_REMAP(n) \
  if (n < remap_len_short) { \
    BLI_assert(n >= 0 && remap[n] < remap_len_short); \
    n = remap[n]; \
  } \
  ((void)0)

  if (me->edit_mesh) {
    BMEditMesh *em = me->edit_mesh;
    BMIter iter;
    BMFace *efa;

    BM_ITER_MESH (efa, &iter, em->bm, BM_FACES_OF_MESH) {
      MAT_NR_REMAP(efa->mat_nr);
    }
  }
  else {
    MutableAttributeAccessor attributes = me->attributes_for_write();
    SpanAttributeWriter<int> material_indices = attributes.lookup_or_add_for_write_span<int>(
        "material_index", ATTR_DOMAIN_FACE);
    if (!material_indices) {
      return;
    }
    for (const int i : material_indices.span.index_range()) {
      MAT_NR_REMAP(material_indices.span[i]);
    }
    material_indices.span.save();
    material_indices.finish();
  }

#undef MAT_NR_REMAP
}

void BKE_mesh_smooth_flag_set(Mesh *me, const bool use_smooth)
{
  using namespace blender;
  using namespace blender::bke;
  MutableAttributeAccessor attributes = me->attributes_for_write();
  if (use_smooth) {
    attributes.remove("sharp_face");
  }
  else {
    SpanAttributeWriter<bool> sharp_faces = attributes.lookup_or_add_for_write_only_span<bool>(
        "sharp_face", ATTR_DOMAIN_FACE);
    sharp_faces.span.fill(true);
    sharp_faces.finish();
  }
}

void BKE_mesh_auto_smooth_flag_set(Mesh *me,
                                   const bool use_auto_smooth,
                                   const float auto_smooth_angle)
{
  if (use_auto_smooth) {
    me->flag |= ME_AUTOSMOOTH;
    me->smoothresh = auto_smooth_angle;
  }
  else {
    me->flag &= ~ME_AUTOSMOOTH;
  }
}

void BKE_mesh_looptri_get_real_edges(const MEdge *edges,
                                     const int *corner_verts,
                                     const int *corner_edges,
                                     const MLoopTri *tri,
                                     int r_edges[3])
{
  for (int i = 2, i_next = 0; i_next < 3; i = i_next++) {
    const int corner_1 = tri->tri[i];
    const int corner_2 = tri->tri[i_next];
    const int vert_1 = corner_verts[corner_1];
    const int vert_2 = corner_verts[corner_2];
    const int edge_i = corner_edges[corner_1];
    const MEdge *edge = &edges[edge_i];

    bool is_real = (vert_1 == edge->v1 && vert_2 == edge->v2) ||
                   (vert_1 == edge->v2 && vert_2 == edge->v1);

    r_edges[i] = is_real ? edge_i : -1;
  }
}

bool BKE_mesh_minmax(const Mesh *me, float r_min[3], float r_max[3])
{
  using namespace blender;
  if (me->totvert == 0) {
    return false;
  }

  me->runtime->bounds_cache.ensure(
      [me](Bounds<float3> &r_bounds) { r_bounds = *bounds::min_max(me->vert_positions()); });

  const Bounds<float3> &bounds = me->runtime->bounds_cache.data();
  copy_v3_v3(r_min, math::min(bounds.min, float3(r_min)));
  copy_v3_v3(r_max, math::max(bounds.max, float3(r_max)));

  return true;
}

void Mesh::bounds_set_eager(const blender::Bounds<float3> &bounds)
{
  this->runtime->bounds_cache.ensure([&](blender::Bounds<float3> &r_data) { r_data = bounds; });
}

void BKE_mesh_transform(Mesh *me, const float mat[4][4], bool do_keys)
{
  MutableSpan<float3> positions = me->vert_positions_for_write();

  for (float3 &position : positions) {
    mul_m4_v3(mat, position);
  }

  if (do_keys && me->key) {
    LISTBASE_FOREACH (KeyBlock *, kb, &me->key->block) {
      float *fp = (float *)kb->data;
      for (int i = kb->totelem; i--; fp += 3) {
        mul_m4_v3(mat, fp);
      }
    }
  }

  /* don't update normals, caller can do this explicitly.
   * We do update loop normals though, those may not be auto-generated
   * (see e.g. STL import script)! */
  float(*lnors)[3] = (float(*)[3])CustomData_get_layer_for_write(
      &me->ldata, CD_NORMAL, me->totloop);
  if (lnors) {
    float m3[3][3];

    copy_m3_m4(m3, mat);
    normalize_m3(m3);
    for (int i = 0; i < me->totloop; i++, lnors++) {
      mul_m3_v3(m3, *lnors);
    }
  }
  BKE_mesh_tag_positions_changed(me);
}

static void translate_positions(MutableSpan<float3> positions, const float3 &translation)
{
  using namespace blender;
  threading::parallel_for(positions.index_range(), 2048, [&](const IndexRange range) {
    for (float3 &position : positions.slice(range)) {
      position += translation;
    }
  });
}

void BKE_mesh_translate(Mesh *mesh, const float offset[3], const bool do_keys)
{
  using namespace blender;
  if (math::is_zero(float3(offset))) {
    return;
  }

  std::optional<Bounds<float3>> bounds;
  if (mesh->runtime->bounds_cache.is_cached()) {
    bounds = mesh->runtime->bounds_cache.data();
  }

  translate_positions(mesh->vert_positions_for_write(), offset);
  if (do_keys && mesh->key) {
    LISTBASE_FOREACH (KeyBlock *, kb, &mesh->key->block) {
      translate_positions({static_cast<float3 *>(kb->data), kb->totelem}, offset);
    }
  }

  BKE_mesh_tag_positions_changed_uniformly(mesh);

  if (bounds) {
    bounds->min += offset;
    bounds->max += offset;
    mesh->bounds_set_eager(*bounds);
  }
}

void BKE_mesh_tessface_clear(Mesh *mesh)
{
  mesh_tessface_clear_intern(mesh, true);
}

/* -------------------------------------------------------------------- */
/* MSelect functions (currently used in weight paint mode) */

void BKE_mesh_mselect_clear(Mesh *me)
{
  MEM_SAFE_FREE(me->mselect);
  me->totselect = 0;
}

void BKE_mesh_mselect_validate(Mesh *me)
{
  using namespace blender;
  using namespace blender::bke;
  MSelect *mselect_src, *mselect_dst;
  int i_src, i_dst;

  if (me->totselect == 0) {
    return;
  }

  mselect_src = me->mselect;
  mselect_dst = (MSelect *)MEM_malloc_arrayN(
      (me->totselect), sizeof(MSelect), "Mesh selection history");

  const AttributeAccessor attributes = me->attributes();
  const VArray<bool> select_vert = attributes.lookup_or_default<bool>(
      ".select_vert", ATTR_DOMAIN_POINT, false);
  const VArray<bool> select_edge = attributes.lookup_or_default<bool>(
      ".select_edge", ATTR_DOMAIN_EDGE, false);
  const VArray<bool> select_poly = attributes.lookup_or_default<bool>(
      ".select_poly", ATTR_DOMAIN_FACE, false);

  for (i_src = 0, i_dst = 0; i_src < me->totselect; i_src++) {
    int index = mselect_src[i_src].index;
    switch (mselect_src[i_src].type) {
      case ME_VSEL: {
        if (select_vert[index]) {
          mselect_dst[i_dst] = mselect_src[i_src];
          i_dst++;
        }
        break;
      }
      case ME_ESEL: {
        if (select_edge[index]) {
          mselect_dst[i_dst] = mselect_src[i_src];
          i_dst++;
        }
        break;
      }
      case ME_FSEL: {
        if (select_poly[index]) {
          mselect_dst[i_dst] = mselect_src[i_src];
          i_dst++;
        }
        break;
      }
      default: {
        BLI_assert_unreachable();
        break;
      }
    }
  }

  MEM_freeN(mselect_src);

  if (i_dst == 0) {
    MEM_freeN(mselect_dst);
    mselect_dst = nullptr;
  }
  else if (i_dst != me->totselect) {
    mselect_dst = (MSelect *)MEM_reallocN(mselect_dst, sizeof(MSelect) * i_dst);
  }

  me->totselect = i_dst;
  me->mselect = mselect_dst;
}

int BKE_mesh_mselect_find(Mesh *me, int index, int type)
{
  BLI_assert(ELEM(type, ME_VSEL, ME_ESEL, ME_FSEL));

  for (int i = 0; i < me->totselect; i++) {
    if ((me->mselect[i].index == index) && (me->mselect[i].type == type)) {
      return i;
    }
  }

  return -1;
}

int BKE_mesh_mselect_active_get(Mesh *me, int type)
{
  BLI_assert(ELEM(type, ME_VSEL, ME_ESEL, ME_FSEL));

  if (me->totselect) {
    if (me->mselect[me->totselect - 1].type == type) {
      return me->mselect[me->totselect - 1].index;
    }
  }
  return -1;
}

void BKE_mesh_mselect_active_set(Mesh *me, int index, int type)
{
  const int msel_index = BKE_mesh_mselect_find(me, index, type);

  if (msel_index == -1) {
    /* add to the end */
    me->mselect = (MSelect *)MEM_reallocN(me->mselect, sizeof(MSelect) * (me->totselect + 1));
    me->mselect[me->totselect].index = index;
    me->mselect[me->totselect].type = type;
    me->totselect++;
  }
  else if (msel_index != me->totselect - 1) {
    /* move to the end */
    std::swap(me->mselect[msel_index], me->mselect[me->totselect - 1]);
  }

  BLI_assert((me->mselect[me->totselect - 1].index == index) &&
             (me->mselect[me->totselect - 1].type == type));
}

void BKE_mesh_count_selected_items(const Mesh *mesh, int r_count[3])
{
  r_count[0] = r_count[1] = r_count[2] = 0;
  if (mesh->edit_mesh) {
    BMesh *bm = mesh->edit_mesh->bm;
    r_count[0] = bm->totvertsel;
    r_count[1] = bm->totedgesel;
    r_count[2] = bm->totfacesel;
  }
  /* We could support faces in paint modes. */
}

void BKE_mesh_vert_coords_get(const Mesh *mesh, float (*vert_coords)[3])
{
  blender::bke::AttributeAccessor attributes = mesh->attributes();
  VArray<float3> positions = attributes.lookup_or_default(
      "position", ATTR_DOMAIN_POINT, float3(0));
  positions.materialize({(float3 *)vert_coords, mesh->totvert});
}

float (*BKE_mesh_vert_coords_alloc(const Mesh *mesh, int *r_vert_len))[3]
{
  float(*vert_coords)[3] = (float(*)[3])MEM_mallocN(sizeof(float[3]) * mesh->totvert, __func__);
  BKE_mesh_vert_coords_get(mesh, vert_coords);
  if (r_vert_len) {
    *r_vert_len = mesh->totvert;
  }
  return vert_coords;
}

void BKE_mesh_vert_coords_apply(Mesh *mesh, const float (*vert_coords)[3])
{
  MutableSpan<float3> positions = mesh->vert_positions_for_write();
  for (const int i : positions.index_range()) {
    copy_v3_v3(positions[i], vert_coords[i]);
  }
  BKE_mesh_tag_positions_changed(mesh);
}

void BKE_mesh_vert_coords_apply_with_mat4(Mesh *mesh,
                                          const float (*vert_coords)[3],
                                          const float mat[4][4])
{
  MutableSpan<float3> positions = mesh->vert_positions_for_write();
  for (const int i : positions.index_range()) {
    mul_v3_m4v3(positions[i], mat, vert_coords[i]);
  }
  BKE_mesh_tag_positions_changed(mesh);
}

static float (*ensure_corner_normal_layer(Mesh &mesh))[3]
{
  float(*r_loop_normals)[3];
  if (CustomData_has_layer(&mesh.ldata, CD_NORMAL)) {
    r_loop_normals = (float(*)[3])CustomData_get_layer_for_write(
        &mesh.ldata, CD_NORMAL, mesh.totloop);
    memset(r_loop_normals, 0, sizeof(float[3]) * mesh.totloop);
  }
  else {
    r_loop_normals = (float(*)[3])CustomData_add_layer(
        &mesh.ldata, CD_NORMAL, CD_SET_DEFAULT, mesh.totloop);
    CustomData_set_layer_flag(&mesh.ldata, CD_NORMAL, CD_FLAG_TEMPORARY);
  }
  return r_loop_normals;
}

void BKE_mesh_calc_normals_split_ex(Mesh *mesh,
                                    MLoopNorSpaceArray *r_lnors_spacearr,
                                    float (*r_corner_normals)[3])
{
  /* Note that we enforce computing clnors when the clnor space array is requested by caller here.
   * However, we obviously only use the auto-smooth angle threshold
   * only in case auto-smooth is enabled. */
  const bool use_split_normals = (r_lnors_spacearr != nullptr) ||
                                 ((mesh->flag & ME_AUTOSMOOTH) != 0);
  const float split_angle = (mesh->flag & ME_AUTOSMOOTH) != 0 ? mesh->smoothresh : float(M_PI);

  /* may be nullptr */
  short(*clnors)[2] = (short(*)[2])CustomData_get_layer_for_write(
      &mesh->ldata, CD_CUSTOMLOOPNORMAL, mesh->totloop);
  const bool *sharp_edges = static_cast<const bool *>(
      CustomData_get_layer_named(&mesh->edata, CD_PROP_BOOL, "sharp_edge"));
  const bool *sharp_faces = static_cast<const bool *>(
      CustomData_get_layer_named(&mesh->pdata, CD_PROP_BOOL, "sharp_face"));

  blender::bke::mesh::normals_calc_loop(
      mesh->vert_positions(),
      mesh->edges(),
      mesh->polys(),
      mesh->corner_verts(),
      mesh->corner_edges(),
      {},
      mesh->vert_normals(),
      mesh->poly_normals(),
      sharp_edges,
      sharp_faces,
      use_split_normals,
      split_angle,
      clnors,
      nullptr,
      {reinterpret_cast<float3 *>(r_corner_normals), mesh->totloop});
}

void BKE_mesh_calc_normals_split(Mesh *mesh)
{
  BKE_mesh_calc_normals_split_ex(mesh, nullptr, ensure_corner_normal_layer(*mesh));
}

/* **** Depsgraph evaluation **** */

void BKE_mesh_eval_geometry(Depsgraph *depsgraph, Mesh *mesh)
{
  DEG_debug_print_eval(depsgraph, __func__, mesh->id.name, mesh);
  BKE_mesh_texspace_calc(mesh);
  /* We are here because something did change in the mesh. This means we can not trust the existing
   * evaluated mesh, and we don't know what parts of the mesh did change. So we simply delete the
   * evaluated mesh and let objects to re-create it with updated settings. */
  if (mesh->runtime->mesh_eval != nullptr) {
    mesh->runtime->mesh_eval->edit_mesh = nullptr;
    BKE_id_free(nullptr, mesh->runtime->mesh_eval);
    mesh->runtime->mesh_eval = nullptr;
  }
  if (DEG_is_active(depsgraph)) {
    Mesh *mesh_orig = (Mesh *)DEG_get_original_id(&mesh->id);
    if (mesh->texspace_flag & ME_TEXSPACE_FLAG_AUTO_EVALUATED) {
      mesh_orig->texspace_flag |= ME_TEXSPACE_FLAG_AUTO_EVALUATED;
      copy_v3_v3(mesh_orig->texspace_location, mesh->texspace_location);
      copy_v3_v3(mesh_orig->texspace_size, mesh->texspace_size);
    }
  }
}<|MERGE_RESOLUTION|>--- conflicted
+++ resolved
@@ -993,25 +993,16 @@
   if (mesh->totpoly == 0) {
     return;
   }
-<<<<<<< HEAD
   mesh->poly_offset_indices = allocate_offsets(mesh->totpoly);
   mesh->runtime->poly_offsets_sharing_info = blender::sharing_info_for_mem_free(
       mesh->poly_offset_indices);
-=======
-  mesh->poly_offset_indices = static_cast<int *>(
-      MEM_malloc_arrayN(mesh->totpoly + 1, sizeof(int), __func__));
->>>>>>> 489651aa
 
 #ifdef DEBUG
   /* Fill offsets with obviously bad values to simplify finding missing initialization. */
   mesh->poly_offsets_for_write().fill(-1);
 #endif
   mesh->poly_offset_indices[0] = 0;
-<<<<<<< HEAD
-  mesh->poly_offsets_for_write().last() = mesh->totloop;
-=======
   mesh->poly_offset_indices[mesh->totpoly] = mesh->totloop;
->>>>>>> 489651aa
 }
 
 void BKE_mesh_poly_offsets_resize(Mesh *mesh, const int new_polys_num)
