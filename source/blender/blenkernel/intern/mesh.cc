--- conflicted
+++ resolved
@@ -974,13 +974,6 @@
   }
   if (!CustomData_get_layer(&mesh->pdata, CD_MPOLY)) {
     CustomData_add_layer(&mesh->pdata, CD_MPOLY, CD_SET_DEFAULT, mesh->totpoly);
-<<<<<<< HEAD
-  }
-
-  if (do_tessface && !CustomData_get_layer(&mesh->fdata, CD_MFACE)) {
-    CustomData_add_layer(&mesh->fdata, CD_MFACE, CD_SET_DEFAULT, mesh->totface);
-=======
->>>>>>> 92b607d6
   }
 }
 
@@ -1371,11 +1364,7 @@
   /* Orcos are stored in normalized 0..1 range by convention. */
   float(*orcodata)[3] = BKE_mesh_orco_verts_get(ob);
   BKE_mesh_orco_verts_transform(mesh, orcodata, mesh->totvert, false);
-<<<<<<< HEAD
-  CustomData_add_layer_with_existing_data(&mesh->vdata, CD_ORCO, mesh->totvert, orcodata, nullptr);
-=======
-  CustomData_add_layer_with_data(&mesh->vdata, CD_ORCO, orcodata, mesh->totvert);
->>>>>>> 92b607d6
+  CustomData_add_layer_with_data(&mesh->vdata, CD_ORCO, orcodata, mesh->totvert, nullptr);
 }
 
 Mesh *BKE_mesh_from_object(Object *ob)
