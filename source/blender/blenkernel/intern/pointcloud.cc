--- conflicted
+++ resolved
@@ -260,34 +260,6 @@
   return this->runtime->bounds_cache.data();
 }
 
-<<<<<<< HEAD
-=======
-BoundBox BKE_pointcloud_boundbox_get(Object *ob)
-{
-  using namespace blender;
-  BLI_assert(ob->type == OB_POINTCLOUD);
-
-  std::optional<Bounds<float3>> bounds;
-  if (ob->runtime->geometry_set_eval) {
-    bounds = ob->runtime->geometry_set_eval->compute_boundbox_without_instances();
-  }
-  else {
-    const PointCloud *pointcloud = static_cast<PointCloud *>(ob->data);
-    bounds = pointcloud->bounds_min_max();
-  }
-
-  BoundBox bb;
-  if (bounds) {
-    BKE_boundbox_init_from_minmax(&bb, bounds->min, bounds->max);
-  }
-  else {
-    BKE_boundbox_init_from_minmax(&bb, float3(-1), float3(1));
-  }
-
-  return bb;
-}
-
->>>>>>> 4bcdc57f
 bool BKE_pointcloud_attribute_required(const PointCloud * /*pointcloud*/, const char *name)
 {
   return STREQ(name, POINTCLOUD_ATTR_POSITION);
