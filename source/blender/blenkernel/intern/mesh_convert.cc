/* SPDX-License-Identifier: GPL-2.0-or-later */

/** \file
 * \ingroup bke
 */

#include "CLG_log.h"

#include "MEM_guardedalloc.h"

#include "DNA_curve_types.h"
#include "DNA_key_types.h"
#include "DNA_material_types.h"
#include "DNA_mesh_types.h"
#include "DNA_meshdata_types.h"
#include "DNA_meta_types.h"
#include "DNA_object_types.h"
#include "DNA_pointcloud_types.h"
#include "DNA_scene_types.h"

#include "BLI_edgehash.h"
#include "BLI_index_range.hh"
#include "BLI_listbase.h"
#include "BLI_math.h"
#include "BLI_span.hh"
#include "BLI_string.h"
#include "BLI_utildefines.h"

#include "BLT_translation.h"

#include "BKE_DerivedMesh.h"
#include "BKE_curves.hh"
#include "BKE_deform.h"
#include "BKE_displist.h"
#include "BKE_editmesh.h"
#include "BKE_geometry_set.hh"
#include "BKE_key.h"
#include "BKE_lib_id.h"
#include "BKE_lib_query.h"
#include "BKE_main.h"
#include "BKE_material.h"
#include "BKE_mball.h"
#include "BKE_mesh.h"
#include "BKE_mesh_runtime.h"
#include "BKE_mesh_wrapper.h"
#include "BKE_modifier.h"
/* these 2 are only used by conversion functions */
#include "BKE_curve.h"
/* -- */
#include "BKE_object.h"
/* -- */
#include "BKE_pointcloud.h"

#include "BKE_curve_to_mesh.hh"

#include "DEG_depsgraph.h"
#include "DEG_depsgraph_query.h"

using blender::float3;
using blender::IndexRange;
using blender::MutableSpan;
using blender::Span;
using blender::StringRefNull;

/* Define for cases when you want extra validation of mesh
 * after certain modifications.
 */
// #undef VALIDATE_MESH

#ifdef VALIDATE_MESH
#  define ASSERT_IS_VALID_MESH(mesh) \
    (BLI_assert((mesh == nullptr) || (BKE_mesh_is_valid(mesh) == true)))
#else
#  define ASSERT_IS_VALID_MESH(mesh)
#endif

static CLG_LogRef LOG = {"bke.mesh_convert"};

/**
 * Specialized function to use when we _know_ existing edges don't overlap with poly edges.
 */
static void make_edges_mdata_extend(Mesh &mesh)
{
  int totedge = mesh.totedge;
  const MPoly *mp;
  int i;

  const Span<MPoly> polys = mesh.polys();
  const Span<int> corner_verts = mesh.corner_verts_for_write();
  MutableSpan<int> corner_edges = mesh.corner_edges_for_write();

  const int eh_reserve = max_ii(totedge, BLI_EDGEHASH_SIZE_GUESS_FROM_POLYS(mesh.totpoly));
  EdgeHash *eh = BLI_edgehash_new_ex(__func__, eh_reserve);

  for (const MPoly &poly : polys) {
    BKE_mesh_poly_edgehash_insert(eh, &poly, &corner_verts[poly.loopstart]);
  }

  const int totedge_new = BLI_edgehash_len(eh);

#ifdef DEBUG
  /* ensure that there's no overlap! */
  if (totedge_new) {
    for (const MEdge &edge : mesh.edges()) {
      BLI_assert(BLI_edgehash_haskey(eh, edge.v1, edge.v2) == false);
    }
  }
#endif

  if (totedge_new) {
    /* The only layer should be edges, so no other layers need to be initialized. */
    BLI_assert(mesh.edata.totlayer == 1);
    CustomData_realloc(&mesh.edata, totedge, totedge + totedge_new);
    mesh.totedge += totedge_new;
    MutableSpan<MEdge> edges = mesh.edges_for_write();
    MEdge *medge = &edges[totedge];

    EdgeHashIterator *ehi;
    uint e_index = totedge;
    for (ehi = BLI_edgehashIterator_new(eh); BLI_edgehashIterator_isDone(ehi) == false;
         BLI_edgehashIterator_step(ehi), ++medge, e_index++) {
      BLI_edgehashIterator_getKey(ehi, &medge->v1, &medge->v2);
      BLI_edgehashIterator_setValue(ehi, POINTER_FROM_UINT(e_index));

      medge->flag = ME_EDGEDRAW;
    }
    BLI_edgehashIterator_free(ehi);

    for (i = 0, mp = polys.data(); i < mesh.totpoly; i++, mp++) {
      int corner_i = mp->loopstart;
      int corner_i_prev = mp->loopstart + (mp->totloop - 1);
      int j;
      for (j = 0; j < mp->totloop; j++, corner_i++) {
        /* lookup hashed edge index */
        corner_edges[corner_i_prev] = POINTER_AS_UINT(
            BLI_edgehash_lookup(eh, corner_verts[corner_i_prev], corner_verts[corner_i]));
        corner_i_prev = corner_i;
      }
    }
  }

  BLI_edgehash_free(eh, nullptr);
}

static Mesh *mesh_nurbs_displist_to_mesh(const Curve *cu, const ListBase *dispbase)
{
  using namespace blender::bke;
  const float *data;
  int a, b, ofs, vertcount, startvert, totvert = 0, totedge = 0, totloop = 0, totpoly = 0;
  int p1, p2, p3, p4, *index;
  const bool conv_polys = (
      /* 2D polys are filled with #DispList.type == #DL_INDEX3. */
      (CU_DO_2DFILL(cu) == false) ||
      /* surf polys are never filled */
      BKE_curve_type_get(cu) == OB_SURF);

  /* count */
  LISTBASE_FOREACH (const DispList *, dl, dispbase) {
    if (dl->type == DL_SEGM) {
      totvert += dl->parts * dl->nr;
      totedge += dl->parts * (dl->nr - 1);
    }
    else if (dl->type == DL_POLY) {
      if (conv_polys) {
        totvert += dl->parts * dl->nr;
        totedge += dl->parts * dl->nr;
      }
    }
    else if (dl->type == DL_SURF) {
      if (dl->parts != 0) {
        int tot;
        totvert += dl->parts * dl->nr;
        tot = (((dl->flag & DL_CYCL_U) ? 1 : 0) + (dl->nr - 1)) *
              (((dl->flag & DL_CYCL_V) ? 1 : 0) + (dl->parts - 1));
        totpoly += tot;
        totloop += tot * 4;
      }
    }
    else if (dl->type == DL_INDEX3) {
      int tot;
      totvert += dl->nr;
      tot = dl->parts;
      totpoly += tot;
      totloop += tot * 3;
    }
  }

  if (totvert == 0) {
    return BKE_mesh_new_nomain(0, 0, 0, 0, 0);
  }

  Mesh *mesh = BKE_mesh_new_nomain(totvert, totedge, 0, totloop, totpoly);
<<<<<<< HEAD
  MutableSpan<float3> positions = mesh->positions_for_write();
=======
  MutableSpan<float3> positions = mesh->vert_positions_for_write();
>>>>>>> a7e1815c
  MutableSpan<MEdge> edges = mesh->edges_for_write();
  MutableSpan<MPoly> polys = mesh->polys_for_write();
  MutableSpan<int> corner_verts = mesh->corner_verts_for_write();

  MEdge *medge = edges.data();
  MPoly *mpoly = polys.data();
  MutableAttributeAccessor attributes = mesh->attributes_for_write();
  SpanAttributeWriter<int> material_indices = attributes.lookup_or_add_for_write_only_span<int>(
      "material_index", ATTR_DOMAIN_FACE);
  MLoopUV *mloopuv = static_cast<MLoopUV *>(CustomData_add_layer_named(
      &mesh->ldata, CD_MLOOPUV, CD_SET_DEFAULT, nullptr, mesh->totloop, DATA_("UVMap")));

  /* verts and faces */
  int dst_corner_i = 0;
  vertcount = 0;

  LISTBASE_FOREACH (const DispList *, dl, dispbase) {
    const bool is_smooth = (dl->rt & CU_SMOOTH) != 0;

    if (dl->type == DL_SEGM) {
      startvert = vertcount;
      a = dl->parts * dl->nr;
      data = dl->verts;
      while (a--) {
        copy_v3_v3(positions[vertcount], data);
        data += 3;
        vertcount++;
      }

      for (a = 0; a < dl->parts; a++) {
        ofs = a * dl->nr;
        for (b = 1; b < dl->nr; b++) {
          medge->v1 = startvert + ofs + b - 1;
          medge->v2 = startvert + ofs + b;
          medge->flag = ME_EDGEDRAW;

          medge++;
        }
      }
    }
    else if (dl->type == DL_POLY) {
      if (conv_polys) {
        startvert = vertcount;
        a = dl->parts * dl->nr;
        data = dl->verts;
        while (a--) {
          copy_v3_v3(positions[vertcount], data);
          data += 3;
          vertcount++;
        }

        for (a = 0; a < dl->parts; a++) {
          ofs = a * dl->nr;
          for (b = 0; b < dl->nr; b++) {
            medge->v1 = startvert + ofs + b;
            if (b == dl->nr - 1) {
              medge->v2 = startvert + ofs;
            }
            else {
              medge->v2 = startvert + ofs + b + 1;
            }
            medge->flag = ME_EDGEDRAW;
            medge++;
          }
        }
      }
    }
    else if (dl->type == DL_INDEX3) {
      startvert = vertcount;
      a = dl->nr;
      data = dl->verts;
      while (a--) {
        copy_v3_v3(positions[vertcount], data);
        data += 3;
        vertcount++;
      }

      a = dl->parts;
      index = dl->index;
      while (a--) {
        corner_verts[dst_corner_i + 0] = startvert + index[0];
        corner_verts[dst_corner_i + 1] = startvert + index[2];
        corner_verts[dst_corner_i + 2] = startvert + index[1];
        mpoly->loopstart = dst_corner_i;
        mpoly->totloop = 3;
        material_indices.span[mpoly - polys.data()] = dl->col;

        if (mloopuv) {
          for (int i = 0; i < 3; i++, mloopuv++) {
            mloopuv->uv[0] = (corner_verts[dst_corner_i + i] - startvert) / float(dl->nr - 1);
            mloopuv->uv[1] = 0.0f;
          }
        }

        if (is_smooth) {
          mpoly->flag |= ME_SMOOTH;
        }
        mpoly++;
        dst_corner_i += 3;
        index += 3;
      }
    }
    else if (dl->type == DL_SURF) {
      startvert = vertcount;
      a = dl->parts * dl->nr;
      data = dl->verts;
      while (a--) {
        copy_v3_v3(positions[vertcount], data);
        data += 3;
        vertcount++;
      }

      for (a = 0; a < dl->parts; a++) {

        if ((dl->flag & DL_CYCL_V) == 0 && a == dl->parts - 1) {
          break;
        }

        if (dl->flag & DL_CYCL_U) {    /* p2 -> p1 -> */
          p1 = startvert + dl->nr * a; /* p4 -> p3 -> */
          p2 = p1 + dl->nr - 1;        /* -----> next row */
          p3 = p1 + dl->nr;
          p4 = p2 + dl->nr;
          b = 0;
        }
        else {
          p2 = startvert + dl->nr * a;
          p1 = p2 + 1;
          p4 = p2 + dl->nr;
          p3 = p1 + dl->nr;
          b = 1;
        }
        if ((dl->flag & DL_CYCL_V) && a == dl->parts - 1) {
          p3 -= dl->parts * dl->nr;
          p4 -= dl->parts * dl->nr;
        }

        for (; b < dl->nr; b++) {
          corner_verts[dst_corner_i + 0] = p1;
          corner_verts[dst_corner_i + 1] = p3;
          corner_verts[dst_corner_i + 2] = p4;
          corner_verts[dst_corner_i + 3] = p2;
          mpoly->loopstart = dst_corner_i;
          mpoly->totloop = 4;
          material_indices.span[mpoly - polys.data()] = dl->col;

          if (mloopuv) {
            int orco_sizeu = dl->nr - 1;
            int orco_sizev = dl->parts - 1;

            /* exception as handled in convertblender.c too */
            if (dl->flag & DL_CYCL_U) {
              orco_sizeu++;
              if (dl->flag & DL_CYCL_V) {
                orco_sizev++;
              }
            }
            else if (dl->flag & DL_CYCL_V) {
              orco_sizev++;
            }

            for (int i = 0; i < 4; i++, mloopuv++) {
              /* find uv based on vertex index into grid array */
              int v = corner_verts[dst_corner_i + i] - startvert;

              mloopuv->uv[0] = (v / dl->nr) / float(orco_sizev);
              mloopuv->uv[1] = (v % dl->nr) / float(orco_sizeu);

              /* cyclic correction */
              if (ELEM(i, 1, 2) && mloopuv->uv[0] == 0.0f) {
                mloopuv->uv[0] = 1.0f;
              }
              if (ELEM(i, 0, 1) && mloopuv->uv[1] == 0.0f) {
                mloopuv->uv[1] = 1.0f;
              }
            }
          }

          if (is_smooth) {
            mpoly->flag |= ME_SMOOTH;
          }
          mpoly++;
          dst_corner_i += 4;

          p4 = p3;
          p3++;
          p2 = p1;
          p1++;
        }
      }
    }
  }

  if (totpoly) {
    make_edges_mdata_extend(*mesh);
  }

  material_indices.finish();

  return mesh;
}

/**
 * Copy evaluated texture space from curve to mesh.
 *
 * \note We disable auto texture space feature since that will cause texture space to evaluate
 * differently for curve and mesh, since curves use control points and handles to calculate the
 * bounding box, and mesh uses the tessellated curve.
 */
static void mesh_copy_texture_space_from_curve_type(const Curve *cu, Mesh *me)
{
  me->texflag = cu->texflag & ~CU_AUTOSPACE;
  copy_v3_v3(me->loc, cu->loc);
  copy_v3_v3(me->size, cu->size);
  BKE_mesh_texspace_calc(me);
}

Mesh *BKE_mesh_new_nomain_from_curve_displist(const Object *ob, const ListBase *dispbase)
{
  const Curve *cu = (const Curve *)ob->data;

  Mesh *mesh = mesh_nurbs_displist_to_mesh(cu, dispbase);
  mesh_copy_texture_space_from_curve_type(cu, mesh);
  mesh->mat = (Material **)MEM_dupallocN(cu->mat);
  mesh->totcol = cu->totcol;

  return mesh;
}

Mesh *BKE_mesh_new_nomain_from_curve(const Object *ob)
{
  ListBase disp = {nullptr, nullptr};

  if (ob->runtime.curve_cache) {
    disp = ob->runtime.curve_cache->disp;
  }

  return BKE_mesh_new_nomain_from_curve_displist(ob, &disp);
}

struct EdgeLink {
  struct EdgeLink *next, *prev;
  const void *edge;
};

struct VertLink {
  Link *next, *prev;
  uint index;
};

static void prependPolyLineVert(ListBase *lb, uint index)
{
  VertLink *vl = MEM_cnew<VertLink>("VertLink");
  vl->index = index;
  BLI_addhead(lb, vl);
}

static void appendPolyLineVert(ListBase *lb, uint index)
{
  VertLink *vl = MEM_cnew<VertLink>("VertLink");
  vl->index = index;
  BLI_addtail(lb, vl);
}

void BKE_mesh_to_curve_nurblist(const Mesh *me, ListBase *nurblist, const int edge_users_test)
{
<<<<<<< HEAD
  const Span<float3> positions = me->positions();
=======
  const Span<float3> positions = me->vert_positions();
>>>>>>> a7e1815c
  const Span<MEdge> mesh_edges = me->edges();
  const Span<MPoly> polys = me->polys();
  const Span<int> corner_edges = me->corner_edges();

  const MEdge *med;
  const MPoly *mp;

  int medge_len = me->totedge;
  int mpoly_len = me->totpoly;
  int totedges = 0;
  int i;

  /* only to detect edge polylines */
  int *edge_users;

  ListBase edges = {nullptr, nullptr};

  /* get boundary edges */
  edge_users = (int *)MEM_calloc_arrayN(medge_len, sizeof(int), __func__);
  for (i = 0, mp = polys.data(); i < mpoly_len; i++, mp++) {
    int j;
    for (j = 0; j < mp->totloop; j++) {
      edge_users[corner_edges[mp->loopstart + j]]++;
    }
  }

  /* create edges from all faces (so as to find edges not in any faces) */
  med = mesh_edges.data();
  for (i = 0; i < medge_len; i++, med++) {
    if (edge_users[i] == edge_users_test) {
      EdgeLink *edl = MEM_cnew<EdgeLink>("EdgeLink");
      edl->edge = med;

      BLI_addtail(&edges, edl);
      totedges++;
    }
  }
  MEM_freeN(edge_users);

  if (edges.first) {
    while (edges.first) {
      /* each iteration find a polyline and add this as a nurbs poly spline */

      ListBase polyline = {nullptr, nullptr}; /* store a list of VertLink's */
      bool closed = false;
      int totpoly = 0;
      MEdge *med_current = (MEdge *)((EdgeLink *)edges.last)->edge;
      uint startVert = med_current->v1;
      uint endVert = med_current->v2;
      bool ok = true;

      appendPolyLineVert(&polyline, startVert);
      totpoly++;
      appendPolyLineVert(&polyline, endVert);
      totpoly++;
      BLI_freelinkN(&edges, edges.last);
      totedges--;

      while (ok) { /* while connected edges are found... */
        EdgeLink *edl = (EdgeLink *)edges.last;
        ok = false;
        while (edl) {
          EdgeLink *edl_prev = edl->prev;

          med = (MEdge *)edl->edge;

          if (med->v1 == endVert) {
            endVert = med->v2;
            appendPolyLineVert(&polyline, med->v2);
            totpoly++;
            BLI_freelinkN(&edges, edl);
            totedges--;
            ok = true;
          }
          else if (med->v2 == endVert) {
            endVert = med->v1;
            appendPolyLineVert(&polyline, endVert);
            totpoly++;
            BLI_freelinkN(&edges, edl);
            totedges--;
            ok = true;
          }
          else if (med->v1 == startVert) {
            startVert = med->v2;
            prependPolyLineVert(&polyline, startVert);
            totpoly++;
            BLI_freelinkN(&edges, edl);
            totedges--;
            ok = true;
          }
          else if (med->v2 == startVert) {
            startVert = med->v1;
            prependPolyLineVert(&polyline, startVert);
            totpoly++;
            BLI_freelinkN(&edges, edl);
            totedges--;
            ok = true;
          }

          edl = edl_prev;
        }
      }

      /* Now we have a polyline, make into a curve */
      if (startVert == endVert) {
        BLI_freelinkN(&polyline, polyline.last);
        totpoly--;
        closed = true;
      }

      /* --- nurbs --- */
      {
        Nurb *nu;
        BPoint *bp;
        VertLink *vl;

        /* create new 'nurb' within the curve */
        nu = MEM_new<Nurb>("MeshNurb", blender::dna::shallow_zero_initialize());

        nu->pntsu = totpoly;
        nu->pntsv = 1;
        nu->orderu = 4;
        nu->flagu = CU_NURB_ENDPOINT | (closed ? CU_NURB_CYCLIC : 0); /* endpoint */
        nu->resolu = 12;

        nu->bp = (BPoint *)MEM_calloc_arrayN(totpoly, sizeof(BPoint), "bpoints");

        /* add points */
        vl = (VertLink *)polyline.first;
        for (i = 0, bp = nu->bp; i < totpoly; i++, bp++, vl = (VertLink *)vl->next) {
          copy_v3_v3(bp->vec, positions[vl->index]);
          bp->f1 = SELECT;
          bp->radius = bp->weight = 1.0;
        }
        BLI_freelistN(&polyline);

        /* add nurb to curve */
        BLI_addtail(nurblist, nu);
      }
      /* --- done with nurbs --- */
    }
  }
}

void BKE_mesh_to_curve(Main *bmain, Depsgraph *depsgraph, Scene * /*scene*/, Object *ob)
{
  /* make new mesh data from the original copy */
  Scene *scene_eval = DEG_get_evaluated_scene(depsgraph);
  Object *ob_eval = DEG_get_evaluated_object(depsgraph, ob);
  Mesh *me_eval = mesh_get_eval_final(depsgraph, scene_eval, ob_eval, &CD_MASK_MESH);
  ListBase nurblist = {nullptr, nullptr};

  BKE_mesh_to_curve_nurblist(me_eval, &nurblist, 0);
  BKE_mesh_to_curve_nurblist(me_eval, &nurblist, 1);

  if (nurblist.first) {
    Curve *cu = BKE_curve_add(bmain, ob->id.name + 2, OB_CURVES_LEGACY);
    cu->flag |= CU_3D;

    cu->nurb = nurblist;

    id_us_min(&((Mesh *)ob->data)->id);
    ob->data = cu;
    ob->type = OB_CURVES_LEGACY;

    BKE_object_free_derived_caches(ob);
  }
}

void BKE_pointcloud_from_mesh(Mesh *me, PointCloud *pointcloud)
{
  using namespace blender;

  BLI_assert(me != nullptr);
  /* The pointcloud should only contain the position attribute, otherwise more attributes would
   * need to be initialized below. */
  BLI_assert(pointcloud->attributes().all_ids().size() == 1);
  CustomData_realloc(&pointcloud->pdata, pointcloud->totpoint, me->totvert);
  pointcloud->totpoint = me->totvert;

  /* Copy over all attributes. */
  CustomData_merge(&me->vdata, &pointcloud->pdata, CD_MASK_PROP_ALL, CD_DUPLICATE, me->totvert);

  bke::AttributeAccessor mesh_attributes = me->attributes();
  bke::MutableAttributeAccessor point_attributes = pointcloud->attributes_for_write();

  const VArray<float3> mesh_positions = mesh_attributes.lookup_or_default<float3>(
      "position", ATTR_DOMAIN_POINT, float3(0));
  bke::SpanAttributeWriter<float3> point_positions =
      point_attributes.lookup_or_add_for_write_only_span<float3>("position", ATTR_DOMAIN_POINT);
  mesh_positions.materialize(point_positions.span);
  point_positions.finish();
}

void BKE_mesh_to_pointcloud(Main *bmain, Depsgraph *depsgraph, Scene * /*scene*/, Object *ob)
{
  BLI_assert(ob->type == OB_MESH);

  Scene *scene_eval = DEG_get_evaluated_scene(depsgraph);
  Object *ob_eval = DEG_get_evaluated_object(depsgraph, ob);
  Mesh *me_eval = mesh_get_eval_final(depsgraph, scene_eval, ob_eval, &CD_MASK_MESH);

  PointCloud *pointcloud = (PointCloud *)BKE_pointcloud_add(bmain, ob->id.name + 2);

  BKE_pointcloud_from_mesh(me_eval, pointcloud);

  BKE_id_materials_copy(bmain, (ID *)ob->data, (ID *)pointcloud);

  id_us_min(&((Mesh *)ob->data)->id);
  ob->data = pointcloud;
  ob->type = OB_POINTCLOUD;

  BKE_object_free_derived_caches(ob);
}

void BKE_mesh_from_pointcloud(const PointCloud *pointcloud, Mesh *me)
{
  BLI_assert(pointcloud != nullptr);

  me->totvert = pointcloud->totpoint;

  CustomData_merge(
      &pointcloud->pdata, &me->vdata, CD_MASK_PROP_ALL, CD_DUPLICATE, pointcloud->totpoint);
}

void BKE_mesh_edges_set_draw_render(Mesh *mesh)
{
  MutableSpan<MEdge> edges = mesh->edges_for_write();
  for (int i = 0; i < mesh->totedge; i++) {
    edges[i].flag |= ME_EDGEDRAW;
  }
}

void BKE_pointcloud_to_mesh(Main *bmain, Depsgraph *depsgraph, Scene * /*scene*/, Object *ob)
{
  BLI_assert(ob->type == OB_POINTCLOUD);

  Object *ob_eval = DEG_get_evaluated_object(depsgraph, ob);
  PointCloud *pointcloud_eval = (PointCloud *)ob_eval->runtime.data_eval;

  Mesh *me = BKE_mesh_add(bmain, ob->id.name + 2);

  BKE_mesh_from_pointcloud(pointcloud_eval, me);

  BKE_id_materials_copy(bmain, (ID *)ob->data, (ID *)me);

  id_us_min(&((PointCloud *)ob->data)->id);
  ob->data = me;
  ob->type = OB_MESH;

  BKE_object_free_derived_caches(ob);
}

/* Create a temporary object to be used for nurbs-to-mesh conversion. */
static Object *object_for_curve_to_mesh_create(const Object *object)
{
  const Curve *curve = (const Curve *)object->data;

  /* Create a temporary object which can be evaluated and modified by generic
   * curve evaluation (hence the #LIB_ID_COPY_SET_COPIED_ON_WRITE flag). */
  Object *temp_object = (Object *)BKE_id_copy_ex(
      nullptr, &object->id, nullptr, LIB_ID_COPY_LOCALIZE | LIB_ID_COPY_SET_COPIED_ON_WRITE);

  /* Remove all modifiers, since we don't want them to be applied. */
  BKE_object_free_modifiers(temp_object, LIB_ID_CREATE_NO_USER_REFCOUNT);

  /* Need to create copy of curve itself as well, since it will be changed by the curve evaluation
   * process. NOTE: Copies the data, but not the shape-keys. */
  temp_object->data = BKE_id_copy_ex(nullptr,
                                     (const ID *)object->data,
                                     nullptr,
                                     LIB_ID_COPY_LOCALIZE | LIB_ID_COPY_SET_COPIED_ON_WRITE);
  Curve *temp_curve = (Curve *)temp_object->data;

  /* Make sure texture space is calculated for a copy of curve, it will be used for the final
   * result. */
  BKE_curve_texspace_calc(temp_curve);

  /* Temporarily set edit so we get updates from edit mode, but also because for text data-blocks
   * copying it while in edit mode gives invalid data structures. */
  temp_curve->editfont = curve->editfont;
  temp_curve->editnurb = curve->editnurb;

  return temp_object;
}

static void object_for_curve_to_mesh_free(Object *temp_object)
{
  /* Clear edit mode pointers that were explicitly copied to the temporary curve. */
  ID *final_object_data = static_cast<ID *>(temp_object->data);
  if (GS(final_object_data->name) == ID_CU_LEGACY) {
    Curve &curve = *reinterpret_cast<Curve *>(final_object_data);
    curve.editfont = nullptr;
    curve.editnurb = nullptr;
  }

  /* Only free the final object data if it is *not* stored in the #data_eval field. This is still
   * necessary because #temp_object's data could be replaced by a #Curve data-block that isn't also
   * assigned to #data_eval. */
  const bool object_data_stored_in_data_eval = final_object_data == temp_object->runtime.data_eval;

  BKE_id_free(nullptr, temp_object);
  if (!object_data_stored_in_data_eval) {
    BKE_id_free(nullptr, final_object_data);
  }
}

/**
 * Populate `object->runtime.curve_cache` which is then used to create the mesh.
 */
static void curve_to_mesh_eval_ensure(Object &object)
{
  BLI_assert(GS(static_cast<ID *>(object.data)->name) == ID_CU_LEGACY);
  Curve &curve = *static_cast<Curve *>(object.data);
  /* Clear all modifiers for the bevel object.
   *
   * This is because they can not be reliably evaluated for an original object (at least because
   * the state of dependencies is not know).
   *
   * So we create temporary copy of the object which will use same data as the original bevel, but
   * will have no modifiers. */
  Object bevel_object = blender::dna::shallow_zero_initialize();
  if (curve.bevobj != nullptr) {
    bevel_object = blender::dna::shallow_copy(*curve.bevobj);
    BLI_listbase_clear(&bevel_object.modifiers);
    BKE_object_runtime_reset(&bevel_object);
    curve.bevobj = &bevel_object;
  }

  /* Same thing for taper. */
  Object taper_object = blender::dna::shallow_zero_initialize();
  if (curve.taperobj != nullptr) {
    taper_object = blender::dna::shallow_copy(*curve.taperobj);
    BLI_listbase_clear(&taper_object.modifiers);
    BKE_object_runtime_reset(&taper_object);
    curve.taperobj = &taper_object;
  }

  /* NOTE: We don't have dependency graph or scene here, so we pass nullptr. This is all fine since
   * they are only used for modifier stack, which we have explicitly disabled for all objects.
   *
   * TODO(sergey): This is a very fragile logic, but proper solution requires re-writing quite a
   * bit of internal functions (#BKE_mesh_nomain_to_mesh) and also Mesh From Curve operator.
   * Brecht says hold off with that. */
  BKE_displist_make_curveTypes(nullptr, nullptr, &object, true);

  BKE_object_runtime_free_data(&bevel_object);
  BKE_object_runtime_free_data(&taper_object);
}

static const Curves *get_evaluated_curves_from_object(const Object *object)
{
  if (GeometrySet *geometry_set_eval = object->runtime.geometry_set_eval) {
    return geometry_set_eval->get_curves_for_read();
  }
  return nullptr;
}

static Mesh *mesh_new_from_evaluated_curve_type_object(const Object *evaluated_object)
{
  if (const Mesh *mesh = BKE_object_get_evaluated_mesh(evaluated_object)) {
    return BKE_mesh_copy_for_eval(mesh, false);
  }
  if (const Curves *curves = get_evaluated_curves_from_object(evaluated_object)) {
    return blender::bke::curve_to_wire_mesh(blender::bke::CurvesGeometry::wrap(curves->geometry));
  }
  return nullptr;
}

static Mesh *mesh_new_from_curve_type_object(const Object *object)
{
  /* If the object is evaluated, it should either have an evaluated mesh or curve data already.
   * The mesh can be duplicated, or the curve converted to wire mesh edges. */
  if (DEG_is_evaluated_object(object)) {
    return mesh_new_from_evaluated_curve_type_object(object);
  }

  /* Otherwise, create a temporary "fake" evaluated object and try again. This might have
   * different results, since in order to avoid having adverse affects to other original objects,
   * modifiers are cleared. An alternative would be to create a temporary depsgraph only for this
   * object and its dependencies. */
  Object *temp_object = object_for_curve_to_mesh_create(object);
  ID *temp_data = static_cast<ID *>(temp_object->data);
  curve_to_mesh_eval_ensure(*temp_object);

  /* If evaluating the curve replaced object data with different data, free the original data. */
  if (temp_data != temp_object->data) {
    if (GS(temp_data->name) == ID_CU_LEGACY) {
      /* Clear edit mode pointers that were explicitly copied to the temporary curve. */
      Curve *curve = reinterpret_cast<Curve *>(temp_data);
      curve->editfont = nullptr;
      curve->editnurb = nullptr;
    }
    BKE_id_free(nullptr, temp_data);
  }

  Mesh *mesh = mesh_new_from_evaluated_curve_type_object(temp_object);

  object_for_curve_to_mesh_free(temp_object);

  return mesh;
}

static Mesh *mesh_new_from_mball_object(Object *object)
{
  /* NOTE: We can only create mesh for a polygonized meta ball. This figures out all original meta
   * balls and all evaluated child meta balls (since polygonization is only stored in the mother
   * ball).
   *
   * Create empty mesh so script-authors don't run into None objects. */
  if (!DEG_is_evaluated_object(object)) {
    return (Mesh *)BKE_id_new_nomain(ID_ME, ((ID *)object->data)->name + 2);
  }

  const Mesh *mesh_eval = BKE_object_get_evaluated_mesh(object);
  if (mesh_eval == nullptr) {
    return (Mesh *)BKE_id_new_nomain(ID_ME, ((ID *)object->data)->name + 2);
  }

  return BKE_mesh_copy_for_eval(mesh_eval, false);
}

static Mesh *mesh_new_from_mesh(Object *object, Mesh *mesh)
{
  /* While we could copy this into the new mesh,
   * add the data to 'mesh' so future calls to this function don't need to re-convert the data. */
  if (mesh->runtime->wrapper_type == ME_WRAPPER_TYPE_BMESH) {
    BKE_mesh_wrapper_ensure_mdata(mesh);
  }
  else {
    mesh = BKE_mesh_wrapper_ensure_subdivision(mesh);
  }

  Mesh *mesh_result = (Mesh *)BKE_id_copy_ex(
      nullptr, &mesh->id, nullptr, LIB_ID_CREATE_NO_MAIN | LIB_ID_CREATE_NO_USER_REFCOUNT);
  /* NOTE: Materials should already be copied. */
  /* Copy original mesh name. This is because edit meshes might not have one properly set name. */
  BLI_strncpy(mesh_result->id.name, ((ID *)object->data)->name, sizeof(mesh_result->id.name));
  return mesh_result;
}

static Mesh *mesh_new_from_mesh_object_with_layers(Depsgraph *depsgraph,
                                                   Object *object,
                                                   const bool preserve_origindex)
{
  if (DEG_is_original_id(&object->id)) {
    return mesh_new_from_mesh(object, (Mesh *)object->data);
  }

  if (depsgraph == nullptr) {
    return nullptr;
  }

  Object object_for_eval = blender::dna::shallow_copy(*object);
  if (object_for_eval.runtime.data_orig != nullptr) {
    object_for_eval.data = object_for_eval.runtime.data_orig;
  }

  Scene *scene = DEG_get_evaluated_scene(depsgraph);
  CustomData_MeshMasks mask = CD_MASK_MESH;
  if (preserve_origindex) {
    mask.vmask |= CD_MASK_ORIGINDEX;
    mask.emask |= CD_MASK_ORIGINDEX;
    mask.lmask |= CD_MASK_ORIGINDEX;
    mask.pmask |= CD_MASK_ORIGINDEX;
  }
  Mesh *result = mesh_create_eval_final(depsgraph, scene, &object_for_eval, &mask);
  return BKE_mesh_wrapper_ensure_subdivision(result);
}

static Mesh *mesh_new_from_mesh_object(Depsgraph *depsgraph,
                                       Object *object,
                                       const bool preserve_all_data_layers,
                                       const bool preserve_origindex)
{
  if (preserve_all_data_layers || preserve_origindex) {
    return mesh_new_from_mesh_object_with_layers(depsgraph, object, preserve_origindex);
  }
  Mesh *mesh_input = (Mesh *)object->data;
  /* If we are in edit mode, use evaluated mesh from edit structure, matching to what
   * viewport is using for visualization. */
  if (mesh_input->edit_mesh != nullptr) {
    Mesh *editmesh_eval_final = BKE_object_get_editmesh_eval_final(object);
    if (editmesh_eval_final != nullptr) {
      mesh_input = editmesh_eval_final;
    }
  }
  return mesh_new_from_mesh(object, mesh_input);
}

Mesh *BKE_mesh_new_from_object(Depsgraph *depsgraph,
                               Object *object,
                               const bool preserve_all_data_layers,
                               const bool preserve_origindex)
{
  Mesh *new_mesh = nullptr;
  switch (object->type) {
    case OB_FONT:
    case OB_CURVES_LEGACY:
    case OB_SURF:
      new_mesh = mesh_new_from_curve_type_object(object);
      break;
    case OB_MBALL:
      new_mesh = mesh_new_from_mball_object(object);
      break;
    case OB_MESH:
      new_mesh = mesh_new_from_mesh_object(
          depsgraph, object, preserve_all_data_layers, preserve_origindex);
      break;
    default:
      /* Object does not have geometry data. */
      return nullptr;
  }
  if (new_mesh == nullptr) {
    /* Happens in special cases like request of mesh for non-mother meta ball. */
    return nullptr;
  }

  /* The result must have 0 users, since it's just a mesh which is free-dangling data-block.
   * All the conversion functions are supposed to ensure mesh is not counted. */
  BLI_assert(new_mesh->id.us == 0);

  /* It is possible that mesh came from modifier stack evaluation, which preserves edit_mesh
   * pointer (which allows draw manager to access edit mesh when drawing). Normally this does
   * not cause ownership problems because evaluated object runtime is keeping track of the real
   * ownership.
   *
   * Here we are constructing a mesh which is supposed to be independent, which means no shared
   * ownership is allowed, so we make sure edit mesh is reset to nullptr (which is similar to as if
   * one duplicates the objects and applies all the modifiers). */
  new_mesh->edit_mesh = nullptr;

  return new_mesh;
}

static int foreach_libblock_make_original_callback(LibraryIDLinkCallbackData *cb_data)
{
  ID **id_p = cb_data->id_pointer;
  if (*id_p == nullptr) {
    return IDWALK_RET_NOP;
  }
  *id_p = DEG_get_original_id(*id_p);

  return IDWALK_RET_NOP;
}

static int foreach_libblock_make_usercounts_callback(LibraryIDLinkCallbackData *cb_data)
{
  ID **id_p = cb_data->id_pointer;
  if (*id_p == nullptr) {
    return IDWALK_RET_NOP;
  }

  const int cb_flag = cb_data->cb_flag;
  if (cb_flag & IDWALK_CB_USER) {
    id_us_plus(*id_p);
  }
  else if (cb_flag & IDWALK_CB_USER_ONE) {
    /* NOTE: in that context, that one should not be needed (since there should be at least already
     * one USER_ONE user of that ID), but better be consistent. */
    id_us_ensure_real(*id_p);
  }
  return IDWALK_RET_NOP;
}

Mesh *BKE_mesh_new_from_object_to_bmain(Main *bmain,
                                        Depsgraph *depsgraph,
                                        Object *object,
                                        bool preserve_all_data_layers)
{
  BLI_assert(ELEM(object->type, OB_FONT, OB_CURVES_LEGACY, OB_SURF, OB_MBALL, OB_MESH));

  Mesh *mesh = BKE_mesh_new_from_object(depsgraph, object, preserve_all_data_layers, false);
  if (mesh == nullptr) {
    /* Unable to convert the object to a mesh, return an empty one. */
    Mesh *mesh_in_bmain = BKE_mesh_add(bmain, ((ID *)object->data)->name + 2);
    id_us_min(&mesh_in_bmain->id);
    return mesh_in_bmain;
  }

  /* Make sure mesh only points original data-blocks, also increase users of materials and other
   * possibly referenced data-blocks.
   *
   * Going to original data-blocks is required to have bmain in a consistent state, where
   * everything is only allowed to reference original data-blocks.
   *
   * Note that user-count updates has to be done *after* mesh has been transferred to Main database
   * (since doing refcounting on non-Main IDs is forbidden). */
  BKE_library_foreach_ID_link(
      nullptr, &mesh->id, foreach_libblock_make_original_callback, nullptr, IDWALK_NOP);

  /* Append the mesh to 'bmain'.
   * We do it a bit longer way since there is no simple and clear way of adding existing data-block
   * to the 'bmain'. So we allocate new empty mesh in the 'bmain' (which guarantees all the naming
   * and orders and flags) and move the temporary mesh in place there. */
  Mesh *mesh_in_bmain = BKE_mesh_add(bmain, mesh->id.name + 2);

  /* NOTE: BKE_mesh_nomain_to_mesh() does not copy materials and instead it preserves them in the
   * destination mesh. So we "steal" all related fields before calling it.
   *
   * TODO(sergey): We really better have a function which gets and ID and accepts it for the bmain.
   */
  mesh_in_bmain->mat = mesh->mat;
  mesh_in_bmain->totcol = mesh->totcol;
  mesh_in_bmain->flag = mesh->flag;
  mesh_in_bmain->smoothresh = mesh->smoothresh;
  mesh->mat = nullptr;

  BKE_mesh_nomain_to_mesh(mesh, mesh_in_bmain, nullptr);

  /* Anonymous attributes shouldn't exist on original data. */
  mesh_in_bmain->attributes_for_write().remove_anonymous();

  /* User-count is required because so far mesh was in a limbo, where library management does
   * not perform any user management (i.e. copy of a mesh will not increase users of materials). */
  BKE_library_foreach_ID_link(
      nullptr, &mesh_in_bmain->id, foreach_libblock_make_usercounts_callback, nullptr, IDWALK_NOP);

  /* Make sure user count from BKE_mesh_add() is the one we expect here and bring it down to 0. */
  BLI_assert(mesh_in_bmain->id.us == 1);
  id_us_min(&mesh_in_bmain->id);

  return mesh_in_bmain;
}

static KeyBlock *keyblock_ensure_from_uid(Key &key, const int uid, const StringRefNull name)
{
  if (KeyBlock *kb = BKE_keyblock_find_uid(&key, uid)) {
    return kb;
  }
  KeyBlock *kb = BKE_keyblock_add(&key, name.c_str());
  kb->uid = uid;
  return kb;
}

static int find_object_active_key_uid(const Key &key, const Object &object)
{
  const int active_kb_index = object.shapenr - 1;
  const KeyBlock *kb = (const KeyBlock *)BLI_findlink(&key.block, active_kb_index);
  if (!kb) {
    CLOG_ERROR(&LOG, "Could not find object's active shapekey %d", active_kb_index);
    return -1;
  }
  return kb->uid;
}

static void move_shapekey_layers_to_keyblocks(const Mesh &mesh,
                                              CustomData &custom_data,
                                              Key &key_dst,
                                              const int actshape_uid)
{
  using namespace blender::bke;
  for (const int i : IndexRange(CustomData_number_of_layers(&custom_data, CD_SHAPEKEY))) {
    const int layer_index = CustomData_get_layer_index_n(&custom_data, CD_SHAPEKEY, i);
    CustomDataLayer &layer = custom_data.layers[layer_index];

    KeyBlock *kb = keyblock_ensure_from_uid(key_dst, layer.uid, layer.name);
    MEM_SAFE_FREE(kb->data);

    kb->totelem = mesh.totvert;

    if (kb->uid == actshape_uid) {
      kb->data = MEM_malloc_arrayN(kb->totelem, sizeof(float3), __func__);
      MutableSpan<float3> kb_coords(static_cast<float3 *>(kb->data), kb->totelem);
      mesh.attributes().lookup<float3>("position").materialize(kb_coords);
    }
    else {
      kb->data = layer.data;
      layer.data = nullptr;
    }
  }

  LISTBASE_FOREACH (KeyBlock *, kb, &key_dst.block) {
    if (kb->totelem != mesh.totvert) {
      MEM_SAFE_FREE(kb->data);
      kb->totelem = mesh.totvert;
      kb->data = MEM_cnew_array<float3>(kb->totelem, __func__);
      CLOG_ERROR(&LOG, "Data for shape key '%s' on mesh missing from evaluated mesh ", kb->name);
    }
  }
}

void BKE_mesh_nomain_to_mesh(Mesh *mesh_src, Mesh *mesh_dst, Object *ob)
{
  using namespace blender::bke;
  BLI_assert(mesh_src->id.tag & LIB_TAG_NO_MAIN);
  if (ob) {
    BLI_assert(mesh_dst == ob->data);
  }

  BKE_mesh_clear_geometry(mesh_dst);

  /* Make sure referenced layers have a single user so assigning them to the mesh in main doesn't
   * share them. "Referenced" layers are not expected to be shared between original meshes. */
  CustomData_duplicate_referenced_layers(&mesh_src->vdata, mesh_src->totvert);
  CustomData_duplicate_referenced_layers(&mesh_src->edata, mesh_src->totedge);
  CustomData_duplicate_referenced_layers(&mesh_src->pdata, mesh_src->totpoly);
  CustomData_duplicate_referenced_layers(&mesh_src->ldata, mesh_src->totloop);

  const bool verts_num_changed = mesh_dst->totvert != mesh_src->totvert;
  mesh_dst->totvert = mesh_src->totvert;
  mesh_dst->totedge = mesh_src->totedge;
  mesh_dst->totpoly = mesh_src->totpoly;
  mesh_dst->totloop = mesh_src->totloop;

  /* Using #CD_MASK_MESH ensures that only data that should exist in Main meshes is moved. */
  const CustomData_MeshMasks mask = CD_MASK_MESH;
  CustomData_copy(&mesh_src->vdata, &mesh_dst->vdata, mask.vmask, CD_ASSIGN, mesh_src->totvert);
  CustomData_copy(&mesh_src->edata, &mesh_dst->edata, mask.emask, CD_ASSIGN, mesh_src->totedge);
  CustomData_copy(&mesh_src->pdata, &mesh_dst->pdata, mask.pmask, CD_ASSIGN, mesh_src->totpoly);
  CustomData_copy(&mesh_src->ldata, &mesh_dst->ldata, mask.lmask, CD_ASSIGN, mesh_src->totloop);

  /* Make sure active/default color attribute (names) are brought over. */
  if (mesh_src->active_color_attribute) {
    MEM_SAFE_FREE(mesh_dst->active_color_attribute);
    mesh_dst->active_color_attribute = BLI_strdup(mesh_src->active_color_attribute);
  }
  if (mesh_src->default_color_attribute) {
    MEM_SAFE_FREE(mesh_dst->default_color_attribute);
    mesh_dst->default_color_attribute = BLI_strdup(mesh_src->default_color_attribute);
  }

  BLI_freelistN(&mesh_dst->vertex_group_names);
  mesh_dst->vertex_group_names = mesh_src->vertex_group_names;
  BLI_listbase_clear(&mesh_src->vertex_group_names);

  BKE_mesh_copy_parameters(mesh_dst, mesh_src);

  /* For original meshes, shape key data is stored in the #Key data-block, so it
   * must be moved from the storage in #CustomData layers used for evaluation. */
  if (Key *key_dst = mesh_dst->key) {
    if (CustomData_has_layer(&mesh_src->vdata, CD_SHAPEKEY)) {
      /* If no object, set to -1 so we don't mess up any shapekey layers. */
      const int uid_active = ob ? find_object_active_key_uid(*key_dst, *ob) : -1;
      move_shapekey_layers_to_keyblocks(*mesh_dst, mesh_src->vdata, *key_dst, uid_active);
    }
    else if (verts_num_changed) {
      CLOG_WARN(&LOG, "Shape key data lost when replacing mesh '%s' in Main", mesh_src->id.name);
      id_us_min(&mesh_dst->key->id);
      mesh_dst->key = nullptr;
    }
  }

  BKE_id_free(nullptr, mesh_src);
}

void BKE_mesh_nomain_to_meshkey(Mesh *mesh_src, Mesh *mesh_dst, KeyBlock *kb)
{
  BLI_assert(mesh_src->id.tag & LIB_TAG_NO_MAIN);

  const int totvert = mesh_src->totvert;

  if (totvert == 0 || mesh_dst->totvert == 0 || mesh_dst->totvert != totvert) {
    return;
  }

  if (kb->data) {
    MEM_freeN(kb->data);
  }
  kb->data = MEM_malloc_arrayN(mesh_dst->key->elemsize, mesh_dst->totvert, "kb->data");
  kb->totelem = totvert;
<<<<<<< HEAD
  MutableSpan(static_cast<float3 *>(kb->data), kb->totelem).copy_from(mesh_src->positions());
=======
  MutableSpan(static_cast<float3 *>(kb->data), kb->totelem).copy_from(mesh_src->vert_positions());
>>>>>>> a7e1815c
}<|MERGE_RESOLUTION|>--- conflicted
+++ resolved
@@ -190,11 +190,7 @@
   }
 
   Mesh *mesh = BKE_mesh_new_nomain(totvert, totedge, 0, totloop, totpoly);
-<<<<<<< HEAD
-  MutableSpan<float3> positions = mesh->positions_for_write();
-=======
   MutableSpan<float3> positions = mesh->vert_positions_for_write();
->>>>>>> a7e1815c
   MutableSpan<MEdge> edges = mesh->edges_for_write();
   MutableSpan<MPoly> polys = mesh->polys_for_write();
   MutableSpan<int> corner_verts = mesh->corner_verts_for_write();
@@ -461,11 +457,7 @@
 
 void BKE_mesh_to_curve_nurblist(const Mesh *me, ListBase *nurblist, const int edge_users_test)
 {
-<<<<<<< HEAD
-  const Span<float3> positions = me->positions();
-=======
   const Span<float3> positions = me->vert_positions();
->>>>>>> a7e1815c
   const Span<MEdge> mesh_edges = me->edges();
   const Span<MPoly> polys = me->polys();
   const Span<int> corner_edges = me->corner_edges();
@@ -1227,9 +1219,5 @@
   }
   kb->data = MEM_malloc_arrayN(mesh_dst->key->elemsize, mesh_dst->totvert, "kb->data");
   kb->totelem = totvert;
-<<<<<<< HEAD
-  MutableSpan(static_cast<float3 *>(kb->data), kb->totelem).copy_from(mesh_src->positions());
-=======
   MutableSpan(static_cast<float3 *>(kb->data), kb->totelem).copy_from(mesh_src->vert_positions());
->>>>>>> a7e1815c
 }