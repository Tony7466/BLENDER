/* SPDX-FileCopyrightText: 2023 Blender Authors
 *
 * SPDX-License-Identifier: GPL-2.0-or-later */

/** \file
 * \ingroup bke
 *
 * High level `.blend` file link/append code,
 * including linking/appending several IDs from different libraries, handling instantiations of
 * collections/objects/object-data in current scene.
 */

#include <algorithm>
#include <cstdlib>
#include <cstring>

#include "CLG_log.h"

#include "MEM_guardedalloc.h"

#include "DNA_ID.h"
#include "DNA_collection_types.h"
#include "DNA_key_types.h"
#include "DNA_object_types.h"
#include "DNA_scene_types.h"
#include "DNA_screen_types.h"
#include "DNA_space_types.h"

#include "BLI_bitmap.h"
#include "BLI_blenlib.h"
#include "BLI_ghash.h"
#include "BLI_linklist.h"
#include "BLI_map.hh"
#include "BLI_math_vector.h"
#include "BLI_memarena.h"
#include "BLI_utildefines.h"

#include "BLT_translation.hh"

#include "BKE_grease_pencil_legacy_convert.hh"
#include "BKE_idtype.hh"
#include "BKE_key.hh"
#include "BKE_layer.hh"
#include "BKE_lib_id.hh"
#include "BKE_lib_override.hh"
#include "BKE_lib_query.hh"
#include "BKE_lib_remap.hh"
#include "BKE_library.hh"
#include "BKE_main.hh"
#include "BKE_main_namemap.hh"
#include "BKE_material.h"
#include "BKE_mesh_legacy_convert.hh"
#include "BKE_object.hh"
#include "BKE_report.hh"
#include "BKE_rigidbody.h"
#include "BKE_scene.hh"

#include "BKE_blendfile_link_append.hh"

#include "BLO_readfile.hh"
#include "BLO_writefile.hh"

static CLG_LogRef LOG = {"bke.blendfile_link_append"};

/* -------------------------------------------------------------------- */
/** \name Link/append context implementation and public management API.
 * \{ */

struct BlendfileLinkAppendContextItem {
  /** Name of the ID (without the heading two-chars IDcode). */
  char *name;
  /** All libraries (from #BlendfileLinkAppendContext.libraries) to try to load this ID from. */
  BLI_bitmap *libraries;
  /** ID type. */
  short idcode;

  /** Type of action to perform on this item, and general status tag information.
   *  NOTE: Mostly used by append post-linking processing. */
  char action;
  char tag;

  /** Newly linked ID (nullptr until it has been successfully linked). */
  ID *new_id;
  /** Library ID from which the #new_id has been linked (nullptr until it has been successfully
   * linked). */
  Library *source_library;
  /** Liboverride of the linked ID (nullptr until it has been successfully created or an existing
   * one has been found). */
  ID *liboverride_id;
  /**
   * Whether the item has a matching local ID that was already appended from the same source
   * before, and has not been modified. In 'Append & Reuse' case, this local ID _may_ be reused
   * instead of making linked data local again.
   */
  ID *reusable_local_id;

  /** Opaque user data pointer. */
  void *userdata;
};

/* A blendfile library entry in the `libraries` list of #BlendfileLinkAppendContext. */
struct BlendfileLinkAppendContextLibrary {
  char *path;               /* Absolute .blend file path. */
  BlendHandle *blo_handle;  /* Blend file handle, if any. */
  bool blo_handle_is_owned; /* Whether the blend file handle is owned, or borrowed. */
  /* The blendfile report associated with the `blo_handle`, if owned. */
  BlendFileReadReport bf_reports;
};

struct BlendfileLinkAppendContext {
  /** List of library paths to search IDs in. */
  LinkNodePair libraries = {nullptr, nullptr};
  /** List of all ID to try to link from #libraries. */
  LinkNodePair items = {nullptr, nullptr};
  int num_libraries = 0;
  int num_items = 0;
  /** Linking/appending parameters. Including `bmain`, `scene`, `viewlayer` and `view3d`. */
  LibraryLink_Params *params = nullptr;

  /** Allows to easily find an existing items from an ID pointer. */
  blender::Map<ID *, BlendfileLinkAppendContextItem *> new_id_to_item;

  /** Runtime info used by append code to manage re-use of already appended matching IDs. */
<<<<<<< HEAD
  MainLibraryWeakReferenceMap *library_weak_reference_mapping;
=======
  GHash *library_weak_reference_mapping = nullptr;
>>>>>>> a4731074

  /** Embedded blendfile and its size, if needed. */
  const void *blendfile_mem = nullptr;
  size_t blendfile_memsize = 0;

  /** Internal 'private' data */
  MemArena *memarena = nullptr;
};

struct BlendfileLinkAppendContextCallBack {
  BlendfileLinkAppendContext *lapp_context;
  BlendfileLinkAppendContextItem *item;
  ReportList *reports;

  /**
   * Whether the currently evaluated usage is within some liboverride dependency context. Note
   * that this include liboverride reference itself, but also e.g. if a linked Mesh is used by the
   * reference of an overridden object.
   *
   * Mutually exclusive with #is_liboverride_dependency_only.
   */
  bool is_liboverride_dependency;
  /**
   * Whether the currently evaluated usage is exclusively within some liboverride dependency
   * context, i.e. the full all usages of this data so far have only been a part of liboverride
   * references and their dependencies.
   *
   * Mutually exclusive with #is_liboverride_dependency.
   */
  bool is_liboverride_dependency_only;
};

/** Actions to apply to an item (i.e. linked ID). */
enum {
  LINK_APPEND_ACT_UNSET = 0,
  LINK_APPEND_ACT_KEEP_LINKED,
  LINK_APPEND_ACT_REUSE_LOCAL,
  LINK_APPEND_ACT_MAKE_LOCAL,
  LINK_APPEND_ACT_COPY_LOCAL,
};

/** Various status info about an item (i.e. linked ID). */
enum {
  /** An indirectly linked ID. */
  LINK_APPEND_TAG_INDIRECT = 1 << 0,
  /**
   * An ID also used as liboverride dependency (either directly, as a liboverride reference, or
   * indirectly, as data used by a liboverride reference). It should never be directly made local.
   *
   * Mutually exclusive with #LINK_APPEND_TAG_LIBOVERRIDE_DEPENDENCY_ONLY.
   */
  LINK_APPEND_TAG_LIBOVERRIDE_DEPENDENCY = 1 << 1,
  /**
   * An ID only used as liboverride dependency (either directly or indirectly, see
   * #LINK_APPEND_TAG_LIBOVERRIDE_DEPENDENCY for precisions). It should not be considered during
   * the 'make local' process, and remain purely linked data.
   *
   * Mutually exclusive with #LINK_APPEND_TAG_LIBOVERRIDE_DEPENDENCY.
   */
  LINK_APPEND_TAG_LIBOVERRIDE_DEPENDENCY_ONLY = 1 << 2,
};

static BlendHandle *link_append_context_library_blohandle_ensure(
    BlendfileLinkAppendContext *lapp_context,
    BlendfileLinkAppendContextLibrary *lib_context,
    ReportList *reports)
{
  if (reports != nullptr) {
    lib_context->bf_reports.reports = reports;
  }

  const char *libname = lib_context->path;
  BlendHandle *blo_handle = lib_context->blo_handle;
  if (blo_handle == nullptr) {
    if (STREQ(libname, BLO_EMBEDDED_STARTUP_BLEND)) {
      blo_handle = BLO_blendhandle_from_memory(lapp_context->blendfile_mem,
                                               int(lapp_context->blendfile_memsize),
                                               &lib_context->bf_reports);
    }
    else {
      blo_handle = BLO_blendhandle_from_file(libname, &lib_context->bf_reports);
    }
    lib_context->blo_handle = blo_handle;
    lib_context->blo_handle_is_owned = true;
  }

  return blo_handle;
}

static void link_append_context_library_blohandle_release(
    BlendfileLinkAppendContext * /*lapp_context*/, BlendfileLinkAppendContextLibrary *lib_context)
{
  if (lib_context->blo_handle_is_owned && lib_context->blo_handle != nullptr) {
    BLO_blendhandle_close(lib_context->blo_handle);
    lib_context->blo_handle = nullptr;
  }
}

BlendfileLinkAppendContext *BKE_blendfile_link_append_context_new(LibraryLink_Params *params)
{
  BlendfileLinkAppendContext *lapp_context = MEM_new<BlendfileLinkAppendContext>(__func__);
  lapp_context->memarena = BLI_memarena_new(BLI_MEMARENA_STD_BUFSIZE, __func__);
  lapp_context->params = params;
  return lapp_context;
}

void BKE_blendfile_link_append_context_free(BlendfileLinkAppendContext *lapp_context)
{
  for (LinkNode *liblink = lapp_context->libraries.list; liblink != nullptr;
       liblink = liblink->next)
  {
    BlendfileLinkAppendContextLibrary *lib_context =
        static_cast<BlendfileLinkAppendContextLibrary *>(liblink->link);
    link_append_context_library_blohandle_release(lapp_context, lib_context);
  }

  BLI_assert(lapp_context->library_weak_reference_mapping == nullptr);

  BLI_memarena_free(lapp_context->memarena);

  MEM_delete(lapp_context);
}

void BKE_blendfile_link_append_context_flag_set(BlendfileLinkAppendContext *lapp_context,
                                                const int flag,
                                                const bool do_set)
{
  if (do_set) {
    lapp_context->params->flag |= flag;
  }
  else {
    lapp_context->params->flag &= ~flag;
  }
}

void BKE_blendfile_link_append_context_embedded_blendfile_set(
    BlendfileLinkAppendContext *lapp_context, const void *blendfile_mem, int blendfile_memsize)
{
  BLI_assert_msg(lapp_context->blendfile_mem == nullptr,
                 "Please explicitly clear reference to an embedded blender memfile before "
                 "setting a new one");
  lapp_context->blendfile_mem = blendfile_mem;
  lapp_context->blendfile_memsize = size_t(blendfile_memsize);
}

void BKE_blendfile_link_append_context_embedded_blendfile_clear(
    BlendfileLinkAppendContext *lapp_context)
{
  lapp_context->blendfile_mem = nullptr;
  lapp_context->blendfile_memsize = 0;
}

void BKE_blendfile_link_append_context_library_add(BlendfileLinkAppendContext *lapp_context,
                                                   const char *libname,
                                                   BlendHandle *blo_handle)
{
  BLI_assert(lapp_context->items.list == nullptr);

  BlendfileLinkAppendContextLibrary *lib_context =
      static_cast<BlendfileLinkAppendContextLibrary *>(
          BLI_memarena_calloc(lapp_context->memarena, sizeof(*lib_context)));

  const size_t libname_size = strlen(libname) + 1;
  char *libpath = static_cast<char *>(BLI_memarena_alloc(lapp_context->memarena, libname_size));
  memcpy(libpath, libname, libname_size);

  lib_context->path = libpath;
  lib_context->blo_handle = blo_handle;
  /* Always steal the ownership on the blendfile handle, as it may be freed by readfile code in
   * case of endianness conversion. */
  lib_context->blo_handle_is_owned = true;

  BLI_linklist_append_arena(&lapp_context->libraries, lib_context, lapp_context->memarena);
  lapp_context->num_libraries++;
}

BlendfileLinkAppendContextItem *BKE_blendfile_link_append_context_item_add(
    BlendfileLinkAppendContext *lapp_context,
    const char *idname,
    const short idcode,
    void *userdata)
{
  BlendfileLinkAppendContextItem *item = static_cast<BlendfileLinkAppendContextItem *>(
      BLI_memarena_calloc(lapp_context->memarena, sizeof(*item)));
  const size_t idname_size = strlen(idname) + 1;

  item->name = static_cast<char *>(BLI_memarena_alloc(lapp_context->memarena, idname_size));
  memcpy(item->name, idname, idname_size);
  item->idcode = idcode;
  item->libraries = BLI_BITMAP_NEW_MEMARENA(lapp_context->memarena, lapp_context->num_libraries);

  item->new_id = nullptr;
  item->action = LINK_APPEND_ACT_UNSET;
  item->userdata = userdata;

  BLI_linklist_append_arena(&lapp_context->items, item, lapp_context->memarena);
  lapp_context->num_items++;

  return item;
}

int BKE_blendfile_link_append_context_item_idtypes_from_library_add(
    BlendfileLinkAppendContext *lapp_context,
    ReportList *reports,
    const uint64_t id_types_filter,
    const int library_index)
{
  int id_num = 0;
  int id_code_iter = 0;
  short id_code;

  LinkNode *lib_context_link = BLI_linklist_find(lapp_context->libraries.list, library_index);
  BlendfileLinkAppendContextLibrary *lib_context =
      static_cast<BlendfileLinkAppendContextLibrary *>(lib_context_link->link);
  BlendHandle *blo_handle = link_append_context_library_blohandle_ensure(
      lapp_context, lib_context, reports);

  if (blo_handle == nullptr) {
    return BLENDFILE_LINK_APPEND_INVALID;
  }

  const bool use_assets_only = (lapp_context->params->flag & FILE_ASSETS_ONLY) != 0;

  while ((id_code = BKE_idtype_idcode_iter_step(&id_code_iter))) {
    if (!BKE_idtype_idcode_is_linkable(id_code) ||
        (id_types_filter != 0 && (BKE_idtype_idcode_to_idfilter(id_code) & id_types_filter) == 0))
    {
      continue;
    }

    int id_names_num;
    LinkNode *id_names_list = BLO_blendhandle_get_datablock_names(
        blo_handle, id_code, use_assets_only, &id_names_num);

    for (LinkNode *link_next = nullptr; id_names_list != nullptr; id_names_list = link_next) {
      link_next = id_names_list->next;

      char *id_name = static_cast<char *>(id_names_list->link);
      BlendfileLinkAppendContextItem *item = BKE_blendfile_link_append_context_item_add(
          lapp_context, id_name, id_code, nullptr);
      BKE_blendfile_link_append_context_item_library_index_enable(
          lapp_context, item, library_index);

      MEM_freeN(id_name);
      MEM_freeN(id_names_list);
    }

    id_num += id_names_num;
  }

  return id_num;
}

void BKE_blendfile_link_append_context_item_library_index_enable(
    BlendfileLinkAppendContext * /*lapp_context*/,
    BlendfileLinkAppendContextItem *item,
    const int library_index)
{
  BLI_BITMAP_ENABLE(item->libraries, library_index);
}

bool BKE_blendfile_link_append_context_is_empty(BlendfileLinkAppendContext *lapp_context)
{
  return lapp_context->num_items == 0;
}

void *BKE_blendfile_link_append_context_item_userdata_get(
    BlendfileLinkAppendContext * /*lapp_context*/, BlendfileLinkAppendContextItem *item)
{
  return item->userdata;
}

ID *BKE_blendfile_link_append_context_item_newid_get(BlendfileLinkAppendContext * /*lapp_context*/,
                                                     BlendfileLinkAppendContextItem *item)
{
  return item->new_id;
}

ID *BKE_blendfile_link_append_context_item_liboverrideid_get(
    BlendfileLinkAppendContext * /*lapp_context*/, BlendfileLinkAppendContextItem *item)
{
  return item->liboverride_id;
}

short BKE_blendfile_link_append_context_item_idcode_get(
    BlendfileLinkAppendContext * /*lapp_context*/, BlendfileLinkAppendContextItem *item)
{
  return item->idcode;
}

void BKE_blendfile_link_append_context_item_foreach(
    BlendfileLinkAppendContext *lapp_context,
    BKE_BlendfileLinkAppendContexteItemFunction callback_function,
    const eBlendfileLinkAppendForeachItemFlag flag,
    void *userdata)
{
  for (LinkNode *itemlink = lapp_context->items.list; itemlink; itemlink = itemlink->next) {
    BlendfileLinkAppendContextItem *item = static_cast<BlendfileLinkAppendContextItem *>(
        itemlink->link);

    if ((flag & BKE_BLENDFILE_LINK_APPEND_FOREACH_ITEM_FLAG_DO_DIRECT) == 0 &&
        (item->tag & LINK_APPEND_TAG_INDIRECT) == 0)
    {
      continue;
    }
    if ((flag & BKE_BLENDFILE_LINK_APPEND_FOREACH_ITEM_FLAG_DO_INDIRECT) == 0 &&
        (item->tag & LINK_APPEND_TAG_INDIRECT) != 0)
    {
      continue;
    }

    if (!callback_function(lapp_context, item, userdata)) {
      break;
    }
  }
}

/** \} */

/* -------------------------------------------------------------------- */
/** \name Library link/append helper functions.
 *
 * \{ */

/* Struct gathering all required data to handle instantiation of loose data-blocks. */
struct LooseDataInstantiateContext {
  BlendfileLinkAppendContext *lapp_context;

  /* The collection in which to add loose collections/objects. */
  Collection *active_collection;
};

static bool object_in_any_scene(Main *bmain, Object *ob)
{
  LISTBASE_FOREACH (Scene *, sce, &bmain->scenes) {
    /* #BKE_scene_has_object checks bases cache of the scenes' view-layer, not actual content of
     * their collections. */
    if (BKE_collection_has_object_recursive(sce->master_collection, ob)) {
      return true;
    }
  }

  return false;
}

static bool object_in_any_collection(Main *bmain, Object *ob)
{
  LISTBASE_FOREACH (Collection *, collection, &bmain->collections) {
    if (BKE_collection_has_object(collection, ob)) {
      return true;
    }
  }

  LISTBASE_FOREACH (Scene *, scene, &bmain->scenes) {
    if (scene->master_collection != nullptr &&
        BKE_collection_has_object(scene->master_collection, ob))
    {
      return true;
    }
  }

  return false;
}

static bool collection_instantiated_by_any_object(Main *bmain, Collection *collection)
{
  LISTBASE_FOREACH (Object *, ob, &bmain->objects) {
    if (ob->type == OB_EMPTY && ob->instance_collection == collection) {
      return true;
    }
  }
  return false;
}

static ID *loose_data_instantiate_process_check(LooseDataInstantiateContext *instantiate_context,
                                                BlendfileLinkAppendContextItem *item)
{
  BlendfileLinkAppendContext *lapp_context = instantiate_context->lapp_context;
  /* In linking case, we always want to handle instantiation. */
  if (lapp_context->params->flag & FILE_LINK) {
    return item->new_id;
  }

  /* We consider that if we either kept it linked, or re-used already local data, instantiation
   * status of those should not be modified. */
  if (!ELEM(item->action, LINK_APPEND_ACT_COPY_LOCAL, LINK_APPEND_ACT_MAKE_LOCAL)) {
    return nullptr;
  }

  ID *id = item->new_id;
  if (id == nullptr) {
    return nullptr;
  }

  BLI_assert(!ID_IS_LINKED(id));
  return id;
}

static void loose_data_instantiate_ensure_active_collection(
    LooseDataInstantiateContext *instantiate_context)
{

  BlendfileLinkAppendContext *lapp_context = instantiate_context->lapp_context;
  Main *bmain = instantiate_context->lapp_context->params->bmain;
  Scene *scene = instantiate_context->lapp_context->params->context.scene;
  ViewLayer *view_layer = instantiate_context->lapp_context->params->context.view_layer;

  /* Find or add collection as needed. When `active_collection` is non-null, it is assumed to be
   * editable. */
  if (instantiate_context->active_collection == nullptr) {
    if (lapp_context->params->flag & FILE_ACTIVE_COLLECTION) {
      LayerCollection *lc = BKE_layer_collection_get_active(view_layer);
      instantiate_context->active_collection = BKE_collection_parent_editable_find_recursive(
          view_layer, lc->collection);
    }
    else {
      if (lapp_context->params->flag & FILE_LINK) {
        instantiate_context->active_collection = BKE_collection_add(
            bmain, scene->master_collection, DATA_("Linked Data"));
      }
      else {
        instantiate_context->active_collection = BKE_collection_add(
            bmain, scene->master_collection, DATA_("Appended Data"));
      }
    }
  }
}

static void loose_data_instantiate_object_base_instance_init(Main *bmain,
                                                             Collection *collection,
                                                             Object *ob,
                                                             const Scene *scene,
                                                             ViewLayer *view_layer,
                                                             const View3D *v3d,
                                                             const int flag,
                                                             bool set_active)
{
  /* Auto-select and appending. */
  if ((flag & FILE_AUTOSELECT) && ((flag & FILE_LINK) == 0)) {
    /* While in general the object should not be manipulated,
     * when the user requests the object to be selected, ensure it's visible and selectable. */
    ob->visibility_flag &= ~(OB_HIDE_VIEWPORT | OB_HIDE_SELECT);
  }

  BKE_collection_object_add(bmain, collection, ob);
  BKE_view_layer_synced_ensure(scene, view_layer);
  Base *base = BKE_view_layer_base_find(view_layer, ob);

  if (v3d != nullptr) {
    base->local_view_bits |= v3d->local_view_uid;
  }

  if (flag & FILE_AUTOSELECT) {
    /* All objects that use #FILE_AUTOSELECT must be selectable (unless linking data). */
    BLI_assert((base->flag & BASE_SELECTABLE) || (flag & FILE_LINK));
    if (base->flag & BASE_SELECTABLE) {
      base->flag |= BASE_SELECTED;
    }
  }

  if (set_active) {
    view_layer->basact = base;
  }

  BKE_scene_object_base_flag_sync_from_base(base);
}

/* Tag obdata that actually need to be instantiated (those referenced by an object do not, since
 * the object will be instantiated instead if needed. */
static void loose_data_instantiate_obdata_preprocess(
    LooseDataInstantiateContext *instantiate_context)
{
  BlendfileLinkAppendContext *lapp_context = instantiate_context->lapp_context;
  LinkNode *itemlink;

  /* First pass on obdata to enable their instantiation by default, then do a second pass on
   * objects to clear it for any obdata already in use. */
  for (itemlink = lapp_context->items.list; itemlink; itemlink = itemlink->next) {
    BlendfileLinkAppendContextItem *item = static_cast<BlendfileLinkAppendContextItem *>(
        itemlink->link);
    ID *id = loose_data_instantiate_process_check(instantiate_context, item);
    if (id == nullptr) {
      continue;
    }
    const ID_Type idcode = GS(id->name);
    if (!OB_DATA_SUPPORT_ID(idcode)) {
      continue;
    }

    id->tag |= LIB_TAG_DOIT;
  }
  for (itemlink = lapp_context->items.list; itemlink; itemlink = itemlink->next) {
    BlendfileLinkAppendContextItem *item = static_cast<BlendfileLinkAppendContextItem *>(
        itemlink->link);
    ID *id = item->new_id;
    if (id == nullptr || GS(id->name) != ID_OB) {
      continue;
    }

    Object *ob = (Object *)id;
    Object *new_ob = (Object *)id->newid;
    if (ob->data != nullptr) {
      ((ID *)(ob->data))->tag &= ~LIB_TAG_DOIT;
    }
    if (new_ob != nullptr && new_ob->data != nullptr) {
      ((ID *)(new_ob->data))->tag &= ~LIB_TAG_DOIT;
    }
  }
}

/* Test whether some ancestor collection is also tagged for instantiation (return true) or not
 * (return false). */
static bool loose_data_instantiate_collection_parents_check_recursive(Collection *collection)
{
  for (CollectionParent *parent_collection =
           static_cast<CollectionParent *>(collection->runtime.parents.first);
       parent_collection != nullptr;
       parent_collection = parent_collection->next)
  {
    if ((parent_collection->collection->id.tag & LIB_TAG_DOIT) != 0) {
      return true;
    }
    if (loose_data_instantiate_collection_parents_check_recursive(parent_collection->collection)) {
      return true;
    }
  }
  return false;
}

static void loose_data_instantiate_collection_process(
    LooseDataInstantiateContext *instantiate_context)
{
  BlendfileLinkAppendContext *lapp_context = instantiate_context->lapp_context;
  Main *bmain = lapp_context->params->bmain;
  Scene *scene = lapp_context->params->context.scene;
  ViewLayer *view_layer = lapp_context->params->context.view_layer;
  const View3D *v3d = lapp_context->params->context.v3d;

  const bool do_append = (lapp_context->params->flag & FILE_LINK) == 0;
  const bool do_instantiate_as_empty = (lapp_context->params->flag &
                                        BLO_LIBLINK_COLLECTION_INSTANCE) != 0;

  /* NOTE: For collections we only view_layer-instantiate duplicated collections that have
   * non-instantiated objects in them.
   * NOTE: Also avoid view-layer-instantiating of collections children of other instantiated
   * collections. This is why we need two passes here. */
  LinkNode *itemlink;
  for (itemlink = lapp_context->items.list; itemlink; itemlink = itemlink->next) {
    BlendfileLinkAppendContextItem *item = static_cast<BlendfileLinkAppendContextItem *>(
        itemlink->link);
    ID *id = loose_data_instantiate_process_check(instantiate_context, item);
    if (id == nullptr || GS(id->name) != ID_GR) {
      continue;
    }

    /* Forced instantiation of indirectly appended collections is not wanted. Users can now
     * easily instantiate collections (and their objects) as needed by themselves. See #67032. */
    /* We need to check that objects in that collections are already instantiated in a scene.
     * Otherwise, it's better to add the collection to the scene's active collection, than to
     * instantiate its objects in active scene's collection directly. See #61141.
     *
     * NOTE: We only check object directly into that collection, not recursively into its
     * children.
     */
    Collection *collection = (Collection *)id;
    /* The collection could be linked/appended together with an Empty object instantiating it,
     * better not instantiate the collection in the view-layer in that case.
     *
     * Can easily happen when copy/pasting such instantiating empty, see #93839. */
    const bool collection_is_instantiated = collection_instantiated_by_any_object(bmain,
                                                                                  collection);
    /* Always consider adding collections directly selected by the user. */
    bool do_add_collection = (item->tag & LINK_APPEND_TAG_INDIRECT) == 0 &&
                             !collection_is_instantiated;
    /* In linking case, do not enforce instantiating non-directly linked collections/objects.
     * This avoids cluttering the view-layers, user can instantiate themselves specific collections
     * or objects easily from the Outliner if needed. */
    if (!do_add_collection && do_append && !collection_is_instantiated) {
      LISTBASE_FOREACH (CollectionObject *, coll_ob, &collection->gobject) {
        Object *ob = coll_ob->ob;
        if (!object_in_any_scene(bmain, ob)) {
          do_add_collection = true;
          break;
        }
      }
    }
    if (do_add_collection) {
      collection->id.tag |= LIB_TAG_DOIT;
    }
  }

  /* Second loop to actually instantiate collections tagged as such in first loop, unless some of
   * their ancestor is also instantiated in case this is not an empty-instantiation. */
  for (itemlink = lapp_context->items.list; itemlink; itemlink = itemlink->next) {
    BlendfileLinkAppendContextItem *item = static_cast<BlendfileLinkAppendContextItem *>(
        itemlink->link);
    ID *id = loose_data_instantiate_process_check(instantiate_context, item);
    if (id == nullptr || GS(id->name) != ID_GR) {
      continue;
    }

    Collection *collection = (Collection *)id;
    bool do_add_collection = (id->tag & LIB_TAG_DOIT) != 0;

    if (!do_add_collection) {
      continue;
    }
    /* When instantiated into view-layer, do not add collections if one of their parents is also
     * instantiated. */
    if (!do_instantiate_as_empty &&
        loose_data_instantiate_collection_parents_check_recursive(collection))
    {
      continue;
    }
    /* When instantiated as empty, do not add indirectly linked (i.e. non-user-selected)
     * collections. */
    if (do_instantiate_as_empty && (item->tag & LINK_APPEND_TAG_INDIRECT) != 0) {
      continue;
    }

    loose_data_instantiate_ensure_active_collection(instantiate_context);
    Collection *active_collection = instantiate_context->active_collection;

    if (do_instantiate_as_empty) {
      /* BKE_object_add(...) messes with the selection. */
      Object *ob = BKE_object_add_only_object(bmain, OB_EMPTY, collection->id.name + 2);
      ob->type = OB_EMPTY;
      ob->empty_drawsize = U.collection_instance_empty_size;

      const bool set_selected = (lapp_context->params->flag & FILE_AUTOSELECT) != 0;
      /* TODO: why is it OK to make this active here but not in other situations?
       * See other callers of #object_base_instance_init */
      const bool set_active = set_selected;
      loose_data_instantiate_object_base_instance_init(bmain,
                                                       active_collection,
                                                       ob,
                                                       scene,
                                                       view_layer,
                                                       v3d,
                                                       lapp_context->params->flag,
                                                       set_active);

      /* Assign the collection. */
      ob->instance_collection = collection;
      id_us_plus(&collection->id);
      ob->transflag |= OB_DUPLICOLLECTION;
      copy_v3_v3(ob->loc, scene->cursor.location);
    }
    else {
      /* Add collection as child of active collection. */
      BKE_collection_child_add(bmain, active_collection, collection);
      BKE_view_layer_synced_ensure(scene, view_layer);

      if ((lapp_context->params->flag & FILE_AUTOSELECT) != 0) {
        LISTBASE_FOREACH (CollectionObject *, coll_ob, &collection->gobject) {
          Object *ob = coll_ob->ob;
          Base *base = BKE_view_layer_base_find(view_layer, ob);
          if (base) {
            base->flag |= BASE_SELECTED;
            BKE_scene_object_base_flag_sync_from_base(base);
          }
        }
      }
    }
  }
}

static void loose_data_instantiate_object_process(LooseDataInstantiateContext *instantiate_context)
{
  BlendfileLinkAppendContext *lapp_context = instantiate_context->lapp_context;
  Main *bmain = lapp_context->params->bmain;
  const Scene *scene = lapp_context->params->context.scene;
  ViewLayer *view_layer = lapp_context->params->context.view_layer;
  const View3D *v3d = lapp_context->params->context.v3d;

  /* Do NOT make base active here! screws up GUI stuff,
   * if you want it do it at the editor level. */
  const bool object_set_active = false;

  const bool is_linking = (lapp_context->params->flag & FILE_LINK) != 0;

  /* NOTE: For objects we only view_layer-instantiate duplicated objects that are not yet used
   * anywhere. */
  LinkNode *itemlink;
  for (itemlink = lapp_context->items.list; itemlink; itemlink = itemlink->next) {
    BlendfileLinkAppendContextItem *item = static_cast<BlendfileLinkAppendContextItem *>(
        itemlink->link);
    ID *id = loose_data_instantiate_process_check(instantiate_context, item);
    if (id == nullptr || GS(id->name) != ID_OB) {
      continue;
    }

    /* In linking case, never instantiate stray objects that are not directly linked.
     *
     * While this is not ideal (in theory no object should remain un-owned), in case of indirectly
     * linked objects, the other solution would be to add them to a local collection, which would
     * make them directly linked. Think for now keeping them indirectly linked is more important.
     * Ref. #93757.
     */
    if (is_linking && (item->tag & LINK_APPEND_TAG_INDIRECT) != 0) {
      continue;
    }

    Object *ob = (Object *)id;

    if (object_in_any_collection(bmain, ob)) {
      continue;
    }

    loose_data_instantiate_ensure_active_collection(instantiate_context);
    Collection *active_collection = instantiate_context->active_collection;

    CLAMP_MIN(ob->id.us, 0);
    ob->mode = OB_MODE_OBJECT;

    loose_data_instantiate_object_base_instance_init(bmain,
                                                     active_collection,
                                                     ob,
                                                     scene,
                                                     view_layer,
                                                     v3d,
                                                     lapp_context->params->flag,
                                                     object_set_active);
  }
}

static void loose_data_instantiate_obdata_process(LooseDataInstantiateContext *instantiate_context)
{
  BlendfileLinkAppendContext *lapp_context = instantiate_context->lapp_context;
  Main *bmain = lapp_context->params->bmain;
  Scene *scene = lapp_context->params->context.scene;
  ViewLayer *view_layer = lapp_context->params->context.view_layer;
  const View3D *v3d = lapp_context->params->context.v3d;

  /* Do NOT make base active here! screws up GUI stuff,
   * if you want it do it at the editor level. */
  const bool object_set_active = false;

  LinkNode *itemlink;
  for (itemlink = lapp_context->items.list; itemlink; itemlink = itemlink->next) {
    BlendfileLinkAppendContextItem *item = static_cast<BlendfileLinkAppendContextItem *>(
        itemlink->link);
    ID *id = loose_data_instantiate_process_check(instantiate_context, item);
    if (id == nullptr) {
      continue;
    }
    const ID_Type idcode = GS(id->name);
    if (!OB_DATA_SUPPORT_ID(idcode)) {
      continue;
    }
    if ((id->tag & LIB_TAG_DOIT) == 0) {
      continue;
    }

    loose_data_instantiate_ensure_active_collection(instantiate_context);
    Collection *active_collection = instantiate_context->active_collection;

    const int type = BKE_object_obdata_to_type(id);
    BLI_assert(type != -1);
    Object *ob = BKE_object_add_only_object(bmain, type, id->name + 2);
    ob->data = id;
    id_us_plus(id);
    BKE_object_materials_test(bmain, ob, static_cast<ID *>(ob->data));

    loose_data_instantiate_object_base_instance_init(bmain,
                                                     active_collection,
                                                     ob,
                                                     scene,
                                                     view_layer,
                                                     v3d,
                                                     lapp_context->params->flag,
                                                     object_set_active);

    copy_v3_v3(ob->loc, scene->cursor.location);

    id->tag &= ~LIB_TAG_DOIT;
  }
}

static void loose_data_instantiate_object_rigidbody_postprocess(
    LooseDataInstantiateContext *instantiate_context)
{
  BlendfileLinkAppendContext *lapp_context = instantiate_context->lapp_context;
  Main *bmain = lapp_context->params->bmain;

  LinkNode *itemlink;
  /* Add rigid body objects and constraints to current RB world(s). */
  for (itemlink = lapp_context->items.list; itemlink; itemlink = itemlink->next) {
    BlendfileLinkAppendContextItem *item = static_cast<BlendfileLinkAppendContextItem *>(
        itemlink->link);
    ID *id = loose_data_instantiate_process_check(instantiate_context, item);
    if (id == nullptr || GS(id->name) != ID_OB) {
      continue;
    }
    BKE_rigidbody_ensure_local_object(bmain, (Object *)id);
  }
}

static void loose_data_instantiate(LooseDataInstantiateContext *instantiate_context)
{
  if (instantiate_context->lapp_context->params->context.scene == nullptr) {
    /* In some cases, like the asset drag&drop e.g., the caller code manages instantiation itself.
     */
    return;
  }

  BlendfileLinkAppendContext *lapp_context = instantiate_context->lapp_context;
  const bool do_obdata = (lapp_context->params->flag & BLO_LIBLINK_OBDATA_INSTANCE) != 0;

  /* First pass on obdata to enable their instantiation by default, then do a second pass on
   * objects to clear it for any obdata already in use. */
  if (do_obdata) {
    loose_data_instantiate_obdata_preprocess(instantiate_context);
  }

  /* First do collections, then objects, then obdata. */
  loose_data_instantiate_collection_process(instantiate_context);
  loose_data_instantiate_object_process(instantiate_context);
  if (do_obdata) {
    loose_data_instantiate_obdata_process(instantiate_context);
  }

  loose_data_instantiate_object_rigidbody_postprocess(instantiate_context);
}

static void new_id_to_item_mapping_add(BlendfileLinkAppendContext *lapp_context,
                                       ID *id,
                                       BlendfileLinkAppendContextItem *item)
{
  lapp_context->new_id_to_item.add(id, item);
}

/* Generate a mapping between newly linked IDs and their items, and tag linked IDs used as
 * liboverride references as already existing. */
static void new_id_to_item_mapping_create(BlendfileLinkAppendContext *lapp_context)
{
  for (LinkNode *itemlink = lapp_context->items.list; itemlink; itemlink = itemlink->next) {
    BlendfileLinkAppendContextItem *item = static_cast<BlendfileLinkAppendContextItem *>(
        itemlink->link);
    ID *id = item->new_id;
    if (id == nullptr) {
      continue;
    }

    new_id_to_item_mapping_add(lapp_context, id, item);
  }
}

/* All callbacks processing dependencies of an ID for link/append post-processing share a same
 * common logic to skip some cases. This is factorized in this helper function.
 *
 * Returns false if further processing should be skipped. */
static bool foreach_libblock_link_append_common_processing(
    LibraryIDLinkCallbackData *cb_data, blender::FunctionRef<LibraryIDLinkCallback> callback)
{
  if (cb_data->cb_flag & (IDWALK_CB_EMBEDDED | IDWALK_CB_EMBEDDED_NOT_OWNING | IDWALK_CB_INTERNAL |
                          IDWALK_CB_LOOPBACK))
  {
    return false;
  }

  ID *id = *cb_data->id_pointer;
  if (id == nullptr) {
    return false;
  }

  if (!BKE_idtype_idcode_is_linkable(GS(id->name))) {
    /* While we do not want to add non-linkable ID (shape keys...) to the list of linked items,
     * unfortunately they can use fully linkable valid IDs too, like actions. Those need to be
     * processed, so we need to recursively deal with them here. */
    /* NOTE: Since we are by-passing checks in `BKE_library_foreach_ID_link` by manually calling it
     * recursively, we need to take care of potential recursion cases ourselves (e.g.anim-data of
     * shape-key referencing the shape-key itself). */
    /* NOTE: in case both IDs (owner and 'used' ones) are non-linkable, we can assume we can break
     * the dependency here. Indeed, either they are both linked in another way (through their own
     * meshes for shape keys e.g.), or this is an unsupported case (two shape-keys depending on
     * each-other need to be also 'linked' in by their respective meshes, independent shape-keys
     * are not allowed). ref #96048. */
    if (id != cb_data->self_id && BKE_idtype_idcode_is_linkable(GS(cb_data->self_id->name))) {
      BKE_library_foreach_ID_link(cb_data->bmain, id, callback, cb_data->user_data, IDWALK_NOP);
    }
    return false;
  }

  return true;
}

/** \} */

/** \name Library append code.
 * \{ */

static int foreach_libblock_append_add_dependencies_callback(LibraryIDLinkCallbackData *cb_data)
{
  if (!foreach_libblock_link_append_common_processing(
          cb_data, foreach_libblock_append_add_dependencies_callback))
  {
    return IDWALK_RET_NOP;
  }
  ID *id = *cb_data->id_pointer;
  const BlendfileLinkAppendContextCallBack *data =
      static_cast<BlendfileLinkAppendContextCallBack *>(cb_data->user_data);

  /* NOTE: In append case, all dependencies are needed in the items list, to cover potential
   * complex cases (e.g. linked data from another library referencing other IDs from the  */

  BlendfileLinkAppendContextItem *item = data->lapp_context->new_id_to_item.lookup_default(
      id, nullptr);
  if (item == nullptr) {
    item = BKE_blendfile_link_append_context_item_add(
        data->lapp_context, id->name, GS(id->name), nullptr);
    item->new_id = id;
    item->source_library = id->lib;
    /* Since we did not have an item for that ID yet, we know user did not select it explicitly,
     * it was rather linked indirectly. This info is important for instantiation of collections.
     */
    item->tag |= LINK_APPEND_TAG_INDIRECT;
    item->action = LINK_APPEND_ACT_UNSET;
    new_id_to_item_mapping_add(data->lapp_context, id, item);

    if ((cb_data->cb_flag & IDWALK_CB_OVERRIDE_LIBRARY_REFERENCE) != 0 ||
        data->is_liboverride_dependency_only)
    {
      /* New item, (currently) detected as only used as a liboverride linked dependency. */
      item->tag |= LINK_APPEND_TAG_LIBOVERRIDE_DEPENDENCY_ONLY;
    }
    else if (data->is_liboverride_dependency) {
      /* New item, (currently) detected as used as a liboverride linked dependency, among
       * others. */
      item->tag |= LINK_APPEND_TAG_LIBOVERRIDE_DEPENDENCY;
    }
  }
  else {
    if ((cb_data->cb_flag & IDWALK_CB_OVERRIDE_LIBRARY_REFERENCE) != 0 ||
        data->is_liboverride_dependency_only)
    {
      /* Existing item, here only used as a liboverride reference dependency. If it was not
       * tagged as such before, it is also used by non-liboverride reference data. */
      if ((item->tag & LINK_APPEND_TAG_LIBOVERRIDE_DEPENDENCY_ONLY) == 0) {
        item->tag |= LINK_APPEND_TAG_LIBOVERRIDE_DEPENDENCY;
      }
    }
    else if ((item->tag & LINK_APPEND_TAG_LIBOVERRIDE_DEPENDENCY_ONLY) != 0) {
      /* Existing item, here used in a non-liboverride dependency context. If it was
       * tagged as a liboverride dependency only, its tag and action need to be updated. */
      item->tag &= ~LINK_APPEND_TAG_LIBOVERRIDE_DEPENDENCY_ONLY;
      item->tag |= LINK_APPEND_TAG_LIBOVERRIDE_DEPENDENCY;
    }
  }

  return IDWALK_RET_NOP;
}

static int foreach_libblock_append_ensure_reusable_local_id_callback(
    LibraryIDLinkCallbackData *cb_data)
{
  if (!foreach_libblock_link_append_common_processing(
          cb_data, foreach_libblock_append_ensure_reusable_local_id_callback))
  {
    return IDWALK_RET_NOP;
  }
  ID *id = *cb_data->id_pointer;
  const BlendfileLinkAppendContextCallBack *data =
      static_cast<BlendfileLinkAppendContextCallBack *>(cb_data->user_data);

  if (!data->item->reusable_local_id) {
    return IDWALK_RET_NOP;
  }

  BlendfileLinkAppendContextItem *item = data->lapp_context->new_id_to_item.lookup(id);
  BLI_assert(item != nullptr);

  /* If the currently processed owner ID is not defined as being kept linked, and is using a
   * dependency that cannot be reused form local data, then the owner ID should not reuse its
   * local data either. */
  if (item->action != LINK_APPEND_ACT_KEEP_LINKED && item->reusable_local_id == nullptr) {
    BKE_main_library_weak_reference_remove_item(data->lapp_context->library_weak_reference_mapping,
                                                cb_data->owner_id->lib->filepath,
                                                cb_data->owner_id->name,
                                                data->item->reusable_local_id);
    data->item->reusable_local_id = nullptr;
  }

  return IDWALK_RET_NOP;
}

static int foreach_libblock_append_finalize_action_callback(LibraryIDLinkCallbackData *cb_data)
{
  if (!foreach_libblock_link_append_common_processing(
          cb_data, foreach_libblock_append_finalize_action_callback))
  {
    return IDWALK_RET_NOP;
  }
  ID *id = *cb_data->id_pointer;
  BlendfileLinkAppendContextCallBack *data = static_cast<BlendfileLinkAppendContextCallBack *>(
      cb_data->user_data);

  BlendfileLinkAppendContextItem *item = data->lapp_context->new_id_to_item.lookup(id);
  BLI_assert(item != nullptr);
  BLI_assert(data->item->action == LINK_APPEND_ACT_KEEP_LINKED);

  if (item->action == LINK_APPEND_ACT_MAKE_LOCAL) {
    CLOG_INFO(&LOG,
              3,
              "Appended ID '%s' was to be made directly local, but is also used by data that is "
              "kept linked, so duplicating it instead.",
              id->name);
    item->action = LINK_APPEND_ACT_COPY_LOCAL;
  }
  return IDWALK_RET_NOP;
}

static void blendfile_append_define_actions(BlendfileLinkAppendContext *lapp_context,
                                            ReportList *reports)
{
  Main *bmain = lapp_context->params->bmain;

  const bool do_recursive = (lapp_context->params->flag & BLO_LIBLINK_APPEND_RECURSIVE) != 0;
  const bool do_reuse_local_id = (lapp_context->params->flag &
                                  BLO_LIBLINK_APPEND_LOCAL_ID_REUSE) != 0;
  LinkNode *itemlink;

  /* In case of non-recursive appending, gather a set of all 'original' libraries (i.e. libraries
   * containing data that was explicitly selected by the user). */
  blender::Set<Library *> direct_libraries;
  if (!do_recursive) {
    for (itemlink = lapp_context->items.list; itemlink; itemlink = itemlink->next) {
      BlendfileLinkAppendContextItem *item = static_cast<BlendfileLinkAppendContextItem *>(
          itemlink->link);
      ID *id = item->new_id;
      if (id == nullptr) {
        continue;
      }
      direct_libraries.add(id->lib);
    }
  }

  /* Add items for all not yet known IDs (i.e. implicitly linked indirect dependencies) to the
   * list.
   * NOTE: Since items are appended, this list will grow and these IDs will be processed later,
   * leading to a flatten recursive processing of all the linked dependencies.
   */
  for (itemlink = lapp_context->items.list; itemlink; itemlink = itemlink->next) {
    BlendfileLinkAppendContextItem *item = static_cast<BlendfileLinkAppendContextItem *>(
        itemlink->link);
    ID *id = item->new_id;
    if (id == nullptr) {
      continue;
    }
    BLI_assert(item->reusable_local_id == nullptr);

    /* NOTE: handling of reusable local ID info is needed, even if their usage is not requested
     * for that append operation:
     *  - Newly appended data need to get their weak reference, such that it can be reused later
     * if requested.
     *  - Existing appended data may need to get this 'reuse' weak reference cleared, e.g. if a
     * new version of it is made local. */
    item->reusable_local_id = BKE_idtype_idcode_append_is_reusable(GS(id->name)) ?
                                  BKE_main_library_weak_reference_search_item(
                                      lapp_context->library_weak_reference_mapping,
                                      id->lib->filepath,
                                      id->name) :
                                  nullptr;

    BlendfileLinkAppendContextCallBack cb_data{};
    cb_data.lapp_context = lapp_context;
    cb_data.item = item;
    cb_data.reports = reports;
    cb_data.is_liboverride_dependency = (item->tag & LINK_APPEND_TAG_LIBOVERRIDE_DEPENDENCY) != 0;
    cb_data.is_liboverride_dependency_only = (item->tag &
                                              LINK_APPEND_TAG_LIBOVERRIDE_DEPENDENCY_ONLY) != 0;
    BKE_library_foreach_ID_link(
        bmain, id, foreach_libblock_append_add_dependencies_callback, &cb_data, IDWALK_NOP);
  }

  /* At this point, linked IDs that should remain linked can already be defined as such:
   *  - In case of non-recursive appending, IDs from other libraries.
   *  - IDs only used as liboverride references. */
  for (itemlink = lapp_context->items.list; itemlink; itemlink = itemlink->next) {
    BlendfileLinkAppendContextItem *item = static_cast<BlendfileLinkAppendContextItem *>(
        itemlink->link);
    /* These tags should have been set in above loop, here they can be check for validity (they
     * are mutually exclusive). */
    BLI_assert(
        (item->tag &
         (LINK_APPEND_TAG_LIBOVERRIDE_DEPENDENCY | LINK_APPEND_TAG_LIBOVERRIDE_DEPENDENCY_ONLY)) !=
        (LINK_APPEND_TAG_LIBOVERRIDE_DEPENDENCY | LINK_APPEND_TAG_LIBOVERRIDE_DEPENDENCY_ONLY));

    ID *id = item->new_id;
    if (id == nullptr) {
      continue;
    }
    /* IDs exclusively used as liboverride reference should not be made local at all. */
    if ((item->tag & LINK_APPEND_TAG_LIBOVERRIDE_DEPENDENCY_ONLY) != 0) {
      CLOG_INFO(
          &LOG,
          3,
          "Appended ID '%s' is only used as a liboverride linked dependency, keeping it linked.",
          id->name);
      item->action = LINK_APPEND_ACT_KEEP_LINKED;
      item->reusable_local_id = nullptr;
    }
    /* In non-recursive append case, only IDs from the same libraries as the directly appended
     * ones are made local. All dependencies from other libraries are kept linked. */
    if (!do_recursive && !direct_libraries.contains(id->lib)) {
      CLOG_INFO(&LOG,
                3,
                "Appended ID '%s' belongs to another library and recursive append is disabled, "
                "keeping it linked.",
                id->name);
      item->action = LINK_APPEND_ACT_KEEP_LINKED;
      item->reusable_local_id = nullptr;
    }
  }

  /* The reusable local IDs can cause severe issues in hierarchies of appended data. If an ID
   * user e.g. still has a local reusable ID found, but one of its dependencies does not (i.e.
   * either there were some changes in the library data, or the previously appended local
   * dependencies was modified in current file and therefore cannot be re-used anymore), then the
   * user ID should not be considered as usable either. */
  /* TODO: This process is currently fairly raw and inefficient. This is likely not a
   * (significant) issue currently anyway. But would be good to refactor this whole code to use
   * modern CPP containers (list of items could be an `std::deque` e.g., to be iterable in both
   * directions). Being able to loop backward here (i.e. typically process the dependencies
   * before the user IDs) could avoid a lot of iterations. */
  for (bool keep_looping = do_reuse_local_id; keep_looping;) {
    keep_looping = false;
    for (itemlink = lapp_context->items.list; itemlink; itemlink = itemlink->next) {
      BlendfileLinkAppendContextItem *item = static_cast<BlendfileLinkAppendContextItem *>(
          itemlink->link);
      ID *id = item->new_id;
      if (id == nullptr) {
        continue;
      }
      if (!item->reusable_local_id) {
        continue;
      }
      BlendfileLinkAppendContextCallBack cb_data{};
      cb_data.lapp_context = lapp_context;
      cb_data.item = item;
      cb_data.reports = reports;
      cb_data.is_liboverride_dependency = (item->tag & LINK_APPEND_TAG_LIBOVERRIDE_DEPENDENCY) !=
                                          0;
      cb_data.is_liboverride_dependency_only = (item->tag &
                                                LINK_APPEND_TAG_LIBOVERRIDE_DEPENDENCY_ONLY) != 0;
      BKE_library_foreach_ID_link(bmain,
                                  id,
                                  foreach_libblock_append_ensure_reusable_local_id_callback,
                                  &cb_data,
                                  IDWALK_NOP);
      if (!item->reusable_local_id) {
        /* If some reusable ID was cleared, another loop over all items is needed to potentially
         * propagate this change higher in the dependency hierarchy. */
        keep_looping = true;
      }
    }
  }

  for (itemlink = lapp_context->items.list; itemlink; itemlink = itemlink->next) {
    BlendfileLinkAppendContextItem *item = static_cast<BlendfileLinkAppendContextItem *>(
        itemlink->link);
    ID *id = item->new_id;
    if (id == nullptr) {
      continue;
    }

    if (item->action != LINK_APPEND_ACT_UNSET) {
      /* Already set, pass. */
      BLI_assert(item->action == LINK_APPEND_ACT_KEEP_LINKED);
      continue;
    }
    BLI_assert((item->tag & LINK_APPEND_TAG_LIBOVERRIDE_DEPENDENCY_ONLY) == 0);

    if (do_reuse_local_id && item->reusable_local_id != nullptr) {
      CLOG_INFO(&LOG, 3, "Appended ID '%s' as a matching local one, re-using it.", id->name);
      item->action = LINK_APPEND_ACT_REUSE_LOCAL;
    }
    else if (id->tag & LIB_TAG_PRE_EXISTING) {
      CLOG_INFO(&LOG, 3, "Appended ID '%s' was already linked, duplicating it.", id->name);
      item->action = LINK_APPEND_ACT_COPY_LOCAL;
    }
    else if (item->tag & LINK_APPEND_TAG_LIBOVERRIDE_DEPENDENCY) {
      CLOG_INFO(
          &LOG,
          3,
          "Appended ID '%s' is also used as a liboverride linked dependency, duplicating it.",
          id->name);
      item->action = LINK_APPEND_ACT_COPY_LOCAL;
    }
    else {
      /* That last action, making linked data directly local, can still be changed to
       * #LINK_APPEND_ACT_COPY_LOCAL in the last checks below. This can happen in rare cases with
       * complex relationships involving IDs that are kept linked and IDs that are made local,
       * both using some same dependencies. */
      CLOG_INFO(&LOG, 3, "Appended ID '%s' will be made local.", id->name);
      item->action = LINK_APPEND_ACT_MAKE_LOCAL;
    }
  }

  /* Some linked IDs marked to be made directly local may also be used by other items
   * marked to be kept linked. in such case, they need to be copied for the local data, such that
   * a linked version of these remains available as dependency for other linked data. */
  for (itemlink = lapp_context->items.list; itemlink; itemlink = itemlink->next) {
    BlendfileLinkAppendContextItem *item = static_cast<BlendfileLinkAppendContextItem *>(
        itemlink->link);
    ID *id = item->new_id;
    if (id == nullptr) {
      continue;
    }

    /* Only IDs kept as linked need to be checked here. */
    if (item->action == LINK_APPEND_ACT_KEEP_LINKED) {
      BlendfileLinkAppendContextCallBack cb_data{};
      cb_data.lapp_context = lapp_context;
      cb_data.item = item;
      cb_data.reports = reports;
      cb_data.is_liboverride_dependency = (item->tag & LINK_APPEND_TAG_LIBOVERRIDE_DEPENDENCY) !=
                                          0;
      cb_data.is_liboverride_dependency_only = (item->tag &
                                                LINK_APPEND_TAG_LIBOVERRIDE_DEPENDENCY_ONLY) != 0;
      BKE_library_foreach_ID_link(
          bmain, id, foreach_libblock_append_finalize_action_callback, &cb_data, IDWALK_NOP);
    }

    /* If we found a matching existing local id but are not re-using it, we need to properly
     * clear its weak reference to linked data. */
    if (item->reusable_local_id != nullptr &&
        !ELEM(item->action, LINK_APPEND_ACT_KEEP_LINKED, LINK_APPEND_ACT_REUSE_LOCAL))
    {
      BLI_assert_msg(!do_reuse_local_id,
                     "This code should only be reached when the current append operation does not "
                     "try to reuse local data.");
      BKE_main_library_weak_reference_remove_item(lapp_context->library_weak_reference_mapping,
                                                  id->lib->filepath,
                                                  id->name,
                                                  item->reusable_local_id);
      item->reusable_local_id = nullptr;
    }
  }
}

void BKE_blendfile_append(BlendfileLinkAppendContext *lapp_context, ReportList *reports)
{
  if (lapp_context->num_items == 0) {
    /* Nothing to append. */
    return;
  }

  Main *bmain = lapp_context->params->bmain;

  BLI_assert((lapp_context->params->flag & FILE_LINK) == 0);

  const bool set_fakeuser = (lapp_context->params->flag & BLO_LIBLINK_APPEND_SET_FAKEUSER) != 0;

  const int make_local_common_flags =
      LIB_ID_MAKELOCAL_FULL_LIBRARY |
      ((lapp_context->params->flag & BLO_LIBLINK_APPEND_ASSET_DATA_CLEAR) != 0 ?
           LIB_ID_MAKELOCAL_ASSET_DATA_CLEAR :
           0) |
      /* In recursive case (i.e. everything becomes local), clear liboverrides. Otherwise (i.e.
       * only data from immediately linked libraries is made local), preserve liboverrides. */
      ((lapp_context->params->flag & BLO_LIBLINK_APPEND_RECURSIVE) != 0 ?
           LIB_ID_MAKELOCAL_LIBOVERRIDE_CLEAR :
           0);

  LinkNode *itemlink;

  new_id_to_item_mapping_create(lapp_context);
  lapp_context->library_weak_reference_mapping = BKE_main_library_weak_reference_create(bmain);

  /* Add missing items (the indirectly linked ones), and carefully define which action should be
   * applied to each of them. */
  blendfile_append_define_actions(lapp_context, reports);

  /* Effectively perform required operation on every linked ID. */
  for (itemlink = lapp_context->items.list; itemlink; itemlink = itemlink->next) {
    BlendfileLinkAppendContextItem *item = static_cast<BlendfileLinkAppendContextItem *>(
        itemlink->link);
    ID *id = item->new_id;
    if (id == nullptr) {
      continue;
    }

    ID *local_appended_new_id = nullptr;
    char lib_filepath[FILE_MAX];
    STRNCPY(lib_filepath, id->lib->filepath);
    char lib_id_name[MAX_ID_NAME];
    STRNCPY(lib_id_name, id->name);

    switch (item->action) {
      case LINK_APPEND_ACT_COPY_LOCAL:
        BKE_lib_id_make_local(bmain, id, make_local_common_flags | LIB_ID_MAKELOCAL_FORCE_COPY);
        local_appended_new_id = id->newid;
        break;
      case LINK_APPEND_ACT_MAKE_LOCAL:
        BKE_lib_id_make_local(bmain, id, make_local_common_flags | LIB_ID_MAKELOCAL_FORCE_LOCAL);
        BLI_assert(id->newid == nullptr);
        local_appended_new_id = id;
        break;
      case LINK_APPEND_ACT_KEEP_LINKED:
        /* Nothing to do here. */
        break;
      case LINK_APPEND_ACT_REUSE_LOCAL:
        BLI_assert(item->reusable_local_id != nullptr);
        /* We only need to set `newid` to ID found in previous loop, for proper remapping. */
        ID_NEW_SET(id, item->reusable_local_id);
        /* This is not a 'new' local appended id, do not set `local_appended_new_id` here. */
        break;
      case LINK_APPEND_ACT_UNSET:
        CLOG_ERROR(
            &LOG, "Unexpected unset append action for '%s' ID, assuming 'keep link'", id->name);
        break;
      default:
        BLI_assert_unreachable();
    }

    if (local_appended_new_id != nullptr) {
      if (BKE_idtype_idcode_append_is_reusable(GS(local_appended_new_id->name))) {
        BKE_main_library_weak_reference_add_item(lapp_context->library_weak_reference_mapping,
                                                 lib_filepath,
                                                 lib_id_name,
                                                 local_appended_new_id);
      }

      if (set_fakeuser) {
        if (!ELEM(GS(local_appended_new_id->name), ID_OB, ID_GR)) {
          /* Do not set fake user on objects nor collections (instancing). */
          id_fake_user_set(local_appended_new_id);
        }
      }
    }
  }

  BKE_main_library_weak_reference_destroy(lapp_context->library_weak_reference_mapping);
  lapp_context->library_weak_reference_mapping = nullptr;

  /* Remap IDs as needed. */
  for (itemlink = lapp_context->items.list; itemlink; itemlink = itemlink->next) {
    BlendfileLinkAppendContextItem *item = static_cast<BlendfileLinkAppendContextItem *>(
        itemlink->link);

    if (item->action == LINK_APPEND_ACT_KEEP_LINKED) {
      continue;
    }

    ID *id = item->new_id;
    if (id == nullptr) {
      continue;
    }
    if (ELEM(item->action, LINK_APPEND_ACT_COPY_LOCAL, LINK_APPEND_ACT_REUSE_LOCAL)) {
      BLI_assert(ID_IS_LINKED(id));
      id = id->newid;
      if (id == nullptr) {
        continue;
      }
    }

    BLI_assert(!ID_IS_LINKED(id));

    BKE_libblock_relink_to_newid(bmain, id, 0);
  }

  /* Remove linked IDs when a local existing data has been reused instead. */
  BKE_main_id_tag_all(bmain, LIB_TAG_DOIT, false);
  for (itemlink = lapp_context->items.list; itemlink; itemlink = itemlink->next) {
    BlendfileLinkAppendContextItem *item = static_cast<BlendfileLinkAppendContextItem *>(
        itemlink->link);

    if (!ELEM(item->action, LINK_APPEND_ACT_COPY_LOCAL, LINK_APPEND_ACT_REUSE_LOCAL)) {
      continue;
    }

    ID *id = item->new_id;
    if (id == nullptr) {
      continue;
    }
    BLI_assert(ID_IS_LINKED(id));
    BLI_assert(id->newid != nullptr);

    /* Calling code may want to access newly appended IDs from the link/append context items. */
    item->new_id = id->newid;

    /* Only the 'reuse local' action should leave unused newly linked data behind. */
    if (item->action != LINK_APPEND_ACT_REUSE_LOCAL) {
      continue;
    }
    /* Do NOT delete a linked data that was already linked before this append. */
    if (id->tag & LIB_TAG_PRE_EXISTING) {
      continue;
    }
    /* Do NOT delete a linked data that is (also) used a liboverride dependency. */
    BLI_assert((item->tag & LINK_APPEND_TAG_LIBOVERRIDE_DEPENDENCY_ONLY) == 0);
    if (item->tag & LINK_APPEND_TAG_LIBOVERRIDE_DEPENDENCY) {
      continue;
    }

    id->tag |= LIB_TAG_DOIT;
  }
  BKE_id_multi_tagged_delete(bmain);

  /* Instantiate newly created (duplicated) IDs as needed. */
  LooseDataInstantiateContext instantiate_context{};
  instantiate_context.lapp_context = lapp_context;
  instantiate_context.active_collection = nullptr;
  loose_data_instantiate(&instantiate_context);

  BKE_main_id_newptr_and_tag_clear(bmain);

  BlendFileReadReport bf_reports{};
  bf_reports.reports = reports;
  BLO_read_do_version_after_setup(bmain, &bf_reports);
}

/** \} */

/** \name Library link code.
 * \{ */

static int foreach_libblock_link_finalize_cb(LibraryIDLinkCallbackData *cb_data)
{
  if (!foreach_libblock_link_append_common_processing(cb_data, foreach_libblock_link_finalize_cb))
  {
    return IDWALK_RET_NOP;
  }
  ID *id = *cb_data->id_pointer;
  const BlendfileLinkAppendContextCallBack *data =
      static_cast<BlendfileLinkAppendContextCallBack *>(cb_data->user_data);

  if ((id->tag & LIB_TAG_PRE_EXISTING) != 0) {
    /* About to re-use a linked data that was already there, and that will stay linked. This case
     * does not need any further processing of the child hierarchy (existing linked data
     * instantiation status should not be modified here). */
    return IDWALK_RET_NOP;
  }

  /* In linking case, all linked IDs are considered for instantiation, including from other
   * libraries. So all linked IDs that were not skipped so far need to be added to the items
   * list.
   */
  BlendfileLinkAppendContextItem *item = data->lapp_context->new_id_to_item.lookup_default(
      id, nullptr);
  /* NOTE: liboverride info (tags like #LINK_APPEND_TAG_LIBOVERRIDE_DEPENDENCY) can be
   * ignored/skipped here, since all data are kept linked anyway, they are not useful currently.
   */
  if (item == nullptr) {
    item = BKE_blendfile_link_append_context_item_add(
        data->lapp_context, id->name, GS(id->name), nullptr);
    item->new_id = id;
    item->source_library = id->lib;
    /* Since there is no item for that ID yet, the user did not select it explicitly, it was
     * rather linked indirectly. This info is important for instantiation of collections. */
    item->tag |= LINK_APPEND_TAG_INDIRECT;
    /* In linking case we already know what we want to do with these items. */
    item->action = LINK_APPEND_ACT_KEEP_LINKED;
    new_id_to_item_mapping_add(data->lapp_context, id, item);
  }
  return IDWALK_RET_NOP;
}

static void blendfile_link_finalize(BlendfileLinkAppendContext *lapp_context, ReportList *reports)
{
  BLI_assert((lapp_context->params->flag & FILE_LINK) != 0);
  LinkNode *itemlink;

  /* Instantiate newly linked IDs as needed. */
  if (lapp_context->params->context.scene != nullptr) {
    new_id_to_item_mapping_create(lapp_context);
    /* Add items for all not yet known IDs (i.e. implicitly linked indirect dependencies) to the
     * list.
     * NOTE: Since items are appended to the list, this list will grow and these IDs will be
     * processed later, leading to a flatten recursive processing of all the linked dependencies.
     */
    for (itemlink = lapp_context->items.list; itemlink; itemlink = itemlink->next) {
      BlendfileLinkAppendContextItem *item = static_cast<BlendfileLinkAppendContextItem *>(
          itemlink->link);
      ID *id = item->new_id;
      if (id == nullptr) {
        continue;
      }
      BLI_assert(item->userdata == nullptr);

      BlendfileLinkAppendContextCallBack cb_data{};
      cb_data.lapp_context = lapp_context;
      cb_data.item = item;
      cb_data.reports = reports;
      BKE_library_foreach_ID_link(lapp_context->params->bmain,
                                  id,
                                  foreach_libblock_link_finalize_cb,
                                  &cb_data,
                                  IDWALK_NOP);
    }

    LooseDataInstantiateContext instantiate_context{};
    instantiate_context.lapp_context = lapp_context;
    instantiate_context.active_collection = nullptr;
    loose_data_instantiate(&instantiate_context);
  }

  BlendFileReadReport bf_reports{};
  bf_reports.reports = reports;
  BLO_read_do_version_after_setup(lapp_context->params->bmain, &bf_reports);
}

void BKE_blendfile_link(BlendfileLinkAppendContext *lapp_context, ReportList *reports)
{
  if (lapp_context->num_items == 0) {
    /* Nothing to be linked. */
    return;
  }

  BLI_assert(lapp_context->num_libraries != 0);

  Main *mainl;
  Library *lib;

  LinkNode *liblink, *itemlink;
  int lib_idx, item_idx;

  for (lib_idx = 0, liblink = lapp_context->libraries.list; liblink;
       lib_idx++, liblink = liblink->next)
  {
    BlendfileLinkAppendContextLibrary *lib_context =
        static_cast<BlendfileLinkAppendContextLibrary *>(liblink->link);
    const char *libname = lib_context->path;

    if (!link_append_context_library_blohandle_ensure(lapp_context, lib_context, reports)) {
      /* Unlikely since we just browsed it, but possible
       * Error reports will have been made by BLO_blendhandle_from_file() */
      continue;
    }

    /* here appending/linking starts */

    mainl = BLO_library_link_begin(&lib_context->blo_handle, libname, lapp_context->params);
    lib = mainl->curlib;
    BLI_assert(lib != nullptr);
    /* In case lib was already existing but not found originally, see #99820. */
    lib->id.tag &= ~LIB_TAG_MISSING;

    if (mainl->versionfile < 250) {
      BKE_reportf(reports,
                  RPT_WARNING,
                  "Linking or appending from a very old .blend file format (%d.%d), no animation "
                  "conversion will "
                  "be done! You may want to re-save your lib file with current Blender",
                  mainl->versionfile,
                  mainl->subversionfile);
    }

    /* For each lib file, we try to link all items belonging to that lib,
     * and tag those successful to not try to load them again with the other libraries. */
    for (item_idx = 0, itemlink = lapp_context->items.list; itemlink;
         item_idx++, itemlink = itemlink->next)
    {
      BlendfileLinkAppendContextItem *item = static_cast<BlendfileLinkAppendContextItem *>(
          itemlink->link);
      ID *new_id;

      if (!BLI_BITMAP_TEST(item->libraries, lib_idx)) {
        continue;
      }

      new_id = BLO_library_link_named_part(
          mainl, &lib_context->blo_handle, item->idcode, item->name, lapp_context->params);

      if (new_id) {
        /* If the link is successful, clear item's libraries 'todo' flags.
         * This avoids trying to link same item with other libraries to come. */
        BLI_bitmap_set_all(item->libraries, false, lapp_context->num_libraries);
        item->new_id = new_id;
        item->source_library = new_id->lib;
      }
    }

    BLO_library_link_end(mainl, &lib_context->blo_handle, lapp_context->params);
    link_append_context_library_blohandle_release(lapp_context, lib_context);
  }
  (void)item_idx; /* Quiet set-but-unused warning (may be removed). */

  /* In linking case finalizing process (ensuring all data is valid, instantiating loose
   * collections or objects, etc.) can be done here directly.
   *
   * In append case, the finalizing process is much more complex and requires and additional call
   * to #BKE_blendfile_append for caller code. */
  if ((lapp_context->params->flag & FILE_LINK) != 0) {
    blendfile_link_finalize(lapp_context, reports);
  }
}

void BKE_blendfile_override(BlendfileLinkAppendContext *lapp_context,
                            const eBKELibLinkOverride flags,
                            ReportList * /*reports*/)
{
  if (lapp_context->num_items == 0) {
    /* Nothing to override. */
    return;
  }

  Main *bmain = lapp_context->params->bmain;

  /* Liboverride only makes sense if data was linked, not appended. */
  BLI_assert((lapp_context->params->flag & FILE_LINK) != 0);

  const bool set_runtime = (flags & BKE_LIBLINK_OVERRIDE_CREATE_RUNTIME) != 0;
  const bool do_use_exisiting_liboverrides = (flags &
                                              BKE_LIBLINK_OVERRIDE_USE_EXISTING_LIBOVERRIDES) != 0;

  GHash *linked_ids_to_local_liboverrides = nullptr;
  if (do_use_exisiting_liboverrides) {
    linked_ids_to_local_liboverrides = BLI_ghash_ptr_new(__func__);

    ID *id_iter;
    FOREACH_MAIN_ID_BEGIN (bmain, id_iter) {
      if (ID_IS_LINKED(id_iter)) {
        continue;
      }
      if (!ID_IS_OVERRIDE_LIBRARY_REAL(id_iter)) {
        continue;
      }
      /* Do not consider regular liboverrides if runtime ones are requested, and vice-versa. */
      if ((set_runtime && (id_iter->tag & LIB_TAG_RUNTIME) == 0) ||
          (!set_runtime && (id_iter->tag & LIB_TAG_RUNTIME) != 0))
      {
        continue;
      }

      /* In case several liboverrides exist of the same data, only consider the first found one. */
      ID **id_ptr;
      if (BLI_ghash_ensure_p(linked_ids_to_local_liboverrides,
                             id_iter->override_library->reference,
                             (void ***)&id_ptr))
      {
        continue;
      }
      *id_ptr = id_iter;
    }
    FOREACH_MAIN_ID_END;
  }

  for (LinkNode *itemlink = lapp_context->items.list; itemlink; itemlink = itemlink->next) {
    BlendfileLinkAppendContextItem *item = static_cast<BlendfileLinkAppendContextItem *>(
        itemlink->link);
    ID *id = item->new_id;
    if (id == nullptr) {
      continue;
    }
    BLI_assert(item->userdata == nullptr);

    if (do_use_exisiting_liboverrides) {
      item->liboverride_id = static_cast<ID *>(
          BLI_ghash_lookup(linked_ids_to_local_liboverrides, id));
    }
    if (item->liboverride_id == nullptr) {
      item->liboverride_id = BKE_lib_override_library_create_from_id(bmain, id, false);
      if (set_runtime) {
        item->liboverride_id->tag |= LIB_TAG_RUNTIME;
        if ((id->tag & LIB_TAG_PRE_EXISTING) == 0) {
          /* If the linked ID is newly linked, in case its override is runtime-only, assume its
           * reference to be indirectly linked.
           *
           * This is more of an heuristic for 'as best as possible' user feedback in the UI
           * (Outliner), which is expected to be valid in almost all practical use-cases. Direct or
           * indirect linked status is properly checked before saving .blend file. */
          id->tag &= ~LIB_TAG_EXTERN;
          id->tag |= LIB_TAG_INDIRECT;
        }
      }
    }
  }

  if (do_use_exisiting_liboverrides) {
    BLI_ghash_free(linked_ids_to_local_liboverrides, nullptr, nullptr);
  }

  BKE_main_namemap_clear(bmain);
}

/** \} */

/** \name Library relocating code.
 * \{ */

static void blendfile_library_relocate_remap(Main *bmain,
                                             ID *old_id,
                                             ID *new_id,
                                             ReportList *reports,
                                             const bool do_reload,
                                             const int remap_flags)
{
  BLI_assert(old_id);
  if (do_reload) {
    /* Since we asked for placeholders in case of missing IDs,
     * we expect to always get a valid one. */
    BLI_assert(new_id);
  }
  if (new_id) {
    CLOG_INFO(&LOG,
              4,
              "Before remap of %s, old_id users: %d, new_id users: %d",
              old_id->name,
              old_id->us,
              new_id->us);
    BKE_libblock_remap_locked(bmain, old_id, new_id, remap_flags);

    if (old_id->flag & LIB_FAKEUSER) {
      id_fake_user_clear(old_id);
      id_fake_user_set(new_id);
    }

    CLOG_INFO(&LOG,
              4,
              "After remap of %s, old_id users: %d, new_id users: %d",
              old_id->name,
              old_id->us,
              new_id->us);

    /* In some cases, new_id might become direct link, remove parent of library in this case. */
    if (new_id->lib->runtime.parent && (new_id->tag & LIB_TAG_INDIRECT) == 0) {
      if (do_reload) {
        BLI_assert_unreachable(); /* Should not happen in 'pure' reload case... */
      }
      new_id->lib->runtime.parent = nullptr;
    }
  }

  if (old_id->us > 0 && new_id && old_id->lib == new_id->lib) {
    /* Note that this *should* not happen - but better be safe than sorry in this area,
     * at least until we are 100% sure this cannot ever happen.
     * Also, we can safely assume names were unique so far,
     * so just replacing '.' by '~' should work,
     * but this does not totally rules out the possibility of name collision. */
    size_t len = strlen(old_id->name);
    size_t dot_pos;
    bool has_num = false;

    for (dot_pos = len; dot_pos--;) {
      char c = old_id->name[dot_pos];
      if (c == '.') {
        break;
      }
      if (c < '0' || c > '9') {
        has_num = false;
        break;
      }
      has_num = true;
    }

    if (has_num) {
      old_id->name[dot_pos] = '~';
    }
    else {
      len = std::min<size_t>(len, MAX_ID_NAME - 7);
      BLI_strncpy(&old_id->name[len], "~000", 7);
    }

    id_sort_by_name(which_libbase(bmain, GS(old_id->name)), old_id, nullptr);

    BKE_reportf(
        reports,
        RPT_WARNING,
        "Lib Reload: Replacing all references to old data-block '%s' by reloaded one failed, "
        "old one (%d remaining users) had to be kept and was renamed to '%s'",
        new_id->name,
        old_id->us,
        old_id->name);
  }
}

void BKE_blendfile_library_relocate(BlendfileLinkAppendContext *lapp_context,
                                    ReportList *reports,
                                    Library *library,
                                    const bool do_reload)
{
  ListBase *lbarray[INDEX_ID_MAX];
  int lba_idx;

  LinkNode *itemlink;
  int item_idx;

  Main *bmain = lapp_context->params->bmain;

  /* All override rules need to be up to date, since there will be no do_version here, otherwise
   * older, now-invalid rules might be applied and likely fail, or some changes might be missing,
   * etc. See #93353. */
  BKE_lib_override_library_main_operations_create(bmain, true, nullptr);

  /* Remove all IDs to be reloaded from Main. */
  lba_idx = set_listbasepointers(bmain, lbarray);
  while (lba_idx--) {
    ID *id = static_cast<ID *>(lbarray[lba_idx]->first);
    const short idcode = id ? GS(id->name) : 0;

    if (!id || !BKE_idtype_idcode_is_linkable(idcode)) {
      /* No need to reload non-linkable data-types,
       * those will get relinked with their 'users ID'. */
      continue;
    }

    for (; id; id = static_cast<ID *>(id->next)) {
      if (id->lib == library) {
        BlendfileLinkAppendContextItem *item;

        /* We remove it from current Main, and add it to items to link... */
        /* Note that non-linkable IDs (like e.g. shape-keys) are also explicitly linked here... */
        BLI_remlink(lbarray[lba_idx], id);
        /* Usual special code for ShapeKeys snowflakes... */
        Key *old_key = BKE_key_from_id(id);
        if (old_key != nullptr) {
          BLI_remlink(which_libbase(bmain, GS(old_key->id.name)), &old_key->id);
        }

        item = BKE_blendfile_link_append_context_item_add(lapp_context, id->name + 2, idcode, id);
        BLI_bitmap_set_all(item->libraries, true, size_t(lapp_context->num_libraries));

        CLOG_INFO(&LOG, 4, "Datablock to seek for: %s", id->name);
      }
    }
  }

  if (lapp_context->num_items == 0) {
    /* Early out in case there is nothing to do. */
    return;
  }

  BKE_main_id_tag_all(bmain, LIB_TAG_PRE_EXISTING, true);

  /* We do not want any instantiation here! */
  BKE_blendfile_link(lapp_context, reports);

  BKE_main_lock(bmain);

  /* We add back old id to bmain.
   * We need to do this in a first, separated loop, otherwise some of those may not be handled by
   * ID remapping, which means they would still reference old data to be deleted... */
  for (item_idx = 0, itemlink = lapp_context->items.list; itemlink;
       item_idx++, itemlink = itemlink->next)
  {
    BlendfileLinkAppendContextItem *item = static_cast<BlendfileLinkAppendContextItem *>(
        itemlink->link);
    ID *old_id = static_cast<ID *>(item->userdata);

    BLI_assert(old_id);
    BLI_addtail(which_libbase(bmain, GS(old_id->name)), old_id);

    /* Usual special code for ShapeKeys snowflakes... */
    Key *old_key = BKE_key_from_id(old_id);
    if (old_key != nullptr) {
      BLI_addtail(which_libbase(bmain, GS(old_key->id.name)), &old_key->id);
    }
  }

  /* Since our (old) reloaded IDs were removed from main, the user count done for them in linking
   * code is wrong, we need to redo it here after adding them back to main. */
  BKE_main_id_refcount_recompute(bmain, false);

  BKE_layer_collection_resync_forbid();
  /* Note that in reload case, we also want to replace indirect usages. */
  const int remap_flags = ID_REMAP_SKIP_NEVER_NULL_USAGE |
                          (do_reload ? 0 : ID_REMAP_SKIP_INDIRECT_USAGE);
  for (item_idx = 0, itemlink = lapp_context->items.list; itemlink;
       item_idx++, itemlink = itemlink->next)
  {
    BlendfileLinkAppendContextItem *item = static_cast<BlendfileLinkAppendContextItem *>(
        itemlink->link);
    ID *old_id = static_cast<ID *>(item->userdata);
    ID *new_id = item->new_id;

    blendfile_library_relocate_remap(bmain, old_id, new_id, reports, do_reload, remap_flags);
    if (new_id == nullptr) {
      continue;
    }
    /* Usual special code for ShapeKeys snowflakes... */
    Key **old_key_p = BKE_key_from_id_p(old_id);
    if (old_key_p == nullptr) {
      continue;
    }
    Key *old_key = *old_key_p;
    Key *new_key = BKE_key_from_id(new_id);
    if (old_key != nullptr) {
      *old_key_p = nullptr;
      id_us_min(&old_key->id);
      blendfile_library_relocate_remap(
          bmain, &old_key->id, &new_key->id, reports, do_reload, remap_flags);
      *old_key_p = old_key;
      id_us_plus_no_lib(&old_key->id);
    }
  }
  BKE_layer_collection_resync_allow();
  BKE_main_collection_sync_remap(bmain);

  BKE_main_unlock(bmain);

  /* Delete all no more used old IDs. */
  /* NOTE: While this looping over until we are sure we deleted everything is very far from
   * efficient, doing otherwise would require a much more complex handling of indirectly linked IDs
   * in steps above. Currently, in case of relocation, those are skipped in remapping phase, though
   * in some cases (essentially internal links between IDs from the same library) remapping should
   * happen. But getting this to work reliably would be very difficult, so since this is not a
   * performance-critical code, better to go with the (relatively) simpler, brute-force approach
   * here in 'removal of old IDs' step. */
  bool keep_looping = true;
  while (keep_looping) {
    keep_looping = false;

    BKE_main_id_tag_all(bmain, LIB_TAG_DOIT, false);
    for (item_idx = 0, itemlink = lapp_context->items.list; itemlink;
         item_idx++, itemlink = itemlink->next)
    {
      BlendfileLinkAppendContextItem *item = static_cast<BlendfileLinkAppendContextItem *>(
          itemlink->link);
      ID *old_id = static_cast<ID *>(item->userdata);

      if (old_id == nullptr) {
        continue;
      }

      if (GS(old_id->name) == ID_KE) {
        /* Shape Keys are handled as part of their owning obdata (see below). This implies that
         * there is no way to know when the old pointer gets invalid, so just clear it immediately.
         */
        item->userdata = nullptr;
        continue;
      }

      /* In case the active scene was reloaded, the context pointers in
       * `lapp_context->params->context` need to be updated before the old Scene ID is freed. */
      if (old_id == &lapp_context->params->context.scene->id) {
        BLI_assert(GS(old_id->name) == ID_SCE);
        Scene *new_scene = (Scene *)item->new_id;
        BLI_assert(new_scene != nullptr);
        lapp_context->params->context.scene = new_scene;
        if (lapp_context->params->context.view_layer != nullptr) {
          ViewLayer *new_view_layer = BKE_view_layer_find(
              new_scene, lapp_context->params->context.view_layer->name);
          lapp_context->params->context.view_layer = static_cast<ViewLayer *>(
              (new_view_layer != nullptr) ? new_view_layer : new_scene->view_layers.first);
        }
        /* lapp_context->params->context.v3d should never become invalid by newly linked data here.
         */
      }

      if (old_id->us == 0) {
        old_id->tag |= LIB_TAG_DOIT;
        item->userdata = nullptr;
        keep_looping = true;
        Key *old_key = BKE_key_from_id(old_id);
        if (old_key != nullptr) {
          old_key->id.tag |= LIB_TAG_DOIT;
        }
      }
    }
    BKE_id_multi_tagged_delete(bmain);
    /* Should not be needed, all tagged IDs should have been deleted above, just 'in case'. */
    BKE_main_id_tag_all(bmain, LIB_TAG_DOIT, false);
  }
  (void)item_idx; /* Quiet set-but-unused warning (may be removed). */

  /* Some datablocks can get reloaded/replaced 'silently' because they are not linkable
   * (shape keys e.g.), so we need another loop here to clear old ones if possible. */
  lba_idx = set_listbasepointers(bmain, lbarray);
  while (lba_idx--) {
    ID *id, *id_next;
    for (id = static_cast<ID *>(lbarray[lba_idx]->first); id; id = id_next) {
      id_next = static_cast<ID *>(id->next);
      /* XXX That check may be a bit to generic/permissive? */
      if (id->lib && (id->flag & LIB_TAG_PRE_EXISTING) && id->us == 0) {
        BKE_id_free(bmain, id);
      }
    }
  }

  /* Get rid of no more used libraries... */
  BKE_main_id_tag_idcode(bmain, ID_LI, LIB_TAG_DOIT, true);
  lba_idx = set_listbasepointers(bmain, lbarray);
  while (lba_idx--) {
    ID *id;
    for (id = static_cast<ID *>(lbarray[lba_idx]->first); id; id = static_cast<ID *>(id->next)) {
      if (id->lib) {
        id->lib->id.tag &= ~LIB_TAG_DOIT;
      }
    }
  }
  Library *lib, *lib_next;
  for (lib = static_cast<Library *>(which_libbase(bmain, ID_LI)->first); lib; lib = lib_next) {
    lib_next = static_cast<Library *>(lib->id.next);
    if (lib->id.tag & LIB_TAG_DOIT) {
      id_us_clear_real(&lib->id);
      if (lib->id.us == 0) {
        BKE_id_delete(bmain, lib);
      }
    }
  }

  /* Update overrides of reloaded linked data-blocks. */
  ID *id;
  FOREACH_MAIN_ID_BEGIN (bmain, id) {
    if (ID_IS_LINKED(id) || !ID_IS_OVERRIDE_LIBRARY_REAL(id) ||
        (id->tag & LIB_TAG_PRE_EXISTING) == 0)
    {
      continue;
    }
    if ((id->override_library->reference->tag & LIB_TAG_MISSING) == 0) {
      id->tag &= ~LIB_TAG_MISSING;
    }
    if ((id->override_library->reference->tag & LIB_TAG_PRE_EXISTING) == 0) {
      BKE_lib_override_library_update(bmain, id);
    }
  }
  FOREACH_MAIN_ID_END;

  BKE_library_main_rebuild_hierarchy(bmain);

  /* Resync overrides if needed. */
  if (!USER_EXPERIMENTAL_TEST(&U, no_override_auto_resync) &&
      lapp_context->params->context.scene != nullptr)
  {
    BlendFileReadReport report{};
    report.reports = reports;
    BKE_lib_override_library_main_resync(bmain,
                                         lapp_context->params->context.scene,
                                         lapp_context->params->context.view_layer,
                                         &report);
    /* We need to rebuild some of the deleted override rules (for UI feedback purpose). */
    BKE_lib_override_library_main_operations_create(bmain, true, nullptr);
  }

  BKE_main_collection_sync(bmain);
}

/** \} */<|MERGE_RESOLUTION|>--- conflicted
+++ resolved
@@ -121,11 +121,7 @@
   blender::Map<ID *, BlendfileLinkAppendContextItem *> new_id_to_item;
 
   /** Runtime info used by append code to manage re-use of already appended matching IDs. */
-<<<<<<< HEAD
-  MainLibraryWeakReferenceMap *library_weak_reference_mapping;
-=======
-  GHash *library_weak_reference_mapping = nullptr;
->>>>>>> a4731074
+  MainLibraryWeakReferenceMap *library_weak_reference_mapping = nullptr;
 
   /** Embedded blendfile and its size, if needed. */
   const void *blendfile_mem = nullptr;
