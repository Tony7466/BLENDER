/* SPDX-FileCopyrightText: 2023 Blender Authors
 *
 * SPDX-License-Identifier: GPL-2.0-or-later */

/** \file
 * \ingroup bke
 *
 * High level `.blend` file link/append code,
 * including linking/appending several IDs from different libraries, handling instantiations of
 * collections/objects/object-data in current scene.
 */

#include <algorithm>
#include <cstdlib>
#include <cstring>
#include <list>
#include <sstream>
#include <xxhash.h>

#include "CLG_log.h"

#include "MEM_guardedalloc.h"

#include "DNA_ID.h"
#include "DNA_collection_types.h"
#include "DNA_key_types.h"
#include "DNA_object_types.h"
#include "DNA_scene_types.h"
#include "DNA_screen_types.h"
#include "DNA_space_types.h"

#include "BLI_bitmap.h"
#include "BLI_blenlib.h"
#include "BLI_ghash.h"
#include "BLI_linklist.h"
#include "BLI_map.hh"
#include "BLI_math_vector.h"
#include "BLI_memarena.h"
#include "BLI_utildefines.h"
#include "BLI_vector.hh"

#include "BLT_translation.hh"

#include "BKE_grease_pencil_legacy_convert.hh"
#include "BKE_idtype.hh"
#include "BKE_key.hh"
#include "BKE_layer.hh"
#include "BKE_lib_id.hh"
#include "BKE_lib_override.hh"
#include "BKE_lib_query.hh"
#include "BKE_lib_remap.hh"
#include "BKE_library.hh"
#include "BKE_main.hh"
#include "BKE_main_namemap.hh"
#include "BKE_material.h"
#include "BKE_mesh_legacy_convert.hh"
#include "BKE_object.hh"
#include "BKE_report.hh"
#include "BKE_rigidbody.h"
#include "BKE_scene.hh"

#include "BKE_blendfile_link_append.hh"

#include "BLO_readfile.hh"
#include "BLO_writefile.hh"

static CLG_LogRef LOG = {"bke.blendfile_link_append"};

/* -------------------------------------------------------------------- */
/** \name Link/append context implementation and public management API.
 * \{ */

struct BlendfileLinkAppendContextItem {
  /** Name of the ID (without the heading two-chars IDcode). */
  char *name;
  /** All libraries (from #BlendfileLinkAppendContext.libraries) to try to load this ID from. */
  BLI_bitmap *libraries;
  /** ID type. */
  short idcode;

  /** Type of action to perform on this item, and general status tag information.
   *  NOTE: Mostly used by append post-linking processing. */
  char action;
  char tag;

  /** Newly linked ID (nullptr until it has been successfully linked). */
  ID *new_id;
  /** Library ID from which the #new_id has been linked (nullptr until it has been successfully
   * linked). */
  Library *source_library;
  /** Liboverride of the linked ID (nullptr until it has been successfully created or an existing
   * one has been found). */
  ID *liboverride_id;

  /** Opaque user data pointer. */
  void *userdata;
};

/* A blendfile library entry in the `libraries` list of #BlendfileLinkAppendContext. */
struct BlendfileLinkAppendContextLibrary {
  char *path;               /* Absolute .blend file path. */
  BlendHandle *blo_handle;  /* Blend file handle, if any. */
  bool blo_handle_is_owned; /* Whether the blend file handle is owned, or borrowed. */
  /* The blendfile report associated with the `blo_handle`, if owned. */
  BlendFileReadReport bf_reports;
};

struct BlendfileLinkAppendContext {
  /** List of library paths to search IDs in. */
  blender::Vector<BlendfileLinkAppendContextLibrary *> libraries;
  /**
   * List of all ID to try to link from #libraries. This is a linked list because iterators must
   * not be invalidated when adding more items.
   */
  std::list<BlendfileLinkAppendContextItem *> items;
  int num_libraries = 0;
  int num_items = 0;
  /** Linking/appending parameters. Including `bmain`, `scene`, `viewlayer` and `view3d`. */
  LibraryLink_Params *params = nullptr;

  /** Allows to easily find an existing items from an ID pointer. */
  blender::Map<ID *, BlendfileLinkAppendContextItem *> new_id_to_item;

  /** Embedded blendfile and its size, if needed. */
  const void *blendfile_mem = nullptr;
  size_t blendfile_memsize = 0;

  /** Internal 'private' data */
  MemArena *memarena = nullptr;
};

struct BlendfileLinkAppendContextCallBack {
  BlendfileLinkAppendContext *lapp_context;
  BlendfileLinkAppendContextItem *item;
  ReportList *reports;

  /**
   * Whether the currently evaluated usage is within some liboverride dependency context. Note
   * that this include liboverride reference itself, but also e.g. if a linked Mesh is used by the
   * reference of an overridden object.
   *
   * Mutually exclusive with #is_liboverride_dependency_only.
   */
  bool is_liboverride_dependency;
  /**
   * Whether the currently evaluated usage is exclusively within some liboverride dependency
   * context, i.e. the full all usages of this data so far have only been a part of liboverride
   * references and their dependencies.
   *
   * Mutually exclusive with #is_liboverride_dependency.
   */
  bool is_liboverride_dependency_only;
};

/** Actions to apply to an item (i.e. linked ID). */
enum {
  LINK_APPEND_ACT_UNSET = 0,
  LINK_APPEND_ACT_KEEP_LINKED,
  LINK_APPEND_ACT_MAKE_LOCAL,
  LINK_APPEND_ACT_COPY_LOCAL,
};

/** Various status info about an item (i.e. linked ID). */
enum {
  /** An indirectly linked ID. */
  LINK_APPEND_TAG_INDIRECT = 1 << 0,
  /**
   * An ID also used as liboverride dependency (either directly, as a liboverride reference, or
   * indirectly, as data used by a liboverride reference). It should never be directly made local.
   *
   * Mutually exclusive with #LINK_APPEND_TAG_LIBOVERRIDE_DEPENDENCY_ONLY.
   */
  LINK_APPEND_TAG_LIBOVERRIDE_DEPENDENCY = 1 << 1,
  /**
   * An ID only used as liboverride dependency (either directly or indirectly, see
   * #LINK_APPEND_TAG_LIBOVERRIDE_DEPENDENCY for precisions). It should not be considered during
   * the 'make local' process, and remain purely linked data.
   *
   * Mutually exclusive with #LINK_APPEND_TAG_LIBOVERRIDE_DEPENDENCY.
   */
  LINK_APPEND_TAG_LIBOVERRIDE_DEPENDENCY_ONLY = 1 << 2,
};

static BlendHandle *link_append_context_library_blohandle_ensure(
    BlendfileLinkAppendContext *lapp_context,
    BlendfileLinkAppendContextLibrary *lib_context,
    ReportList *reports)
{
  if (reports != nullptr) {
    lib_context->bf_reports.reports = reports;
  }

  const char *libname = lib_context->path;
  BlendHandle *blo_handle = lib_context->blo_handle;
  if (blo_handle == nullptr) {
    if (STREQ(libname, BLO_EMBEDDED_STARTUP_BLEND)) {
      blo_handle = BLO_blendhandle_from_memory(lapp_context->blendfile_mem,
                                               int(lapp_context->blendfile_memsize),
                                               &lib_context->bf_reports);
    }
    else {
      blo_handle = BLO_blendhandle_from_file(libname, &lib_context->bf_reports);
    }
    lib_context->blo_handle = blo_handle;
    lib_context->blo_handle_is_owned = true;
  }

  return blo_handle;
}

static void link_append_context_library_blohandle_release(
    BlendfileLinkAppendContext * /*lapp_context*/, BlendfileLinkAppendContextLibrary *lib_context)
{
  if (lib_context->blo_handle_is_owned && lib_context->blo_handle != nullptr) {
    BLO_blendhandle_close(lib_context->blo_handle);
    lib_context->blo_handle = nullptr;
  }
}

BlendfileLinkAppendContext *BKE_blendfile_link_append_context_new(LibraryLink_Params *params)
{
  BlendfileLinkAppendContext *lapp_context = MEM_new<BlendfileLinkAppendContext>(__func__);
  lapp_context->memarena = BLI_memarena_new(BLI_MEMARENA_STD_BUFSIZE, __func__);
  lapp_context->params = params;
  return lapp_context;
}

void BKE_blendfile_link_append_context_free(BlendfileLinkAppendContext *lapp_context)
{
  for (BlendfileLinkAppendContextLibrary *lib_context : lapp_context->libraries) {
    link_append_context_library_blohandle_release(lapp_context, lib_context);
  }

  BLI_memarena_free(lapp_context->memarena);

  MEM_delete(lapp_context);
}

void BKE_blendfile_link_append_context_flag_set(BlendfileLinkAppendContext *lapp_context,
                                                const int flag,
                                                const bool do_set)
{
  if (do_set) {
    lapp_context->params->flag |= flag;
  }
  else {
    lapp_context->params->flag &= ~flag;
  }
}

void BKE_blendfile_link_append_context_embedded_blendfile_set(
    BlendfileLinkAppendContext *lapp_context, const void *blendfile_mem, int blendfile_memsize)
{
  BLI_assert_msg(lapp_context->blendfile_mem == nullptr,
                 "Please explicitly clear reference to an embedded blender memfile before "
                 "setting a new one");
  lapp_context->blendfile_mem = blendfile_mem;
  lapp_context->blendfile_memsize = size_t(blendfile_memsize);
}

void BKE_blendfile_link_append_context_embedded_blendfile_clear(
    BlendfileLinkAppendContext *lapp_context)
{
  lapp_context->blendfile_mem = nullptr;
  lapp_context->blendfile_memsize = 0;
}

void BKE_blendfile_link_append_context_library_add(BlendfileLinkAppendContext *lapp_context,
                                                   const char *libname,
                                                   BlendHandle *blo_handle)
{
  BLI_assert(lapp_context->items.empty());

  static_assert(std::is_trivial_v<BlendfileLinkAppendContextLibrary>);
  BlendfileLinkAppendContextLibrary *lib_context =
      static_cast<BlendfileLinkAppendContextLibrary *>(
          BLI_memarena_calloc(lapp_context->memarena, sizeof(*lib_context)));

  const size_t libname_size = strlen(libname) + 1;
  char *libpath = static_cast<char *>(BLI_memarena_alloc(lapp_context->memarena, libname_size));
  memcpy(libpath, libname, libname_size);

  lib_context->path = libpath;
  lib_context->blo_handle = blo_handle;
  /* Always steal the ownership on the blendfile handle, as it may be freed by readfile code in
   * case of endianness conversion. */
  lib_context->blo_handle_is_owned = true;

  lapp_context->libraries.append(lib_context);

  lapp_context->num_libraries++;
}

BlendfileLinkAppendContextItem *BKE_blendfile_link_append_context_item_add(
    BlendfileLinkAppendContext *lapp_context,
    const char *idname,
    const short idcode,
    void *userdata)
{
  BlendfileLinkAppendContextItem *item = static_cast<BlendfileLinkAppendContextItem *>(
      BLI_memarena_calloc(lapp_context->memarena, sizeof(*item)));
  const size_t idname_size = strlen(idname) + 1;

  item->name = static_cast<char *>(BLI_memarena_alloc(lapp_context->memarena, idname_size));
  memcpy(item->name, idname, idname_size);
  item->idcode = idcode;
  item->libraries = BLI_BITMAP_NEW_MEMARENA(lapp_context->memarena, lapp_context->num_libraries);

  item->new_id = nullptr;
  item->action = LINK_APPEND_ACT_UNSET;
  item->userdata = userdata;

  lapp_context->items.push_back(item);
  lapp_context->num_items++;

  return item;
}

int BKE_blendfile_link_append_context_item_idtypes_from_library_add(
    BlendfileLinkAppendContext *lapp_context,
    ReportList *reports,
    const uint64_t id_types_filter,
    const int library_index)
{
  int id_num = 0;
  int id_code_iter = 0;
  short id_code;

  BlendfileLinkAppendContextLibrary *lib_context = lapp_context->libraries[library_index];
  BlendHandle *blo_handle = link_append_context_library_blohandle_ensure(
      lapp_context, lib_context, reports);

  if (blo_handle == nullptr) {
    return BLENDFILE_LINK_APPEND_INVALID;
  }

  const bool use_assets_only = (lapp_context->params->flag & FILE_ASSETS_ONLY) != 0;

  while ((id_code = BKE_idtype_idcode_iter_step(&id_code_iter))) {
    if (!BKE_idtype_idcode_is_linkable(id_code) ||
        (id_types_filter != 0 && (BKE_idtype_idcode_to_idfilter(id_code) & id_types_filter) == 0))
    {
      continue;
    }

    int id_names_num;
    LinkNode *id_names_list = BLO_blendhandle_get_datablock_names(
        blo_handle, id_code, use_assets_only, &id_names_num);

    for (LinkNode *link_next = nullptr; id_names_list != nullptr; id_names_list = link_next) {
      link_next = id_names_list->next;

      char *id_name = static_cast<char *>(id_names_list->link);
      BlendfileLinkAppendContextItem *item = BKE_blendfile_link_append_context_item_add(
          lapp_context, id_name, id_code, nullptr);
      BKE_blendfile_link_append_context_item_library_index_enable(
          lapp_context, item, library_index);

      MEM_freeN(id_name);
      MEM_freeN(id_names_list);
    }

    id_num += id_names_num;
  }

  return id_num;
}

void BKE_blendfile_link_append_context_item_library_index_enable(
    BlendfileLinkAppendContext * /*lapp_context*/,
    BlendfileLinkAppendContextItem *item,
    const int library_index)
{
  BLI_BITMAP_ENABLE(item->libraries, library_index);
}

bool BKE_blendfile_link_append_context_is_empty(BlendfileLinkAppendContext *lapp_context)
{
  return lapp_context->num_items == 0;
}

void *BKE_blendfile_link_append_context_item_userdata_get(
    BlendfileLinkAppendContext * /*lapp_context*/, BlendfileLinkAppendContextItem *item)
{
  return item->userdata;
}

ID *BKE_blendfile_link_append_context_item_newid_get(BlendfileLinkAppendContext * /*lapp_context*/,
                                                     BlendfileLinkAppendContextItem *item)
{
  return item->new_id;
}

ID *BKE_blendfile_link_append_context_item_liboverrideid_get(
    BlendfileLinkAppendContext * /*lapp_context*/, BlendfileLinkAppendContextItem *item)
{
  return item->liboverride_id;
}

short BKE_blendfile_link_append_context_item_idcode_get(
    BlendfileLinkAppendContext * /*lapp_context*/, BlendfileLinkAppendContextItem *item)
{
  return item->idcode;
}

void BKE_blendfile_link_append_context_item_foreach(
    BlendfileLinkAppendContext *lapp_context,
    BKE_BlendfileLinkAppendContexteItemFunction callback_function,
    const eBlendfileLinkAppendForeachItemFlag flag,
    void *userdata)
{
  for (BlendfileLinkAppendContextItem *item : lapp_context->items) {
    if ((flag & BKE_BLENDFILE_LINK_APPEND_FOREACH_ITEM_FLAG_DO_DIRECT) == 0 &&
        (item->tag & LINK_APPEND_TAG_INDIRECT) == 0)
    {
      continue;
    }
    if ((flag & BKE_BLENDFILE_LINK_APPEND_FOREACH_ITEM_FLAG_DO_INDIRECT) == 0 &&
        (item->tag & LINK_APPEND_TAG_INDIRECT) != 0)
    {
      continue;
    }

    if (!callback_function(lapp_context, item, userdata)) {
      break;
    }
  }
}

/** \} */

/* -------------------------------------------------------------------- */
/** \name Library link/append helper functions.
 *
 * \{ */

/* Struct gathering all required data to handle instantiation of loose data-blocks. */
struct LooseDataInstantiateContext {
  BlendfileLinkAppendContext *lapp_context;

  /* The collection in which to add loose collections/objects. */
  Collection *active_collection;
};

static bool object_in_any_scene(Main *bmain, Object *ob)
{
  LISTBASE_FOREACH (Scene *, sce, &bmain->scenes) {
    /* #BKE_scene_has_object checks bases cache of the scenes' view-layer, not actual content of
     * their collections. */
    if (BKE_collection_has_object_recursive(sce->master_collection, ob)) {
      return true;
    }
  }

  return false;
}

static bool object_in_any_collection(Main *bmain, Object *ob)
{
  LISTBASE_FOREACH (Collection *, collection, &bmain->collections) {
    if (BKE_collection_has_object(collection, ob)) {
      return true;
    }
  }

  LISTBASE_FOREACH (Scene *, scene, &bmain->scenes) {
    if (scene->master_collection != nullptr &&
        BKE_collection_has_object(scene->master_collection, ob))
    {
      return true;
    }
  }

  return false;
}

static bool collection_instantiated_by_any_object(Main *bmain, Collection *collection)
{
  LISTBASE_FOREACH (Object *, ob, &bmain->objects) {
    if (ob->type == OB_EMPTY && ob->instance_collection == collection) {
      return true;
    }
  }
  return false;
}

static ID *loose_data_instantiate_process_check(LooseDataInstantiateContext *instantiate_context,
                                                BlendfileLinkAppendContextItem *item)
{
  BlendfileLinkAppendContext *lapp_context = instantiate_context->lapp_context;
  /* In linking case, we always want to handle instantiation. */
  if (lapp_context->params->flag & FILE_LINK) {
    return item->new_id;
  }

  /* We consider that if we either kept it linked, or re-used already local data, instantiation
   * status of those should not be modified. */
  if (!ELEM(item->action, LINK_APPEND_ACT_COPY_LOCAL, LINK_APPEND_ACT_MAKE_LOCAL)) {
    return nullptr;
  }

  ID *id = item->new_id;
  if (id == nullptr) {
    return nullptr;
  }

  BLI_assert(!ID_IS_LINKED(id));
  return id;
}

static void loose_data_instantiate_ensure_active_collection(
    LooseDataInstantiateContext *instantiate_context)
{

  BlendfileLinkAppendContext *lapp_context = instantiate_context->lapp_context;
  Main *bmain = instantiate_context->lapp_context->params->bmain;
  Scene *scene = instantiate_context->lapp_context->params->context.scene;
  ViewLayer *view_layer = instantiate_context->lapp_context->params->context.view_layer;

  /* Find or add collection as needed. When `active_collection` is non-null, it is assumed to be
   * editable. */
  if (instantiate_context->active_collection == nullptr) {
    if (lapp_context->params->flag & FILE_ACTIVE_COLLECTION) {
      LayerCollection *lc = BKE_layer_collection_get_active(view_layer);
      instantiate_context->active_collection = BKE_collection_parent_editable_find_recursive(
          view_layer, lc->collection);
    }
    else {
      if (lapp_context->params->flag & FILE_LINK) {
        instantiate_context->active_collection = BKE_collection_add(
            bmain, scene->master_collection, DATA_("Linked Data"));
      }
      else {
        instantiate_context->active_collection = BKE_collection_add(
            bmain, scene->master_collection, DATA_("Appended Data"));
      }
    }
  }
}

static void loose_data_instantiate_object_base_instance_init(Main *bmain,
                                                             Collection *collection,
                                                             Object *ob,
                                                             const Scene *scene,
                                                             ViewLayer *view_layer,
                                                             const View3D *v3d,
                                                             const int flag,
                                                             bool set_active)
{
  /* Auto-select and appending. */
  if ((flag & FILE_AUTOSELECT) && ((flag & FILE_LINK) == 0)) {
    /* While in general the object should not be manipulated,
     * when the user requests the object to be selected, ensure it's visible and selectable. */
    ob->visibility_flag &= ~(OB_HIDE_VIEWPORT | OB_HIDE_SELECT);
  }

  BKE_collection_object_add(bmain, collection, ob);
  BKE_view_layer_synced_ensure(scene, view_layer);
  Base *base = BKE_view_layer_base_find(view_layer, ob);

  if (v3d != nullptr) {
    base->local_view_bits |= v3d->local_view_uid;
  }

  if (flag & FILE_AUTOSELECT) {
    /* All objects that use #FILE_AUTOSELECT must be selectable (unless linking data). */
    BLI_assert((base->flag & BASE_SELECTABLE) || (flag & FILE_LINK));
    if (base->flag & BASE_SELECTABLE) {
      base->flag |= BASE_SELECTED;
    }
  }

  if (set_active) {
    view_layer->basact = base;
  }

  BKE_scene_object_base_flag_sync_from_base(base);
}

/* Tag obdata that actually need to be instantiated (those referenced by an object do not, since
 * the object will be instantiated instead if needed. */
static void loose_data_instantiate_obdata_preprocess(
    LooseDataInstantiateContext *instantiate_context)
{
  BlendfileLinkAppendContext *lapp_context = instantiate_context->lapp_context;

  /* First pass on obdata to enable their instantiation by default, then do a second pass on
   * objects to clear it for any obdata already in use. */
  for (BlendfileLinkAppendContextItem *item : lapp_context->items) {
    ID *id = loose_data_instantiate_process_check(instantiate_context, item);
    if (id == nullptr) {
      continue;
    }
    const ID_Type idcode = GS(id->name);
    if (!OB_DATA_SUPPORT_ID(idcode)) {
      continue;
    }

    id->tag |= ID_TAG_DOIT;
  }
  for (BlendfileLinkAppendContextItem *item : lapp_context->items) {
    ID *id = item->new_id;
    if (id == nullptr || GS(id->name) != ID_OB) {
      continue;
    }

    Object *ob = (Object *)id;
    Object *new_ob = (Object *)id->newid;
    if (ob->data != nullptr) {
      ((ID *)(ob->data))->tag &= ~ID_TAG_DOIT;
    }
    if (new_ob != nullptr && new_ob->data != nullptr) {
      ((ID *)(new_ob->data))->tag &= ~ID_TAG_DOIT;
    }
  }
}

/* Test whether some ancestor collection is also tagged for instantiation (return true) or not
 * (return false). */
static bool loose_data_instantiate_collection_parents_check_recursive(Collection *collection)
{
  for (CollectionParent *parent_collection =
           static_cast<CollectionParent *>(collection->runtime.parents.first);
       parent_collection != nullptr;
       parent_collection = parent_collection->next)
  {
    if ((parent_collection->collection->id.tag & ID_TAG_DOIT) != 0) {
      return true;
    }
    if (loose_data_instantiate_collection_parents_check_recursive(parent_collection->collection)) {
      return true;
    }
  }
  return false;
}

static void loose_data_instantiate_collection_process(
    LooseDataInstantiateContext *instantiate_context)
{
  BlendfileLinkAppendContext *lapp_context = instantiate_context->lapp_context;
  Main *bmain = lapp_context->params->bmain;
  Scene *scene = lapp_context->params->context.scene;
  ViewLayer *view_layer = lapp_context->params->context.view_layer;
  const View3D *v3d = lapp_context->params->context.v3d;

  const bool do_append = (lapp_context->params->flag & FILE_LINK) == 0;
  const bool do_instantiate_as_empty = (lapp_context->params->flag &
                                        BLO_LIBLINK_COLLECTION_INSTANCE) != 0;

  /* NOTE: For collections we only view_layer-instantiate duplicated collections that have
   * non-instantiated objects in them.
   * NOTE: Also avoid view-layer-instantiating of collections children of other instantiated
   * collections. This is why we need two passes here. */
  for (BlendfileLinkAppendContextItem *item : lapp_context->items) {
    ID *id = loose_data_instantiate_process_check(instantiate_context, item);
    if (id == nullptr || GS(id->name) != ID_GR) {
      continue;
    }

    /* Forced instantiation of indirectly appended collections is not wanted. Users can now
     * easily instantiate collections (and their objects) as needed by themselves. See #67032. */
    /* We need to check that objects in that collections are already instantiated in a scene.
     * Otherwise, it's better to add the collection to the scene's active collection, than to
     * instantiate its objects in active scene's collection directly. See #61141.
     *
     * NOTE: We only check object directly into that collection, not recursively into its
     * children.
     */
    Collection *collection = (Collection *)id;
    /* The collection could be linked/appended together with an Empty object instantiating it,
     * better not instantiate the collection in the view-layer in that case.
     *
     * Can easily happen when copy/pasting such instantiating empty, see #93839. */
    const bool collection_is_instantiated = collection_instantiated_by_any_object(bmain,
                                                                                  collection);
    /* Always consider adding collections directly selected by the user. */
    bool do_add_collection = (item->tag & LINK_APPEND_TAG_INDIRECT) == 0 &&
                             !collection_is_instantiated;
    /* In linking case, do not enforce instantiating non-directly linked collections/objects.
     * This avoids cluttering the view-layers, user can instantiate themselves specific collections
     * or objects easily from the Outliner if needed. */
    if (!do_add_collection && do_append && !collection_is_instantiated) {
      LISTBASE_FOREACH (CollectionObject *, coll_ob, &collection->gobject) {
        Object *ob = coll_ob->ob;
        if (!object_in_any_scene(bmain, ob)) {
          do_add_collection = true;
          break;
        }
      }
    }
    if (do_add_collection) {
      collection->id.tag |= ID_TAG_DOIT;
    }
  }

  /* Second loop to actually instantiate collections tagged as such in first loop, unless some of
   * their ancestor is also instantiated in case this is not an empty-instantiation. */
  for (BlendfileLinkAppendContextItem *item : lapp_context->items) {
    ID *id = loose_data_instantiate_process_check(instantiate_context, item);
    if (id == nullptr || GS(id->name) != ID_GR) {
      continue;
    }

    Collection *collection = (Collection *)id;
    bool do_add_collection = (id->tag & ID_TAG_DOIT) != 0;

    if (!do_add_collection) {
      continue;
    }
    /* When instantiated into view-layer, do not add collections if one of their parents is also
     * instantiated. */
    if (!do_instantiate_as_empty &&
        loose_data_instantiate_collection_parents_check_recursive(collection))
    {
      continue;
    }
    /* When instantiated as empty, do not add indirectly linked (i.e. non-user-selected)
     * collections. */
    if (do_instantiate_as_empty && (item->tag & LINK_APPEND_TAG_INDIRECT) != 0) {
      continue;
    }

    loose_data_instantiate_ensure_active_collection(instantiate_context);
    Collection *active_collection = instantiate_context->active_collection;

    if (do_instantiate_as_empty) {
      /* BKE_object_add(...) messes with the selection. */
      Object *ob = BKE_object_add_only_object(bmain, OB_EMPTY, collection->id.name + 2);
      ob->type = OB_EMPTY;
      ob->empty_drawsize = U.collection_instance_empty_size;

      const bool set_selected = (lapp_context->params->flag & FILE_AUTOSELECT) != 0;
      /* TODO: why is it OK to make this active here but not in other situations?
       * See other callers of #object_base_instance_init */
      const bool set_active = set_selected;
      loose_data_instantiate_object_base_instance_init(bmain,
                                                       active_collection,
                                                       ob,
                                                       scene,
                                                       view_layer,
                                                       v3d,
                                                       lapp_context->params->flag,
                                                       set_active);

      /* Assign the collection. */
      ob->instance_collection = collection;
      id_us_plus(&collection->id);
      ob->transflag |= OB_DUPLICOLLECTION;
      copy_v3_v3(ob->loc, scene->cursor.location);
    }
    else {
      /* Add collection as child of active collection. */
      BKE_collection_child_add(bmain, active_collection, collection);
      BKE_view_layer_synced_ensure(scene, view_layer);

      if ((lapp_context->params->flag & FILE_AUTOSELECT) != 0) {
        LISTBASE_FOREACH (CollectionObject *, coll_ob, &collection->gobject) {
          Object *ob = coll_ob->ob;
          Base *base = BKE_view_layer_base_find(view_layer, ob);
          if (base) {
            base->flag |= BASE_SELECTED;
            BKE_scene_object_base_flag_sync_from_base(base);
          }
        }
      }
    }
  }
}

static void loose_data_instantiate_object_process(LooseDataInstantiateContext *instantiate_context)
{
  BlendfileLinkAppendContext *lapp_context = instantiate_context->lapp_context;
  Main *bmain = lapp_context->params->bmain;
  const Scene *scene = lapp_context->params->context.scene;
  ViewLayer *view_layer = lapp_context->params->context.view_layer;
  const View3D *v3d = lapp_context->params->context.v3d;

  /* Do NOT make base active here! screws up GUI stuff,
   * if you want it do it at the editor level. */
  const bool object_set_active = false;

  const bool is_linking = (lapp_context->params->flag & FILE_LINK) != 0;

  /* NOTE: For objects we only view_layer-instantiate duplicated objects that are not yet used
   * anywhere. */
  for (BlendfileLinkAppendContextItem *item : lapp_context->items) {
    ID *id = loose_data_instantiate_process_check(instantiate_context, item);
    if (id == nullptr || GS(id->name) != ID_OB) {
      continue;
    }

    /* In linking case, never instantiate stray objects that are not directly linked.
     *
     * While this is not ideal (in theory no object should remain un-owned), in case of indirectly
     * linked objects, the other solution would be to add them to a local collection, which would
     * make them directly linked. Think for now keeping them indirectly linked is more important.
     * Ref. #93757.
     */
    if (is_linking && (item->tag & LINK_APPEND_TAG_INDIRECT) != 0) {
      continue;
    }

    Object *ob = (Object *)id;

    if (object_in_any_collection(bmain, ob)) {
      continue;
    }

    loose_data_instantiate_ensure_active_collection(instantiate_context);
    Collection *active_collection = instantiate_context->active_collection;

    CLAMP_MIN(ob->id.us, 0);
    ob->mode = OB_MODE_OBJECT;

    loose_data_instantiate_object_base_instance_init(bmain,
                                                     active_collection,
                                                     ob,
                                                     scene,
                                                     view_layer,
                                                     v3d,
                                                     lapp_context->params->flag,
                                                     object_set_active);
  }
}

static void loose_data_instantiate_obdata_process(LooseDataInstantiateContext *instantiate_context)
{
  BlendfileLinkAppendContext *lapp_context = instantiate_context->lapp_context;
  Main *bmain = lapp_context->params->bmain;
  Scene *scene = lapp_context->params->context.scene;
  ViewLayer *view_layer = lapp_context->params->context.view_layer;
  const View3D *v3d = lapp_context->params->context.v3d;

  /* Do NOT make base active here! screws up GUI stuff,
   * if you want it do it at the editor level. */
  const bool object_set_active = false;

  for (BlendfileLinkAppendContextItem *item : lapp_context->items) {
    ID *id = loose_data_instantiate_process_check(instantiate_context, item);
    if (id == nullptr) {
      continue;
    }
    const ID_Type idcode = GS(id->name);
    if (!OB_DATA_SUPPORT_ID(idcode)) {
      continue;
    }
    if ((id->tag & ID_TAG_DOIT) == 0) {
      continue;
    }

    loose_data_instantiate_ensure_active_collection(instantiate_context);
    Collection *active_collection = instantiate_context->active_collection;

    const int type = BKE_object_obdata_to_type(id);
    BLI_assert(type != -1);
    Object *ob = BKE_object_add_only_object(bmain, type, id->name + 2);
    ob->data = id;
    id_us_plus(id);
    BKE_object_materials_test(bmain, ob, static_cast<ID *>(ob->data));

    loose_data_instantiate_object_base_instance_init(bmain,
                                                     active_collection,
                                                     ob,
                                                     scene,
                                                     view_layer,
                                                     v3d,
                                                     lapp_context->params->flag,
                                                     object_set_active);

    copy_v3_v3(ob->loc, scene->cursor.location);

    id->tag &= ~ID_TAG_DOIT;
  }
}

static void loose_data_instantiate_object_rigidbody_postprocess(
    LooseDataInstantiateContext *instantiate_context)
{
  BlendfileLinkAppendContext *lapp_context = instantiate_context->lapp_context;
  Main *bmain = lapp_context->params->bmain;

  /* Add rigid body objects and constraints to current RB world(s). */
  for (BlendfileLinkAppendContextItem *item : lapp_context->items) {
    ID *id = loose_data_instantiate_process_check(instantiate_context, item);
    if (id == nullptr || GS(id->name) != ID_OB) {
      continue;
    }
    BKE_rigidbody_ensure_local_object(bmain, (Object *)id);
  }
}

static void loose_data_instantiate(LooseDataInstantiateContext *instantiate_context)
{
  if (instantiate_context->lapp_context->params->context.scene == nullptr) {
    /* In some cases, like the asset drag&drop e.g., the caller code manages instantiation itself.
     */
    return;
  }

  BlendfileLinkAppendContext *lapp_context = instantiate_context->lapp_context;
  const bool do_obdata = (lapp_context->params->flag & BLO_LIBLINK_OBDATA_INSTANCE) != 0;

  /* First pass on obdata to enable their instantiation by default, then do a second pass on
   * objects to clear it for any obdata already in use. */
  if (do_obdata) {
    loose_data_instantiate_obdata_preprocess(instantiate_context);
  }

  /* First do collections, then objects, then obdata. */
  loose_data_instantiate_collection_process(instantiate_context);
  loose_data_instantiate_object_process(instantiate_context);
  if (do_obdata) {
    loose_data_instantiate_obdata_process(instantiate_context);
  }

  loose_data_instantiate_object_rigidbody_postprocess(instantiate_context);
}

static void new_id_to_item_mapping_add(BlendfileLinkAppendContext *lapp_context,
                                       ID *id,
                                       BlendfileLinkAppendContextItem *item)
{
  lapp_context->new_id_to_item.add(id, item);
}

/* Generate a mapping between newly linked IDs and their items, and tag linked IDs used as
 * liboverride references as already existing. */
static void new_id_to_item_mapping_create(BlendfileLinkAppendContext *lapp_context)
{
  for (BlendfileLinkAppendContextItem *item : lapp_context->items) {
    ID *id = item->new_id;
    if (id == nullptr) {
      continue;
    }

    new_id_to_item_mapping_add(lapp_context, id, item);
  }
}

/* All callbacks processing dependencies of an ID for link/append post-processing share a same
 * common logic to skip some cases. This is factorized in this helper function.
 *
 * Returns false if further processing should be skipped. */
static bool foreach_libblock_link_append_common_processing(
    LibraryIDLinkCallbackData *cb_data, blender::FunctionRef<LibraryIDLinkCallback> callback)
{
  if (cb_data->cb_flag & (IDWALK_CB_EMBEDDED | IDWALK_CB_EMBEDDED_NOT_OWNING | IDWALK_CB_INTERNAL |
                          IDWALK_CB_LOOPBACK))
  {
    return false;
  }

  ID *id = *cb_data->id_pointer;
  if (id == nullptr) {
    return false;
  }

  if (!BKE_idtype_idcode_is_linkable(GS(id->name))) {
    /* While we do not want to add non-linkable ID (shape keys...) to the list of linked items,
     * unfortunately they can use fully linkable valid IDs too, like actions. Those need to be
     * processed, so we need to recursively deal with them here. */
    /* NOTE: Since we are by-passing checks in `BKE_library_foreach_ID_link` by manually calling it
     * recursively, we need to take care of potential recursion cases ourselves (e.g.anim-data of
     * shape-key referencing the shape-key itself). */
    /* NOTE: in case both IDs (owner and 'used' ones) are non-linkable, we can assume we can break
     * the dependency here. Indeed, either they are both linked in another way (through their own
     * meshes for shape keys e.g.), or this is an unsupported case (two shape-keys depending on
     * each-other need to be also 'linked' in by their respective meshes, independent shape-keys
     * are not allowed). ref #96048. */
    if (id != cb_data->self_id && BKE_idtype_idcode_is_linkable(GS(cb_data->self_id->name))) {
      BKE_library_foreach_ID_link(cb_data->bmain, id, callback, cb_data->user_data, IDWALK_NOP);
    }
    return false;
  }

  return true;
}

/** \} */

/** \name Library append code.
 * \{ */

static int foreach_libblock_append_add_dependencies_callback(LibraryIDLinkCallbackData *cb_data)
{
  if (!foreach_libblock_link_append_common_processing(
          cb_data, foreach_libblock_append_add_dependencies_callback))
  {
    return IDWALK_RET_NOP;
  }
  ID *id = *cb_data->id_pointer;
  const BlendfileLinkAppendContextCallBack *data =
      static_cast<BlendfileLinkAppendContextCallBack *>(cb_data->user_data);

  /* NOTE: In append case, all dependencies are needed in the items list, to cover potential
   * complex cases (e.g. linked data from another library referencing other IDs from the  */

  BlendfileLinkAppendContextItem *item = data->lapp_context->new_id_to_item.lookup_default(
      id, nullptr);
  if (item == nullptr) {
    item = BKE_blendfile_link_append_context_item_add(
        data->lapp_context, id->name, GS(id->name), nullptr);
    item->new_id = id;
    item->source_library = id->lib;
    /* Since we did not have an item for that ID yet, we know user did not select it explicitly,
     * it was rather linked indirectly. This info is important for instantiation of collections.
     */
    item->tag |= LINK_APPEND_TAG_INDIRECT;
    item->action = LINK_APPEND_ACT_UNSET;
    new_id_to_item_mapping_add(data->lapp_context, id, item);

    if ((cb_data->cb_flag & IDWALK_CB_OVERRIDE_LIBRARY_REFERENCE) != 0 ||
        data->is_liboverride_dependency_only)
    {
      /* New item, (currently) detected as only used as a liboverride linked dependency. */
      item->tag |= LINK_APPEND_TAG_LIBOVERRIDE_DEPENDENCY_ONLY;
    }
    else if (data->is_liboverride_dependency) {
      /* New item, (currently) detected as used as a liboverride linked dependency, among
       * others. */
      item->tag |= LINK_APPEND_TAG_LIBOVERRIDE_DEPENDENCY;
    }
  }
  else {
    if ((cb_data->cb_flag & IDWALK_CB_OVERRIDE_LIBRARY_REFERENCE) != 0 ||
        data->is_liboverride_dependency_only)
    {
      /* Existing item, here only used as a liboverride reference dependency. If it was not
       * tagged as such before, it is also used by non-liboverride reference data. */
      if ((item->tag & LINK_APPEND_TAG_LIBOVERRIDE_DEPENDENCY_ONLY) == 0) {
        item->tag |= LINK_APPEND_TAG_LIBOVERRIDE_DEPENDENCY;
      }
    }
    else if ((item->tag & LINK_APPEND_TAG_LIBOVERRIDE_DEPENDENCY_ONLY) != 0) {
      /* Existing item, here used in a non-liboverride dependency context. If it was
       * tagged as a liboverride dependency only, its tag and action need to be updated. */
      item->tag &= ~LINK_APPEND_TAG_LIBOVERRIDE_DEPENDENCY_ONLY;
      item->tag |= LINK_APPEND_TAG_LIBOVERRIDE_DEPENDENCY;
    }
  }

  return IDWALK_RET_NOP;
}

static int foreach_libblock_append_finalize_action_callback(LibraryIDLinkCallbackData *cb_data)
{
  if (!foreach_libblock_link_append_common_processing(
          cb_data, foreach_libblock_append_finalize_action_callback))
  {
    return IDWALK_RET_NOP;
  }
  ID *id = *cb_data->id_pointer;
  BlendfileLinkAppendContextCallBack *data = static_cast<BlendfileLinkAppendContextCallBack *>(
      cb_data->user_data);

  BlendfileLinkAppendContextItem *item = data->lapp_context->new_id_to_item.lookup(id);
  BLI_assert(item != nullptr);
  BLI_assert(data->item->action == LINK_APPEND_ACT_KEEP_LINKED);

  if (item->action == LINK_APPEND_ACT_MAKE_LOCAL) {
    CLOG_INFO(&LOG,
              3,
              "Appended ID '%s' was to be made directly local, but is also used by data that is "
              "kept linked, so duplicating it instead.",
              id->name);
    item->action = LINK_APPEND_ACT_COPY_LOCAL;
  }
  return IDWALK_RET_NOP;
}

static void blendfile_append_define_actions(BlendfileLinkAppendContext *lapp_context,
                                            ReportList *reports)
{
  Main *bmain = lapp_context->params->bmain;

  const bool do_recursive = (lapp_context->params->flag & BLO_LIBLINK_APPEND_RECURSIVE) != 0;

  /* In case of non-recursive appending, gather a set of all 'original' libraries (i.e. libraries
   * containing data that was explicitly selected by the user). */
  blender::Set<Library *> direct_libraries;
  if (!do_recursive) {
    for (BlendfileLinkAppendContextItem *item : lapp_context->items) {
      ID *id = item->new_id;
      if (id == nullptr) {
        continue;
      }
      direct_libraries.add(id->lib);
    }
  }

  /* Add items for all not yet known IDs (i.e. implicitly linked indirect dependencies) to the
   * list.
   * NOTE: Since items are appended, this list will grow and these IDs will be processed later,
   * leading to a flatten recursive processing of all the linked dependencies.
   */
  for (BlendfileLinkAppendContextItem *item : lapp_context->items) {
    ID *id = item->new_id;
    if (id == nullptr) {
      continue;
    }

    BlendfileLinkAppendContextCallBack cb_data{};
    cb_data.lapp_context = lapp_context;
    cb_data.item = item;
    cb_data.reports = reports;
    cb_data.is_liboverride_dependency = (item->tag & LINK_APPEND_TAG_LIBOVERRIDE_DEPENDENCY) != 0;
    cb_data.is_liboverride_dependency_only = (item->tag &
                                              LINK_APPEND_TAG_LIBOVERRIDE_DEPENDENCY_ONLY) != 0;
    BKE_library_foreach_ID_link(
        bmain, id, foreach_libblock_append_add_dependencies_callback, &cb_data, IDWALK_NOP);
  }

  /* At this point, linked IDs that should remain linked can already be defined as such:
   *  - In case of non-recursive appending, IDs from other libraries.
   *  - IDs only used as liboverride references. */
  for (BlendfileLinkAppendContextItem *item : lapp_context->items) {
    /* These tags should have been set in above loop, here they can be check for validity (they
     * are mutually exclusive). */
    BLI_assert(
        (item->tag &
         (LINK_APPEND_TAG_LIBOVERRIDE_DEPENDENCY | LINK_APPEND_TAG_LIBOVERRIDE_DEPENDENCY_ONLY)) !=
        (LINK_APPEND_TAG_LIBOVERRIDE_DEPENDENCY | LINK_APPEND_TAG_LIBOVERRIDE_DEPENDENCY_ONLY));

    ID *id = item->new_id;
    if (id == nullptr) {
      continue;
    }
    /* IDs exclusively used as liboverride reference should not be made local at all. */
    if ((item->tag & LINK_APPEND_TAG_LIBOVERRIDE_DEPENDENCY_ONLY) != 0) {
      CLOG_INFO(
          &LOG,
          3,
          "Appended ID '%s' is only used as a liboverride linked dependency, keeping it linked.",
          id->name);
      item->action = LINK_APPEND_ACT_KEEP_LINKED;
    }
    /* In non-recursive append case, only IDs from the same libraries as the directly appended
     * ones are made local. All dependencies from other libraries are kept linked. */
    if (!do_recursive && !direct_libraries.contains(id->lib)) {
      CLOG_INFO(&LOG,
                3,
                "Appended ID '%s' belongs to another library and recursive append is disabled, "
                "keeping it linked.",
                id->name);
      item->action = LINK_APPEND_ACT_KEEP_LINKED;
    }
  }

  for (BlendfileLinkAppendContextItem *item : lapp_context->items) {
    ID *id = item->new_id;
    if (id == nullptr) {
      continue;
    }

    if (item->action != LINK_APPEND_ACT_UNSET) {
      /* Already set, pass. */
      BLI_assert(item->action == LINK_APPEND_ACT_KEEP_LINKED);
      continue;
    }
    BLI_assert((item->tag & LINK_APPEND_TAG_LIBOVERRIDE_DEPENDENCY_ONLY) == 0);

<<<<<<< HEAD
    if (id->tag & LIB_TAG_PRE_EXISTING) {
=======
    if (do_reuse_local_id && item->reusable_local_id != nullptr) {
      CLOG_INFO(&LOG, 3, "Appended ID '%s' as a matching local one, re-using it.", id->name);
      item->action = LINK_APPEND_ACT_REUSE_LOCAL;
    }
    else if (id->tag & ID_TAG_PRE_EXISTING) {
>>>>>>> 5861b078
      CLOG_INFO(&LOG, 3, "Appended ID '%s' was already linked, duplicating it.", id->name);
      item->action = LINK_APPEND_ACT_COPY_LOCAL;
    }
    else if (item->tag & LINK_APPEND_TAG_LIBOVERRIDE_DEPENDENCY) {
      CLOG_INFO(
          &LOG,
          3,
          "Appended ID '%s' is also used as a liboverride linked dependency, duplicating it.",
          id->name);
      item->action = LINK_APPEND_ACT_COPY_LOCAL;
    }
    else {
      /* That last action, making linked data directly local, can still be changed to
       * #LINK_APPEND_ACT_COPY_LOCAL in the last checks below. This can happen in rare cases with
       * complex relationships involving IDs that are kept linked and IDs that are made local,
       * both using some same dependencies. */
      CLOG_INFO(&LOG, 3, "Appended ID '%s' will be made local.", id->name);
      item->action = LINK_APPEND_ACT_MAKE_LOCAL;
    }
  }

  /* Some linked IDs marked to be made directly local may also be used by other items
   * marked to be kept linked. in such case, they need to be copied for the local data, such that
   * a linked version of these remains available as dependency for other linked data. */
  for (BlendfileLinkAppendContextItem *item : lapp_context->items) {
    ID *id = item->new_id;
    if (id == nullptr) {
      continue;
    }

    /* Only IDs kept as linked need to be checked here. */
    if (item->action == LINK_APPEND_ACT_KEEP_LINKED) {
      BlendfileLinkAppendContextCallBack cb_data{};
      cb_data.lapp_context = lapp_context;
      cb_data.item = item;
      cb_data.reports = reports;
      cb_data.is_liboverride_dependency = (item->tag & LINK_APPEND_TAG_LIBOVERRIDE_DEPENDENCY) !=
                                          0;
      cb_data.is_liboverride_dependency_only = (item->tag &
                                                LINK_APPEND_TAG_LIBOVERRIDE_DEPENDENCY_ONLY) != 0;
      BKE_library_foreach_ID_link(
          bmain, id, foreach_libblock_append_finalize_action_callback, &cb_data, IDWALK_NOP);
    }
  }
}

static void compute_locked_hash_for_data_block_recursive(
    Main &bmain,
    ID &id,
    blender::Map<const ID *, std::optional<IDHash>> &r_locked_hashes,
    blender::Set<const ID *> &current_stack)
{
  if (r_locked_hashes.contains(&id)) {
    return;
  }
  if (ID_IS_LOCKED(&id)) {
    r_locked_hashes.add_new(&id, id.deep_hash);
    return;
  }
  if (!id.shallow_hash.is_valid()) {
    r_locked_hashes.add_new(&id, std::nullopt);
    return;
  }

  current_stack.add(&id);
  XXH3_state_t *locked_hash_state = XXH3_createState();
  XXH3_128bits_reset(locked_hash_state);
  XXH3_128bits_update(locked_hash_state, &id.shallow_hash, sizeof(IDHash));

  bool has_invalid_dependency = false;
  BKE_library_foreach_ID_link(
      &bmain,
      &id,
      [&](LibraryIDLinkCallbackData *cb_data) {
        ID *referenced_id = *cb_data->id_pointer;
        if (referenced_id == nullptr) {
          const int some_data = 3452343321;
          XXH3_128bits_update(locked_hash_state, &some_data, sizeof(some_data));
          return IDWALK_RET_NOP;
        }
        if (referenced_id->flag & LIB_EMBEDDED_DATA) {
          return IDWALK_RET_NOP;
        }
        if (current_stack.contains(referenced_id)) {
          return IDWALK_RET_NOP;
        }
        /* TODO: Handle self-pointers, backlinks, cyclic dependencies. */
        compute_locked_hash_for_data_block_recursive(
            bmain, *referenced_id, r_locked_hashes, current_stack);
        const std::optional<IDHash> &referenced_id_hash = r_locked_hashes.lookup(referenced_id);
        if (!referenced_id_hash.has_value()) {
          has_invalid_dependency = true;
          return IDWALK_RET_STOP_ITER;
        }
        XXH3_128bits_update(locked_hash_state, referenced_id_hash->data, sizeof(IDHash));
        return IDWALK_RET_NOP;
      },
      nullptr,
      IDWALK_READONLY);
  current_stack.remove(&id);

  if (has_invalid_dependency) {
    r_locked_hashes.add_new(&id, std::nullopt);
    return;
  }

  IDHash locked_hash;
  const XXH128_hash_t hash = XXH3_128bits_digest(locked_hash_state);
  XXH3_freeState(locked_hash_state);
  static_assert(sizeof(locked_hash) == sizeof(hash));
  memcpy(&locked_hash, &hash, sizeof(IDHash));
  r_locked_hashes.add_new(&id, locked_hash);
}

void BKE_blendfile_append(BlendfileLinkAppendContext *lapp_context, ReportList *reports)
{
  if (lapp_context->num_items == 0) {
    /* Nothing to append. */
    return;
  }

  Main *bmain = lapp_context->params->bmain;

  BLI_assert((lapp_context->params->flag & FILE_LINK) == 0);

  const bool set_fakeuser = (lapp_context->params->flag & BLO_LIBLINK_APPEND_SET_FAKEUSER) != 0;
  const bool lock_new_data_blocks = (lapp_context->params->flag & BLO_LIBLINK_APPEND_RECURSIVE) &&
                                    (lapp_context->params->flag & BLO_LIBLINK_APPEND_LOCK);

  const int make_local_common_flags =
      LIB_ID_MAKELOCAL_FULL_LIBRARY |
      ((lapp_context->params->flag & BLO_LIBLINK_APPEND_ASSET_DATA_CLEAR) != 0 ?
           LIB_ID_MAKELOCAL_ASSET_DATA_CLEAR :
           0) |
      /* In recursive case (i.e. everything becomes local), clear liboverrides. Otherwise (i.e.
       * only data from immediately linked libraries is made local), preserve liboverrides. */
      ((lapp_context->params->flag & BLO_LIBLINK_APPEND_RECURSIVE) != 0 ?
           LIB_ID_MAKELOCAL_LIBOVERRIDE_CLEAR :
           0);

  new_id_to_item_mapping_create(lapp_context);

  /* Add missing items (the indirectly linked ones), and carefully define which action should be
   * applied to each of them. */
  blendfile_append_define_actions(lapp_context, reports);

  blender::Map<const ID *, std::optional<IDHash>> deep_hashes;

  /* Effectively perform required operation on every linked ID. */
  for (BlendfileLinkAppendContextItem *item : lapp_context->items) {
    ID *id = item->new_id;
    if (id == nullptr) {
      continue;
    }

    ID *local_appended_new_id = nullptr;
    char lib_filepath[FILE_MAX];
    STRNCPY(lib_filepath, id->lib->filepath);
    char lib_id_name[MAX_ID_NAME];
    STRNCPY(lib_id_name, id->name);

    switch (item->action) {
      case LINK_APPEND_ACT_COPY_LOCAL:
        BKE_lib_id_make_local(bmain, id, make_local_common_flags | LIB_ID_MAKELOCAL_FORCE_COPY);
        local_appended_new_id = id->newid;
        /* Remain locked if data was locked before. */
        local_appended_new_id->deep_hash = id->deep_hash;
        SET_FLAG_FROM_TEST(local_appended_new_id->flag, ID_IS_LOCKED(id), LIB_LOCKED);
        break;
      case LINK_APPEND_ACT_MAKE_LOCAL:
        BKE_lib_id_make_local(bmain, id, make_local_common_flags | LIB_ID_MAKELOCAL_FORCE_LOCAL);
        BLI_assert(id->newid == nullptr);
        local_appended_new_id = id;
        break;
      case LINK_APPEND_ACT_KEEP_LINKED:
        /* Nothing to do here. */
        break;
      case LINK_APPEND_ACT_UNSET:
        CLOG_ERROR(
            &LOG, "Unexpected unset append action for '%s' ID, assuming 'keep link'", id->name);
        break;
      default:
        BLI_assert_unreachable();
    }

    if (local_appended_new_id != nullptr) {
      if (!ID_IS_LOCKED(local_appended_new_id)) {
        if (lock_new_data_blocks) {
          blender::Set<const ID *> current_stack;
          compute_locked_hash_for_data_block_recursive(
              *bmain, *local_appended_new_id, deep_hashes, current_stack);
          const std::optional<IDHash> &id_hash = deep_hashes.lookup(local_appended_new_id);
          if (id_hash.has_value()) {
            local_appended_new_id->deep_hash = *id_hash;
            std::stringstream ss;
            ss << "LOCKED_";
            for (const char c : blender::Span{id_hash->data, sizeof(IDHash)}) {
              ss << std::hex << int(c);
            }
            ss << (local_appended_new_id->name + 2);
            BKE_libblock_rename(bmain, local_appended_new_id, ss.str().c_str());
            local_appended_new_id->flag |= LIB_LOCKED;
            BKE_library_foreach_ID_link(
                bmain,
                local_appended_new_id,
                [](LibraryIDLinkCallbackData *cb_data) {
                  if (cb_data->cb_flag & IDWALK_CB_EMBEDDED) {
                    ID *id = *cb_data->id_pointer;
                    if (id) {
                      id->flag |= LIB_LOCKED;
                    }
                  }
                  return IDWALK_RET_NOP;
                },
                nullptr,
                0);
          }
          else {
            local_appended_new_id->deep_hash = {};
            CLOG_INFO(&LOG,
                      3,
                      "Appended ID '%s' can not be locked because not all of its dependencies "
                      "have a hash. Try resaving the dependencies in a new version of Blender.",
                      id->name);
          }
        }
      }
      if (!local_appended_new_id->library_weak_reference) {
        LibraryWeakReference *weak_reference = MEM_cnew<LibraryWeakReference>(__func__);
        STRNCPY(weak_reference->library_filepath, lib_filepath);
        STRNCPY(weak_reference->library_id_name, lib_id_name);
        local_appended_new_id->library_weak_reference = weak_reference;
      }
      if (set_fakeuser) {
        if (!ELEM(GS(local_appended_new_id->name), ID_OB, ID_GR)) {
          /* Do not set fake user on objects nor collections (instancing). */
          id_fake_user_set(local_appended_new_id);
        }
      }
    }
  }

  /* Remap IDs as needed. */
  for (BlendfileLinkAppendContextItem *item : lapp_context->items) {
    if (item->action == LINK_APPEND_ACT_KEEP_LINKED) {
      continue;
    }

    ID *id = item->new_id;
    if (id == nullptr) {
      continue;
    }
    if (ELEM(item->action, LINK_APPEND_ACT_COPY_LOCAL)) {
      BLI_assert(ID_IS_LINKED(id));
      id = id->newid;
      if (id == nullptr) {
        continue;
      }
    }

    BLI_assert(!ID_IS_LINKED(id));

    BKE_libblock_relink_to_newid(bmain, id, 0);
    /* TODO: Free now-unused linked data-blocks. This can still happen even without
     * append-and-reuse when appending an overridden object. The unnecessary data-block is freed
     * gone when reopening the file though. This issue exists in `main` too. */
  }

<<<<<<< HEAD
=======
  /* Remove linked IDs when a local existing data has been reused instead. */
  BKE_main_id_tag_all(bmain, ID_TAG_DOIT, false);
>>>>>>> 5861b078
  for (BlendfileLinkAppendContextItem *item : lapp_context->items) {
    if (!ELEM(item->action, LINK_APPEND_ACT_COPY_LOCAL)) {
      continue;
    }

    ID *id = item->new_id;
    if (id == nullptr) {
      continue;
    }
    BLI_assert(ID_IS_LINKED(id));
    BLI_assert(id->newid != nullptr);

    item->new_id = id->newid;
<<<<<<< HEAD
  }
=======

    /* Only the 'reuse local' action should leave unused newly linked data behind. */
    if (item->action != LINK_APPEND_ACT_REUSE_LOCAL) {
      continue;
    }
    /* Do NOT delete a linked data that was already linked before this append. */
    if (id->tag & ID_TAG_PRE_EXISTING) {
      continue;
    }
    /* Do NOT delete a linked data that is (also) used a liboverride dependency. */
    BLI_assert((item->tag & LINK_APPEND_TAG_LIBOVERRIDE_DEPENDENCY_ONLY) == 0);
    if (item->tag & LINK_APPEND_TAG_LIBOVERRIDE_DEPENDENCY) {
      continue;
    }

    id->tag |= ID_TAG_DOIT;
  }
  BKE_id_multi_tagged_delete(bmain);
>>>>>>> 5861b078

  BKE_main_id_newptr_and_tag_clear(bmain);

  BlendFileReadReport bf_reports{};
  bf_reports.reports = reports;
  BLO_read_do_version_after_setup(bmain, &bf_reports);
}

/** \} */

/** \name Library link code.
 * \{ */

static int foreach_libblock_link_finalize_cb(LibraryIDLinkCallbackData *cb_data)
{
  if (!foreach_libblock_link_append_common_processing(cb_data, foreach_libblock_link_finalize_cb))
  {
    return IDWALK_RET_NOP;
  }
  ID *id = *cb_data->id_pointer;
  const BlendfileLinkAppendContextCallBack *data =
      static_cast<BlendfileLinkAppendContextCallBack *>(cb_data->user_data);

  if ((id->tag & ID_TAG_PRE_EXISTING) != 0) {
    /* About to re-use a linked data that was already there, and that will stay linked. This case
     * does not need any further processing of the child hierarchy (existing linked data
     * instantiation status should not be modified here). */
    return IDWALK_RET_NOP;
  }

  /* In linking case, all linked IDs are considered for instantiation, including from other
   * libraries. So all linked IDs that were not skipped so far need to be added to the items
   * list.
   */
  BlendfileLinkAppendContextItem *item = data->lapp_context->new_id_to_item.lookup_default(
      id, nullptr);
  /* NOTE: liboverride info (tags like #LINK_APPEND_TAG_LIBOVERRIDE_DEPENDENCY) can be
   * ignored/skipped here, since all data are kept linked anyway, they are not useful currently.
   */
  if (item == nullptr) {
    item = BKE_blendfile_link_append_context_item_add(
        data->lapp_context, id->name, GS(id->name), nullptr);
    item->new_id = id;
    item->source_library = id->lib;
    /* Since there is no item for that ID yet, the user did not select it explicitly, it was
     * rather linked indirectly. This info is important for instantiation of collections. */
    item->tag |= LINK_APPEND_TAG_INDIRECT;
    /* In linking case we already know what we want to do with these items. */
    item->action = LINK_APPEND_ACT_KEEP_LINKED;
    new_id_to_item_mapping_add(data->lapp_context, id, item);
  }
  return IDWALK_RET_NOP;
}

void BKE_blendfile_link_append_instantiate_loose(BlendfileLinkAppendContext *lapp_context,
                                                 ReportList *reports)
{
  if (!lapp_context->params->context.scene) {
    return;
  }
  if (lapp_context->params->flag & FILE_LINK) {
    new_id_to_item_mapping_create(lapp_context);
    /* Add items for all not yet known IDs (i.e. implicitly linked indirect dependencies) to the
     * list.
     * NOTE: Since items are appended to the list, this list will grow and these IDs will be
     * processed later, leading to a flatten recursive processing of all the linked dependencies.
     */
    for (BlendfileLinkAppendContextItem *item : lapp_context->items) {
      ID *id = item->new_id;
      if (id == nullptr) {
        continue;
      }
      BLI_assert(item->userdata == nullptr);

      BlendfileLinkAppendContextCallBack cb_data{};
      cb_data.lapp_context = lapp_context;
      cb_data.item = item;
      cb_data.reports = reports;
      BKE_library_foreach_ID_link(lapp_context->params->bmain,
                                  id,
                                  foreach_libblock_link_finalize_cb,
                                  &cb_data,
                                  IDWALK_NOP);
    }
  }

  LooseDataInstantiateContext instantiate_context{};
  instantiate_context.lapp_context = lapp_context;
  instantiate_context.active_collection = nullptr;
  loose_data_instantiate(&instantiate_context);
}

void BKE_blendfile_link(BlendfileLinkAppendContext *lapp_context, ReportList *reports)
{
  if (lapp_context->num_items == 0) {
    /* Nothing to be linked. */
    return;
  }

  BLI_assert(lapp_context->num_libraries != 0);

  Main *mainl;
  Library *lib;

  for (const int lib_idx : lapp_context->libraries.index_range()) {
    BlendfileLinkAppendContextLibrary *lib_context = lapp_context->libraries[lib_idx];
    const char *libname = lib_context->path;

    if (!link_append_context_library_blohandle_ensure(lapp_context, lib_context, reports)) {
      /* Unlikely since we just browsed it, but possible
       * Error reports will have been made by BLO_blendhandle_from_file() */
      continue;
    }

    /* here appending/linking starts */

    mainl = BLO_library_link_begin(&lib_context->blo_handle, libname, lapp_context->params);
    lib = mainl->curlib;
    BLI_assert(lib != nullptr);
    /* In case lib was already existing but not found originally, see #99820. */
    lib->id.tag &= ~ID_TAG_MISSING;

    if (mainl->versionfile < 250) {
      BKE_reportf(reports,
                  RPT_WARNING,
                  "Linking or appending from a very old .blend file format (%d.%d), no animation "
                  "conversion will "
                  "be done! You may want to re-save your lib file with current Blender",
                  mainl->versionfile,
                  mainl->subversionfile);
    }

    /* For each lib file, we try to link all items belonging to that lib,
     * and tag those successful to not try to load them again with the other libraries. */
    for (BlendfileLinkAppendContextItem *item : lapp_context->items) {
      ID *new_id;

      if (!BLI_BITMAP_TEST(item->libraries, lib_idx)) {
        continue;
      }

      new_id = BLO_library_link_named_part(
          mainl, &lib_context->blo_handle, item->idcode, item->name, lapp_context->params);

      if (new_id) {
        /* If the link is successful, clear item's libraries 'todo' flags.
         * This avoids trying to link same item with other libraries to come. */
        BLI_bitmap_set_all(item->libraries, false, lapp_context->num_libraries);
        item->new_id = new_id;
        item->source_library = new_id->lib;
      }
    }

    BLO_library_link_end(mainl, &lib_context->blo_handle, lapp_context->params);
    link_append_context_library_blohandle_release(lapp_context, lib_context);
  }

  /* In linking case finalizing process (ensuring all data is valid, instantiating loose
   * collections or objects, etc.) can be done here directly.
   *
   * In append case, the finalizing process is much more complex and requires and additional call
   * to #BKE_blendfile_append for caller code. */
  if (lapp_context->params->flag & FILE_LINK) {
    BlendFileReadReport bf_reports{};
    bf_reports.reports = reports;
    BLO_read_do_version_after_setup(lapp_context->params->bmain, &bf_reports);
  }
}

void BKE_blendfile_override(BlendfileLinkAppendContext *lapp_context,
                            const eBKELibLinkOverride flags,
                            ReportList * /*reports*/)
{
  if (lapp_context->num_items == 0) {
    /* Nothing to override. */
    return;
  }

  Main *bmain = lapp_context->params->bmain;

  /* Liboverride only makes sense if data was linked, not appended. */
  BLI_assert((lapp_context->params->flag & FILE_LINK) != 0);

  const bool set_runtime = (flags & BKE_LIBLINK_OVERRIDE_CREATE_RUNTIME) != 0;
  const bool do_use_exisiting_liboverrides = (flags &
                                              BKE_LIBLINK_OVERRIDE_USE_EXISTING_LIBOVERRIDES) != 0;

  blender::Map<ID *, ID *> linked_ids_to_local_liboverrides;
  if (do_use_exisiting_liboverrides) {
    ID *id_iter;
    FOREACH_MAIN_ID_BEGIN (bmain, id_iter) {
      if (ID_IS_LINKED(id_iter)) {
        continue;
      }
      if (!ID_IS_OVERRIDE_LIBRARY_REAL(id_iter)) {
        continue;
      }
      /* Do not consider regular liboverrides if runtime ones are requested, and vice-versa. */
      if ((set_runtime && (id_iter->tag & ID_TAG_RUNTIME) == 0) ||
          (!set_runtime && (id_iter->tag & ID_TAG_RUNTIME) != 0))
      {
        continue;
      }

      /* In case several liboverrides exist of the same data, only consider the first found one, so
       * don't use `add_overwrite`. */
      linked_ids_to_local_liboverrides.add(id_iter->override_library->reference, id_iter);
    }
    FOREACH_MAIN_ID_END;
  }

  for (BlendfileLinkAppendContextItem *item : lapp_context->items) {
    ID *id = item->new_id;
    if (id == nullptr) {
      continue;
    }
    BLI_assert(item->userdata == nullptr);

    if (do_use_exisiting_liboverrides) {
      item->liboverride_id = linked_ids_to_local_liboverrides.lookup_default(id, nullptr);
    }
    if (item->liboverride_id == nullptr) {
      item->liboverride_id = BKE_lib_override_library_create_from_id(bmain, id, false);
      if (set_runtime) {
        item->liboverride_id->tag |= ID_TAG_RUNTIME;
        if ((id->tag & ID_TAG_PRE_EXISTING) == 0) {
          /* If the linked ID is newly linked, in case its override is runtime-only, assume its
           * reference to be indirectly linked.
           *
           * This is more of an heuristic for 'as best as possible' user feedback in the UI
           * (Outliner), which is expected to be valid in almost all practical use-cases. Direct or
           * indirect linked status is properly checked before saving .blend file. */
          id->tag &= ~ID_TAG_EXTERN;
          id->tag |= ID_TAG_INDIRECT;
        }
      }
    }
  }

  BKE_main_namemap_clear(bmain);
}

/** \} */

/** \name Library relocating code.
 * \{ */

static void blendfile_library_relocate_remap(Main *bmain,
                                             ID *old_id,
                                             ID *new_id,
                                             ReportList *reports,
                                             const bool do_reload,
                                             const int remap_flags)
{
  BLI_assert(old_id);
  if (do_reload) {
    /* Since we asked for placeholders in case of missing IDs,
     * we expect to always get a valid one. */
    BLI_assert(new_id);
  }
  if (new_id) {
    CLOG_INFO(&LOG,
              4,
              "Before remap of %s, old_id users: %d, new_id users: %d",
              old_id->name,
              old_id->us,
              new_id->us);
    BKE_libblock_remap_locked(bmain, old_id, new_id, remap_flags);

    if (old_id->flag & ID_FLAG_FAKEUSER) {
      id_fake_user_clear(old_id);
      id_fake_user_set(new_id);
    }

    CLOG_INFO(&LOG,
              4,
              "After remap of %s, old_id users: %d, new_id users: %d",
              old_id->name,
              old_id->us,
              new_id->us);

    /* In some cases, new_id might become direct link, remove parent of library in this case. */
    if (new_id->lib->runtime.parent && (new_id->tag & ID_TAG_INDIRECT) == 0) {
      if (do_reload) {
        BLI_assert_unreachable(); /* Should not happen in 'pure' reload case... */
      }
      new_id->lib->runtime.parent = nullptr;
    }
  }

  if (old_id->us > 0 && new_id && old_id->lib == new_id->lib) {
    /* Note that this *should* not happen - but better be safe than sorry in this area,
     * at least until we are 100% sure this cannot ever happen.
     * Also, we can safely assume names were unique so far,
     * so just replacing '.' by '~' should work,
     * but this does not totally rules out the possibility of name collision. */
    size_t len = strlen(old_id->name);
    size_t dot_pos;
    bool has_num = false;

    for (dot_pos = len; dot_pos--;) {
      char c = old_id->name[dot_pos];
      if (c == '.') {
        break;
      }
      if (c < '0' || c > '9') {
        has_num = false;
        break;
      }
      has_num = true;
    }

    if (has_num) {
      old_id->name[dot_pos] = '~';
    }
    else {
      len = std::min<size_t>(len, MAX_ID_NAME - 7);
      BLI_strncpy(&old_id->name[len], "~000", 7);
    }

    id_sort_by_name(which_libbase(bmain, GS(old_id->name)), old_id, nullptr);

    BKE_reportf(
        reports,
        RPT_WARNING,
        "Lib Reload: Replacing all references to old data-block '%s' by reloaded one failed, "
        "old one (%d remaining users) had to be kept and was renamed to '%s'",
        new_id->name,
        old_id->us,
        old_id->name);
  }
}

void BKE_blendfile_library_relocate(BlendfileLinkAppendContext *lapp_context,
                                    ReportList *reports,
                                    Library *library,
                                    const bool do_reload)
{
  ListBase *lbarray[INDEX_ID_MAX];
  int lba_idx;

  Main *bmain = lapp_context->params->bmain;

  /* All override rules need to be up to date, since there will be no do_version here, otherwise
   * older, now-invalid rules might be applied and likely fail, or some changes might be missing,
   * etc. See #93353. */
  BKE_lib_override_library_main_operations_create(bmain, true, nullptr);

  /* Remove all IDs to be reloaded from Main. */
  lba_idx = set_listbasepointers(bmain, lbarray);
  while (lba_idx--) {
    ID *id = static_cast<ID *>(lbarray[lba_idx]->first);
    const short idcode = id ? GS(id->name) : 0;

    if (!id || !BKE_idtype_idcode_is_linkable(idcode)) {
      /* No need to reload non-linkable data-types,
       * those will get relinked with their 'users ID'. */
      continue;
    }

    for (; id; id = static_cast<ID *>(id->next)) {
      if (id->lib == library) {
        BlendfileLinkAppendContextItem *item;

        /* We remove it from current Main, and add it to items to link... */
        /* Note that non-linkable IDs (like e.g. shape-keys) are also explicitly linked here... */
        BLI_remlink(lbarray[lba_idx], id);
        /* Usual special code for ShapeKeys snowflakes... */
        Key *old_key = BKE_key_from_id(id);
        if (old_key != nullptr) {
          BLI_remlink(which_libbase(bmain, GS(old_key->id.name)), &old_key->id);
        }

        item = BKE_blendfile_link_append_context_item_add(lapp_context, id->name + 2, idcode, id);
        BLI_bitmap_set_all(item->libraries, true, size_t(lapp_context->num_libraries));

        CLOG_INFO(&LOG, 4, "Datablock to seek for: %s", id->name);
      }
    }
  }

  if (lapp_context->num_items == 0) {
    /* Early out in case there is nothing to do. */
    return;
  }

  BKE_main_id_tag_all(bmain, ID_TAG_PRE_EXISTING, true);

  /* We do not want any instantiation here! */
  BKE_blendfile_link(lapp_context, reports);

  BKE_locked_id_duplicates_remove(*bmain);

  BKE_main_lock(bmain);

  /* We add back old id to bmain.
   * We need to do this in a first, separated loop, otherwise some of those may not be handled by
   * ID remapping, which means they would still reference old data to be deleted... */
  for (BlendfileLinkAppendContextItem *item : lapp_context->items) {
    ID *old_id = static_cast<ID *>(item->userdata);

    BLI_assert(old_id);
    BLI_addtail(which_libbase(bmain, GS(old_id->name)), old_id);

    /* Usual special code for ShapeKeys snowflakes... */
    Key *old_key = BKE_key_from_id(old_id);
    if (old_key != nullptr) {
      BLI_addtail(which_libbase(bmain, GS(old_key->id.name)), &old_key->id);
    }
  }

  /* Since our (old) reloaded IDs were removed from main, the user count done for them in linking
   * code is wrong, we need to redo it here after adding them back to main. */
  BKE_main_id_refcount_recompute(bmain, false);

  BKE_layer_collection_resync_forbid();
  /* Note that in reload case, we also want to replace indirect usages. */
  const int remap_flags = ID_REMAP_SKIP_NEVER_NULL_USAGE |
                          (do_reload ? 0 : ID_REMAP_SKIP_INDIRECT_USAGE);
  for (BlendfileLinkAppendContextItem *item : lapp_context->items) {
    ID *old_id = static_cast<ID *>(item->userdata);
    ID *new_id = item->new_id;

    blendfile_library_relocate_remap(bmain, old_id, new_id, reports, do_reload, remap_flags);
    if (new_id == nullptr) {
      continue;
    }
    /* Usual special code for ShapeKeys snowflakes... */
    Key **old_key_p = BKE_key_from_id_p(old_id);
    if (old_key_p == nullptr) {
      continue;
    }
    Key *old_key = *old_key_p;
    Key *new_key = BKE_key_from_id(new_id);
    if (old_key != nullptr) {
      *old_key_p = nullptr;
      id_us_min(&old_key->id);
      blendfile_library_relocate_remap(
          bmain, &old_key->id, &new_key->id, reports, do_reload, remap_flags);
      *old_key_p = old_key;
      id_us_plus_no_lib(&old_key->id);
    }
  }
  BKE_layer_collection_resync_allow();
  BKE_main_collection_sync_remap(bmain);

  BKE_main_unlock(bmain);

  /* Delete all no more used old IDs. */
  /* NOTE: While this looping over until we are sure we deleted everything is very far from
   * efficient, doing otherwise would require a much more complex handling of indirectly linked IDs
   * in steps above. Currently, in case of relocation, those are skipped in remapping phase, though
   * in some cases (essentially internal links between IDs from the same library) remapping should
   * happen. But getting this to work reliably would be very difficult, so since this is not a
   * performance-critical code, better to go with the (relatively) simpler, brute-force approach
   * here in 'removal of old IDs' step. */
  bool keep_looping = true;
  while (keep_looping) {
    keep_looping = false;

    BKE_main_id_tag_all(bmain, ID_TAG_DOIT, false);
    for (BlendfileLinkAppendContextItem *item : lapp_context->items) {
      ID *old_id = static_cast<ID *>(item->userdata);

      if (old_id == nullptr) {
        continue;
      }

      if (GS(old_id->name) == ID_KE) {
        /* Shape Keys are handled as part of their owning obdata (see below). This implies that
         * there is no way to know when the old pointer gets invalid, so just clear it immediately.
         */
        item->userdata = nullptr;
        continue;
      }

      /* In case the active scene was reloaded, the context pointers in
       * `lapp_context->params->context` need to be updated before the old Scene ID is freed. */
      if (old_id == &lapp_context->params->context.scene->id) {
        BLI_assert(GS(old_id->name) == ID_SCE);
        Scene *new_scene = (Scene *)item->new_id;
        BLI_assert(new_scene != nullptr);
        lapp_context->params->context.scene = new_scene;
        if (lapp_context->params->context.view_layer != nullptr) {
          ViewLayer *new_view_layer = BKE_view_layer_find(
              new_scene, lapp_context->params->context.view_layer->name);
          lapp_context->params->context.view_layer = static_cast<ViewLayer *>(
              (new_view_layer != nullptr) ? new_view_layer : new_scene->view_layers.first);
        }
        /* lapp_context->params->context.v3d should never become invalid by newly linked data here.
         */
      }

      if (old_id->us == 0) {
        old_id->tag |= ID_TAG_DOIT;
        item->userdata = nullptr;
        keep_looping = true;
        Key *old_key = BKE_key_from_id(old_id);
        if (old_key != nullptr) {
          old_key->id.tag |= ID_TAG_DOIT;
        }
      }
    }
    BKE_id_multi_tagged_delete(bmain);
    /* Should not be needed, all tagged IDs should have been deleted above, just 'in case'. */
    BKE_main_id_tag_all(bmain, ID_TAG_DOIT, false);
  }

  /* Some datablocks can get reloaded/replaced 'silently' because they are not linkable
   * (shape keys e.g.), so we need another loop here to clear old ones if possible. */
  lba_idx = set_listbasepointers(bmain, lbarray);
  while (lba_idx--) {
    ID *id, *id_next;
    for (id = static_cast<ID *>(lbarray[lba_idx]->first); id; id = id_next) {
      id_next = static_cast<ID *>(id->next);
      /* XXX That check may be a bit to generic/permissive? */
      if (id->lib && (id->flag & ID_TAG_PRE_EXISTING) && id->us == 0) {
        BKE_id_free(bmain, id);
      }
    }
  }

  /* Get rid of no more used libraries... */
  BKE_main_id_tag_idcode(bmain, ID_LI, ID_TAG_DOIT, true);
  lba_idx = set_listbasepointers(bmain, lbarray);
  while (lba_idx--) {
    ID *id;
    for (id = static_cast<ID *>(lbarray[lba_idx]->first); id; id = static_cast<ID *>(id->next)) {
      if (id->lib) {
        id->lib->id.tag &= ~ID_TAG_DOIT;
      }
    }
  }
  Library *lib, *lib_next;
  for (lib = static_cast<Library *>(which_libbase(bmain, ID_LI)->first); lib; lib = lib_next) {
    lib_next = static_cast<Library *>(lib->id.next);
    if (lib->id.tag & ID_TAG_DOIT) {
      id_us_clear_real(&lib->id);
      if (lib->id.us == 0) {
        BKE_id_delete(bmain, lib);
      }
    }
  }

  /* Update overrides of reloaded linked data-blocks. */
  ID *id;
  FOREACH_MAIN_ID_BEGIN (bmain, id) {
    if (ID_IS_LINKED(id) || !ID_IS_OVERRIDE_LIBRARY_REAL(id) ||
        (id->tag & ID_TAG_PRE_EXISTING) == 0)
    {
      continue;
    }
    if ((id->override_library->reference->tag & ID_TAG_MISSING) == 0) {
      id->tag &= ~ID_TAG_MISSING;
    }
    if ((id->override_library->reference->tag & ID_TAG_PRE_EXISTING) == 0) {
      BKE_lib_override_library_update(bmain, id);
    }
  }
  FOREACH_MAIN_ID_END;

  BKE_library_main_rebuild_hierarchy(bmain);

  /* Resync overrides if needed. */
  if (!USER_EXPERIMENTAL_TEST(&U, no_override_auto_resync) &&
      lapp_context->params->context.scene != nullptr)
  {
    BlendFileReadReport report{};
    report.reports = reports;
    BKE_lib_override_library_main_resync(bmain,
                                         lapp_context->params->context.scene,
                                         lapp_context->params->context.view_layer,
                                         &report);
    /* We need to rebuild some of the deleted override rules (for UI feedback purpose). */
    BKE_lib_override_library_main_operations_create(bmain, true, nullptr);
  }

  BKE_main_collection_sync(bmain);
}

/** \} */<|MERGE_RESOLUTION|>--- conflicted
+++ resolved
@@ -1159,15 +1159,7 @@
     }
     BLI_assert((item->tag & LINK_APPEND_TAG_LIBOVERRIDE_DEPENDENCY_ONLY) == 0);
 
-<<<<<<< HEAD
-    if (id->tag & LIB_TAG_PRE_EXISTING) {
-=======
-    if (do_reuse_local_id && item->reusable_local_id != nullptr) {
-      CLOG_INFO(&LOG, 3, "Appended ID '%s' as a matching local one, re-using it.", id->name);
-      item->action = LINK_APPEND_ACT_REUSE_LOCAL;
-    }
-    else if (id->tag & ID_TAG_PRE_EXISTING) {
->>>>>>> 5861b078
+    if (id->tag & ID_TAG_PRE_EXISTING) {
       CLOG_INFO(&LOG, 3, "Appended ID '%s' was already linked, duplicating it.", id->name);
       item->action = LINK_APPEND_ACT_COPY_LOCAL;
     }
@@ -1248,7 +1240,7 @@
           XXH3_128bits_update(locked_hash_state, &some_data, sizeof(some_data));
           return IDWALK_RET_NOP;
         }
-        if (referenced_id->flag & LIB_EMBEDDED_DATA) {
+        if (referenced_id->flag & ID_FLAG_EMBEDDED_DATA) {
           return IDWALK_RET_NOP;
         }
         if (current_stack.contains(referenced_id)) {
@@ -1436,11 +1428,6 @@
      * gone when reopening the file though. This issue exists in `main` too. */
   }
 
-<<<<<<< HEAD
-=======
-  /* Remove linked IDs when a local existing data has been reused instead. */
-  BKE_main_id_tag_all(bmain, ID_TAG_DOIT, false);
->>>>>>> 5861b078
   for (BlendfileLinkAppendContextItem *item : lapp_context->items) {
     if (!ELEM(item->action, LINK_APPEND_ACT_COPY_LOCAL)) {
       continue;
@@ -1454,28 +1441,7 @@
     BLI_assert(id->newid != nullptr);
 
     item->new_id = id->newid;
-<<<<<<< HEAD
-  }
-=======
-
-    /* Only the 'reuse local' action should leave unused newly linked data behind. */
-    if (item->action != LINK_APPEND_ACT_REUSE_LOCAL) {
-      continue;
-    }
-    /* Do NOT delete a linked data that was already linked before this append. */
-    if (id->tag & ID_TAG_PRE_EXISTING) {
-      continue;
-    }
-    /* Do NOT delete a linked data that is (also) used a liboverride dependency. */
-    BLI_assert((item->tag & LINK_APPEND_TAG_LIBOVERRIDE_DEPENDENCY_ONLY) == 0);
-    if (item->tag & LINK_APPEND_TAG_LIBOVERRIDE_DEPENDENCY) {
-      continue;
-    }
-
-    id->tag |= ID_TAG_DOIT;
-  }
-  BKE_id_multi_tagged_delete(bmain);
->>>>>>> 5861b078
+  }
 
   BKE_main_id_newptr_and_tag_clear(bmain);
 
