--- conflicted
+++ resolved
@@ -364,11 +364,7 @@
 
   if (ob->type == OB_MESH && ob->data) {
     mesh = rigidbody_get_mesh(ob);
-<<<<<<< HEAD
-    positions = (mesh) ? BKE_mesh_positions_for_write(mesh) : NULL;
-=======
     positions = (mesh) ? BKE_mesh_vert_positions_for_write(mesh) : NULL;
->>>>>>> a7e1815c
     totvert = (mesh) ? mesh->totvert : 0;
   }
   else {
@@ -406,11 +402,7 @@
       return NULL;
     }
 
-<<<<<<< HEAD
-    const float(*positions)[3] = BKE_mesh_positions(mesh);
-=======
     const float(*positions)[3] = BKE_mesh_vert_positions(mesh);
->>>>>>> a7e1815c
     totvert = mesh->totvert;
     looptri = BKE_mesh_runtime_looptri_ensure(mesh);
     tottri = BKE_mesh_runtime_looptri_len(mesh);
@@ -685,22 +677,14 @@
           return;
         }
 
-<<<<<<< HEAD
-        const float(*positions)[3] = BKE_mesh_positions(mesh);
-=======
         const float(*positions)[3] = BKE_mesh_vert_positions(mesh);
->>>>>>> a7e1815c
         totvert = mesh->totvert;
         lt = BKE_mesh_runtime_looptri_ensure(mesh);
         tottri = BKE_mesh_runtime_looptri_len(mesh);
         const int *corner_verts = BKE_mesh_corner_verts(mesh);
 
         if (totvert > 0 && tottri > 0) {
-<<<<<<< HEAD
           BKE_mesh_calc_volume(positions, totvert, lt, tottri, corner_verts, &volume, NULL);
-=======
-          BKE_mesh_calc_volume(positions, totvert, lt, tottri, mloop, &volume, NULL);
->>>>>>> a7e1815c
           const float volume_scale = mat4_to_volume_scale(ob->object_to_world);
           volume *= fabsf(volume_scale);
         }
@@ -767,22 +751,14 @@
           return;
         }
 
-<<<<<<< HEAD
-        const float(*positions)[3] = BKE_mesh_positions(mesh);
-=======
         const float(*positions)[3] = BKE_mesh_vert_positions(mesh);
->>>>>>> a7e1815c
         totvert = mesh->totvert;
         looptri = BKE_mesh_runtime_looptri_ensure(mesh);
         tottri = BKE_mesh_runtime_looptri_len(mesh);
 
         if (totvert > 0 && tottri > 0) {
-<<<<<<< HEAD
           BKE_mesh_calc_volume(
               positions, totvert, looptri, tottri, BKE_mesh_corner_verts(mesh), NULL, r_center);
-=======
-          BKE_mesh_calc_volume(positions, totvert, looptri, tottri, mloop, NULL, r_center);
->>>>>>> a7e1815c
         }
       }
       break;
@@ -1698,11 +1674,7 @@
   if (rbo->shape == RB_SHAPE_TRIMESH && rbo->flag & RBO_FLAG_USE_DEFORM) {
     Mesh *mesh = ob->runtime.mesh_deform_eval;
     if (mesh) {
-<<<<<<< HEAD
-      float(*positions)[3] = BKE_mesh_positions_for_write(mesh);
-=======
       float(*positions)[3] = BKE_mesh_vert_positions_for_write(mesh);
->>>>>>> a7e1815c
       int totvert = mesh->totvert;
       const BoundBox *bb = BKE_object_boundbox_get(ob);
 
