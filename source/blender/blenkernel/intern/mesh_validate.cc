/* SPDX-License-Identifier: GPL-2.0-or-later
 * Copyright 2011 Blender Foundation. All rights reserved. */

/** \file
 * \ingroup bke
 */

#include <climits>
#include <cstdio>
#include <cstdlib>
#include <cstring>

#include "CLG_log.h"

#include "BLI_bitmap.h"
#include "DNA_mesh_types.h"
#include "DNA_meshdata_types.h"
#include "DNA_object_types.h"

#include "BLI_sys_types.h"

#include "BLI_edgehash.h"
#include "BLI_math_base.h"
#include "BLI_math_vector.h"
#include "BLI_utildefines.h"

#include "BKE_attribute.hh"
#include "BKE_customdata.h"
#include "BKE_deform.h"
#include "BKE_mesh.h"

#include "DEG_depsgraph.h"

#include "MEM_guardedalloc.h"

using blender::float3;
using blender::MutableSpan;
using blender::Span;

/* loop v/e are unsigned, so using max uint_32 value as invalid marker... */
#define INVALID_LOOP_EDGE_MARKER 4294967295u

static CLG_LogRef LOG = {"bke.mesh"};

void mesh_strip_polysloops(Mesh *me);
void mesh_strip_edges(Mesh *me);

/* -------------------------------------------------------------------- */
/** \name Internal functions
 * \{ */

union EdgeUUID {
  uint32_t verts[2];
  int64_t edval;
};

struct SortFace {
  EdgeUUID es[4];
  uint index;
};

/* Used to detect polys (faces) using exactly the same vertices. */
/* Used to detect loops used by no (disjoint) or more than one (intersect) polys. */
struct SortPoly {
  int *verts;
  int numverts;
  int loopstart;
  uint index;
  bool invalid; /* Poly index. */
};

static void edge_store_assign(uint32_t verts[2], const uint32_t v1, const uint32_t v2)
{
  if (v1 < v2) {
    verts[0] = v1;
    verts[1] = v2;
  }
  else {
    verts[0] = v2;
    verts[1] = v1;
  }
}

static void edge_store_from_mface_quad(EdgeUUID es[4], MFace *mf)
{
  edge_store_assign(es[0].verts, mf->v1, mf->v2);
  edge_store_assign(es[1].verts, mf->v2, mf->v3);
  edge_store_assign(es[2].verts, mf->v3, mf->v4);
  edge_store_assign(es[3].verts, mf->v4, mf->v1);
}

static void edge_store_from_mface_tri(EdgeUUID es[4], MFace *mf)
{
  edge_store_assign(es[0].verts, mf->v1, mf->v2);
  edge_store_assign(es[1].verts, mf->v2, mf->v3);
  edge_store_assign(es[2].verts, mf->v3, mf->v1);
  es[3].verts[0] = es[3].verts[1] = UINT_MAX;
}

static int int64_cmp(const void *v1, const void *v2)
{
  const int64_t x1 = *(const int64_t *)v1;
  const int64_t x2 = *(const int64_t *)v2;

  if (x1 > x2) {
    return 1;
  }
  if (x1 < x2) {
    return -1;
  }

  return 0;
}

static int search_face_cmp(const void *v1, const void *v2)
{
  const SortFace *sfa = static_cast<const SortFace *>(v1);
  const SortFace *sfb = static_cast<const SortFace *>(v2);

  if (sfa->es[0].edval > sfb->es[0].edval) {
    return 1;
  }
  if (sfa->es[0].edval < sfb->es[0].edval) {
    return -1;
  }

  if (sfa->es[1].edval > sfb->es[1].edval) {
    return 1;
  }
  if (sfa->es[1].edval < sfb->es[1].edval) {
    return -1;
  }

  if (sfa->es[2].edval > sfb->es[2].edval) {
    return 1;
  }
  if (sfa->es[2].edval < sfb->es[2].edval) {
    return -1;
  }

  if (sfa->es[3].edval > sfb->es[3].edval) {
    return 1;
  }
  if (sfa->es[3].edval < sfb->es[3].edval) {
    return -1;
  }

  return 0;
}

/* TODO: check there is not some standard define of this somewhere! */
static int int_cmp(const void *v1, const void *v2)
{
  return *(int *)v1 > *(int *)v2 ? 1 : *(int *)v1 < *(int *)v2 ? -1 : 0;
}

static int search_poly_cmp(const void *v1, const void *v2)
{
  const SortPoly *sp1 = static_cast<const SortPoly *>(v1);
  const SortPoly *sp2 = static_cast<const SortPoly *>(v2);

  /* Reject all invalid polys at end of list! */
  if (sp1->invalid || sp2->invalid) {
    return sp1->invalid ? (sp2->invalid ? 0 : 1) : -1;
  }
  /* Else, sort on first non-equal verts (remember verts of valid polys are sorted). */
  const int max_idx = sp1->numverts > sp2->numverts ? sp2->numverts : sp1->numverts;
  for (int idx = 0; idx < max_idx; idx++) {
    const int v1_i = sp1->verts[idx];
    const int v2_i = sp2->verts[idx];
    if (v1_i != v2_i) {
      return (v1_i > v2_i) ? 1 : -1;
    }
  }
  return sp1->numverts > sp2->numverts ? 1 : sp1->numverts < sp2->numverts ? -1 : 0;
}

static int search_polyloop_cmp(const void *v1, const void *v2)
{
  const SortPoly *sp1 = static_cast<const SortPoly *>(v1);
  const SortPoly *sp2 = static_cast<const SortPoly *>(v2);

  /* Reject all invalid polys at end of list! */
  if (sp1->invalid || sp2->invalid) {
    return sp1->invalid && sp2->invalid ? 0 : sp1->invalid ? 1 : -1;
  }
  /* Else, sort on loopstart. */
  return sp1->loopstart > sp2->loopstart ? 1 : sp1->loopstart < sp2->loopstart ? -1 : 0;
}

/** \} */

/* -------------------------------------------------------------------- */
/** \name Mesh Validation
 * \{ */

#define PRINT_MSG(...) \
  if (do_verbose) { \
    CLOG_INFO(&LOG, 1, __VA_ARGS__); \
  } \
  ((void)0)

#define PRINT_ERR(...) \
  do { \
    is_valid = false; \
    if (do_verbose) { \
      CLOG_ERROR(&LOG, __VA_ARGS__); \
    } \
  } while (0)

/* NOLINTNEXTLINE: readability-function-size */
bool BKE_mesh_validate_arrays(Mesh *mesh,
                              float (*vert_positions)[3],
                              uint totvert,
                              MEdge *edges,
                              uint totedge,
                              MFace *mfaces,
                              uint totface,
                              int *corner_verts,
                              int *corner_edges,
                              uint totloop,
                              MPoly *polys,
                              uint totpoly,
                              MDeformVert *dverts, /* assume totvert length */
                              const bool do_verbose,
                              const bool do_fixes,
                              bool *r_changed)
{
#define REMOVE_EDGE_TAG(_me) \
  { \
    _me->v2 = _me->v1; \
    free_flag.edges = do_fixes; \
  } \
  (void)0
#define IS_REMOVED_EDGE(_me) (_me->v2 == _me->v1)

#define REMOVE_LOOP_TAG(corner) \
  { \
    corner_edges[corner] = INVALID_LOOP_EDGE_MARKER; \
    free_flag.polyloops = do_fixes; \
  } \
  (void)0
#define REMOVE_POLY_TAG(_mp) \
  { \
    _mp->totloop *= -1; \
    free_flag.polyloops = do_fixes; \
  } \
  (void)0

  blender::bke::AttributeWriter<int> material_indices =
      mesh->attributes_for_write().lookup_for_write<int>("material_index");
  blender::MutableVArraySpan<int> material_indices_span(material_indices.varray);

<<<<<<< HEAD
  MEdge *me;
  MPoly *mp;
=======
  MEdge *edge;
  MLoop *ml;
  MPoly *poly;
>>>>>>> 2a9f792c
  uint i, j;
  int *v;

  bool is_valid = true;

  union {
    struct {
      int verts : 1;
      int verts_weight : 1;
      int loops_edge : 1;
    };
    int as_flag;
  } fix_flag;

  union {
    struct {
      int edges : 1;
      int faces : 1;
      /* This regroups loops and polys! */
      int polyloops : 1;
      int mselect : 1;
    };
    int as_flag;
  } free_flag;

  union {
    struct {
      int edges : 1;
    };
    int as_flag;
  } recalc_flag;

  EdgeHash *edge_hash = BLI_edgehash_new_ex(__func__, totedge);

  BLI_assert(!(do_fixes && mesh == nullptr));

  fix_flag.as_flag = 0;
  free_flag.as_flag = 0;
  recalc_flag.as_flag = 0;

  PRINT_MSG("verts(%u), edges(%u), loops(%u), polygons(%u)", totvert, totedge, totloop, totpoly);

  if (totedge == 0 && totpoly != 0) {
    PRINT_ERR("\tLogical error, %u polygons and 0 edges", totpoly);
    recalc_flag.edges = do_fixes;
  }

  const float(*vert_normals)[3] = nullptr;
  if (!BKE_mesh_vert_normals_are_dirty(mesh)) {
    vert_normals = BKE_mesh_vert_normals_ensure(mesh);
  }

  for (i = 0; i < totvert; i++) {
    bool fix_normal = true;

    for (j = 0; j < 3; j++) {
      if (!isfinite(vert_positions[i][j])) {
        PRINT_ERR("\tVertex %u: has invalid coordinate", i);

        if (do_fixes) {
          zero_v3(vert_positions[i]);

          fix_flag.verts = true;
        }
      }

      if (vert_normals && vert_normals[i][j] != 0.0f) {
        fix_normal = false;
        break;
      }
    }

    if (vert_normals && fix_normal) {
      /* If the vertex normal accumulates to zero or isn't part of a face, the location is used.
       * When the location is also zero, a zero normal warning should not be raised.
       * since this is the expected behavior of normal calculation.
       *
       * This avoids false positives but isn't foolproof as it's possible the vertex
       * is part of a polygon that has a normal which this vertex should be using,
       * although it's also possible degenerate/opposite faces accumulate to a zero vector.
       * To detect this a full normal recalculation would be needed, which is out of scope
       * for a basic validity check (see "Vertex Normal" in the doc-string). */
      if (!is_zero_v3(vert_positions[i])) {
        PRINT_ERR("\tVertex %u: has zero normal, assuming Z-up normal", i);
        if (do_fixes) {
          float *normal = (float *)vert_normals[i];
          normal[2] = 1.0f;
          fix_flag.verts = true;
        }
      }
    }
  }

  for (i = 0, edge = edges; i < totedge; i++, edge++) {
    bool remove = false;

    if (edge->v1 == edge->v2) {
      PRINT_ERR("\tEdge %u: has matching verts, both %u", i, edge->v1);
      remove = do_fixes;
    }
    if (edge->v1 >= totvert) {
      PRINT_ERR("\tEdge %u: v1 index out of range, %u", i, edge->v1);
      remove = do_fixes;
    }
    if (edge->v2 >= totvert) {
      PRINT_ERR("\tEdge %u: v2 index out of range, %u", i, edge->v2);
      remove = do_fixes;
    }

    if ((edge->v1 != edge->v2) && BLI_edgehash_haskey(edge_hash, edge->v1, edge->v2)) {
      PRINT_ERR("\tEdge %u: is a duplicate of %d",
                i,
                POINTER_AS_INT(BLI_edgehash_lookup(edge_hash, edge->v1, edge->v2)));
      remove = do_fixes;
    }

    if (remove == false) {
      if (edge->v1 != edge->v2) {
        BLI_edgehash_insert(edge_hash, edge->v1, edge->v2, POINTER_FROM_INT(i));
      }
    }
    else {
      REMOVE_EDGE_TAG(edge);
    }
  }

  if (mfaces && !polys) {
#define REMOVE_FACE_TAG(_mf) \
  { \
    _mf->v3 = 0; \
    free_flag.faces = do_fixes; \
  } \
  (void)0
#define CHECK_FACE_VERT_INDEX(a, b) \
  if (mf->a == mf->b) { \
    PRINT_ERR("    face %u: verts invalid, " STRINGIFY(a) "/" STRINGIFY(b) " both %u", i, mf->a); \
    remove = do_fixes; \
  } \
  (void)0
#define CHECK_FACE_EDGE(a, b) \
  if (!BLI_edgehash_haskey(edge_hash, mf->a, mf->b)) { \
    PRINT_ERR("    face %u: edge " STRINGIFY(a) "/" STRINGIFY(b) " (%u,%u) is missing edge data", \
              i, \
              mf->a, \
              mf->b); \
    recalc_flag.edges = do_fixes; \
  } \
  (void)0

    MFace *mf;
    MFace *mf_prev;

    SortFace *sort_faces = (SortFace *)MEM_callocN(sizeof(SortFace) * totface, "search faces");
    SortFace *sf;
    SortFace *sf_prev;
    uint totsortface = 0;

    PRINT_ERR("No Polys, only tessellated Faces");

    for (i = 0, mf = mfaces, sf = sort_faces; i < totface; i++, mf++) {
      bool remove = false;
      int fidx;
      uint fv[4];

      fidx = mf->v4 ? 3 : 2;
      do {
        fv[fidx] = *(&(mf->v1) + fidx);
        if (fv[fidx] >= totvert) {
          PRINT_ERR("\tFace %u: 'v%d' index out of range, %u", i, fidx + 1, fv[fidx]);
          remove = do_fixes;
        }
      } while (fidx--);

      if (remove == false) {
        if (mf->v4) {
          CHECK_FACE_VERT_INDEX(v1, v2);
          CHECK_FACE_VERT_INDEX(v1, v3);
          CHECK_FACE_VERT_INDEX(v1, v4);

          CHECK_FACE_VERT_INDEX(v2, v3);
          CHECK_FACE_VERT_INDEX(v2, v4);

          CHECK_FACE_VERT_INDEX(v3, v4);
        }
        else {
          CHECK_FACE_VERT_INDEX(v1, v2);
          CHECK_FACE_VERT_INDEX(v1, v3);

          CHECK_FACE_VERT_INDEX(v2, v3);
        }

        if (remove == false) {
          if (totedge) {
            if (mf->v4) {
              CHECK_FACE_EDGE(v1, v2);
              CHECK_FACE_EDGE(v2, v3);
              CHECK_FACE_EDGE(v3, v4);
              CHECK_FACE_EDGE(v4, v1);
            }
            else {
              CHECK_FACE_EDGE(v1, v2);
              CHECK_FACE_EDGE(v2, v3);
              CHECK_FACE_EDGE(v3, v1);
            }
          }

          sf->index = i;

          if (mf->v4) {
            edge_store_from_mface_quad(sf->es, mf);

            qsort(sf->es, 4, sizeof(int64_t), int64_cmp);
          }
          else {
            edge_store_from_mface_tri(sf->es, mf);
            qsort(sf->es, 3, sizeof(int64_t), int64_cmp);
          }

          totsortface++;
          sf++;
        }
      }

      if (remove) {
        REMOVE_FACE_TAG(mf);
      }
    }

    qsort(sort_faces, totsortface, sizeof(SortFace), search_face_cmp);

    sf = sort_faces;
    sf_prev = sf;
    sf++;

    for (i = 1; i < totsortface; i++, sf++) {
      bool remove = false;

      /* on a valid mesh, code below will never run */
      if (memcmp(sf->es, sf_prev->es, sizeof(sf_prev->es)) == 0) {
        mf = mfaces + sf->index;

        if (do_verbose) {
          mf_prev = mfaces + sf_prev->index;

          if (mf->v4) {
            PRINT_ERR("\tFace %u & %u: are duplicates (%u,%u,%u,%u) (%u,%u,%u,%u)",
                      sf->index,
                      sf_prev->index,
                      mf->v1,
                      mf->v2,
                      mf->v3,
                      mf->v4,
                      mf_prev->v1,
                      mf_prev->v2,
                      mf_prev->v3,
                      mf_prev->v4);
          }
          else {
            PRINT_ERR("\tFace %u & %u: are duplicates (%u,%u,%u) (%u,%u,%u)",
                      sf->index,
                      sf_prev->index,
                      mf->v1,
                      mf->v2,
                      mf->v3,
                      mf_prev->v1,
                      mf_prev->v2,
                      mf_prev->v3);
          }
        }

        remove = do_fixes;
      }
      else {
        sf_prev = sf;
      }

      if (remove) {
        REMOVE_FACE_TAG(mf);
      }
    }

    MEM_freeN(sort_faces);

#undef REMOVE_FACE_TAG
#undef CHECK_FACE_VERT_INDEX
#undef CHECK_FACE_EDGE
  }

  /* Checking loops and polys is a bit tricky, as they are quite intricate...
   *
   * Polys must have:
   * - a valid loopstart value.
   * - a valid totloop value (>= 3 and loopstart+totloop < me.totloop).
   *
   * Loops must have:
   * - a valid v value.
   * - a valid e value (corresponding to the edge it defines with the next loop in poly).
   *
   * Also, loops not used by polys can be discarded.
   * And "intersecting" loops (i.e. loops used by more than one poly) are invalid,
   * so be sure to leave at most one poly per loop!
   */
  {
    BLI_bitmap *vert_tag = BLI_BITMAP_NEW(mesh->totvert, __func__);

    SortPoly *sort_polys = (SortPoly *)MEM_callocN(sizeof(SortPoly) * totpoly,
                                                   "mesh validate's sort_polys");
    SortPoly *prev_sp, *sp = sort_polys;
    int prev_end;

    for (i = 0, poly = polys; i < totpoly; i++, poly++, sp++) {
      sp->index = i;

      /* Material index, isolated from other tests here. While large indices are clamped,
       * negative indices aren't supported by drawing, exporters etc.
       * To check the indices are in range, use #BKE_mesh_validate_material_indices */
      if (material_indices && material_indices_span[i] < 0) {
        PRINT_ERR("\tPoly %u has invalid material (%d)", sp->index, material_indices_span[i]);
        if (do_fixes) {
          material_indices_span[i] = 0;
        }
      }

      if (poly->loopstart < 0 || poly->totloop < 3) {
        /* Invalid loop data. */
        PRINT_ERR("\tPoly %u is invalid (loopstart: %d, totloop: %d)",
                  sp->index,
                  poly->loopstart,
                  poly->totloop);
        sp->invalid = true;
      }
      else if (poly->loopstart + poly->totloop > totloop) {
        /* Invalid loop data. */
        PRINT_ERR(
            "\tPoly %u uses loops out of range "
            "(loopstart: %d, loopend: %d, max number of loops: %u)",
            sp->index,
            poly->loopstart,
            poly->loopstart + poly->totloop - 1,
            totloop - 1);
        sp->invalid = true;
      }
      else {
        /* Poly itself is valid, for now. */
        int v1, v2; /* v1 is prev loop vert idx, v2 is current loop one. */
        sp->invalid = false;
        sp->verts = v = (int *)MEM_mallocN(sizeof(int) * poly->totloop, "Vert idx of SortPoly");
        sp->numverts = poly->totloop;
        sp->loopstart = poly->loopstart;

        /* Ideally we would only have to do that once on all vertices
         * before we start checking each poly, but several polys can use same vert,
         * so we have to ensure here all verts of current poly are cleared. */
<<<<<<< HEAD
        for (j = 0; j < mp->totloop; j++) {
          const int vert = corner_verts[sp->loopstart + j];
          if (vert < totvert) {
            BLI_BITMAP_DISABLE(vert_tag, vert);
=======
        for (j = 0, ml = &mloops[sp->loopstart]; j < poly->totloop; j++, ml++) {
          if (ml->v < totvert) {
            BLI_BITMAP_DISABLE(vert_tag, ml->v);
>>>>>>> 2a9f792c
          }
        }

        /* Test all poly's loops' vert idx. */
<<<<<<< HEAD
        for (j = 0; j < mp->totloop; j++, v++) {
          const int vert = corner_verts[sp->loopstart + j];
          if (vert >= totvert) {
=======
        for (j = 0, ml = &mloops[sp->loopstart]; j < poly->totloop; j++, ml++, v++) {
          if (ml->v >= totvert) {
>>>>>>> 2a9f792c
            /* Invalid vert idx. */
            PRINT_ERR("\tLoop %u has invalid vert reference (%d)", sp->loopstart + j, vert);
            sp->invalid = true;
          }
          else if (BLI_BITMAP_TEST(vert_tag, vert)) {
            PRINT_ERR("\tPoly %u has duplicated vert reference at corner (%u)", i, j);
            sp->invalid = true;
          }
          else {
            BLI_BITMAP_ENABLE(vert_tag, vert);
          }
          *v = vert;
        }

        if (sp->invalid) {
          continue;
        }

        /* Test all poly's loops. */
<<<<<<< HEAD
        for (j = 0; j < mp->totloop; j++) {
          const int corner = sp->loopstart + j;
          const int vert = corner_verts[corner];
          const int edge = corner_edges[corner];
          v1 = vert;
          v2 = corner_verts[sp->loopstart + (j + 1) % mp->totloop];
=======
        for (j = 0, ml = &mloops[sp->loopstart]; j < poly->totloop; j++, ml++) {
          v1 = ml->v;
          v2 = mloops[sp->loopstart + (j + 1) % poly->totloop].v;
>>>>>>> 2a9f792c
          if (!BLI_edgehash_haskey(edge_hash, v1, v2)) {
            /* Edge not existing. */
            PRINT_ERR("\tPoly %u needs missing edge (%d, %d)", sp->index, v1, v2);
            if (do_fixes) {
              recalc_flag.edges = true;
            }
            else {
              sp->invalid = true;
            }
          }
          else if (edge >= totedge) {
            /* Invalid edge idx.
             * We already know from previous text that a valid edge exists, use it (if allowed)! */
            if (do_fixes) {
              int prev_e = edge;
              corner_edges[corner] = POINTER_AS_INT(BLI_edgehash_lookup(edge_hash, v1, v2));
              fix_flag.loops_edge = true;
              PRINT_ERR("\tLoop %d has invalid edge reference (%d), fixed using edge %d",
                        corner,
                        prev_e,
                        corner_edges[corner]);
            }
            else {
              PRINT_ERR("\tLoop %d has invalid edge reference (%d)", corner, edge);
              sp->invalid = true;
            }
          }
          else {
<<<<<<< HEAD
            me = &medges[edge];
            if (IS_REMOVED_EDGE(me) ||
                !((me->v1 == v1 && me->v2 == v2) || (me->v1 == v2 && me->v2 == v1))) {
=======
            edge = &edges[ml->e];
            if (IS_REMOVED_EDGE(edge) ||
                !((edge->v1 == v1 && edge->v2 == v2) || (edge->v1 == v2 && edge->v2 == v1))) {
>>>>>>> 2a9f792c
              /* The pointed edge is invalid (tagged as removed, or vert idx mismatch),
               * and we already know from previous test that a valid one exists,
               * use it (if allowed)! */
              if (do_fixes) {
                int prev_e = edge;
                corner_edges[corner] = POINTER_AS_INT(BLI_edgehash_lookup(edge_hash, v1, v2));
                fix_flag.loops_edge = true;
                PRINT_ERR(
                    "\tPoly %u has invalid edge reference (%d, is_removed: %d), fixed using edge "
                    "%d",
                    sp->index,
                    prev_e,
<<<<<<< HEAD
                    IS_REMOVED_EDGE(me),
                    corner_edges[corner]);
=======
                    IS_REMOVED_EDGE(edge),
                    ml->e);
>>>>>>> 2a9f792c
              }
              else {
                PRINT_ERR("\tPoly %u has invalid edge reference (%d)", sp->index, edge);
                sp->invalid = true;
              }
            }
          }
        }

        if (!sp->invalid) {
          /* Needed for checking polys using same verts below. */
          qsort(sp->verts, sp->numverts, sizeof(int), int_cmp);
        }
      }
    }

    MEM_freeN(vert_tag);

    /* Second check pass, testing polys using the same verts. */
    qsort(sort_polys, totpoly, sizeof(SortPoly), search_poly_cmp);
    sp = prev_sp = sort_polys;
    sp++;

    for (i = 1; i < totpoly; i++, sp++) {
      int p1_nv = sp->numverts, p2_nv = prev_sp->numverts;
      const int *p1_v = sp->verts, *p2_v = prev_sp->verts;

      if (sp->invalid) {
        /* Break, because all known invalid polys have been put at the end
         * by qsort with search_poly_cmp. */
        break;
      }

      /* Test same polys. */
      if ((p1_nv == p2_nv) && (memcmp(p1_v, p2_v, p1_nv * sizeof(*p1_v)) == 0)) {
        if (do_verbose) {
          /* TODO: convert list to string */
          PRINT_ERR("\tPolys %u and %u use same vertices (%d", prev_sp->index, sp->index, *p1_v);
          for (j = 1; j < p1_nv; j++) {
            PRINT_ERR(", %d", p1_v[j]);
          }
          PRINT_ERR("), considering poly %u as invalid.", sp->index);
        }
        else {
          is_valid = false;
        }
        sp->invalid = true;
      }
      else {
        prev_sp = sp;
      }
    }

    /* Third check pass, testing loops used by none or more than one poly. */
    qsort(sort_polys, totpoly, sizeof(SortPoly), search_polyloop_cmp);
    sp = sort_polys;
    prev_sp = nullptr;
    prev_end = 0;
    for (i = 0; i < totpoly; i++, sp++) {
      /* Free this now, we don't need it anymore, and avoid us another loop! */
      if (sp->verts) {
        MEM_freeN(sp->verts);
      }

      /* Note above prev_sp: in following code, we make sure it is always valid poly (or nullptr).
       */
      if (sp->invalid) {
        if (do_fixes) {
          REMOVE_POLY_TAG((&polys[sp->index]));
          /* DO NOT REMOVE ITS LOOPS!!!
           * As already invalid polys are at the end of the SortPoly list, the loops they
           * were the only users have already been tagged as "to remove" during previous
           * iterations, and we don't want to remove some loops that may be used by
           * another valid poly! */
        }
      }
      /* Test loops users. */
      else {
        /* Unused loops. */
        if (prev_end < sp->loopstart) {
          int corner;
          for (j = prev_end, corner = prev_end; j < sp->loopstart; j++, corner++) {
            PRINT_ERR("\tLoop %u is unused.", j);
            if (do_fixes) {
              REMOVE_LOOP_TAG(corner);
            }
          }
          prev_end = sp->loopstart + sp->numverts;
          prev_sp = sp;
        }
        /* Multi-used loops. */
        else if (prev_end > sp->loopstart) {
          PRINT_ERR("\tPolys %u and %u share loops from %d to %d, considering poly %u as invalid.",
                    prev_sp->index,
                    sp->index,
                    sp->loopstart,
                    prev_end,
                    sp->index);
          if (do_fixes) {
            REMOVE_POLY_TAG((&polys[sp->index]));
            /* DO NOT REMOVE ITS LOOPS!!!
             * They might be used by some next, valid poly!
             * Just not updating prev_end/prev_sp vars is enough to ensure the loops
             * effectively no more needed will be marked as "to be removed"! */
          }
        }
        else {
          prev_end = sp->loopstart + sp->numverts;
          prev_sp = sp;
        }
      }
    }
    /* We may have some remaining unused loops to get rid of! */
    if (prev_end < totloop) {
      int corner;
      for (j = prev_end, corner = prev_end; j < totloop; j++, corner++) {
        PRINT_ERR("\tLoop %u is unused.", j);
        if (do_fixes) {
          REMOVE_LOOP_TAG(corner);
        }
      }
    }

    MEM_freeN(sort_polys);
  }

  BLI_edgehash_free(edge_hash, nullptr);

  /* fix deform verts */
  if (dverts) {
    MDeformVert *dv;
    for (i = 0, dv = dverts; i < totvert; i++, dv++) {
      MDeformWeight *dw;

      for (j = 0, dw = dv->dw; j < dv->totweight; j++, dw++) {
        /* NOTE: greater than max defgroups is accounted for in our code, but not < 0. */
        if (!isfinite(dw->weight)) {
          PRINT_ERR("\tVertex deform %u, group %u has weight: %f", i, dw->def_nr, dw->weight);
          if (do_fixes) {
            dw->weight = 0.0f;
            fix_flag.verts_weight = true;
          }
        }
        else if (dw->weight < 0.0f || dw->weight > 1.0f) {
          PRINT_ERR("\tVertex deform %u, group %u has weight: %f", i, dw->def_nr, dw->weight);
          if (do_fixes) {
            CLAMP(dw->weight, 0.0f, 1.0f);
            fix_flag.verts_weight = true;
          }
        }

        /* Not technically incorrect since this is unsigned, however,
         * a value over INT_MAX is almost certainly caused by wrapping an uint. */
        if (dw->def_nr >= INT_MAX) {
          PRINT_ERR("\tVertex deform %u, has invalid group %u", i, dw->def_nr);
          if (do_fixes) {
            BKE_defvert_remove_group(dv, dw);
            fix_flag.verts_weight = true;

            if (dv->dw) {
              /* re-allocated, the new values compensate for stepping
               * within the for loop and may not be valid */
              j--;
              dw = dv->dw + j;
            }
            else { /* all freed */
              break;
            }
          }
        }
      }
    }
  }

#undef REMOVE_EDGE_TAG
#undef IS_REMOVED_EDGE
#undef REMOVE_LOOP_TAG
#undef REMOVE_POLY_TAG

  if (mesh) {
    if (free_flag.faces) {
      BKE_mesh_strip_loose_faces(mesh);
    }

    if (free_flag.polyloops) {
      mesh_strip_polysloops(mesh);
    }

    if (free_flag.edges) {
      mesh_strip_edges(mesh);
    }

    if (recalc_flag.edges) {
      BKE_mesh_calc_edges(mesh, true, false);
    }
  }

  if (mesh && mesh->mselect) {
    MSelect *msel;

    for (i = 0, msel = mesh->mselect; i < mesh->totselect; i++, msel++) {
      int tot_elem = 0;

      if (msel->index < 0) {
        PRINT_ERR(
            "\tMesh select element %u type %d index is negative, "
            "resetting selection stack.\n",
            i,
            msel->type);
        free_flag.mselect = do_fixes;
        break;
      }

      switch (msel->type) {
        case ME_VSEL:
          tot_elem = mesh->totvert;
          break;
        case ME_ESEL:
          tot_elem = mesh->totedge;
          break;
        case ME_FSEL:
          tot_elem = mesh->totpoly;
          break;
      }

      if (msel->index > tot_elem) {
        PRINT_ERR(
            "\tMesh select element %u type %d index %d is larger than data array size %d, "
            "resetting selection stack.\n",
            i,
            msel->type,
            msel->index,
            tot_elem);

        free_flag.mselect = do_fixes;
        break;
      }
    }

    if (free_flag.mselect) {
      MEM_freeN(mesh->mselect);
      mesh->mselect = nullptr;
      mesh->totselect = 0;
    }
  }

  material_indices_span.save();
  material_indices.finish();

  PRINT_MSG("%s: finished\n\n", __func__);

  *r_changed = (fix_flag.as_flag || free_flag.as_flag || recalc_flag.as_flag);

  BLI_assert((*r_changed == false) || (do_fixes == true));

  return is_valid;
}

static bool mesh_validate_customdata(CustomData *data,
                                     eCustomDataMask mask,
                                     const uint totitems,
                                     const bool do_verbose,
                                     const bool do_fixes,
                                     bool *r_change)
{
  bool is_valid = true;
  bool has_fixes = false;
  int i = 0;

  PRINT_MSG("%s: Checking %d CD layers...\n", __func__, data->totlayer);

  while (i < data->totlayer) {
    CustomDataLayer *layer = &data->layers[i];
    bool ok = true;

    if (CustomData_layertype_is_singleton(layer->type)) {
      const int layer_tot = CustomData_number_of_layers(data, layer->type);
      if (layer_tot > 1) {
        PRINT_ERR("\tCustomDataLayer type %d is a singleton, found %d in Mesh structure\n",
                  layer->type,
                  layer_tot);
        ok = false;
      }
    }

    if (mask != 0) {
      eCustomDataMask layer_typemask = CD_TYPE_AS_MASK(layer->type);
      if ((layer_typemask & mask) == 0) {
        PRINT_ERR("\tCustomDataLayer type %d which isn't in the mask\n", layer->type);
        ok = false;
      }
    }

    if (ok == false) {
      if (do_fixes) {
        CustomData_free_layer(data, layer->type, 0, i);
        has_fixes = true;
      }
    }

    if (ok) {
      if (CustomData_layer_validate(layer, totitems, do_fixes)) {
        PRINT_ERR("\tCustomDataLayer type %d has some invalid data\n", layer->type);
        has_fixes = do_fixes;
      }
      i++;
    }
  }

  PRINT_MSG("%s: Finished (is_valid=%d)\n\n", __func__, int(!has_fixes));

  *r_change = has_fixes;

  return is_valid;
}

bool BKE_mesh_validate_all_customdata(CustomData *vdata,
                                      const uint totvert,
                                      CustomData *edata,
                                      const uint totedge,
                                      CustomData *ldata,
                                      const uint totloop,
                                      CustomData *pdata,
                                      const uint totpoly,
                                      const bool check_meshmask,
                                      const bool do_verbose,
                                      const bool do_fixes,
                                      bool *r_change)
{
  bool is_valid = true;
  bool is_change_v, is_change_e, is_change_l, is_change_p;
  CustomData_MeshMasks mask = {0};
  if (check_meshmask) {
    mask = CD_MASK_MESH;
  }

  is_valid &= mesh_validate_customdata(
      vdata, mask.vmask, totvert, do_verbose, do_fixes, &is_change_v);
  is_valid &= mesh_validate_customdata(
      edata, mask.emask, totedge, do_verbose, do_fixes, &is_change_e);
  is_valid &= mesh_validate_customdata(
      ldata, mask.lmask, totloop, do_verbose, do_fixes, &is_change_l);
  is_valid &= mesh_validate_customdata(
      pdata, mask.pmask, totpoly, do_verbose, do_fixes, &is_change_p);

  const int tot_uvloop = CustomData_number_of_layers(ldata, CD_PROP_FLOAT2);
  if (tot_uvloop > MAX_MTFACE) {
    PRINT_ERR(
        "\tMore UV layers than %d allowed, %d last ones won't be available for render, shaders, "
        "etc.\n",
        MAX_MTFACE,
        tot_uvloop - MAX_MTFACE);
  }

  /* check indices of clone/stencil */
  if (do_fixes && CustomData_get_clone_layer(ldata, CD_PROP_FLOAT2) >= tot_uvloop) {
    CustomData_set_layer_clone(ldata, CD_PROP_FLOAT2, 0);
    is_change_l = true;
  }
  if (do_fixes && CustomData_get_stencil_layer(ldata, CD_PROP_FLOAT2) >= tot_uvloop) {
    CustomData_set_layer_stencil(ldata, CD_PROP_FLOAT2, 0);
    is_change_l = true;
  }

  *r_change = (is_change_v || is_change_e || is_change_l || is_change_p);

  return is_valid;
}

bool BKE_mesh_validate(Mesh *me, const bool do_verbose, const bool cddata_check_mask)
{
  bool changed;

  if (do_verbose) {
    CLOG_INFO(&LOG, 0, "MESH: %s", me->id.name + 2);
  }

  BKE_mesh_validate_all_customdata(&me->vdata,
                                   me->totvert,
                                   &me->edata,
                                   me->totedge,
                                   &me->ldata,
                                   me->totloop,
                                   &me->pdata,
                                   me->totpoly,
                                   cddata_check_mask,
                                   do_verbose,
                                   true,
                                   &changed);
  MutableSpan<float3> positions = me->vert_positions_for_write();
  MutableSpan<MEdge> edges = me->edges_for_write();
  MutableSpan<MPoly> polys = me->polys_for_write();
  MutableSpan<int> corner_verts = me->corner_verts_for_write();
  MutableSpan<int> corner_edges = me->corner_edges_for_write();

  BKE_mesh_validate_arrays(
      me,
      reinterpret_cast<float(*)[3]>(positions.data()),
      positions.size(),
      edges.data(),
      edges.size(),
      (MFace *)CustomData_get_layer_for_write(&me->fdata, CD_MFACE, me->totface),
      me->totface,
      corner_verts.data(),
      corner_edges.data(),
      corner_verts.size(),
      polys.data(),
      polys.size(),
      me->deform_verts_for_write().data(),
      do_verbose,
      true,
      &changed);

  if (changed) {
    DEG_id_tag_update(&me->id, ID_RECALC_GEOMETRY_ALL_MODES);
    return true;
  }

  return false;
}

bool BKE_mesh_is_valid(Mesh *me)
{
  const bool do_verbose = true;
  const bool do_fixes = false;

  bool is_valid = true;
  bool changed = true;

  is_valid &= BKE_mesh_validate_all_customdata(
      &me->vdata,
      me->totvert,
      &me->edata,
      me->totedge,
      &me->ldata,
      me->totloop,
      &me->pdata,
      me->totpoly,
      false, /* setting mask here isn't useful, gives false positives */
      do_verbose,
      do_fixes,
      &changed);

  MutableSpan<float3> positions = me->vert_positions_for_write();
  MutableSpan<MEdge> edges = me->edges_for_write();
  MutableSpan<MPoly> polys = me->polys_for_write();
  MutableSpan<int> corner_verts = me->corner_verts_for_write();
  MutableSpan<int> corner_edges = me->corner_edges_for_write();

  is_valid &= BKE_mesh_validate_arrays(
      me,
      reinterpret_cast<float(*)[3]>(positions.data()),
      positions.size(),
      edges.data(),
      edges.size(),
      (MFace *)CustomData_get_layer_for_write(&me->fdata, CD_MFACE, me->totface),
      me->totface,
      corner_verts.data(),
      corner_edges.data(),
      corner_verts.size(),
      polys.data(),
      polys.size(),
      me->deform_verts_for_write().data(),
      do_verbose,
      do_fixes,
      &changed);

  if (!me->runtime->vert_normals_dirty) {
    BLI_assert(me->runtime->vert_normals || me->totvert == 0);
  }
  if (!me->runtime->poly_normals_dirty) {
    BLI_assert(me->runtime->poly_normals || me->totpoly == 0);
  }

  BLI_assert(changed == false);

  return is_valid;
}

bool BKE_mesh_validate_material_indices(Mesh *me)
{
  const int mat_nr_max = max_ii(0, me->totcol - 1);
  bool is_valid = true;

  blender::bke::AttributeWriter<int> material_indices =
      me->attributes_for_write().lookup_for_write<int>("material_index");
  blender::MutableVArraySpan<int> material_indices_span(material_indices.varray);
  for (const int i : material_indices_span.index_range()) {
    if (material_indices_span[i] < 0 || material_indices_span[i] > mat_nr_max) {
      material_indices_span[i] = 0;
      is_valid = false;
    }
  }
  material_indices_span.save();
  material_indices.finish();

  if (!is_valid) {
    DEG_id_tag_update(&me->id, ID_RECALC_GEOMETRY_ALL_MODES);
    return true;
  }

  return false;
}

/** \} */

/* -------------------------------------------------------------------- */
/** \name Mesh Stripping (removing invalid data)
 * \{ */

void BKE_mesh_strip_loose_faces(Mesh *me)
{
  /* NOTE: We need to keep this for edge creation (for now?), and some old `readfile.c` code. */
  MFace *f;
  int a, b;
  MFace *mfaces = (MFace *)CustomData_get_layer_for_write(&me->fdata, CD_MFACE, me->totface);

  for (a = b = 0, f = mfaces; a < me->totface; a++, f++) {
    if (f->v3) {
      if (a != b) {
        memcpy(&mfaces[b], f, sizeof(mfaces[b]));
        CustomData_copy_data(&me->fdata, &me->fdata, a, b, 1);
      }
      b++;
    }
  }
  if (a != b) {
    CustomData_free_elem(&me->fdata, b, a - b);
    me->totface = b;
  }
}

void mesh_strip_polysloops(Mesh *me)
{
  MutableSpan<MPoly> polys = me->polys_for_write();
  MutableSpan<int> corner_edges = me->corner_edges_for_write();

<<<<<<< HEAD
  MPoly *p;
=======
  MPoly *poly;
  MLoop *l;
>>>>>>> 2a9f792c
  int a, b;
  /* New loops idx! */
  int *new_idx = (int *)MEM_mallocN(sizeof(int) * me->totloop, __func__);

  for (a = b = 0, poly = polys.data(); a < me->totpoly; a++, poly++) {
    bool invalid = false;
    int i = poly->loopstart;
    int stop = i + poly->totloop;

    if (stop > me->totloop || stop < i || poly->loopstart < 0) {
      invalid = true;
    }
    else {
      /* If one of the poly's loops is invalid, the whole poly is invalid! */
      if (corner_edges.slice(p->loopstart, p->totloop)
              .as_span()
              .contains(INVALID_LOOP_EDGE_MARKER)) {
        invalid = true;
      }
    }

    if (poly->totloop >= 3 && !invalid) {
      if (a != b) {
        memcpy(&polys[b], poly, sizeof(polys[b]));
        CustomData_copy_data(&me->pdata, &me->pdata, a, b, 1);
      }
      b++;
    }
  }
  if (a != b) {
    CustomData_free_elem(&me->pdata, b, a - b);
    me->totpoly = b;
  }

  /* And now, get rid of invalid loops. */
  int corner = 0;
  for (a = b = 0; a < me->totloop; a++, corner++) {
    if (corner_edges[corner] != INVALID_LOOP_EDGE_MARKER) {
      if (a != b) {
        CustomData_copy_data(&me->ldata, &me->ldata, a, b, 1);
      }
      new_idx[a] = b;
      b++;
    }
    else {
      /* XXX Theoretically, we should be able to not do this, as no remaining poly
       *     should use any stripped loop. But for security's sake... */
      new_idx[a] = -a;
    }
  }
  if (a != b) {
    CustomData_free_elem(&me->ldata, b, a - b);
    me->totloop = b;
  }

  /* And now, update polys' start loop index. */
  /* NOTE: At this point, there should never be any poly using a striped loop! */
  for (const int i : polys.index_range()) {
    polys[i].loopstart = new_idx[polys[i].loopstart];
  }

  MEM_freeN(new_idx);
}

void mesh_strip_edges(Mesh *me)
{
  MEdge *e;
  int a, b;
  uint *new_idx = (uint *)MEM_mallocN(sizeof(int) * me->totedge, __func__);
  MutableSpan<MEdge> edges = me->edges_for_write();

  for (a = b = 0, e = edges.data(); a < me->totedge; a++, e++) {
    if (e->v1 != e->v2) {
      if (a != b) {
        memcpy(&edges[b], e, sizeof(edges[b]));
        CustomData_copy_data(&me->edata, &me->edata, a, b, 1);
      }
      new_idx[a] = b;
      b++;
    }
    else {
      new_idx[a] = INVALID_LOOP_EDGE_MARKER;
    }
  }
  if (a != b) {
    CustomData_free_elem(&me->edata, b, a - b);
    me->totedge = b;
  }

  /* And now, update loops' edge indices. */
  /* XXX We hope no loop was pointing to a striped edge!
   *     Else, its e will be set to INVALID_LOOP_EDGE_MARKER :/ */
  MutableSpan<int> corner_edges = me->corner_edges_for_write();
  for (const int i : corner_edges.index_range()) {
    corner_edges[i] = new_idx[corner_edges[i]];
  }

  MEM_freeN(new_idx);
}

/** \} */

/* -------------------------------------------------------------------- */
/** \name Mesh Edge Calculation
 * \{ */

void BKE_mesh_calc_edges_tessface(Mesh *mesh)
{
  const int numFaces = mesh->totface;
  EdgeSet *eh = BLI_edgeset_new_ex(__func__, BLI_EDGEHASH_SIZE_GUESS_FROM_POLYS(numFaces));
  MFace *mfaces = (MFace *)CustomData_get_layer_for_write(&mesh->fdata, CD_MFACE, mesh->totface);

  MFace *mf = mfaces;
  for (int i = 0; i < numFaces; i++, mf++) {
    BLI_edgeset_add(eh, mf->v1, mf->v2);
    BLI_edgeset_add(eh, mf->v2, mf->v3);

    if (mf->v4) {
      BLI_edgeset_add(eh, mf->v3, mf->v4);
      BLI_edgeset_add(eh, mf->v4, mf->v1);
    }
    else {
      BLI_edgeset_add(eh, mf->v3, mf->v1);
    }
  }

  const int numEdges = BLI_edgeset_len(eh);

  /* write new edges into a temporary CustomData */
  CustomData edgeData;
  CustomData_reset(&edgeData);
  CustomData_add_layer(&edgeData, CD_MEDGE, CD_SET_DEFAULT, nullptr, numEdges);
  CustomData_add_layer(&edgeData, CD_ORIGINDEX, CD_SET_DEFAULT, nullptr, numEdges);

  MEdge *ege = (MEdge *)CustomData_get_layer_for_write(&edgeData, CD_MEDGE, mesh->totedge);
  int *index = (int *)CustomData_get_layer_for_write(&edgeData, CD_ORIGINDEX, mesh->totedge);

  EdgeSetIterator *ehi = BLI_edgesetIterator_new(eh);
  for (int i = 0; BLI_edgesetIterator_isDone(ehi) == false;
       BLI_edgesetIterator_step(ehi), i++, ege++, index++) {
    BLI_edgesetIterator_getKey(ehi, &ege->v1, &ege->v2);
    *index = ORIGINDEX_NONE;
  }
  BLI_edgesetIterator_free(ehi);

  /* free old CustomData and assign new one */
  CustomData_free(&mesh->edata, mesh->totedge);
  mesh->edata = edgeData;
  mesh->totedge = numEdges;

  BLI_edgeset_free(eh);
}

/** \} */<|MERGE_RESOLUTION|>--- conflicted
+++ resolved
@@ -251,14 +251,8 @@
       mesh->attributes_for_write().lookup_for_write<int>("material_index");
   blender::MutableVArraySpan<int> material_indices_span(material_indices.varray);
 
-<<<<<<< HEAD
-  MEdge *me;
-  MPoly *mp;
-=======
   MEdge *edge;
-  MLoop *ml;
   MPoly *poly;
->>>>>>> 2a9f792c
   uint i, j;
   int *v;
 
@@ -612,28 +606,17 @@
         /* Ideally we would only have to do that once on all vertices
          * before we start checking each poly, but several polys can use same vert,
          * so we have to ensure here all verts of current poly are cleared. */
-<<<<<<< HEAD
-        for (j = 0; j < mp->totloop; j++) {
+        for (j = 0; j < poly->totloop; j++) {
           const int vert = corner_verts[sp->loopstart + j];
           if (vert < totvert) {
             BLI_BITMAP_DISABLE(vert_tag, vert);
-=======
-        for (j = 0, ml = &mloops[sp->loopstart]; j < poly->totloop; j++, ml++) {
-          if (ml->v < totvert) {
-            BLI_BITMAP_DISABLE(vert_tag, ml->v);
->>>>>>> 2a9f792c
           }
         }
 
         /* Test all poly's loops' vert idx. */
-<<<<<<< HEAD
-        for (j = 0; j < mp->totloop; j++, v++) {
+        for (j = 0; j < poly->totloop; j++, v++) {
           const int vert = corner_verts[sp->loopstart + j];
           if (vert >= totvert) {
-=======
-        for (j = 0, ml = &mloops[sp->loopstart]; j < poly->totloop; j++, ml++, v++) {
-          if (ml->v >= totvert) {
->>>>>>> 2a9f792c
             /* Invalid vert idx. */
             PRINT_ERR("\tLoop %u has invalid vert reference (%d)", sp->loopstart + j, vert);
             sp->invalid = true;
@@ -653,18 +636,12 @@
         }
 
         /* Test all poly's loops. */
-<<<<<<< HEAD
-        for (j = 0; j < mp->totloop; j++) {
+        for (j = 0; j < poly->totloop; j++) {
           const int corner = sp->loopstart + j;
           const int vert = corner_verts[corner];
-          const int edge = corner_edges[corner];
+          const int edge_i = corner_edges[corner];
           v1 = vert;
-          v2 = corner_verts[sp->loopstart + (j + 1) % mp->totloop];
-=======
-        for (j = 0, ml = &mloops[sp->loopstart]; j < poly->totloop; j++, ml++) {
-          v1 = ml->v;
-          v2 = mloops[sp->loopstart + (j + 1) % poly->totloop].v;
->>>>>>> 2a9f792c
+          v2 = corner_verts[sp->loopstart + (j + 1) % poly->totloop];
           if (!BLI_edgehash_haskey(edge_hash, v1, v2)) {
             /* Edge not existing. */
             PRINT_ERR("\tPoly %u needs missing edge (%d, %d)", sp->index, v1, v2);
@@ -675,11 +652,11 @@
               sp->invalid = true;
             }
           }
-          else if (edge >= totedge) {
+          else if (edge_i >= totedge) {
             /* Invalid edge idx.
              * We already know from previous text that a valid edge exists, use it (if allowed)! */
             if (do_fixes) {
-              int prev_e = edge;
+              int prev_e = edge_i;
               corner_edges[corner] = POINTER_AS_INT(BLI_edgehash_lookup(edge_hash, v1, v2));
               fix_flag.loops_edge = true;
               PRINT_ERR("\tLoop %d has invalid edge reference (%d), fixed using edge %d",
@@ -693,20 +670,14 @@
             }
           }
           else {
-<<<<<<< HEAD
-            me = &medges[edge];
-            if (IS_REMOVED_EDGE(me) ||
-                !((me->v1 == v1 && me->v2 == v2) || (me->v1 == v2 && me->v2 == v1))) {
-=======
-            edge = &edges[ml->e];
+            edge = &edges[edge_i];
             if (IS_REMOVED_EDGE(edge) ||
                 !((edge->v1 == v1 && edge->v2 == v2) || (edge->v1 == v2 && edge->v2 == v1))) {
->>>>>>> 2a9f792c
               /* The pointed edge is invalid (tagged as removed, or vert idx mismatch),
                * and we already know from previous test that a valid one exists,
                * use it (if allowed)! */
               if (do_fixes) {
-                int prev_e = edge;
+                int prev_e = edge_i;
                 corner_edges[corner] = POINTER_AS_INT(BLI_edgehash_lookup(edge_hash, v1, v2));
                 fix_flag.loops_edge = true;
                 PRINT_ERR(
@@ -714,13 +685,8 @@
                     "%d",
                     sp->index,
                     prev_e,
-<<<<<<< HEAD
-                    IS_REMOVED_EDGE(me),
+                    IS_REMOVED_EDGE(edge),
                     corner_edges[corner]);
-=======
-                    IS_REMOVED_EDGE(edge),
-                    ml->e);
->>>>>>> 2a9f792c
               }
               else {
                 PRINT_ERR("\tPoly %u has invalid edge reference (%d)", sp->index, edge);
@@ -1258,12 +1224,7 @@
   MutableSpan<MPoly> polys = me->polys_for_write();
   MutableSpan<int> corner_edges = me->corner_edges_for_write();
 
-<<<<<<< HEAD
-  MPoly *p;
-=======
   MPoly *poly;
-  MLoop *l;
->>>>>>> 2a9f792c
   int a, b;
   /* New loops idx! */
   int *new_idx = (int *)MEM_mallocN(sizeof(int) * me->totloop, __func__);
@@ -1278,7 +1239,7 @@
     }
     else {
       /* If one of the poly's loops is invalid, the whole poly is invalid! */
-      if (corner_edges.slice(p->loopstart, p->totloop)
+      if (corner_edges.slice(poly->loopstart, poly->totloop)
               .as_span()
               .contains(INVALID_LOOP_EDGE_MARKER)) {
         invalid = true;
