--- conflicted
+++ resolved
@@ -36,12 +36,8 @@
 
 #include "BKE_attribute.h"
 #include "BKE_ccg.h"
-<<<<<<< HEAD
 #include "BKE_mesh.h" /* for BKE_mesh_calc_normals */
 #include "BKE_mesh_mapping.h"
-=======
-#include "BKE_mesh.h"
->>>>>>> cea588b9
 #include "BKE_paint.h"
 #include "BKE_pbvh.h"
 #include "BKE_subdiv_ccg.h"
@@ -678,12 +674,9 @@
   pbvh->mloop = mloop;
   pbvh->looptri = looptri;
   pbvh->verts = verts;
-<<<<<<< HEAD
   pbvh->mdyntopo_verts = mdyntopo_verts;
-=======
   BKE_mesh_vertex_normals_ensure(mesh);
   pbvh->vert_normals = BKE_mesh_vertex_normals_for_write(mesh);
->>>>>>> cea588b9
   pbvh->vert_bitmap = BLI_BITMAP_NEW(totvert, "bvh->vert_bitmap");
   pbvh->totvert = totvert;
   pbvh->leaf_limit = LEAF_LIMIT;
@@ -1559,12 +1552,8 @@
 
         GPU_pbvh_mesh_buffers_update(node->draw_buffers,
                                      pbvh->verts,
-<<<<<<< HEAD
                                      vdata,
                                      ldata,
-=======
-                                     pbvh->vert_normals,
->>>>>>> cea588b9
                                      CustomData_get_layer(pbvh->vdata, CD_PAINT_MASK),
                                      cl,
                                      render_vcol_layer,
@@ -1572,7 +1561,8 @@
                                      CustomData_get_layer(pbvh->pdata, CD_SCULPT_FACE_SETS),
                                      pbvh->face_sets_color_seed,
                                      pbvh->face_sets_color_default,
-                                     update_flags);
+                                     update_flags,
+                                     pbvh->vert_normals);
       } break;
       case PBVH_BMESH:
         if (BKE_pbvh_bmesh_check_tris(pbvh, node)) {
