--- conflicted
+++ resolved
@@ -527,7 +527,7 @@
   args->grid_hidden = pbvh->grid_hidden;
   args->face_sets_color_default = pbvh->face_sets_color_default;
   args->face_sets_color_seed = pbvh->face_sets_color_seed;
-  args->mvert = pbvh->verts;
+  args->mesh_positions = pbvh->mesh_positions;
   args->mloop = pbvh->mloop;
   args->mpoly = pbvh->mpoly;
   args->mlooptri = pbvh->looptri;
@@ -1366,60 +1366,8 @@
   if (node->flag & PBVH_UpdateDrawBuffers) {
     node->debug_draw_gen++;
 
-<<<<<<< HEAD
-    const int update_flags = pbvh_get_buffers_update_flags(pbvh);
-    switch (pbvh->header.type) {
-      case PBVH_GRIDS:
-        GPU_pbvh_grid_buffers_update(pbvh->vbo_id,
-                                     node->draw_buffers,
-                                     pbvh->subdiv_ccg,
-                                     pbvh->grids,
-                                     pbvh->grid_flag_mats,
-                                     node->prim_indices,
-                                     node->totprim,
-                                     pbvh->face_sets,
-                                     pbvh->face_sets_color_seed,
-                                     pbvh->face_sets_color_default,
-                                     &pbvh->gridkey,
-                                     update_flags);
-        break;
-      case PBVH_FACES: {
-        /* Pass vertices separately because they may be not be the same as the mesh's vertices,
-         * and pass normals separately because they are managed by the PBVH. */
-        GPU_pbvh_mesh_buffers_update(
-            pbvh->vbo_id,
-            node->draw_buffers,
-            pbvh->mesh,
-            pbvh->mesh_positions,
-            CustomData_get_layer(pbvh->vdata, CD_PAINT_MASK),
-            CustomData_get_layer_named(pbvh->pdata, CD_PROP_INT32, ".sculpt_face_set"),
-            pbvh->face_sets_color_seed,
-            pbvh->face_sets_color_default,
-            update_flags,
-            pbvh->vert_normals);
-        break;
-      }
-      case PBVH_BMESH:
-        GPU_pbvh_bmesh_buffers_update(pbvh->vbo_id,
-                                      node->draw_buffers,
-                                      pbvh->header.bm,
-                                      node->bm_faces,
-                                      node->bm_unique_verts,
-                                      node->bm_other_verts,
-                                      update_flags);
-        break;
-    }
-  }
-}
-
-void pbvh_free_draw_buffers(PBVH *pbvh, PBVHNode *node)
-{
-  if (node->draw_buffers) {
-    pbvh->draw_cache_invalid = true;
-=======
     if (node->draw_batches) {
       PBVH_GPU_Args args;
->>>>>>> cbfd2aae
 
       pbvh_draw_args_init(pbvh, &args, node);
       DRW_pbvh_node_update(node->draw_batches, &args);
