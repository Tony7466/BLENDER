--- conflicted
+++ resolved
@@ -84,7 +84,6 @@
   bb->bmax[0] = bb->bmax[1] = bb->bmax[2] = -FLT_MAX;
 }
 
-<<<<<<< HEAD
 void BB_intersect(BB *r_out, BB *a, BB *b)
 {
   for (int i = 0; i < 3; i++) {
@@ -107,8 +106,6 @@
 }
 
 /* Expand the bounding box to include a new coordinate */
-=======
->>>>>>> 8c7d970e
 void BB_expand(BB *bb, const float co[3])
 {
   for (int i = 0; i < 3; i++) {
@@ -2421,24 +2418,11 @@
   }
 }
 
-<<<<<<< HEAD
 /**
  * \note doing a full search on all vertices here seems expensive,
  * however this is important to avoid having to recalculate bound-box & sync the buffers to the
  * GPU (which is far more expensive!) See: T47232.
  */
-=======
-void BKE_pbvh_node_get_bm_orco_data(PBVHNode *node,
-                                    int (**r_orco_tris)[3],
-                                    int *r_orco_tris_num,
-                                    float (**r_orco_coords)[3])
-{
-  *r_orco_tris = node->bm_ortri;
-  *r_orco_tris_num = node->bm_tot_ortri;
-  *r_orco_coords = node->bm_orco;
-}
-
->>>>>>> 8c7d970e
 bool BKE_pbvh_node_vert_update_check_any(PBVH *pbvh, PBVHNode *node)
 {
   BLI_assert(pbvh->type == PBVH_FACES);
