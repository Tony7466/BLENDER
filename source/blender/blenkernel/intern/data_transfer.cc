--- conflicted
+++ resolved
@@ -375,7 +375,8 @@
     if (dirty_nors_dst || do_loop_nors_dst) {
       const bool *sharp_edges = static_cast<const bool *>(
           CustomData_get_layer_named(&me_dst->edata, CD_PROP_BOOL, "sharp_edge"));
-<<<<<<< HEAD
+      const bool *sharp_faces = static_cast<const bool *>(
+          CustomData_get_layer_named(&me_dst->pdata, CD_PROP_BOOL, "sharp_face"));
       blender::bke::mesh::normals_calc_loop(me_dst->vert_positions(),
                                             me_dst->edges(),
                                             me_dst->polys(),
@@ -384,33 +385,12 @@
                                             me_dst->vert_normals(),
                                             me_dst->poly_normals(),
                                             sharp_edges,
+                                            sharp_faces,
                                             use_split_nors_dst,
                                             split_angle_dst,
                                             custom_nors_dst,
                                             nullptr,
                                             {loop_nors_dst, me_dst->totloop});
-=======
-      const bool *sharp_faces = static_cast<const bool *>(
-          CustomData_get_layer_named(&me_dst->pdata, CD_PROP_BOOL, "sharp_face"));
-      BKE_mesh_normals_loop_split(positions_dst,
-                                  BKE_mesh_vert_normals_ensure(me_dst),
-                                  num_verts_dst,
-                                  edges_dst.data(),
-                                  edges_dst.size(),
-                                  loops_dst.data(),
-                                  loop_nors_dst,
-                                  loops_dst.size(),
-                                  polys_dst.data(),
-                                  BKE_mesh_poly_normals_ensure(me_dst),
-                                  polys_dst.size(),
-                                  use_split_nors_dst,
-                                  split_angle_dst,
-                                  sharp_edges,
-                                  sharp_faces,
-                                  nullptr,
-                                  nullptr,
-                                  custom_nors_dst);
->>>>>>> 28a581d6
     }
   }
 }
@@ -443,35 +423,20 @@
     bke::MutableAttributeAccessor attributes = me_dst->attributes_for_write();
     bke::SpanAttributeWriter<bool> sharp_edges = attributes.lookup_or_add_for_write_span<bool>(
         "sharp_edge", ATTR_DOMAIN_EDGE);
+    const bool *sharp_faces = static_cast<const bool *>(
+        CustomData_get_layer_named(&me_dst->pdata, CD_PROP_BOOL, "sharp_face"));
     /* Note loop_nors_dst contains our custom normals as transferred from source... */
-<<<<<<< HEAD
     blender::bke::mesh::normals_loop_custom_set(me_dst->vert_positions(),
                                                 me_dst->edges(),
                                                 me_dst->polys(),
                                                 me_dst->loops(),
                                                 me_dst->vert_normals(),
                                                 me_dst->poly_normals(),
+                                                sharp_faces,
                                                 sharp_edges.span,
                                                 {loop_nors_dst, me_dst->totloop},
                                                 custom_nors_dst);
 
-=======
-    BKE_mesh_normals_loop_custom_set(positions_dst,
-                                     BKE_mesh_vert_normals_ensure(me_dst),
-                                     num_verts_dst,
-                                     edges_dst.data(),
-                                     edges_dst.size(),
-                                     loops_dst.data(),
-                                     loop_nors_dst,
-                                     loops_dst.size(),
-                                     polys_dst.data(),
-                                     poly_nors_dst,
-                                     static_cast<const bool *>(CustomData_get_layer_named(
-                                         &me_dst->pdata, CD_PROP_BOOL, "sharp_face")),
-                                     polys_dst.size(),
-                                     sharp_edges.span.data(),
-                                     custom_nors_dst);
->>>>>>> 28a581d6
     sharp_edges.finish();
   }
 }
