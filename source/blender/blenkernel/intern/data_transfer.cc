--- conflicted
+++ resolved
@@ -372,7 +372,7 @@
     bke::MutableAttributeAccessor attributes = me_dst->attributes_for_write();
     bke::SpanAttributeWriter<bool> sharp_edges = attributes.lookup_or_add_for_write_span<bool>(
         "sharp_edge", ATTR_DOMAIN_EDGE);
-    const VArray<bool> sharp_faces = attributes.lookup_or_default<bool>(
+    const VArray<bool> sharp_faces = *attributes.lookup_or_default<bool>(
         "sharp_face", ATTR_DOMAIN_FACE, false);
     /* Note loop_nors_dst contains our custom normals as transferred from source... */
     blender::bke::mesh::normals_loop_custom_set(me_dst->vert_positions(),
@@ -1503,10 +1503,6 @@
     if (DT_DATATYPE_IS_LOOP(dtdata_type)) {
       const float(*positions_dst)[3] = BKE_mesh_vert_positions(me_dst);
       const int num_verts_dst = me_dst->totvert;
-<<<<<<< HEAD
-=======
-      const blender::Span<blender::int2> edges_dst = me_dst->edges();
->>>>>>> 1777f40c
       const blender::OffsetIndices polys_dst = me_dst->polys();
       const blender::Span<int> corner_verts_dst = me_dst->corner_verts();
 
