/* SPDX-License-Identifier: GPL-2.0-or-later
 * Copyright 2014 Blender Foundation. All rights reserved. */

/** \file
 * \ingroup bke
 */

#include "CLG_log.h"

#include "MEM_guardedalloc.h"

#include "DNA_customdata_types.h"
#include "DNA_mesh_types.h"
#include "DNA_meshdata_types.h"
#include "DNA_object_types.h"
#include "DNA_scene_types.h"

#include "BLI_blenlib.h"
#include "BLI_math.h"
#include "BLI_utildefines.h"

#include "BKE_attribute.h"
#include "BKE_attribute.hh"
#include "BKE_customdata.h"
#include "BKE_data_transfer.h"
#include "BKE_deform.h"
#include "BKE_mesh.h"
#include "BKE_mesh_mapping.h"
#include "BKE_mesh_remap.h"
#include "BKE_mesh_runtime.h"
#include "BKE_mesh_wrapper.h"
#include "BKE_modifier.h"
#include "BKE_object.h"
#include "BKE_object_deform.h"
#include "BKE_report.h"

#include "data_transfer_intern.h"

static CLG_LogRef LOG = {"bke.data_transfer"};

void BKE_object_data_transfer_dttypes_to_cdmask(const int dtdata_types,
                                                CustomData_MeshMasks *r_data_masks)
{
  for (int i = 0; i < DT_TYPE_MAX; i++) {
    const int dtdata_type = 1 << i;
    int cddata_type;

    if (!(dtdata_types & dtdata_type)) {
      continue;
    }

    cddata_type = BKE_object_data_transfer_dttype_to_cdtype(dtdata_type);
    if (!(cddata_type & CD_FAKE)) {
      if (DT_DATATYPE_IS_VERT(dtdata_type)) {
        r_data_masks->vmask |= 1LL << cddata_type;
      }
      else if (DT_DATATYPE_IS_EDGE(dtdata_type)) {
        r_data_masks->emask |= 1LL << cddata_type;
      }
      else if (DT_DATATYPE_IS_LOOP(dtdata_type)) {
        r_data_masks->lmask |= 1LL << cddata_type;
      }
      else if (DT_DATATYPE_IS_POLY(dtdata_type)) {
        r_data_masks->pmask |= 1LL << cddata_type;
      }
    }
    else if (cddata_type == CD_FAKE_MDEFORMVERT) {
      r_data_masks->vmask |= CD_MASK_MDEFORMVERT; /* Exception for vgroups :/ */
    }
    else if (cddata_type == CD_FAKE_UV) {
      r_data_masks->lmask |= CD_MASK_PROP_FLOAT2;
    }
    else if (cddata_type == CD_FAKE_LNOR) {
      r_data_masks->lmask |= CD_MASK_NORMAL | CD_MASK_CUSTOMLOOPNORMAL;
    }
  }
}

bool BKE_object_data_transfer_get_dttypes_capacity(const int dtdata_types,
                                                   bool *r_advanced_mixing,
                                                   bool *r_threshold)
{
  bool ret = false;

  *r_advanced_mixing = false;
  *r_threshold = false;

  for (int i = 0; (i < DT_TYPE_MAX) && !(ret && *r_advanced_mixing && *r_threshold); i++) {
    const int dtdata_type = 1 << i;

    if (!(dtdata_types & dtdata_type)) {
      continue;
    }

    switch (dtdata_type) {
      /* Vertex data */
      case DT_TYPE_MDEFORMVERT:
        *r_advanced_mixing = true;
        *r_threshold = true;
        ret = true;
        break;
      case DT_TYPE_SKIN:
        *r_threshold = true;
        ret = true;
        break;
      case DT_TYPE_BWEIGHT_VERT:
        ret = true;
        break;
      /* Edge data */
      case DT_TYPE_SHARP_EDGE:
        *r_threshold = true;
        ret = true;
        break;
      case DT_TYPE_SEAM:
        *r_threshold = true;
        ret = true;
        break;
      case DT_TYPE_CREASE:
        ret = true;
        break;
      case DT_TYPE_BWEIGHT_EDGE:
        ret = true;
        break;
      case DT_TYPE_FREESTYLE_EDGE:
        *r_threshold = true;
        ret = true;
        break;
      /* Loop/Poly data */
      case DT_TYPE_UV:
        ret = true;
        break;
      case DT_TYPE_MPROPCOL_VERT:
      case DT_TYPE_MLOOPCOL_VERT:
      case DT_TYPE_MPROPCOL_LOOP:
      case DT_TYPE_MLOOPCOL_LOOP:
        *r_advanced_mixing = true;
        *r_threshold = true;
        ret = true;
        break;
      case DT_TYPE_LNOR:
        *r_advanced_mixing = true;
        ret = true;
        break;
      case DT_TYPE_SHARP_FACE:
        *r_threshold = true;
        ret = true;
        break;
      case DT_TYPE_FREESTYLE_FACE:
        *r_threshold = true;
        ret = true;
        break;
    }
  }

  return ret;
}

int BKE_object_data_transfer_get_dttypes_item_types(const int dtdata_types)
{
  int i, ret = 0;

  for (i = 0; (i < DT_TYPE_MAX) && (ret ^ (ME_VERT | ME_EDGE | ME_LOOP | ME_POLY)); i++) {
    const int dtdata_type = 1 << i;

    if (!(dtdata_types & dtdata_type)) {
      continue;
    }

    if (DT_DATATYPE_IS_VERT(dtdata_type)) {
      ret |= ME_VERT;
    }
    if (DT_DATATYPE_IS_EDGE(dtdata_type)) {
      ret |= ME_EDGE;
    }
    if (DT_DATATYPE_IS_LOOP(dtdata_type)) {
      ret |= ME_LOOP;
    }
    if (DT_DATATYPE_IS_POLY(dtdata_type)) {
      ret |= ME_POLY;
    }
  }

  return ret;
}

int BKE_object_data_transfer_dttype_to_cdtype(const int dtdata_type)
{
  switch (dtdata_type) {
    case DT_TYPE_MDEFORMVERT:
      return CD_FAKE_MDEFORMVERT;
    case DT_TYPE_SHAPEKEY:
      return CD_FAKE_SHAPEKEY;
    case DT_TYPE_SKIN:
      return CD_MVERT_SKIN;
    case DT_TYPE_BWEIGHT_VERT:
      return CD_BWEIGHT;

    case DT_TYPE_SHARP_EDGE:
      return CD_FAKE_SHARP;
    case DT_TYPE_SEAM:
      return CD_FAKE_SEAM;
    case DT_TYPE_CREASE:
      return CD_CREASE;
    case DT_TYPE_BWEIGHT_EDGE:
      return CD_BWEIGHT;
    case DT_TYPE_FREESTYLE_EDGE:
      return CD_FREESTYLE_EDGE;

    case DT_TYPE_UV:
      return CD_FAKE_UV;
    case DT_TYPE_SHARP_FACE:
      return CD_FAKE_SHARP;
    case DT_TYPE_FREESTYLE_FACE:
      return CD_FREESTYLE_FACE;
    case DT_TYPE_LNOR:
      return CD_FAKE_LNOR;
    case DT_TYPE_MLOOPCOL_VERT:
    case DT_TYPE_MLOOPCOL_LOOP:
      return CD_PROP_BYTE_COLOR;
    case DT_TYPE_MPROPCOL_VERT:
    case DT_TYPE_MPROPCOL_LOOP:
      return CD_PROP_COLOR;
    default:
      BLI_assert_unreachable();
  }
  return 0; /* Should never be reached! */
}

int BKE_object_data_transfer_dttype_to_srcdst_index(const int dtdata_type)
{
  switch (dtdata_type) {
    case DT_TYPE_MDEFORMVERT:
      return DT_MULTILAYER_INDEX_MDEFORMVERT;
    case DT_TYPE_SHAPEKEY:
      return DT_MULTILAYER_INDEX_SHAPEKEY;
    case DT_TYPE_UV:
      return DT_MULTILAYER_INDEX_UV;
    case DT_TYPE_MPROPCOL_VERT:
    case DT_TYPE_MLOOPCOL_VERT:
    case DT_TYPE_MPROPCOL_VERT | DT_TYPE_MLOOPCOL_VERT:
      return DT_MULTILAYER_INDEX_VCOL_VERT;
    case DT_TYPE_MPROPCOL_LOOP:
    case DT_TYPE_MLOOPCOL_LOOP:
    case DT_TYPE_MPROPCOL_LOOP | DT_TYPE_MLOOPCOL_LOOP:
      return DT_MULTILAYER_INDEX_VCOL_LOOP;
    default:
      return DT_MULTILAYER_INDEX_INVALID;
  }
}

/* ********** */

/**
 * When transferring color attributes, also transfer the active color attribute string.
 * If a match can't be found, use the first color layer that can be found (to ensure a valid string
 * is set).
 */
static void data_transfer_mesh_attributes_transfer_active_color_string(
    Mesh *mesh_dst, Mesh *mesh_src, const eAttrDomainMask mask_domain, const int data_type)
{
  if (mesh_dst->active_color_attribute) {
    return;
  }

  const char *active_color_src = BKE_id_attributes_active_color_name(&mesh_src->id);

  if ((data_type == CD_PROP_COLOR) &&
      !BKE_id_attribute_search(
          &mesh_src->id, active_color_src, CD_MASK_PROP_COLOR, ATTR_DOMAIN_MASK_COLOR)) {
    return;
  }
  else if ((data_type == CD_PROP_BYTE_COLOR) &&
           !BKE_id_attribute_search(
               &mesh_src->id, active_color_src, CD_MASK_PROP_BYTE_COLOR, ATTR_DOMAIN_MASK_COLOR)) {
    return;
  }

  if ((data_type == CD_PROP_COLOR) &&
      BKE_id_attribute_search(
          &mesh_dst->id, active_color_src, CD_MASK_PROP_COLOR, ATTR_DOMAIN_MASK_COLOR)) {
    mesh_dst->active_color_attribute = BLI_strdup(active_color_src);
  }
  else if ((data_type == CD_PROP_BYTE_COLOR) &&
           BKE_id_attribute_search(
               &mesh_dst->id, active_color_src, CD_MASK_PROP_BYTE_COLOR, ATTR_DOMAIN_MASK_COLOR)) {
    mesh_dst->active_color_attribute = BLI_strdup(active_color_src);
  }
  else {
    CustomDataLayer *first_color_layer = BKE_id_attribute_from_index(
        &mesh_dst->id, 0, mask_domain, CD_MASK_COLOR_ALL);
    if (first_color_layer != nullptr) {
      mesh_dst->active_color_attribute = BLI_strdup(first_color_layer->name);
    }
  }
}

/**
 * When transferring color attributes, also transfer the default color attribute string.
 * If a match cant be found, use the first color layer that can be found (to ensure a valid string
 * is set).
 */
static void data_transfer_mesh_attributes_transfer_default_color_string(
    Mesh *mesh_dst, Mesh *mesh_src, const eAttrDomainMask mask_domain, const int data_type)
{
  if (mesh_dst->default_color_attribute) {
    return;
  }

  const char *default_color_src = BKE_id_attributes_default_color_name(&mesh_src->id);

  if ((data_type == CD_PROP_COLOR) &&
      !BKE_id_attribute_search(
          &mesh_src->id, default_color_src, CD_MASK_PROP_COLOR, ATTR_DOMAIN_MASK_COLOR)) {
    return;
  }
  else if ((data_type == CD_PROP_BYTE_COLOR) && !BKE_id_attribute_search(&mesh_src->id,
                                                                         default_color_src,
                                                                         CD_MASK_PROP_BYTE_COLOR,
                                                                         ATTR_DOMAIN_MASK_COLOR)) {
    return;
  }

  if ((data_type == CD_PROP_COLOR) &&
      BKE_id_attribute_search(
          &mesh_dst->id, default_color_src, CD_MASK_PROP_COLOR, ATTR_DOMAIN_MASK_COLOR)) {
    mesh_dst->default_color_attribute = BLI_strdup(default_color_src);
  }
  else if ((data_type == CD_PROP_BYTE_COLOR) && BKE_id_attribute_search(&mesh_dst->id,
                                                                        default_color_src,
                                                                        CD_MASK_PROP_BYTE_COLOR,
                                                                        ATTR_DOMAIN_MASK_COLOR)) {
    mesh_dst->default_color_attribute = BLI_strdup(default_color_src);
  }
  else {
    CustomDataLayer *first_color_layer = BKE_id_attribute_from_index(
        &mesh_dst->id, 0, mask_domain, CD_MASK_COLOR_ALL);
    if (first_color_layer != nullptr) {
      mesh_dst->default_color_attribute = BLI_strdup(first_color_layer->name);
    }
  }
}

/* ********** */

/* Generic pre/post processing, only used by custom loop normals currently. */

static void data_transfer_dtdata_type_preprocess(Mesh *me_src,
                                                 Mesh *me_dst,
                                                 const int dtdata_type,
                                                 const bool dirty_nors_dst)
{
  if (dtdata_type == DT_TYPE_LNOR) {
    /* Compute custom normals into regular loop normals, which will be used for the transfer. */

    const float(*positions_dst)[3] = BKE_mesh_vert_positions(me_dst);
    const int num_verts_dst = me_dst->totvert;
    const blender::Span<MEdge> edges_dst = me_dst->edges();
    const blender::OffsetIndices polys_dst = me_dst->polys();
    const blender::Span<int> corner_verts_dst = me_dst->corner_verts();
    const blender::Span<int> corner_edges_dst = me_dst->corner_edges();
    CustomData *ldata_dst = &me_dst->ldata;

    const bool use_split_nors_dst = (me_dst->flag & ME_AUTOSMOOTH) != 0;
    const float split_angle_dst = me_dst->smoothresh;

    /* This should be ensured by cddata_masks we pass to code generating/giving us me_src now. */
    BLI_assert(CustomData_get_layer(&me_src->ldata, CD_NORMAL) != nullptr);
    (void)me_src;

    float(*loop_nors_dst)[3];
    short(*custom_nors_dst)[2] = static_cast<short(*)[2]>(
        CustomData_get_layer_for_write(ldata_dst, CD_CUSTOMLOOPNORMAL, me_dst->totloop));

    /* Cache loop nors into a temp CDLayer. */
    loop_nors_dst = static_cast<float(*)[3]>(
        CustomData_get_layer_for_write(ldata_dst, CD_NORMAL, me_dst->totloop));
    const bool do_loop_nors_dst = (loop_nors_dst == nullptr);
    if (do_loop_nors_dst) {
      loop_nors_dst = static_cast<float(*)[3]>(CustomData_add_layer(
          ldata_dst, CD_NORMAL, CD_SET_DEFAULT, nullptr, corner_verts_dst.size()));
      CustomData_set_layer_flag(ldata_dst, CD_NORMAL, CD_FLAG_TEMPORARY);
    }
    if (dirty_nors_dst || do_loop_nors_dst) {
      const bool *sharp_edges = static_cast<const bool *>(
          CustomData_get_layer_named(&me_dst->edata, CD_PROP_BOOL, "sharp_edge"));
      const bool *sharp_faces = static_cast<const bool *>(
          CustomData_get_layer_named(&me_dst->pdata, CD_PROP_BOOL, "sharp_face"));
      BKE_mesh_normals_loop_split(positions_dst,
                                  BKE_mesh_vert_normals_ensure(me_dst),
                                  num_verts_dst,
                                  edges_dst.data(),
                                  edges_dst.size(),
                                  corner_verts_dst.data(),
                                  corner_edges_dst.data(),
                                  loop_nors_dst,
                                  corner_verts_dst.size(),
                                  polys_dst,
                                  BKE_mesh_poly_normals_ensure(me_dst),
                                  use_split_nors_dst,
                                  split_angle_dst,
                                  sharp_edges,
                                  sharp_faces,
                                  nullptr,
                                  nullptr,
                                  custom_nors_dst);
    }
  }
}

static void data_transfer_dtdata_type_postprocess(Object * /*ob_src*/,
                                                  Object * /*ob_dst*/,
                                                  Mesh * /*me_src*/,
                                                  Mesh *me_dst,
                                                  const int dtdata_type,
                                                  const bool changed)
{
  using namespace blender;
  if (dtdata_type == DT_TYPE_LNOR) {
    if (!changed) {
      return;
    }

    /* Bake edited destination loop normals into custom normals again. */
    const float(*positions_dst)[3] = BKE_mesh_vert_positions(me_dst);
    const int num_verts_dst = me_dst->totvert;
    const blender::Span<MEdge> edges_dst = me_dst->edges();
<<<<<<< HEAD
    const OffsetIndices polys_dst = me_dst->polys();
=======
    blender::MutableSpan<MPoly> polys_dst = me_dst->polys_for_write();
>>>>>>> a8fc9871
    const blender::Span<int> corner_verts_dst = me_dst->corner_verts_for_write();
    const blender::Span<int> corner_edges_dst = me_dst->corner_edges_for_write();

    CustomData *ldata_dst = &me_dst->ldata;

    const float(*poly_nors_dst)[3] = BKE_mesh_poly_normals_ensure(me_dst);
    float(*loop_nors_dst)[3] = static_cast<float(*)[3]>(
        CustomData_get_layer_for_write(ldata_dst, CD_NORMAL, me_dst->totloop));
    short(*custom_nors_dst)[2] = static_cast<short(*)[2]>(
        CustomData_get_layer_for_write(ldata_dst, CD_CUSTOMLOOPNORMAL, me_dst->totloop));

    if (!custom_nors_dst) {
      custom_nors_dst = static_cast<short(*)[2]>(CustomData_add_layer(
          ldata_dst, CD_CUSTOMLOOPNORMAL, CD_SET_DEFAULT, nullptr, corner_verts_dst.size()));
    }

    bke::MutableAttributeAccessor attributes = me_dst->attributes_for_write();
    bke::SpanAttributeWriter<bool> sharp_edges = attributes.lookup_or_add_for_write_span<bool>(
        "sharp_edge", ATTR_DOMAIN_EDGE);

    /* Note loop_nors_dst contains our custom normals as transferred from source... */
    BKE_mesh_normals_loop_custom_set(positions_dst,
                                     BKE_mesh_vert_normals_ensure(me_dst),
                                     num_verts_dst,
                                     edges_dst.data(),
                                     edges_dst.size(),
                                     corner_verts_dst.data(),
                                     corner_edges_dst.data(),
                                     loop_nors_dst,
                                     corner_verts_dst.size(),
                                     polys_dst,
                                     poly_nors_dst,
                                     static_cast<const bool *>(CustomData_get_layer_named(
                                         &me_dst->pdata, CD_PROP_BOOL, "sharp_face")),
                                     sharp_edges.span.data(),
                                     custom_nors_dst);
    sharp_edges.finish();
  }
}

/* ********** */

static MeshRemapIslandsCalc data_transfer_get_loop_islands_generator(const int cddata_type)
{
  switch (cddata_type) {
    case CD_FAKE_UV:
      return BKE_mesh_calc_islands_loop_poly_edgeseam;
    default:
      break;
  }
  return nullptr;
}

float data_transfer_interp_float_do(const int mix_mode,
                                    const float val_dst,
                                    const float val_src,
                                    const float mix_factor)
{
  float val_ret;

  if ((mix_mode == CDT_MIX_REPLACE_ABOVE_THRESHOLD && (val_dst < mix_factor)) ||
      (mix_mode == CDT_MIX_REPLACE_BELOW_THRESHOLD && (val_dst > mix_factor))) {
    return val_dst; /* Do not affect destination. */
  }

  switch (mix_mode) {
    case CDT_MIX_REPLACE_ABOVE_THRESHOLD:
    case CDT_MIX_REPLACE_BELOW_THRESHOLD:
      return val_src;
    case CDT_MIX_MIX:
      val_ret = (val_dst + val_src) * 0.5f;
      break;
    case CDT_MIX_ADD:
      val_ret = val_dst + val_src;
      break;
    case CDT_MIX_SUB:
      val_ret = val_dst - val_src;
      break;
    case CDT_MIX_MUL:
      val_ret = val_dst * val_src;
      break;
    case CDT_MIX_TRANSFER:
    default:
      val_ret = val_src;
      break;
  }
  return interpf(val_ret, val_dst, mix_factor);
}

/* Helpers to match sources and destinations data layers
 * (also handles 'conversions' in CD_FAKE cases). */

void data_transfer_layersmapping_add_item(ListBase *r_map,
                                          const int cddata_type,
                                          const int mix_mode,
                                          const float mix_factor,
                                          const float *mix_weights,
                                          const void *data_src,
                                          void *data_dst,
                                          const int data_src_n,
                                          const int data_dst_n,
                                          const size_t elem_size,
                                          const size_t data_size,
                                          const size_t data_offset,
                                          const uint64_t data_flag,
                                          cd_datatransfer_interp interp,
                                          void *interp_data)
{
  CustomDataTransferLayerMap *item = MEM_new<CustomDataTransferLayerMap>(__func__);

  BLI_assert(data_dst != nullptr);

  item->data_type = cddata_type;
  item->mix_mode = mix_mode;
  item->mix_factor = mix_factor;
  item->mix_weights = mix_weights;

  item->data_src = data_src;
  item->data_dst = data_dst;
  item->data_src_n = data_src_n;
  item->data_dst_n = data_dst_n;
  item->elem_size = elem_size;

  item->data_size = data_size;
  item->data_offset = data_offset;
  item->data_flag = data_flag;

  item->interp = interp;
  item->interp_data = interp_data;

  BLI_addtail(r_map, item);
}

static void data_transfer_layersmapping_add_item_cd(ListBase *r_map,
                                                    const int cddata_type,
                                                    const int mix_mode,
                                                    const float mix_factor,
                                                    const float *mix_weights,
                                                    const void *data_src,
                                                    void *data_dst,
                                                    cd_datatransfer_interp interp,
                                                    void *interp_data)
{
  uint64_t data_flag = 0;

  if (cddata_type == CD_FREESTYLE_EDGE) {
    data_flag = FREESTYLE_EDGE_MARK;
  }
  else if (cddata_type == CD_FREESTYLE_FACE) {
    data_flag = FREESTYLE_FACE_MARK;
  }

  data_transfer_layersmapping_add_item(r_map,
                                       cddata_type,
                                       mix_mode,
                                       mix_factor,
                                       mix_weights,
                                       data_src,
                                       data_dst,
                                       0,
                                       0,
                                       0,
                                       0,
                                       0,
                                       data_flag,
                                       interp,
                                       interp_data);
}

/**
 * \note
 * All those layer mapping handlers return false *only* if they were given invalid parameters.
 * This means that even if they do nothing, they will return true if all given parameters were OK.
 * Also, r_map may be nullptr, in which case they will 'only' create/delete destination layers
 * according to given parameters.
 */
static bool data_transfer_layersmapping_cdlayers_multisrc_to_dst(ListBase *r_map,
                                                                 const int cddata_type,
                                                                 const int mix_mode,
                                                                 const float mix_factor,
                                                                 const float *mix_weights,
                                                                 const int num_elem_dst,
                                                                 const bool use_create,
                                                                 const bool use_delete,
                                                                 const CustomData *cd_src,
                                                                 CustomData *cd_dst,
                                                                 const int tolayers,
                                                                 const bool *use_layers_src,
                                                                 const int num_layers_src,
                                                                 cd_datatransfer_interp interp,
                                                                 void *interp_data)
{
  const void *data_src;
  void *data_dst = nullptr;
  int idx_src = num_layers_src;
  int idx_dst, tot_dst = CustomData_number_of_layers(cd_dst, cddata_type);
  bool *data_dst_to_delete = nullptr;

  if (!use_layers_src) {
    /* No source at all, we can only delete all dest if requested... */
    if (use_delete) {
      idx_dst = tot_dst;
      while (idx_dst--) {
        CustomData_free_layer(cd_dst, cddata_type, num_elem_dst, idx_dst);
      }
    }
    return true;
  }

  switch (tolayers) {
    case DT_LAYERS_INDEX_DST:
      idx_dst = tot_dst;

      /* Find last source actually used! */
      while (idx_src-- && !use_layers_src[idx_src]) {
        /* pass */
      }
      idx_src++;

      if (idx_dst < idx_src) {
        if (use_create) {
          /* Create as much data layers as necessary! */
          for (; idx_dst < idx_src; idx_dst++) {
            CustomData_add_layer(cd_dst, cddata_type, CD_SET_DEFAULT, nullptr, num_elem_dst);
          }
        }
        else {
          /* Otherwise, just try to map what we can with existing dst data layers. */
          idx_src = idx_dst;
        }
      }
      else if (use_delete && idx_dst > idx_src) {
        while (idx_dst-- > idx_src) {
          CustomData_free_layer(cd_dst, cddata_type, num_elem_dst, idx_dst);
        }
      }
      if (r_map) {
        while (idx_src--) {
          if (!use_layers_src[idx_src]) {
            continue;
          }
          data_src = CustomData_get_layer_n(cd_src, cddata_type, idx_src);
          data_dst = CustomData_get_layer_n_for_write(cd_dst, cddata_type, idx_src, num_elem_dst);
          data_transfer_layersmapping_add_item_cd(r_map,
                                                  cddata_type,
                                                  mix_mode,
                                                  mix_factor,
                                                  mix_weights,
                                                  data_src,
                                                  data_dst,
                                                  interp,
                                                  interp_data);
        }
      }
      break;
    case DT_LAYERS_NAME_DST:
      if (use_delete) {
        if (tot_dst) {
          data_dst_to_delete = static_cast<bool *>(
              MEM_mallocN(sizeof(*data_dst_to_delete) * size_t(tot_dst), __func__));
          memset(data_dst_to_delete, true, sizeof(*data_dst_to_delete) * size_t(tot_dst));
        }
      }

      while (idx_src--) {
        const char *name;

        if (!use_layers_src[idx_src]) {
          continue;
        }

        name = CustomData_get_layer_name(cd_src, cddata_type, idx_src);
        data_src = CustomData_get_layer_n(cd_src, cddata_type, idx_src);

        if ((idx_dst = CustomData_get_named_layer(cd_dst, cddata_type, name)) == -1) {
          if (use_create) {
            CustomData_add_layer_named(
                cd_dst, cddata_type, CD_SET_DEFAULT, nullptr, num_elem_dst, name);
            idx_dst = CustomData_get_named_layer(cd_dst, cddata_type, name);
          }
          else {
            /* If we are not allowed to create missing dst data layers,
             * just skip matching src one. */
            continue;
          }
        }
        else if (data_dst_to_delete) {
          data_dst_to_delete[idx_dst] = false;
        }
        if (r_map) {
          data_dst = CustomData_get_layer_n_for_write(cd_dst, cddata_type, idx_dst, num_elem_dst);
          data_transfer_layersmapping_add_item_cd(r_map,
                                                  cddata_type,
                                                  mix_mode,
                                                  mix_factor,
                                                  mix_weights,
                                                  data_src,
                                                  data_dst,
                                                  interp,
                                                  interp_data);
        }
      }

      if (data_dst_to_delete) {
        /* NOTE:
         * This won't affect newly created layers, if any, since tot_dst has not been updated!
         * Also, looping backward ensures us we do not suffer
         * from index shifting when deleting a layer. */
        for (idx_dst = tot_dst; idx_dst--;) {
          if (data_dst_to_delete[idx_dst]) {
            CustomData_free_layer(cd_dst, cddata_type, num_elem_dst, idx_dst);
          }
        }

        MEM_freeN(data_dst_to_delete);
      }
      break;
    default:
      return false;
  }

  return true;
}

static bool data_transfer_layersmapping_cdlayers(ListBase *r_map,
                                                 const int cddata_type,
                                                 const int mix_mode,
                                                 const float mix_factor,
                                                 const float *mix_weights,
                                                 const int num_elem_dst,
                                                 const bool use_create,
                                                 const bool use_delete,
                                                 const CustomData *cd_src,
                                                 CustomData *cd_dst,
                                                 const int fromlayers,
                                                 const int tolayers,
                                                 cd_datatransfer_interp interp,
                                                 void *interp_data)
{
  int idx_src, idx_dst;
  const void *data_src;
  void *data_dst = nullptr;

  if (CustomData_layertype_is_singleton(cddata_type)) {
    if (!(data_src = CustomData_get_layer(cd_src, cddata_type))) {
      if (use_delete) {
        CustomData_free_layer(cd_dst, cddata_type, num_elem_dst, 0);
      }
      return true;
    }

    data_dst = CustomData_get_layer_for_write(cd_dst, cddata_type, num_elem_dst);
    if (!data_dst) {
      if (!use_create) {
        return true;
      }
      data_dst = CustomData_add_layer(cd_dst, cddata_type, CD_SET_DEFAULT, nullptr, num_elem_dst);
    }

    if (r_map) {
      data_transfer_layersmapping_add_item_cd(r_map,
                                              cddata_type,
                                              mix_mode,
                                              mix_factor,
                                              mix_weights,
                                              data_src,
                                              data_dst,
                                              interp,
                                              interp_data);
    }
  }
  else if (fromlayers == DT_LAYERS_ACTIVE_SRC || fromlayers >= 0) {
    /* NOTE: use_delete has not much meaning in this case, ignored. */

    if (fromlayers >= 0) { /* Real-layer index */
      idx_src = fromlayers;
    }
    else {
      if ((idx_src = CustomData_get_active_layer(cd_src, cddata_type)) == -1) {
        return true;
      }
    }
    data_src = CustomData_get_layer_n(cd_src, cddata_type, idx_src);
    if (!data_src) {
      return true;
    }

    if (tolayers >= 0) { /* Real-layer index */
      idx_dst = tolayers;
      data_dst = CustomData_get_layer_n_for_write(cd_dst, cddata_type, idx_dst, num_elem_dst);
    }
    else if (tolayers == DT_LAYERS_ACTIVE_DST) {
      if ((idx_dst = CustomData_get_active_layer(cd_dst, cddata_type)) == -1) {
        if (!use_create) {
          return true;
        }
        data_dst = CustomData_add_layer(
            cd_dst, cddata_type, CD_SET_DEFAULT, nullptr, num_elem_dst);
      }
      else {
        data_dst = CustomData_get_layer_n_for_write(cd_dst, cddata_type, idx_dst, num_elem_dst);
      }
    }
    else if (tolayers == DT_LAYERS_INDEX_DST) {
      int num = CustomData_number_of_layers(cd_dst, cddata_type);
      idx_dst = idx_src;
      if (num <= idx_dst) {
        if (!use_create) {
          return true;
        }
        /* Create as much data layers as necessary! */
        for (; num <= idx_dst; num++) {
          CustomData_add_layer(cd_dst, cddata_type, CD_SET_DEFAULT, nullptr, num_elem_dst);
        }
      }
      data_dst = CustomData_get_layer_n_for_write(cd_dst, cddata_type, idx_dst, num_elem_dst);
    }
    else if (tolayers == DT_LAYERS_NAME_DST) {
      const char *name = CustomData_get_layer_name(cd_src, cddata_type, idx_src);
      if ((idx_dst = CustomData_get_named_layer(cd_dst, cddata_type, name)) == -1) {
        if (!use_create) {
          return true;
        }
        CustomData_add_layer_named(
            cd_dst, cddata_type, CD_SET_DEFAULT, nullptr, num_elem_dst, name);
        idx_dst = CustomData_get_named_layer(cd_dst, cddata_type, name);
      }
      data_dst = CustomData_get_layer_n_for_write(cd_dst, cddata_type, idx_dst, num_elem_dst);
    }
    else {
      return false;
    }

    if (!data_dst) {
      return false;
    }

    if (r_map) {
      data_transfer_layersmapping_add_item_cd(r_map,
                                              cddata_type,
                                              mix_mode,
                                              mix_factor,
                                              mix_weights,
                                              data_src,
                                              data_dst,
                                              interp,
                                              interp_data);
    }
  }
  else if (fromlayers == DT_LAYERS_ALL_SRC) {
    int num_src = CustomData_number_of_layers(cd_src, cddata_type);
    bool *use_layers_src = num_src ? static_cast<bool *>(MEM_mallocN(
                                         sizeof(*use_layers_src) * size_t(num_src), __func__)) :
                                     nullptr;
    bool ret;

    if (use_layers_src) {
      memset(use_layers_src, true, sizeof(*use_layers_src) * num_src);
    }

    ret = data_transfer_layersmapping_cdlayers_multisrc_to_dst(r_map,
                                                               cddata_type,
                                                               mix_mode,
                                                               mix_factor,
                                                               mix_weights,
                                                               num_elem_dst,
                                                               use_create,
                                                               use_delete,
                                                               cd_src,
                                                               cd_dst,
                                                               tolayers,
                                                               use_layers_src,
                                                               num_src,
                                                               interp,
                                                               interp_data);

    if (use_layers_src) {
      MEM_freeN(use_layers_src);
    }
    return ret;
  }
  else {
    return false;
  }

  return true;
}

static bool data_transfer_layersmapping_generate(ListBase *r_map,
                                                 Object *ob_src,
                                                 Object *ob_dst,
                                                 Mesh *me_src,
                                                 Mesh *me_dst,
                                                 const int elem_type,
                                                 int cddata_type,
                                                 int mix_mode,
                                                 float mix_factor,
                                                 const float *mix_weights,
                                                 const int num_elem_dst,
                                                 const bool use_create,
                                                 const bool use_delete,
                                                 const int fromlayers,
                                                 const int tolayers,
                                                 SpaceTransform *space_transform)
{
  CustomData *cd_src, *cd_dst;

  cd_datatransfer_interp interp = nullptr;
  void *interp_data = nullptr;

  if (elem_type == ME_VERT) {
    if (!(cddata_type & CD_FAKE)) {
      cd_src = &me_src->vdata;
      cd_dst = &me_dst->vdata;

      if (!data_transfer_layersmapping_cdlayers(r_map,
                                                cddata_type,
                                                mix_mode,
                                                mix_factor,
                                                mix_weights,
                                                num_elem_dst,
                                                use_create,
                                                use_delete,
                                                cd_src,
                                                cd_dst,
                                                fromlayers,
                                                tolayers,
                                                interp,
                                                interp_data)) {
        /* We handle specific source selection cases here. */
        return false;
      }
      return true;
    }
    if (cddata_type == CD_FAKE_MDEFORMVERT) {
      bool ret;

      cd_src = &me_src->vdata;
      cd_dst = &me_dst->vdata;

      ret = data_transfer_layersmapping_vgroups(r_map,
                                                mix_mode,
                                                mix_factor,
                                                mix_weights,
                                                num_elem_dst,
                                                use_create,
                                                use_delete,
                                                ob_src,
                                                ob_dst,
                                                cd_src,
                                                cd_dst,
                                                me_dst != ob_dst->data,
                                                fromlayers,
                                                tolayers);
      return ret;
    }
    if (cddata_type == CD_FAKE_SHAPEKEY) {
      /* TODO: leaving shape-keys aside for now, quite specific case,
       * since we can't access them from mesh vertices :/ */
      return false;
    }
  }
  else if (elem_type == ME_EDGE) {
    if (!(cddata_type & CD_FAKE)) { /* Unused for edges, currently... */
      cd_src = &me_src->edata;
      cd_dst = &me_dst->edata;

      if (!data_transfer_layersmapping_cdlayers(r_map,
                                                cddata_type,
                                                mix_mode,
                                                mix_factor,
                                                mix_weights,
                                                num_elem_dst,
                                                use_create,
                                                use_delete,
                                                cd_src,
                                                cd_dst,
                                                fromlayers,
                                                tolayers,
                                                interp,
                                                interp_data)) {
        /* We handle specific source selection cases here. */
        return false;
      }
      return true;
    }
    if (r_map && cddata_type == CD_FAKE_SEAM) {
      if (!CustomData_get_layer_named(&me_dst->edata, CD_PROP_BOOL, ".uv_seam")) {
        CustomData_add_layer_named(
            &me_dst->edata, CD_PROP_BOOL, CD_SET_DEFAULT, nullptr, me_dst->totedge, ".uv_seam");
      }
      data_transfer_layersmapping_add_item_cd(
          r_map,
          CD_PROP_BOOL,
          mix_mode,
          mix_factor,
          mix_weights,
          CustomData_get_layer_named(&me_src->edata, CD_PROP_BOOL, ".uv_seam"),
          CustomData_get_layer_named_for_write(
              &me_dst->edata, CD_PROP_BOOL, ".uv_seam", me_dst->totedge),
          interp,
          interp_data);
      return true;
    }
    if (r_map && cddata_type == CD_FAKE_SHARP) {
      if (!CustomData_get_layer_named(&me_dst->edata, CD_PROP_BOOL, "sharp_edge")) {
        CustomData_add_layer_named(
            &me_dst->edata, CD_PROP_BOOL, CD_SET_DEFAULT, nullptr, me_dst->totedge, "sharp_edge");
      }
      data_transfer_layersmapping_add_item_cd(
          r_map,
          CD_PROP_BOOL,
          mix_mode,
          mix_factor,
          mix_weights,
          CustomData_get_layer_named(&me_src->edata, CD_PROP_BOOL, "sharp_edge"),
          CustomData_get_layer_named_for_write(
              &me_dst->edata, CD_PROP_BOOL, "sharp_edge", me_dst->totedge),
          interp,
          interp_data);
      return true;
    }
    return false;
  }
  else if (elem_type == ME_LOOP) {
    if (cddata_type == CD_FAKE_UV) {
      cddata_type = CD_PROP_FLOAT2;
    }
    else if (cddata_type == CD_FAKE_LNOR) {
      /* Pre-process should have generated it,
       * Post-process will convert it back to CD_CUSTOMLOOPNORMAL. */
      cddata_type = CD_NORMAL;
      interp_data = space_transform;
      interp = customdata_data_transfer_interp_normal_normals;
    }

    if (!(cddata_type & CD_FAKE)) {
      cd_src = &me_src->ldata;
      cd_dst = &me_dst->ldata;

      if (!data_transfer_layersmapping_cdlayers(r_map,
                                                cddata_type,
                                                mix_mode,
                                                mix_factor,
                                                mix_weights,
                                                num_elem_dst,
                                                use_create,
                                                use_delete,
                                                cd_src,
                                                cd_dst,
                                                fromlayers,
                                                tolayers,
                                                interp,
                                                interp_data)) {
        /* We handle specific source selection cases here. */
        return false;
      }
      return true;
    }

    return false;
  }
  else if (elem_type == ME_POLY) {
    if (cddata_type == CD_FAKE_UV) {
      cddata_type = CD_PROP_FLOAT2;
    }

    if (!(cddata_type & CD_FAKE)) {
      cd_src = &me_src->pdata;
      cd_dst = &me_dst->pdata;

      if (!data_transfer_layersmapping_cdlayers(r_map,
                                                cddata_type,
                                                mix_mode,
                                                mix_factor,
                                                mix_weights,
                                                num_elem_dst,
                                                use_create,
                                                use_delete,
                                                cd_src,
                                                cd_dst,
                                                fromlayers,
                                                tolayers,
                                                interp,
                                                interp_data)) {
        /* We handle specific source selection cases here. */
        return false;
      }
      return true;
    }
    if (r_map && cddata_type == CD_FAKE_SHARP) {
      if (!CustomData_get_layer_named(&me_dst->pdata, CD_PROP_BOOL, "sharp_face")) {
        CustomData_add_layer_named(
            &me_dst->pdata, CD_PROP_BOOL, CD_SET_DEFAULT, nullptr, me_dst->totpoly, "sharp_face");
      }
      data_transfer_layersmapping_add_item_cd(
          r_map,
          CD_PROP_BOOL,
          mix_mode,
          mix_factor,
          mix_weights,
          CustomData_get_layer_named(&me_src->pdata, CD_PROP_BOOL, "sharp_face"),
          CustomData_get_layer_named_for_write(
              &me_dst->pdata, CD_PROP_BOOL, "sharp_face", num_elem_dst),
          interp,
          interp_data);
      return true;
    }

    return false;
  }

  return false;
}

void BKE_object_data_transfer_layout(struct Depsgraph *depsgraph,
                                     Scene *scene,
                                     Object *ob_src,
                                     Object *ob_dst,
                                     const int data_types,
                                     const bool use_delete,
                                     const int fromlayers_select[DT_MULTILAYER_INDEX_MAX],
                                     const int tolayers_select[DT_MULTILAYER_INDEX_MAX])
{
  Mesh *me_src;
  Mesh *me_dst;

  const bool use_create = true; /* We always create needed layers here. */

  CustomData_MeshMasks me_src_mask = CD_MASK_BAREMESH;

  BLI_assert((ob_src != ob_dst) && (ob_src->type == OB_MESH) && (ob_dst->type == OB_MESH));

  me_dst = static_cast<Mesh *>(ob_dst->data);

  /* Get source evaluated mesh. */
  BKE_object_data_transfer_dttypes_to_cdmask(data_types, &me_src_mask);
  me_src = mesh_get_eval_final(depsgraph, scene, ob_src, &me_src_mask);
  if (!me_src) {
    return;
  }

  /* Check all possible data types. */
  for (int i = 0; i < DT_TYPE_MAX; i++) {
    const int dtdata_type = 1 << i;
    int cddata_type;
    int fromlayers, tolayers, fromto_idx;

    if (!(data_types & dtdata_type)) {
      continue;
    }

    cddata_type = BKE_object_data_transfer_dttype_to_cdtype(dtdata_type);

    fromto_idx = BKE_object_data_transfer_dttype_to_srcdst_index(dtdata_type);

    if (fromto_idx != DT_MULTILAYER_INDEX_INVALID) {
      fromlayers = fromlayers_select[fromto_idx];
      tolayers = tolayers_select[fromto_idx];
    }
    else {
      fromlayers = tolayers = 0;
    }

    if (DT_DATATYPE_IS_VERT(dtdata_type)) {
      const int num_elem_dst = me_dst->totvert;

      data_transfer_layersmapping_generate(nullptr,
                                           ob_src,
                                           ob_dst,
                                           me_src,
                                           me_dst,
                                           ME_VERT,
                                           cddata_type,
                                           0,
                                           0.0f,
                                           nullptr,
                                           num_elem_dst,
                                           use_create,
                                           use_delete,
                                           fromlayers,
                                           tolayers,
                                           nullptr);
      /* Make sure we have active/default color layers if none existed before.
       * Use the active/default from src (if it was transferred), otherwise the first. */
      if (ELEM(cddata_type, CD_PROP_COLOR, CD_PROP_BYTE_COLOR)) {
        data_transfer_mesh_attributes_transfer_active_color_string(
            me_dst, me_src, ATTR_DOMAIN_MASK_POINT, cddata_type);
        data_transfer_mesh_attributes_transfer_default_color_string(
            me_dst, me_src, ATTR_DOMAIN_MASK_POINT, cddata_type);
      }
    }
    if (DT_DATATYPE_IS_EDGE(dtdata_type)) {
      const int num_elem_dst = me_dst->totedge;

      data_transfer_layersmapping_generate(nullptr,
                                           ob_src,
                                           ob_dst,
                                           me_src,
                                           me_dst,
                                           ME_EDGE,
                                           cddata_type,
                                           0,
                                           0.0f,
                                           nullptr,
                                           num_elem_dst,
                                           use_create,
                                           use_delete,
                                           fromlayers,
                                           tolayers,
                                           nullptr);
    }
    if (DT_DATATYPE_IS_LOOP(dtdata_type)) {
      const int num_elem_dst = me_dst->totloop;

      data_transfer_layersmapping_generate(nullptr,
                                           ob_src,
                                           ob_dst,
                                           me_src,
                                           me_dst,
                                           ME_LOOP,
                                           cddata_type,
                                           0,
                                           0.0f,
                                           nullptr,
                                           num_elem_dst,
                                           use_create,
                                           use_delete,
                                           fromlayers,
                                           tolayers,
                                           nullptr);
      /* Make sure we have active/default color layers if none existed before.
       * Use the active/default from src (if it was transferred), otherwise the first. */
      if (ELEM(cddata_type, CD_PROP_COLOR, CD_PROP_BYTE_COLOR)) {
        data_transfer_mesh_attributes_transfer_active_color_string(
            me_dst, me_src, ATTR_DOMAIN_MASK_CORNER, cddata_type);
        data_transfer_mesh_attributes_transfer_default_color_string(
            me_dst, me_src, ATTR_DOMAIN_MASK_CORNER, cddata_type);
      }
    }
    if (DT_DATATYPE_IS_POLY(dtdata_type)) {
      const int num_elem_dst = me_dst->totpoly;

      data_transfer_layersmapping_generate(nullptr,
                                           ob_src,
                                           ob_dst,
                                           me_src,
                                           me_dst,
                                           ME_POLY,
                                           cddata_type,
                                           0,
                                           0.0f,
                                           nullptr,
                                           num_elem_dst,
                                           use_create,
                                           use_delete,
                                           fromlayers,
                                           tolayers,
                                           nullptr);
    }
  }
}

bool BKE_object_data_transfer_ex(struct Depsgraph *depsgraph,
                                 Scene *scene,
                                 Object *ob_src,
                                 Object *ob_dst,
                                 Mesh *me_dst,
                                 const int data_types,
                                 bool use_create,
                                 const int map_vert_mode,
                                 const int map_edge_mode,
                                 const int map_loop_mode,
                                 const int map_poly_mode,
                                 SpaceTransform *space_transform,
                                 const bool auto_transform,
                                 const float max_distance,
                                 const float ray_radius,
                                 const float islands_handling_precision,
                                 const int fromlayers_select[DT_MULTILAYER_INDEX_MAX],
                                 const int tolayers_select[DT_MULTILAYER_INDEX_MAX],
                                 const int mix_mode,
                                 const float mix_factor,
                                 const char *vgroup_name,
                                 const bool invert_vgroup,
                                 ReportList *reports)
{
#define VDATA 0
#define EDATA 1
#define LDATA 2
#define PDATA 3
#define DATAMAX 4

  SpaceTransform auto_space_transform;

  Mesh *me_src;
  /* Assumed always true if not using an evaluated mesh as destination. */
  bool dirty_nors_dst = true;

  const MDeformVert *mdef = nullptr;
  int vg_idx = -1;
  float *weights[DATAMAX] = {nullptr};

  MeshPairRemap geom_map[DATAMAX] = {{0}};
  bool geom_map_init[DATAMAX] = {false};
  ListBase lay_map = {nullptr};
  bool changed = false;
  bool is_modifier = false;

  const bool use_delete = false; /* We never delete data layers from destination here. */

  CustomData_MeshMasks me_src_mask = CD_MASK_BAREMESH;

  BLI_assert((ob_src != ob_dst) && (ob_src->type == OB_MESH) && (ob_dst->type == OB_MESH));

  if (me_dst) {
    dirty_nors_dst = BKE_mesh_vert_normals_are_dirty(me_dst);
    /* Never create needed custom layers on passed destination mesh
     * (assumed to *not* be ob_dst->data, aka modifier case). */
    use_create = false;
    is_modifier = true;
  }
  else {
    me_dst = static_cast<Mesh *>(ob_dst->data);
  }

  if (vgroup_name) {
    mdef = static_cast<const MDeformVert *>(CustomData_get_layer(&me_dst->vdata, CD_MDEFORMVERT));
    if (mdef) {
      vg_idx = BKE_id_defgroup_name_index(&me_dst->id, vgroup_name);
    }
  }

  /* Get source evaluated mesh. */
  BKE_object_data_transfer_dttypes_to_cdmask(data_types, &me_src_mask);
  BKE_mesh_remap_calc_source_cddata_masks_from_map_modes(
      map_vert_mode, map_edge_mode, map_loop_mode, map_poly_mode, &me_src_mask);
  if (is_modifier) {
    me_src = BKE_modifier_get_evaluated_mesh_from_evaluated_object(ob_src);

    if (me_src == nullptr ||
        !CustomData_MeshMasks_are_matching(&ob_src->runtime.last_data_mask, &me_src_mask)) {
      CLOG_WARN(&LOG, "Data Transfer: source mesh data is not ready - dependency cycle?");
      return changed;
    }
  }
  else {
    me_src = mesh_get_eval_final(depsgraph, scene, ob_src, &me_src_mask);
  }
  if (!me_src) {
    return changed;
  }
  BKE_mesh_wrapper_ensure_mdata(me_src);

  if (auto_transform) {
    if (space_transform == nullptr) {
      space_transform = &auto_space_transform;
    }

    BKE_mesh_remap_find_best_match_from_mesh(
        BKE_mesh_vert_positions(me_dst), me_dst->totvert, me_src, space_transform);
  }

  /* Check all possible data types.
   * Note item mappings and dest mix weights are cached. */
  for (int i = 0; i < DT_TYPE_MAX; i++) {
    const int dtdata_type = 1 << i;
    int cddata_type;
    int fromlayers, tolayers, fromto_idx;

    if (!(data_types & dtdata_type)) {
      continue;
    }

    data_transfer_dtdata_type_preprocess(me_src, me_dst, dtdata_type, dirty_nors_dst);

    cddata_type = BKE_object_data_transfer_dttype_to_cdtype(dtdata_type);

    fromto_idx = BKE_object_data_transfer_dttype_to_srcdst_index(dtdata_type);
    if (fromto_idx != DT_MULTILAYER_INDEX_INVALID) {
      fromlayers = fromlayers_select[fromto_idx];
      tolayers = tolayers_select[fromto_idx];
    }
    else {
      fromlayers = tolayers = 0;
    }

    if (DT_DATATYPE_IS_VERT(dtdata_type)) {
      float(*positions_dst)[3] = BKE_mesh_vert_positions_for_write(me_dst);
      const int num_verts_dst = me_dst->totvert;

      if (!geom_map_init[VDATA]) {
        const int num_verts_src = me_src->totvert;

        if ((map_vert_mode == MREMAP_MODE_TOPOLOGY) && (num_verts_dst != num_verts_src)) {
          BKE_report(reports,
                     RPT_ERROR,
                     "Source and destination meshes do not have the same amount of vertices, "
                     "'Topology' mapping cannot be used in this case");
          continue;
        }
        if ((map_vert_mode & MREMAP_USE_EDGE) && (me_src->totedge == 0)) {
          BKE_report(reports,
                     RPT_ERROR,
                     "Source mesh doesn't have any edges, "
                     "None of the 'Edge' mappings can be used in this case");
          continue;
        }
        if ((map_vert_mode & MREMAP_USE_POLY) && (me_src->totpoly == 0)) {
          BKE_report(reports,
                     RPT_ERROR,
                     "Source mesh doesn't have any faces, "
                     "None of the 'Face' mappings can be used in this case");
          continue;
        }
        if (ELEM(0, num_verts_dst, num_verts_src)) {
          BKE_report(reports,
                     RPT_ERROR,
                     "Source or destination meshes do not have any vertices, cannot transfer "
                     "vertex data");
          continue;
        }

        BKE_mesh_remap_calc_verts_from_mesh(map_vert_mode,
                                            space_transform,
                                            max_distance,
                                            ray_radius,
                                            positions_dst,
                                            num_verts_dst,
                                            dirty_nors_dst,
                                            me_src,
                                            me_dst,
                                            &geom_map[VDATA]);
        geom_map_init[VDATA] = true;
      }

      if (mdef && vg_idx != -1 && !weights[VDATA]) {
        weights[VDATA] = static_cast<float *>(
            MEM_mallocN(sizeof(*(weights[VDATA])) * size_t(num_verts_dst), __func__));
        BKE_defvert_extract_vgroup_to_vertweights(
            mdef, vg_idx, num_verts_dst, invert_vgroup, weights[VDATA]);
      }

      if (data_transfer_layersmapping_generate(&lay_map,
                                               ob_src,
                                               ob_dst,
                                               me_src,
                                               me_dst,
                                               ME_VERT,
                                               cddata_type,
                                               mix_mode,
                                               mix_factor,
                                               weights[VDATA],
                                               num_verts_dst,
                                               use_create,
                                               use_delete,
                                               fromlayers,
                                               tolayers,
                                               space_transform)) {
        CustomDataTransferLayerMap *lay_mapit;

        changed |= (lay_map.first != nullptr);

        for (lay_mapit = static_cast<CustomDataTransferLayerMap *>(lay_map.first); lay_mapit;
             lay_mapit = lay_mapit->next) {
          CustomData_data_transfer(&geom_map[VDATA], lay_mapit);
        }

        BLI_freelistN(&lay_map);
      }
    }
    if (DT_DATATYPE_IS_EDGE(dtdata_type)) {
      const float(*positions_dst)[3] = BKE_mesh_vert_positions_for_write(me_dst);
      const int num_verts_dst = me_dst->totvert;
      const blender::Span<MEdge> edges_dst = me_dst->edges();

      if (!geom_map_init[EDATA]) {
        const int num_edges_src = me_src->totedge;

        if ((map_edge_mode == MREMAP_MODE_TOPOLOGY) && (edges_dst.size() != num_edges_src)) {
          BKE_report(reports,
                     RPT_ERROR,
                     "Source and destination meshes do not have the same amount of edges, "
                     "'Topology' mapping cannot be used in this case");
          continue;
        }
        if ((map_edge_mode & MREMAP_USE_POLY) && (me_src->totpoly == 0)) {
          BKE_report(reports,
                     RPT_ERROR,
                     "Source mesh doesn't have any faces, "
                     "None of the 'Face' mappings can be used in this case");
          continue;
        }
        if (ELEM(0, edges_dst.size(), num_edges_src)) {
          BKE_report(
              reports,
              RPT_ERROR,
              "Source or destination meshes do not have any edges, cannot transfer edge data");
          continue;
        }

        BKE_mesh_remap_calc_edges_from_mesh(map_edge_mode,
                                            space_transform,
                                            max_distance,
                                            ray_radius,
                                            positions_dst,
                                            num_verts_dst,
                                            edges_dst.data(),
                                            edges_dst.size(),
                                            dirty_nors_dst,
                                            me_src,
                                            me_dst,
                                            &geom_map[EDATA]);
        geom_map_init[EDATA] = true;
      }

      if (mdef && vg_idx != -1 && !weights[EDATA]) {
        weights[EDATA] = static_cast<float *>(
            MEM_mallocN(sizeof(*weights[EDATA]) * size_t(edges_dst.size()), __func__));
        BKE_defvert_extract_vgroup_to_edgeweights(mdef,
                                                  vg_idx,
                                                  num_verts_dst,
                                                  edges_dst.data(),
                                                  edges_dst.size(),
                                                  invert_vgroup,
                                                  weights[EDATA]);
      }

      if (data_transfer_layersmapping_generate(&lay_map,
                                               ob_src,
                                               ob_dst,
                                               me_src,
                                               me_dst,
                                               ME_EDGE,
                                               cddata_type,
                                               mix_mode,
                                               mix_factor,
                                               weights[EDATA],
                                               edges_dst.size(),
                                               use_create,
                                               use_delete,
                                               fromlayers,
                                               tolayers,
                                               space_transform)) {
        CustomDataTransferLayerMap *lay_mapit;

        changed |= (lay_map.first != nullptr);

        for (lay_mapit = static_cast<CustomDataTransferLayerMap *>(lay_map.first); lay_mapit;
             lay_mapit = lay_mapit->next) {
          CustomData_data_transfer(&geom_map[EDATA], lay_mapit);
        }

        BLI_freelistN(&lay_map);
      }
    }
    if (DT_DATATYPE_IS_LOOP(dtdata_type)) {
      const float(*positions_dst)[3] = BKE_mesh_vert_positions(me_dst);
      const int num_verts_dst = me_dst->totvert;
      const blender::Span<MEdge> edges_dst = me_dst->edges();
      const blender::OffsetIndices polys_dst = me_dst->polys();
      const blender::Span<int> corner_verts_dst = me_dst->corner_verts();
      const blender::Span<int> corner_edges_dst = me_dst->corner_edges();
      CustomData *ldata_dst = &me_dst->ldata;

      MeshRemapIslandsCalc island_callback = data_transfer_get_loop_islands_generator(cddata_type);

      if (!geom_map_init[LDATA]) {
        const int num_loops_src = me_src->totloop;

        if ((map_loop_mode == MREMAP_MODE_TOPOLOGY) &&
            (corner_verts_dst.size() != num_loops_src)) {
          BKE_report(reports,
                     RPT_ERROR,
                     "Source and destination meshes do not have the same amount of face corners, "
                     "'Topology' mapping cannot be used in this case");
          continue;
        }
        if ((map_loop_mode & MREMAP_USE_EDGE) && (me_src->totedge == 0)) {
          BKE_report(reports,
                     RPT_ERROR,
                     "Source mesh doesn't have any edges, "
                     "None of the 'Edge' mappings can be used in this case");
          continue;
        }
        if (ELEM(0, corner_verts_dst.size(), num_loops_src)) {
          BKE_report(
              reports,
              RPT_ERROR,
              "Source or destination meshes do not have any faces, cannot transfer corner data");
          continue;
        }

        BKE_mesh_remap_calc_loops_from_mesh(map_loop_mode,
                                            space_transform,
                                            max_distance,
                                            ray_radius,
                                            me_dst,
                                            positions_dst,
                                            num_verts_dst,
                                            edges_dst.data(),
                                            edges_dst.size(),
                                            corner_verts_dst.data(),
                                            corner_edges_dst.data(),
                                            corner_verts_dst.size(),
                                            polys_dst,
                                            ldata_dst,
                                            (me_dst->flag & ME_AUTOSMOOTH) != 0,
                                            me_dst->smoothresh,
                                            dirty_nors_dst,
                                            me_src,
                                            island_callback,
                                            islands_handling_precision,
                                            &geom_map[LDATA]);
        geom_map_init[LDATA] = true;
      }

      if (mdef && vg_idx != -1 && !weights[LDATA]) {
        weights[LDATA] = static_cast<float *>(
            MEM_mallocN(sizeof(*weights[LDATA]) * size_t(corner_verts_dst.size()), __func__));
        BKE_defvert_extract_vgroup_to_loopweights(mdef,
                                                  vg_idx,
                                                  num_verts_dst,
                                                  corner_verts_dst.data(),
                                                  corner_verts_dst.size(),
                                                  invert_vgroup,
                                                  weights[LDATA]);
      }

      if (data_transfer_layersmapping_generate(&lay_map,
                                               ob_src,
                                               ob_dst,
                                               me_src,
                                               me_dst,
                                               ME_LOOP,
                                               cddata_type,
                                               mix_mode,
                                               mix_factor,
                                               weights[LDATA],
                                               corner_verts_dst.size(),
                                               use_create,
                                               use_delete,
                                               fromlayers,
                                               tolayers,
                                               space_transform)) {
        CustomDataTransferLayerMap *lay_mapit;

        changed |= (lay_map.first != nullptr);

        for (lay_mapit = static_cast<CustomDataTransferLayerMap *>(lay_map.first); lay_mapit;
             lay_mapit = lay_mapit->next) {
          CustomData_data_transfer(&geom_map[LDATA], lay_mapit);
        }

        BLI_freelistN(&lay_map);
      }
    }
    if (DT_DATATYPE_IS_POLY(dtdata_type)) {
      const float(*positions_dst)[3] = BKE_mesh_vert_positions(me_dst);
      const int num_verts_dst = me_dst->totvert;
      const blender::OffsetIndices polys_dst = me_dst->polys();
      const blender::Span<int> corner_verts_dst = me_dst->corner_verts();

      if (!geom_map_init[PDATA]) {
        const int num_polys_src = me_src->totpoly;

        if ((map_poly_mode == MREMAP_MODE_TOPOLOGY) && (polys_dst.ranges_num() != num_polys_src)) {
          BKE_report(reports,
                     RPT_ERROR,
                     "Source and destination meshes do not have the same amount of faces, "
                     "'Topology' mapping cannot be used in this case");
          continue;
        }
        if ((map_poly_mode & MREMAP_USE_EDGE) && (me_src->totedge == 0)) {
          BKE_report(reports,
                     RPT_ERROR,
                     "Source mesh doesn't have any edges, "
                     "None of the 'Edge' mappings can be used in this case");
          continue;
        }
        if (ELEM(0, polys_dst.ranges_num(), num_polys_src)) {
          BKE_report(
              reports,
              RPT_ERROR,
              "Source or destination meshes do not have any faces, cannot transfer face data");
          continue;
        }

        BKE_mesh_remap_calc_polys_from_mesh(map_poly_mode,
                                            space_transform,
                                            max_distance,
                                            ray_radius,
                                            me_dst,
                                            positions_dst,
                                            corner_verts_dst.data(),
                                            polys_dst,
                                            me_src,
                                            &geom_map[PDATA]);
        geom_map_init[PDATA] = true;
      }

      if (mdef && vg_idx != -1 && !weights[PDATA]) {
        weights[PDATA] = static_cast<float *>(
            MEM_mallocN(sizeof(*weights[PDATA]) * polys_dst.ranges_num(), __func__));
        BKE_defvert_extract_vgroup_to_polyweights(mdef,
                                                  vg_idx,
                                                  num_verts_dst,
                                                  corner_verts_dst.data(),
                                                  corner_verts_dst.size(),
                                                  polys_dst,
                                                  invert_vgroup,
                                                  weights[PDATA]);
      }

      if (data_transfer_layersmapping_generate(&lay_map,
                                               ob_src,
                                               ob_dst,
                                               me_src,
                                               me_dst,
                                               ME_POLY,
                                               cddata_type,
                                               mix_mode,
                                               mix_factor,
                                               weights[PDATA],
                                               polys_dst.ranges_num(),
                                               use_create,
                                               use_delete,
                                               fromlayers,
                                               tolayers,
                                               space_transform)) {
        CustomDataTransferLayerMap *lay_mapit;

        changed |= (lay_map.first != nullptr);

        for (lay_mapit = static_cast<CustomDataTransferLayerMap *>(lay_map.first); lay_mapit;
             lay_mapit = lay_mapit->next) {
          CustomData_data_transfer(&geom_map[PDATA], lay_mapit);
        }

        BLI_freelistN(&lay_map);
      }
    }

    data_transfer_dtdata_type_postprocess(ob_src, ob_dst, me_src, me_dst, dtdata_type, changed);
  }

  for (int i = 0; i < DATAMAX; i++) {
    BKE_mesh_remap_free(&geom_map[i]);
    MEM_SAFE_FREE(weights[i]);
  }

  return changed;

#undef VDATA
#undef EDATA
#undef LDATA
#undef PDATA
#undef DATAMAX
}

bool BKE_object_data_transfer_mesh(struct Depsgraph *depsgraph,
                                   Scene *scene,
                                   Object *ob_src,
                                   Object *ob_dst,
                                   const int data_types,
                                   const bool use_create,
                                   const int map_vert_mode,
                                   const int map_edge_mode,
                                   const int map_loop_mode,
                                   const int map_poly_mode,
                                   SpaceTransform *space_transform,
                                   const bool auto_transform,
                                   const float max_distance,
                                   const float ray_radius,
                                   const float islands_handling_precision,
                                   const int fromlayers_select[DT_MULTILAYER_INDEX_MAX],
                                   const int tolayers_select[DT_MULTILAYER_INDEX_MAX],
                                   const int mix_mode,
                                   const float mix_factor,
                                   const char *vgroup_name,
                                   const bool invert_vgroup,
                                   ReportList *reports)
{
  return BKE_object_data_transfer_ex(depsgraph,
                                     scene,
                                     ob_src,
                                     ob_dst,
                                     nullptr,
                                     data_types,
                                     use_create,
                                     map_vert_mode,
                                     map_edge_mode,
                                     map_loop_mode,
                                     map_poly_mode,
                                     space_transform,
                                     auto_transform,
                                     max_distance,
                                     ray_radius,
                                     islands_handling_precision,
                                     fromlayers_select,
                                     tolayers_select,
                                     mix_mode,
                                     mix_factor,
                                     vgroup_name,
                                     invert_vgroup,
                                     reports);
}<|MERGE_RESOLUTION|>--- conflicted
+++ resolved
@@ -424,11 +424,7 @@
     const float(*positions_dst)[3] = BKE_mesh_vert_positions(me_dst);
     const int num_verts_dst = me_dst->totvert;
     const blender::Span<MEdge> edges_dst = me_dst->edges();
-<<<<<<< HEAD
     const OffsetIndices polys_dst = me_dst->polys();
-=======
-    blender::MutableSpan<MPoly> polys_dst = me_dst->polys_for_write();
->>>>>>> a8fc9871
     const blender::Span<int> corner_verts_dst = me_dst->corner_verts_for_write();
     const blender::Span<int> corner_edges_dst = me_dst->corner_edges_for_write();
 
