--- conflicted
+++ resolved
@@ -354,17 +354,10 @@
 
     const float(*positions_dst)[3] = BKE_mesh_vert_positions(me_dst);
     const int num_verts_dst = me_dst->totvert;
-<<<<<<< HEAD
-    const MEdge *edges_dst = BKE_mesh_edges(me_dst);
-    const int num_edges_dst = me_dst->totedge;
+    const blender::Span<MEdge> edges_dst = me_dst->edges();
     const blender::OffsetIndices polys_dst = me_dst->polys();
-    const int num_loops_dst = me_dst->totloop;
-=======
-    const blender::Span<MEdge> edges_dst = me_dst->edges();
-    const blender::Span<MPoly> polys_dst = me_dst->polys();
     const blender::Span<int> corner_verts_dst = me_dst->corner_verts();
     const blender::Span<int> corner_edges_dst = me_dst->corner_edges();
->>>>>>> 636c98c8
     CustomData *ldata_dst = &me_dst->ldata;
 
     const bool use_split_nors_dst = (me_dst->flag & ME_AUTOSMOOTH) != 0;
@@ -401,12 +394,8 @@
                                   corner_edges_dst.data(),
                                   loop_nors_dst,
                                   corner_verts_dst.size(),
-                                  polys_dst.data(),
+                                  polys_dst,
                                   BKE_mesh_poly_normals_ensure(me_dst),
-<<<<<<< HEAD
-=======
-                                  polys_dst.size(),
->>>>>>> 636c98c8
                                   use_split_nors_dst,
                                   split_angle_dst,
                                   sharp_edges,
@@ -434,16 +423,10 @@
     /* Bake edited destination loop normals into custom normals again. */
     const float(*positions_dst)[3] = BKE_mesh_vert_positions(me_dst);
     const int num_verts_dst = me_dst->totvert;
-<<<<<<< HEAD
-    MEdge *edges_dst = BKE_mesh_edges_for_write(me_dst);
-    const int num_edges_dst = me_dst->totedge;
+    const blender::Span<MEdge> edges_dst = me_dst->edges();
     const OffsetIndices polys_dst = me_dst->polys();
-=======
-    const blender::Span<MEdge> edges_dst = me_dst->edges();
-    const blender::Span<MPoly> polys_dst = me_dst->polys_for_write();
     const blender::Span<int> corner_verts_dst = me_dst->corner_verts_for_write();
     const blender::Span<int> corner_edges_dst = me_dst->corner_edges_for_write();
->>>>>>> 636c98c8
     const int num_loops_dst = me_dst->totloop;
     CustomData *ldata_dst = &me_dst->ldata;
 
@@ -472,14 +455,10 @@
                                      corner_edges_dst.data(),
                                      loop_nors_dst,
                                      corner_verts_dst.size(),
-                                     polys_dst.data(),
+                                     polys_dst,
                                      poly_nors_dst,
-<<<<<<< HEAD
                                      static_cast<const bool *>(CustomData_get_layer_named(
                                          &me_dst->pdata, CD_PROP_BOOL, "sharp_face")),
-=======
-                                     polys_dst.size(),
->>>>>>> 636c98c8
                                      sharp_edges.span.data(),
                                      custom_nors_dst);
     sharp_edges.finish();
@@ -1142,7 +1121,6 @@
       return true;
     }
     if (r_map && cddata_type == CD_FAKE_SHARP) {
-<<<<<<< HEAD
       if (!CustomData_get_layer_named(&me_dst->pdata, CD_PROP_BOOL, "sharp_face")) {
         CustomData_add_layer_named(
             &me_dst->pdata, CD_PROP_BOOL, CD_SET_DEFAULT, nullptr, me_dst->totpoly, "sharp_face");
@@ -1158,28 +1136,6 @@
               &me_dst->pdata, CD_PROP_BOOL, "sharp_face", num_elem_dst),
           interp,
           interp_data);
-=======
-      const size_t elem_size = sizeof(*((MPoly *)nullptr));
-      const size_t data_size = sizeof(((MPoly *)nullptr)->flag);
-      const size_t data_offset = offsetof(MPoly, flag);
-      const uint64_t data_flag = ME_SMOOTH;
-
-      data_transfer_layersmapping_add_item(r_map,
-                                           cddata_type,
-                                           mix_mode,
-                                           mix_factor,
-                                           mix_weights,
-                                           me_src->polys().data(),
-                                           me_dst->polys_for_write().data(),
-                                           me_src->totpoly,
-                                           me_dst->totpoly,
-                                           elem_size,
-                                           data_size,
-                                           data_offset,
-                                           data_flag,
-                                           nullptr,
-                                           interp_data);
->>>>>>> 636c98c8
       return true;
     }
 
@@ -1633,19 +1589,10 @@
     if (DT_DATATYPE_IS_LOOP(dtdata_type)) {
       const float(*positions_dst)[3] = BKE_mesh_vert_positions(me_dst);
       const int num_verts_dst = me_dst->totvert;
-<<<<<<< HEAD
-      const MEdge *edges_dst = BKE_mesh_edges(me_dst);
-      const int num_edges_dst = me_dst->totedge;
+      const blender::Span<MEdge> edges_dst = me_dst->edges();
       const blender::OffsetIndices polys_dst = me_dst->polys();
-      const int *corner_verts_dst = me_dst->corner_verts().data();
-      const int *corner_edges_dst = me_dst->corner_edges().data();
-      const int num_loops_dst = me_dst->totloop;
-=======
-      const blender::Span<MEdge> edges_dst = me_dst->edges();
-      const blender::Span<MPoly> polys_dst = me_dst->polys();
       const blender::Span<int> corner_verts_dst = me_dst->corner_verts();
       const blender::Span<int> corner_edges_dst = me_dst->corner_edges();
->>>>>>> 636c98c8
       CustomData *ldata_dst = &me_dst->ldata;
 
       MeshRemapIslandsCalc island_callback = data_transfer_get_loop_islands_generator(cddata_type);
@@ -1683,22 +1630,12 @@
                                             me_dst,
                                             positions_dst,
                                             num_verts_dst,
-<<<<<<< HEAD
-                                            edges_dst,
-                                            num_edges_dst,
-                                            corner_verts_dst,
-                                            corner_edges_dst,
-                                            num_loops_dst,
-                                            polys_dst,
-=======
                                             edges_dst.data(),
                                             edges_dst.size(),
                                             corner_verts_dst.data(),
                                             corner_edges_dst.data(),
                                             corner_verts_dst.size(),
-                                            polys_dst.data(),
-                                            polys_dst.size(),
->>>>>>> 636c98c8
+                                            polys_dst,
                                             ldata_dst,
                                             (me_dst->flag & ME_AUTOSMOOTH) != 0,
                                             me_dst->smoothresh,
@@ -1753,23 +1690,13 @@
     if (DT_DATATYPE_IS_POLY(dtdata_type)) {
       const float(*positions_dst)[3] = BKE_mesh_vert_positions(me_dst);
       const int num_verts_dst = me_dst->totvert;
-<<<<<<< HEAD
       const blender::OffsetIndices polys_dst = me_dst->polys();
-      const int *corner_verts_dst = me_dst->corner_verts().data();
-      const int num_loops_dst = me_dst->totloop;
-=======
-      const blender::Span<MPoly> polys_dst = me_dst->polys();
       const blender::Span<int> corner_verts_dst = me_dst->corner_verts();
->>>>>>> 636c98c8
 
       if (!geom_map_init[PDATA]) {
         const int num_polys_src = me_src->totpoly;
 
-<<<<<<< HEAD
         if ((map_poly_mode == MREMAP_MODE_TOPOLOGY) && (polys_dst.ranges_num() != num_polys_src)) {
-=======
-        if ((map_poly_mode == MREMAP_MODE_TOPOLOGY) && (polys_dst.size() != num_polys_src)) {
->>>>>>> 636c98c8
           BKE_report(reports,
                      RPT_ERROR,
                      "Source and destination meshes do not have the same amount of faces, "
@@ -1783,11 +1710,7 @@
                      "None of the 'Edge' mappings can be used in this case");
           continue;
         }
-<<<<<<< HEAD
         if (ELEM(0, polys_dst.ranges_num(), num_polys_src)) {
-=======
-        if (ELEM(0, polys_dst.size(), num_polys_src)) {
->>>>>>> 636c98c8
           BKE_report(
               reports,
               RPT_ERROR,
@@ -1801,14 +1724,8 @@
                                             ray_radius,
                                             me_dst,
                                             positions_dst,
-<<<<<<< HEAD
-                                            corner_verts_dst,
+                                            corner_verts_dst.data(),
                                             polys_dst,
-=======
-                                            corner_verts_dst.data(),
-                                            polys_dst.data(),
-                                            polys_dst.size(),
->>>>>>> 636c98c8
                                             me_src,
                                             &geom_map[PDATA]);
         geom_map_init[PDATA] = true;
@@ -1816,24 +1733,13 @@
 
       if (mdef && vg_idx != -1 && !weights[PDATA]) {
         weights[PDATA] = static_cast<float *>(
-<<<<<<< HEAD
             MEM_mallocN(sizeof(*weights[PDATA]) * polys_dst.ranges_num(), __func__));
-        BKE_defvert_extract_vgroup_to_polyweights(mdef,
-                                                  vg_idx,
-                                                  num_verts_dst,
-                                                  corner_verts_dst,
-                                                  num_loops_dst,
-                                                  polys_dst,
-=======
-            MEM_mallocN(sizeof(*weights[PDATA]) * size_t(polys_dst.size()), __func__));
         BKE_defvert_extract_vgroup_to_polyweights(mdef,
                                                   vg_idx,
                                                   num_verts_dst,
                                                   corner_verts_dst.data(),
                                                   corner_verts_dst.size(),
-                                                  polys_dst.data(),
-                                                  polys_dst.size(),
->>>>>>> 636c98c8
+                                                  polys_dst,
                                                   invert_vgroup,
                                                   weights[PDATA]);
       }
@@ -1848,11 +1754,7 @@
                                                mix_mode,
                                                mix_factor,
                                                weights[PDATA],
-<<<<<<< HEAD
                                                polys_dst.ranges_num(),
-=======
-                                               polys_dst.size(),
->>>>>>> 636c98c8
                                                use_create,
                                                use_delete,
                                                fromlayers,
