--- conflicted
+++ resolved
@@ -20,13 +20,6 @@
   /* Rebuild geometry nodes lazy function graph. */
   tree_cow.runtime->geometry_nodes_lazy_function_graph_info.reset();
   blender::nodes::ensure_geometry_nodes_lazy_function_graph(tree_cow);
-}
-
-static void update_interface_sockets(const bNodeTree &ntree)
-{
-  bNodeTreeRuntime &tree_runtime = *ntree.runtime;
-  tree_runtime.interface_inputs = ntree.inputs;
-  tree_runtime.interface_outputs = ntree.outputs;
 }
 
 static void update_interface_sockets(const bNodeTree &ntree)
@@ -425,39 +418,6 @@
 static void ensure_topology_cache(const bNodeTree &ntree)
 {
   bNodeTreeRuntime &tree_runtime = *ntree.runtime;
-<<<<<<< HEAD
-  double_checked_lock_with_task_isolation(
-      tree_runtime.topology_cache_mutex, tree_runtime.topology_cache_is_dirty, [&]() {
-        update_interface_sockets(ntree);
-        update_node_vector(ntree);
-        update_link_vector(ntree);
-        update_socket_vectors_and_owner_node(ntree);
-        update_internal_link_inputs(ntree);
-        update_directly_linked_links_and_sockets(ntree);
-        threading::parallel_invoke(
-            tree_runtime.nodes_by_id.size() > 32,
-            [&]() { update_logical_origins(ntree); },
-            [&]() { update_nodes_by_type(ntree); },
-            [&]() { update_sockets_by_identifier(ntree); },
-            [&]() {
-              update_toposort(ntree,
-                              ToposortDirection::LeftToRight,
-                              tree_runtime.toposort_left_to_right,
-                              tree_runtime.has_available_link_cycle);
-            },
-            [&]() {
-              bool dummy;
-              update_toposort(ntree,
-                              ToposortDirection::RightToLeft,
-                              tree_runtime.toposort_right_to_left,
-                              dummy);
-            },
-            [&]() { update_root_frames(ntree); },
-            [&]() { update_direct_frames_childrens(ntree); });
-        update_group_output_node(ntree);
-        tree_runtime.topology_cache_exists = true;
-      });
-=======
   tree_runtime.topology_cache_mutex.ensure([&]() {
     update_interface_sockets(ntree);
     update_node_vector(ntree);
@@ -486,7 +446,6 @@
     update_group_output_node(ntree);
     tree_runtime.topology_cache_exists = true;
   });
->>>>>>> d9398bb5
 }
 
 }  // namespace blender::bke::node_tree_runtime
