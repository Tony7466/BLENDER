/* SPDX-License-Identifier: GPL-2.0-or-later */

#include <utility>

#include "BKE_attribute_math.hh"
#include "BKE_customdata.h"
#include "BKE_deform.h"
#include "BKE_geometry_set.hh"
#include "BKE_mesh.hh"
#include "BKE_pointcloud.h"
#include "BKE_type_conversions.hh"

#include "DNA_mesh_types.h"
#include "DNA_meshdata_types.h"
#include "DNA_pointcloud_types.h"

#include "BLI_array_utils.hh"
#include "BLI_color.hh"
#include "BLI_math_vector_types.hh"
#include "BLI_span.hh"

#include "FN_field.hh"

#include "BLT_translation.h"

#include "CLG_log.h"

#include "attribute_access_intern.hh"

using blender::float3;
using blender::GMutableSpan;
using blender::GSpan;
using blender::GVArrayImpl_For_GSpan;
using blender::Set;
using blender::StringRef;
using blender::StringRefNull;
using blender::bke::AttributeIDRef;

namespace blender::bke {

std::ostream &operator<<(std::ostream &stream, const AttributeIDRef &attribute_id)
{
  if (attribute_id) {
    stream << attribute_id.name();
  }
  else {
    stream << "<none>";
  }
  return stream;
}

const char *no_procedural_access_message =
    "This attribute can not be accessed in a procedural context";

bool allow_procedural_attribute_access(StringRef attribute_name)
{
  if (attribute_name.startswith(".corner")) {
    return false;
  }
  if (attribute_name.startswith(".edge")) {
    return false;
  }
  if (attribute_name.startswith(".select")) {
    return false;
  }
  if (attribute_name.startswith(".sculpt")) {
    return false;
  }
  if (attribute_name.startswith(".hide")) {
    return false;
  }
  if (attribute_name.startswith(".uv")) {
    return false;
  }
  if (attribute_name.startswith("." UV_VERTSEL_NAME ".")) {
    return false;
  }
  if (attribute_name.startswith("." UV_EDGESEL_NAME ".")) {
    return false;
  }
  if (attribute_name.startswith("." UV_PINNED_NAME ".")) {
    return false;
  }
  return true;
}

static int attribute_data_type_complexity(const eCustomDataType data_type)
{
  switch (data_type) {
    case CD_PROP_BOOL:
      return 0;
    case CD_PROP_INT8:
      return 1;
    case CD_PROP_INT32:
      return 2;
    case CD_PROP_FLOAT:
      return 3;
    case CD_PROP_INT32_2D:
      return 4;
    case CD_PROP_FLOAT2:
      return 5;
    case CD_PROP_FLOAT3:
      return 6;
    case CD_PROP_BYTE_COLOR:
      return 7;
    case CD_PROP_COLOR:
      return 8;
#if 0 /* These attribute types are not supported yet. */
    case CD_PROP_STRING:
      return 9;
#endif
    default:
      /* Only accept "generic" custom data types used by the attribute system. */
      BLI_assert_unreachable();
      return 0;
  }
}

eCustomDataType attribute_data_type_highest_complexity(Span<eCustomDataType> data_types)
{
  int highest_complexity = INT_MIN;
  eCustomDataType most_complex_type = CD_PROP_COLOR;

  for (const eCustomDataType data_type : data_types) {
    const int complexity = attribute_data_type_complexity(data_type);
    if (complexity > highest_complexity) {
      highest_complexity = complexity;
      most_complex_type = data_type;
    }
  }

  return most_complex_type;
}

/**
 * \note Generally the order should mirror the order of the domains
 * established in each component's ComponentAttributeProviders.
 */
static int attribute_domain_priority(const eAttrDomain domain)
{
  switch (domain) {
    case ATTR_DOMAIN_INSTANCE:
      return 0;
    case ATTR_DOMAIN_CURVE:
      return 1;
    case ATTR_DOMAIN_FACE:
      return 2;
    case ATTR_DOMAIN_EDGE:
      return 3;
    case ATTR_DOMAIN_POINT:
      return 4;
    case ATTR_DOMAIN_CORNER:
      return 5;
    default:
      /* Domain not supported in nodes yet. */
      BLI_assert_unreachable();
      return 0;
  }
}

eAttrDomain attribute_domain_highest_priority(Span<eAttrDomain> domains)
{
  int highest_priority = INT_MIN;
  eAttrDomain highest_priority_domain = ATTR_DOMAIN_CORNER;

  for (const eAttrDomain domain : domains) {
    const int priority = attribute_domain_priority(domain);
    if (priority > highest_priority) {
      highest_priority = priority;
      highest_priority_domain = domain;
    }
  }

  return highest_priority_domain;
}

static AttributeIDRef attribute_id_from_custom_data_layer(const CustomDataLayer &layer)
{
  if (layer.anonymous_id != nullptr) {
    return *layer.anonymous_id;
  }
  return layer.name;
}

static bool add_builtin_type_custom_data_layer_from_init(CustomData &custom_data,
                                                         const eCustomDataType data_type,
                                                         const int domain_num,
                                                         const AttributeInit &initializer)
{
  switch (initializer.type) {
    case AttributeInit::Type::Construct: {
      void *data = CustomData_add_layer(&custom_data, data_type, CD_CONSTRUCT, domain_num);
      return data != nullptr;
    }
    case AttributeInit::Type::DefaultValue: {
      void *data = CustomData_add_layer(&custom_data, data_type, CD_SET_DEFAULT, domain_num);
      return data != nullptr;
    }
    case AttributeInit::Type::VArray: {
      void *data = CustomData_add_layer(&custom_data, data_type, CD_CONSTRUCT, domain_num);
      if (data == nullptr) {
        return false;
      }
      const GVArray &varray = static_cast<const AttributeInitVArray &>(initializer).varray;
      varray.materialize_to_uninitialized(varray.index_range(), data);
      return true;
    }
    case AttributeInit::Type::MoveArray: {
      void *src_data = static_cast<const AttributeInitMoveArray &>(initializer).data;
      const void *stored_data = CustomData_add_layer_with_data(
          &custom_data, data_type, src_data, domain_num, nullptr);
      if (stored_data == nullptr) {
        return false;
      }
      if (stored_data != src_data) {
        MEM_freeN(src_data);
        return true;
      }
      return true;
    }
    case AttributeInit::Type::Shared: {
      const AttributeInitShared &init = static_cast<const AttributeInitShared &>(initializer);
      const void *stored_data = CustomData_add_layer_with_data(
          &custom_data, data_type, const_cast<void *>(init.data), domain_num, init.sharing_info);
      return stored_data != nullptr;
    }
  }

  BLI_assert_unreachable();
  return false;
}

static void *add_generic_custom_data_layer(CustomData &custom_data,
                                           const eCustomDataType data_type,
                                           const eCDAllocType alloctype,
                                           const int domain_size,
                                           const AttributeIDRef &attribute_id)
{
  if (!attribute_id.is_anonymous()) {
    char attribute_name_c[MAX_CUSTOMDATA_LAYER_NAME];
    attribute_id.name().copy(attribute_name_c);
    return CustomData_add_layer_named(
        &custom_data, data_type, alloctype, domain_size, attribute_name_c);
  }
  const AnonymousAttributeID &anonymous_id = attribute_id.anonymous_id();
  return CustomData_add_layer_anonymous(
      &custom_data, data_type, alloctype, domain_size, &anonymous_id);
}

static const void *add_generic_custom_data_layer_with_existing_data(
    CustomData &custom_data,
    const eCustomDataType data_type,
    const AttributeIDRef &attribute_id,
    const int domain_size,
    void *layer_data,
    const ImplicitSharingInfo *sharing_info)
{
  if (attribute_id.is_anonymous()) {
    const AnonymousAttributeID &anonymous_id = attribute_id.anonymous_id();
    return CustomData_add_layer_anonymous_with_data(
        &custom_data, data_type, &anonymous_id, domain_size, layer_data, sharing_info);
  }
  char attribute_name_c[MAX_CUSTOMDATA_LAYER_NAME];
  attribute_id.name().copy(attribute_name_c);
  return CustomData_add_layer_named_with_data(
      &custom_data, data_type, layer_data, domain_size, attribute_name_c, sharing_info);
}

static bool add_custom_data_layer_from_attribute_init(const AttributeIDRef &attribute_id,
                                                      CustomData &custom_data,
                                                      const eCustomDataType data_type,
                                                      const int domain_num,
                                                      const AttributeInit &initializer)
{
  const int old_layer_num = custom_data.totlayer;
  switch (initializer.type) {
    case AttributeInit::Type::Construct: {
      add_generic_custom_data_layer(
          custom_data, data_type, CD_CONSTRUCT, domain_num, attribute_id);
      break;
    }
    case AttributeInit::Type::DefaultValue: {
      add_generic_custom_data_layer(
          custom_data, data_type, CD_SET_DEFAULT, domain_num, attribute_id);
      break;
    }
    case AttributeInit::Type::VArray: {
      void *data = add_generic_custom_data_layer(
          custom_data, data_type, CD_CONSTRUCT, domain_num, attribute_id);
      if (data != nullptr) {
        const GVArray &varray = static_cast<const AttributeInitVArray &>(initializer).varray;
        varray.materialize_to_uninitialized(varray.index_range(), data);
      }
      break;
    }
    case AttributeInit::Type::MoveArray: {
      void *data = static_cast<const AttributeInitMoveArray &>(initializer).data;
      add_generic_custom_data_layer_with_existing_data(
          custom_data, data_type, attribute_id, domain_num, data, nullptr);
      break;
    }
    case AttributeInit::Type::Shared: {
      const AttributeInitShared &init = static_cast<const AttributeInitShared &>(initializer);
      add_generic_custom_data_layer_with_existing_data(custom_data,
                                                       data_type,
                                                       attribute_id,
                                                       domain_num,
                                                       const_cast<void *>(init.data),
                                                       init.sharing_info);
      break;
    }
  }
  return old_layer_num < custom_data.totlayer;
}

static bool custom_data_layer_matches_attribute_id(const CustomDataLayer &layer,
                                                   const AttributeIDRef &attribute_id)
{
  if (!attribute_id) {
    return false;
  }
  return layer.name == attribute_id.name();
}

bool BuiltinCustomDataLayerProvider::layer_exists(const CustomData &custom_data) const
{
  if (stored_as_named_attribute_) {
    return CustomData_get_named_layer_index(&custom_data, stored_type_, name_.c_str()) != -1;
  }
  return CustomData_has_layer(&custom_data, stored_type_);
}

GAttributeReader BuiltinCustomDataLayerProvider::try_get_for_read(const void *owner) const
{
  const CustomData *custom_data = custom_data_access_.get_const_custom_data(owner);
  if (custom_data == nullptr) {
    return {};
  }

  /* When the number of elements is zero, layers might have null data but still exist. */
  const CPPType &type = *custom_data_type_to_cpp_type(data_type_);
  const int element_num = custom_data_access_.get_element_num(owner);
  if (element_num == 0) {
    if (this->layer_exists(*custom_data)) {
<<<<<<< HEAD
      return {GVArray::ForSingle(*custom_data_type_to_cpp_type(data_type_), 0, nullptr),
              domain_,
              nullptr};
=======
      return GVArray::ForSpan({type, nullptr, 0});
>>>>>>> d818d054
    }
    return {};
  }

  int index;
  if (stored_as_named_attribute_) {
    index = CustomData_get_named_layer_index(custom_data, stored_type_, name_.c_str());
  }
  else {
    index = CustomData_get_layer_index(custom_data, stored_type_);
  }
  if (index == -1) {
    return {};
  }
<<<<<<< HEAD
  const CustomDataLayer &layer = custom_data->layers[index];
  return {GVArray::ForSpan({*custom_data_type_to_cpp_type(data_type_), layer.data, element_num}),
          domain_,
          layer.sharing_info};
=======
  return GVArray::ForSpan({type, data, element_num});
>>>>>>> d818d054
}

GAttributeWriter BuiltinCustomDataLayerProvider::try_get_for_write(void *owner) const
{
  CustomData *custom_data = custom_data_access_.get_custom_data(owner);
  if (custom_data == nullptr) {
    return {};
  }

  std::function<void()> tag_modified_fn;
  if (update_on_change_ != nullptr) {
    tag_modified_fn = [owner, update = update_on_change_]() { update(owner); };
  }

  /* When the number of elements is zero, layers might have null data but still exist. */
  const CPPType &type = *custom_data_type_to_cpp_type(data_type_);
  const int element_num = custom_data_access_.get_element_num(owner);
  if (element_num == 0) {
    if (this->layer_exists(*custom_data)) {
      return {GVMutableArray::ForSpan({type, nullptr, 0}), domain_, std::move(tag_modified_fn)};
    }
    return {};
  }

  int index;
  if (stored_as_named_attribute_) {
    index = CustomData_get_named_layer_index(custom_data, stored_type_, name_.c_str());
  }
  else {
    index = CustomData_get_layer_index(custom_data, stored_type_);
  }
  if (index == -1) {
    return {};
  }
<<<<<<< HEAD
  CustomDataLayer &layer = custom_data->layers[index];

  return {GVMutableArray::ForSpan({type, layer.data, element_num}),
          domain_,
          std::move(tag_modified_fn)};
=======
  return {GVMutableArray::ForSpan({type, data, element_num}), domain_, std::move(tag_modified_fn)};
>>>>>>> d818d054
}

bool BuiltinCustomDataLayerProvider::try_delete(void *owner) const
{
  if (deletable_ != Deletable) {
    return false;
  }
  CustomData *custom_data = custom_data_access_.get_custom_data(owner);
  if (custom_data == nullptr) {
    return {};
  }

  auto update = [&]() {
    if (update_on_change_ != nullptr) {
      update_on_change_(owner);
    }
  };

  const int element_num = custom_data_access_.get_element_num(owner);
  if (stored_as_named_attribute_) {
    if (CustomData_free_layer_named(custom_data, name_.c_str(), element_num)) {
      update();
      return true;
    }
    return false;
  }

  const int layer_index = CustomData_get_layer_index(custom_data, stored_type_);
  if (CustomData_free_layer(custom_data, stored_type_, element_num, layer_index)) {
    update();
    return true;
  }

  return false;
}

bool BuiltinCustomDataLayerProvider::try_create(void *owner,
                                                const AttributeInit &initializer) const
{
  if (createable_ != Creatable) {
    return false;
  }
  CustomData *custom_data = custom_data_access_.get_custom_data(owner);
  if (custom_data == nullptr) {
    return false;
  }

  const int element_num = custom_data_access_.get_element_num(owner);
  if (stored_as_named_attribute_) {
    if (CustomData_get_layer_named(custom_data, data_type_, name_.c_str())) {
      /* Exists already. */
      return false;
    }
    return add_custom_data_layer_from_attribute_init(
        name_, *custom_data, stored_type_, element_num, initializer);
  }

  if (CustomData_get_layer(custom_data, stored_type_) != nullptr) {
    /* Exists already. */
    return false;
  }
  return add_builtin_type_custom_data_layer_from_init(
      *custom_data, stored_type_, element_num, initializer);
}

bool BuiltinCustomDataLayerProvider::exists(const void *owner) const
{
  const CustomData *custom_data = custom_data_access_.get_const_custom_data(owner);
  if (custom_data == nullptr) {
    return false;
  }
  if (stored_as_named_attribute_) {
    return CustomData_get_layer_named(custom_data, stored_type_, name_.c_str()) != nullptr;
  }
  return CustomData_get_layer(custom_data, stored_type_) != nullptr;
}

GAttributeReader CustomDataAttributeProvider::try_get_for_read(
    const void *owner, const AttributeIDRef &attribute_id) const
{
  const CustomData *custom_data = custom_data_access_.get_const_custom_data(owner);
  if (custom_data == nullptr) {
    return {};
  }
  const int element_num = custom_data_access_.get_element_num(owner);
  for (const CustomDataLayer &layer : Span(custom_data->layers, custom_data->totlayer)) {
    if (!custom_data_layer_matches_attribute_id(layer, attribute_id)) {
      continue;
    }
    const CPPType *type = custom_data_type_to_cpp_type((eCustomDataType)layer.type);
    if (type == nullptr) {
      continue;
    }
    GSpan data{*type, layer.data, element_num};
    return {GVArray::ForSpan(data), domain_, layer.sharing_info};
  }
  return {};
}

GAttributeWriter CustomDataAttributeProvider::try_get_for_write(
    void *owner, const AttributeIDRef &attribute_id) const
{
  CustomData *custom_data = custom_data_access_.get_custom_data(owner);
  if (custom_data == nullptr) {
    return {};
  }
  const int element_num = custom_data_access_.get_element_num(owner);
  for (CustomDataLayer &layer : MutableSpan(custom_data->layers, custom_data->totlayer)) {
    if (!custom_data_layer_matches_attribute_id(layer, attribute_id)) {
      continue;
    }
    CustomData_get_layer_named_for_write(
        custom_data, eCustomDataType(layer.type), layer.name, element_num);

    const CPPType *type = custom_data_type_to_cpp_type(eCustomDataType(layer.type));
    if (type == nullptr) {
      continue;
    }
    GMutableSpan data{*type, layer.data, element_num};
    return {GVMutableArray::ForSpan(data), domain_};
  }
  return {};
}

bool CustomDataAttributeProvider::try_delete(void *owner, const AttributeIDRef &attribute_id) const
{
  CustomData *custom_data = custom_data_access_.get_custom_data(owner);
  if (custom_data == nullptr) {
    return false;
  }
  const int element_num = custom_data_access_.get_element_num(owner);
  ;
  for (const int i : IndexRange(custom_data->totlayer)) {
    const CustomDataLayer &layer = custom_data->layers[i];
    if (this->type_is_supported((eCustomDataType)layer.type) &&
        custom_data_layer_matches_attribute_id(layer, attribute_id)) {
      CustomData_free_layer(custom_data, eCustomDataType(layer.type), element_num, i);
      return true;
    }
  }
  return false;
}

bool CustomDataAttributeProvider::try_create(void *owner,
                                             const AttributeIDRef &attribute_id,
                                             const eAttrDomain domain,
                                             const eCustomDataType data_type,
                                             const AttributeInit &initializer) const
{
  if (domain_ != domain) {
    return false;
  }
  if (!this->type_is_supported(data_type)) {
    return false;
  }
  CustomData *custom_data = custom_data_access_.get_custom_data(owner);
  if (custom_data == nullptr) {
    return false;
  }
  for (const CustomDataLayer &layer : Span(custom_data->layers, custom_data->totlayer)) {
    if (custom_data_layer_matches_attribute_id(layer, attribute_id)) {
      return false;
    }
  }
  const int element_num = custom_data_access_.get_element_num(owner);
  add_custom_data_layer_from_attribute_init(
      attribute_id, *custom_data, data_type, element_num, initializer);
  return true;
}

bool CustomDataAttributeProvider::foreach_attribute(const void *owner,
                                                    const AttributeForeachCallback callback) const
{
  const CustomData *custom_data = custom_data_access_.get_const_custom_data(owner);
  if (custom_data == nullptr) {
    return true;
  }
  for (const CustomDataLayer &layer : Span(custom_data->layers, custom_data->totlayer)) {
    const eCustomDataType data_type = (eCustomDataType)layer.type;
    if (this->type_is_supported(data_type)) {
      AttributeMetaData meta_data{domain_, data_type};
      const AttributeIDRef attribute_id = attribute_id_from_custom_data_layer(layer);
      if (!callback(attribute_id, meta_data)) {
        return false;
      }
    }
  }
  return true;
}

CustomDataAttributes::CustomDataAttributes()
{
  CustomData_reset(&data);
  size_ = 0;
}

CustomDataAttributes::~CustomDataAttributes()
{
  CustomData_free(&data, size_);
}

CustomDataAttributes::CustomDataAttributes(const CustomDataAttributes &other)
{
  size_ = other.size_;
  CustomData_copy(&other.data, &data, CD_MASK_ALL, size_);
}

CustomDataAttributes::CustomDataAttributes(CustomDataAttributes &&other)
{
  size_ = other.size_;
  data = other.data;
  CustomData_reset(&other.data);
  other.size_ = 0;
}

CustomDataAttributes &CustomDataAttributes::operator=(const CustomDataAttributes &other)
{
  if (this == &other) {
    return *this;
  }
  this->~CustomDataAttributes();
  new (this) CustomDataAttributes(other);
  return *this;
}

CustomDataAttributes &CustomDataAttributes::operator=(CustomDataAttributes &&other)
{
  if (this == &other) {
    return *this;
  }
  this->~CustomDataAttributes();
  new (this) CustomDataAttributes(std::move(other));
  return *this;
}

std::optional<GSpan> CustomDataAttributes::get_for_read(const AttributeIDRef &attribute_id) const
{
  for (const CustomDataLayer &layer : Span(data.layers, data.totlayer)) {
    if (custom_data_layer_matches_attribute_id(layer, attribute_id)) {
      const CPPType *cpp_type = custom_data_type_to_cpp_type((eCustomDataType)layer.type);
      BLI_assert(cpp_type != nullptr);
      return GSpan(*cpp_type, layer.data, size_);
    }
  }
  return {};
}

GVArray CustomDataAttributes::get_for_read(const AttributeIDRef &attribute_id,
                                           const eCustomDataType data_type,
                                           const void *default_value) const
{
  const CPPType *type = blender::bke::custom_data_type_to_cpp_type(data_type);

  std::optional<GSpan> attribute = this->get_for_read(attribute_id);
  if (!attribute) {
    const int domain_num = this->size_;
    return GVArray::ForSingle(
        *type, domain_num, (default_value == nullptr) ? type->default_value() : default_value);
  }

  if (attribute->type() == *type) {
    return GVArray::ForSpan(*attribute);
  }
  const blender::bke::DataTypeConversions &conversions =
      blender::bke::get_implicit_type_conversions();
  return conversions.try_convert(GVArray::ForSpan(*attribute), *type);
}

std::optional<GMutableSpan> CustomDataAttributes::get_for_write(const AttributeIDRef &attribute_id)
{
  for (CustomDataLayer &layer : MutableSpan(data.layers, data.totlayer)) {
    if (custom_data_layer_matches_attribute_id(layer, attribute_id)) {
      const CPPType *cpp_type = custom_data_type_to_cpp_type((eCustomDataType)layer.type);
      BLI_assert(cpp_type != nullptr);
      return GMutableSpan(*cpp_type, layer.data, size_);
    }
  }
  return {};
}

bool CustomDataAttributes::create(const AttributeIDRef &attribute_id,
                                  const eCustomDataType data_type)
{
  void *result = add_generic_custom_data_layer(
      data, data_type, CD_SET_DEFAULT, size_, attribute_id);
  return result != nullptr;
}

bool CustomDataAttributes::remove(const AttributeIDRef &attribute_id)
{
  for (const int i : IndexRange(data.totlayer)) {
    const CustomDataLayer &layer = data.layers[i];
    if (custom_data_layer_matches_attribute_id(layer, attribute_id)) {
      CustomData_free_layer(&data, eCustomDataType(layer.type), size_, i);
      return true;
    }
  }
  return false;
}

void CustomDataAttributes::reallocate(const int size)
{
  const int old_size = size_;
  size_ = size;
  CustomData_realloc(&data, old_size, size_);
  if (size_ > old_size) {
    /* Fill default new values. */
    const int new_elements_num = size_ - old_size;
    this->foreach_attribute(
        [&](const bke::AttributeIDRef &id, const bke::AttributeMetaData /*meta_data*/) {
          GMutableSpan new_data = this->get_for_write(id)->take_back(new_elements_num);
          const CPPType &type = new_data.type();
          type.fill_assign_n(type.default_value(), new_data.data(), new_data.size());
          return true;
        },
        /* Dummy. */
        ATTR_DOMAIN_POINT);
  }
}

void CustomDataAttributes::clear()
{
  CustomData_free(&data, size_);
  size_ = 0;
}

bool CustomDataAttributes::foreach_attribute(const AttributeForeachCallback callback,
                                             const eAttrDomain domain) const
{
  for (const CustomDataLayer &layer : Span(data.layers, data.totlayer)) {
    AttributeMetaData meta_data{domain, (eCustomDataType)layer.type};
    const AttributeIDRef attribute_id = attribute_id_from_custom_data_layer(layer);
    if (!callback(attribute_id, meta_data)) {
      return false;
    }
  }
  return true;
}

/* -------------------------------------------------------------------- */
/** \name Attribute API
 * \{ */

static blender::GVArray try_adapt_data_type(blender::GVArray varray,
                                            const blender::CPPType &to_type)
{
  const blender::bke::DataTypeConversions &conversions =
      blender::bke::get_implicit_type_conversions();
  return conversions.try_convert(std::move(varray), to_type);
}

GAttributeReader AttributeAccessor::lookup(const AttributeIDRef &attribute_id,
                                           const std::optional<eAttrDomain> domain,
                                           const std::optional<eCustomDataType> data_type) const
{
  GAttributeReader attribute = this->lookup(attribute_id);
  if (!attribute) {
    return {};
  }
  if (domain.has_value()) {
    if (attribute.domain != domain) {
      attribute.varray = this->adapt_domain(attribute.varray, attribute.domain, *domain);
      attribute.domain = *domain;
      attribute.sharing_info = nullptr;
      if (!attribute.varray) {
        return {};
      }
    }
  }
  if (data_type.has_value()) {
    const CPPType &type = *custom_data_type_to_cpp_type(*data_type);
    if (attribute.varray.type() != type) {
      attribute.varray = try_adapt_data_type(std::move(attribute.varray), type);
      attribute.sharing_info = nullptr;
      if (!attribute.varray) {
        return {};
      }
    }
  }
  return attribute;
}

GAttributeReader AttributeAccessor::lookup_or_default(const AttributeIDRef &attribute_id,
                                                      const eAttrDomain domain,
                                                      const eCustomDataType data_type,
                                                      const void *default_value) const
{
  GAttributeReader attribute = this->lookup(attribute_id, domain, data_type);
  if (attribute) {
    return attribute;
  }
  const CPPType &type = *custom_data_type_to_cpp_type(data_type);
  const int64_t domain_size = this->domain_size(domain);
  if (default_value == nullptr) {
    return {GVArray::ForSingleRef(type, domain_size, type.default_value()), domain, nullptr};
  }
  return {GVArray::ForSingle(type, domain_size, default_value), domain, nullptr};
}

Set<AttributeIDRef> AttributeAccessor::all_ids() const
{
  Set<AttributeIDRef> ids;
  this->for_all(
      [&](const AttributeIDRef &attribute_id, const AttributeMetaData & /* meta_data */) {
        ids.add(attribute_id);
        return true;
      });
  return ids;
}

void MutableAttributeAccessor::remove_anonymous()
{
  Vector<const AnonymousAttributeID *> anonymous_ids;
  for (const AttributeIDRef &id : this->all_ids()) {
    if (id.is_anonymous()) {
      anonymous_ids.append(&id.anonymous_id());
    }
  }

  while (!anonymous_ids.is_empty()) {
    this->remove(*anonymous_ids.pop_last());
  }
}

/**
 * Debug utility that checks whether the #finish function of an #AttributeWriter has been called.
 */
#ifdef DEBUG
struct FinishCallChecker {
  std::string name;
  bool finish_called = false;
  std::function<void()> real_finish_fn;

  ~FinishCallChecker()
  {
    if (!this->finish_called) {
      std::cerr << "Forgot to call `finish()` for '" << this->name << "'.\n";
    }
  }
};
#endif

GAttributeWriter MutableAttributeAccessor::lookup_for_write(const AttributeIDRef &attribute_id)
{
  GAttributeWriter attribute = fn_->lookup_for_write(owner_, attribute_id);
  /* Check that the #finish method is called in debug builds. */
#ifdef DEBUG
  if (attribute) {
    auto checker = std::make_shared<FinishCallChecker>();
    checker->name = attribute_id.name();
    checker->real_finish_fn = attribute.tag_modified_fn;
    attribute.tag_modified_fn = [checker]() {
      if (checker->real_finish_fn) {
        checker->real_finish_fn();
      }
      checker->finish_called = true;
    };
  }
#endif
  return attribute;
}

GSpanAttributeWriter MutableAttributeAccessor::lookup_for_write_span(
    const AttributeIDRef &attribute_id)
{
  GAttributeWriter attribute = this->lookup_for_write(attribute_id);
  if (attribute) {
    return GSpanAttributeWriter{std::move(attribute), true};
  }
  return {};
}

GAttributeWriter MutableAttributeAccessor::lookup_or_add_for_write(
    const AttributeIDRef &attribute_id,
    const eAttrDomain domain,
    const eCustomDataType data_type,
    const AttributeInit &initializer)
{
  std::optional<AttributeMetaData> meta_data = this->lookup_meta_data(attribute_id);
  if (meta_data.has_value()) {
    if (meta_data->domain == domain && meta_data->data_type == data_type) {
      return this->lookup_for_write(attribute_id);
    }
    return {};
  }
  if (this->add(attribute_id, domain, data_type, initializer)) {
    return this->lookup_for_write(attribute_id);
  }
  return {};
}

GSpanAttributeWriter MutableAttributeAccessor::lookup_or_add_for_write_span(
    const AttributeIDRef &attribute_id,
    const eAttrDomain domain,
    const eCustomDataType data_type,
    const AttributeInit &initializer)
{
  GAttributeWriter attribute = this->lookup_or_add_for_write(
      attribute_id, domain, data_type, initializer);
  if (attribute) {
    return GSpanAttributeWriter{std::move(attribute), true};
  }
  return {};
}

GSpanAttributeWriter MutableAttributeAccessor::lookup_or_add_for_write_only_span(
    const AttributeIDRef &attribute_id, const eAttrDomain domain, const eCustomDataType data_type)
{
  GAttributeWriter attribute = this->lookup_or_add_for_write(
      attribute_id, domain, data_type, AttributeInitConstruct());
  if (attribute) {
    return GSpanAttributeWriter{std::move(attribute), false};
  }
  return {};
}

fn::GField AttributeValidator::validate_field_if_necessary(const fn::GField &field) const
{
  if (function) {
    auto validate_op = fn::FieldOperation::Create(*function, {field});
    return fn::GField(validate_op);
  }
  return field;
}

Vector<AttributeTransferData> retrieve_attributes_for_transfer(
    const bke::AttributeAccessor src_attributes,
    bke::MutableAttributeAccessor dst_attributes,
    const eAttrDomainMask domain_mask,
    const AnonymousAttributePropagationInfo &propagation_info,
    const Set<std::string> &skip)
{
  Vector<AttributeTransferData> attributes;
  src_attributes.for_all(
      [&](const bke::AttributeIDRef &id, const bke::AttributeMetaData meta_data) {
        if (!(ATTR_DOMAIN_AS_MASK(meta_data.domain) & domain_mask)) {
          return true;
        }
        if (id.is_anonymous() && !propagation_info.propagate(id.anonymous_id())) {
          return true;
        }
        if (skip.contains(id.name())) {
          return true;
        }

        GVArray src = *src_attributes.lookup(id, meta_data.domain);
        BLI_assert(src);
        bke::GSpanAttributeWriter dst = dst_attributes.lookup_or_add_for_write_only_span(
            id, meta_data.domain, meta_data.data_type);
        BLI_assert(dst);
        attributes.append({std::move(src), meta_data, std::move(dst)});

        return true;
      });
  return attributes;
}

}  // namespace blender::bke

/** \} */<|MERGE_RESOLUTION|>--- conflicted
+++ resolved
@@ -342,13 +342,7 @@
   const int element_num = custom_data_access_.get_element_num(owner);
   if (element_num == 0) {
     if (this->layer_exists(*custom_data)) {
-<<<<<<< HEAD
-      return {GVArray::ForSingle(*custom_data_type_to_cpp_type(data_type_), 0, nullptr),
-              domain_,
-              nullptr};
-=======
-      return GVArray::ForSpan({type, nullptr, 0});
->>>>>>> d818d054
+      return {GVArray::ForSpan({type, nullptr, 0}), domain_, nullptr};
     }
     return {};
   }
@@ -363,14 +357,8 @@
   if (index == -1) {
     return {};
   }
-<<<<<<< HEAD
   const CustomDataLayer &layer = custom_data->layers[index];
-  return {GVArray::ForSpan({*custom_data_type_to_cpp_type(data_type_), layer.data, element_num}),
-          domain_,
-          layer.sharing_info};
-=======
-  return GVArray::ForSpan({type, data, element_num});
->>>>>>> d818d054
+  return {GVArray::ForSpan({type, layer.data, element_num}), domain_, layer.sharing_info};
 }
 
 GAttributeWriter BuiltinCustomDataLayerProvider::try_get_for_write(void *owner) const
@@ -395,25 +383,18 @@
     return {};
   }
 
-  int index;
+  void *data = nullptr;
   if (stored_as_named_attribute_) {
-    index = CustomData_get_named_layer_index(custom_data, stored_type_, name_.c_str());
+    data = CustomData_get_layer_named_for_write(
+        custom_data, stored_type_, name_.c_str(), element_num);
   }
   else {
-    index = CustomData_get_layer_index(custom_data, stored_type_);
-  }
-  if (index == -1) {
-    return {};
-  }
-<<<<<<< HEAD
-  CustomDataLayer &layer = custom_data->layers[index];
-
-  return {GVMutableArray::ForSpan({type, layer.data, element_num}),
-          domain_,
-          std::move(tag_modified_fn)};
-=======
+    data = CustomData_get_layer_for_write(custom_data, stored_type_, element_num);
+  }
+  if (data == nullptr) {
+    return {};
+  }
   return {GVMutableArray::ForSpan({type, data, element_num}), domain_, std::move(tag_modified_fn)};
->>>>>>> d818d054
 }
 
 bool BuiltinCustomDataLayerProvider::try_delete(void *owner) const
