--- conflicted
+++ resolved
@@ -3208,25 +3208,11 @@
                                     Object *ob)
 {
   Mesh *me;
-<<<<<<< HEAD
-  int *corner_verts;
-=======
->>>>>>> a8fc9871
   float min[3];
   float max[3];
   float size[3];
   float cell_size_scaled[3];
 
-<<<<<<< HEAD
-=======
-  /* Assign material + flags to new mesh.
-   * If there are no faces in original mesh, keep materials and flags unchanged. */
-  MPoly mp_example = {0};
-  if (MPoly *polys = BKE_mesh_polys_for_write(orgmesh)) {
-    mp_example = *polys;
-  }
-
->>>>>>> a8fc9871
   const int *orig_material_indices = BKE_mesh_material_indices(orgmesh);
   const short mp_mat_nr = orig_material_indices ? orig_material_indices[0] : 0;
 
@@ -3254,13 +3240,8 @@
     return nullptr;
   }
   float(*positions)[3] = BKE_mesh_vert_positions_for_write(me);
-<<<<<<< HEAD
   blender::MutableSpan<int> poly_offsets = me->poly_offsets_for_write();
-  corner_verts = me->corner_verts_for_write().data();
-=======
-  blender::MutableSpan<MPoly> polys = me->polys_for_write();
   blender::MutableSpan<int> corner_verts = me->corner_verts_for_write();
->>>>>>> a8fc9871
 
   const bool is_sharp = orgmesh->attributes().lookup_or_default<bool>(
       "sharp_face", ATTR_DOMAIN_FACE, false)[0];
@@ -3350,21 +3331,11 @@
   int *material_indices = BKE_mesh_material_indices_for_write(me);
 
   /* Loop for triangles. */
-<<<<<<< HEAD
-  for (i = 0; i < num_faces; i++, corner_verts += 3) {
+  for (const int i : poly_offsets.index_range().drop_back(1)) {
     /* Initialize from existing face. */
     material_indices[i] = mp_mat_nr;
 
     poly_offsets[i] = i * 3;
-=======
-  for (const int i : polys.index_range()) {
-    /* Initialize from existing face. */
-    material_indices[i] = mp_mat_nr;
-    polys[i].flag = mp_flag;
-
-    polys[i].loopstart = i * 3;
-    polys[i].totloop = 3;
->>>>>>> a8fc9871
 
     corner_verts[i * 3 + 0] = manta_liquid_get_triangle_x_at(fds->fluid, i);
     corner_verts[i * 3 + 1] = manta_liquid_get_triangle_y_at(fds->fluid, i);
@@ -3386,17 +3357,9 @@
 static Mesh *create_smoke_geometry(FluidDomainSettings *fds, Mesh *orgmesh, Object *ob)
 {
   Mesh *result;
-<<<<<<< HEAD
-  int *corner_verts;
   float min[3];
   float max[3];
   float *co;
-=======
-  float min[3];
-  float max[3];
-  float *co;
-  MPoly *poly;
->>>>>>> a8fc9871
   int *corner_vert;
 
   int num_verts = 8;
@@ -3411,13 +3374,8 @@
 
   result = BKE_mesh_new_nomain(num_verts, 0, num_faces * 4, num_faces);
   float(*positions)[3] = BKE_mesh_vert_positions_for_write(result);
-<<<<<<< HEAD
   blender::MutableSpan<int> poly_offsets = result->poly_offsets_for_write();
-  corner_verts = result->corner_verts_for_write().data();
-=======
-  blender::MutableSpan<MPoly> polys = result->polys_for_write();
   blender::MutableSpan<int> corner_verts = result->corner_verts_for_write();
->>>>>>> a8fc9871
 
   if (num_verts) {
     /* Volume bounds. */
@@ -3465,79 +3423,37 @@
 
     /* Create faces. */
     /* Top side. */
-<<<<<<< HEAD
     corner_vert = &corner_verts[0 * 4];
-=======
-    poly = &polys[0];
-    corner_vert = &corner_verts[0 * 4];
-    poly->loopstart = 0 * 4;
-    poly->totloop = 4;
->>>>>>> a8fc9871
     corner_vert[0] = 0;
     corner_vert[1] = 1;
     corner_vert[2] = 2;
     corner_vert[3] = 3;
     /* Right side. */
-<<<<<<< HEAD
     corner_vert = &corner_verts[1 * 4];
-=======
-    poly = &polys[1];
-    corner_vert = &corner_verts[1 * 4];
-    poly->loopstart = 1 * 4;
-    poly->totloop = 4;
->>>>>>> a8fc9871
     corner_vert[0] = 2;
     corner_vert[1] = 1;
     corner_vert[2] = 5;
     corner_vert[3] = 6;
     /* Bottom side. */
-<<<<<<< HEAD
     corner_vert = &corner_verts[2 * 4];
-=======
-    poly = &polys[2];
-    corner_vert = &corner_verts[2 * 4];
-    poly->loopstart = 2 * 4;
-    poly->totloop = 4;
->>>>>>> a8fc9871
     corner_vert[0] = 7;
     corner_vert[1] = 6;
     corner_vert[2] = 5;
     corner_vert[3] = 4;
     /* Left side. */
-<<<<<<< HEAD
     corner_vert = &corner_verts[3 * 4];
-=======
-    poly = &polys[3];
-    corner_vert = &corner_verts[3 * 4];
-    poly->loopstart = 3 * 4;
-    poly->totloop = 4;
->>>>>>> a8fc9871
     corner_vert[0] = 0;
     corner_vert[1] = 3;
     corner_vert[2] = 7;
     corner_vert[3] = 4;
     /* Front side. */
-<<<<<<< HEAD
     corner_vert = &corner_verts[4 * 4];
-=======
-    poly = &polys[4];
-    corner_vert = &corner_verts[4 * 4];
-    poly->loopstart = 4 * 4;
-    poly->totloop = 4;
->>>>>>> a8fc9871
     corner_vert[0] = 3;
     corner_vert[1] = 2;
     corner_vert[2] = 6;
     corner_vert[3] = 7;
     /* Back side. */
-<<<<<<< HEAD
     corner_vert = &corner_verts[5 * 4];
-=======
-    poly = &polys[5];
-    corner_vert = &corner_verts[5 * 4];
-    poly->loopstart = 5 * 4;
-    poly->totloop = 4;
->>>>>>> a8fc9871
     corner_vert[0] = 1;
     corner_vert[1] = 0;
     corner_vert[2] = 4;
