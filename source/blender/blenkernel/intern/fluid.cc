--- conflicted
+++ resolved
@@ -938,11 +938,7 @@
   FluidEffectorSettings *fes;
 
   const float (*vert_positions)[3];
-<<<<<<< HEAD
-  const int *corner_verts;
-=======
-  blender::Span<MLoop> loops;
->>>>>>> 2a9f792c
+  blender::Span<int> corner_verts;
   blender::Span<MLoopTri> looptris;
 
   BVHTreeFromMesh *tree;
@@ -977,11 +973,7 @@
       /* Calculate object velocities. Result in bb->velocity. */
       update_velocities(data->fes,
                         data->vert_positions,
-<<<<<<< HEAD
-                        data->corner_verts,
-=======
-                        data->loops.data(),
->>>>>>> 2a9f792c
+                        data->corner_verts.data(),
                         data->looptris.data(),
                         bb->velocity,
                         index,
@@ -1016,11 +1008,7 @@
 
     int min[3], max[3], res[3];
 
-<<<<<<< HEAD
     const blender::Span<int> corner_verts = me->corner_verts();
-=======
-    const blender::Span<MLoop> loops = me->loops();
->>>>>>> 2a9f792c
     const blender::Span<MLoopTri> looptris = me->looptris();
     numverts = me->totvert;
 
@@ -1084,11 +1072,7 @@
       ObstaclesFromDMData data{};
       data.fes = fes;
       data.vert_positions = positions;
-<<<<<<< HEAD
-      data.corner_verts = corner_verts.data();
-=======
-      data.loops = loops;
->>>>>>> 2a9f792c
+      data.corner_verts = corner_verts;
       data.looptris = looptris;
       data.tree = &tree_data;
       data.bb = bb;
@@ -1997,11 +1981,7 @@
 
   const float (*vert_positions)[3];
   const float (*vert_normals)[3];
-<<<<<<< HEAD
-  const int *corner_verts;
-=======
-  blender::Span<MLoop> loops;
->>>>>>> 2a9f792c
+  blender::Span<int> corner_verts;
   blender::Span<MLoopTri> looptris;
   const float (*mloopuv)[2];
   const MDeformVert *dvert;
@@ -2035,11 +2015,7 @@
         sample_mesh(data->ffs,
                     data->vert_positions,
                     data->vert_normals,
-<<<<<<< HEAD
-                    data->corner_verts,
-=======
-                    data->loops.data(),
->>>>>>> 2a9f792c
+                    data->corner_verts.data(),
                     data->looptris.data(),
                     data->mloopuv,
                     bb->influence,
@@ -2089,11 +2065,7 @@
     Mesh *me = BKE_mesh_copy_for_eval(ffs->mesh, false);
     float(*positions)[3] = BKE_mesh_vert_positions_for_write(me);
 
-<<<<<<< HEAD
     const blender::Span<int> corner_verts = me->corner_verts();
-=======
-    const blender::Span<MLoop> loops = me->loops();
->>>>>>> 2a9f792c
     const blender::Span<MLoopTri> looptris = me->looptris();
     const int numverts = me->totvert;
     const MDeformVert *dvert = BKE_mesh_deform_verts(me);
@@ -2170,11 +2142,7 @@
       data.ffs = ffs;
       data.vert_positions = positions;
       data.vert_normals = vert_normals;
-<<<<<<< HEAD
-      data.corner_verts = corner_verts.data();
-=======
-      data.loops = loops;
->>>>>>> 2a9f792c
+      data.corner_verts = corner_verts;
       data.looptris = looptris;
       data.mloopuv = mloopuv;
       data.dvert = dvert;
@@ -3240,11 +3208,6 @@
                                     Object *ob)
 {
   Mesh *me;
-<<<<<<< HEAD
-  MPoly *mpolys;
-  int *corner_verts;
-=======
->>>>>>> 2a9f792c
   float min[3];
   float max[3];
   float size[3];
@@ -3285,13 +3248,8 @@
     return nullptr;
   }
   float(*positions)[3] = BKE_mesh_vert_positions_for_write(me);
-<<<<<<< HEAD
-  mpolys = BKE_mesh_polys_for_write(me);
-  corner_verts = me->corner_verts_for_write().data();
-=======
   blender::MutableSpan<MPoly> polys = me->polys_for_write();
-  blender::MutableSpan<MLoop> loops = me->loops_for_write();
->>>>>>> 2a9f792c
+  blender::MutableSpan<int> corner_verts = me->corner_verts_for_write();
 
   /* Get size (dimension) but considering scaling. */
   copy_v3_v3(cell_size_scaled, fds->cell_size);
@@ -3377,11 +3335,7 @@
   int *material_indices = BKE_mesh_material_indices_for_write(me);
 
   /* Loop for triangles. */
-<<<<<<< HEAD
-  for (i = 0; i < num_faces; i++, mpolys++, corner_verts += 3) {
-=======
   for (const int i : polys.index_range()) {
->>>>>>> 2a9f792c
     /* Initialize from existing face. */
     material_indices[i] = mp_mat_nr;
     polys[i].flag = mp_flag;
@@ -3389,15 +3343,9 @@
     polys[i].loopstart = i * 3;
     polys[i].totloop = 3;
 
-<<<<<<< HEAD
-    corner_verts[0] = manta_liquid_get_triangle_x_at(fds->fluid, i);
-    corner_verts[1] = manta_liquid_get_triangle_y_at(fds->fluid, i);
-    corner_verts[2] = manta_liquid_get_triangle_z_at(fds->fluid, i);
-=======
-    loops[i * 3 + 0].v = manta_liquid_get_triangle_x_at(fds->fluid, i);
-    loops[i * 3 + 1].v = manta_liquid_get_triangle_y_at(fds->fluid, i);
-    loops[i * 3 + 2].v = manta_liquid_get_triangle_z_at(fds->fluid, i);
->>>>>>> 2a9f792c
+    corner_verts[i * 3 + 0] = manta_liquid_get_triangle_x_at(fds->fluid, i);
+    corner_verts[i * 3 + 1] = manta_liquid_get_triangle_y_at(fds->fluid, i);
+    corner_verts[i * 3 + 2] = manta_liquid_get_triangle_z_at(fds->fluid, i);
 #  ifdef DEBUG_PRINT
     /* Debugging: Print mesh faces. */
     printf("mloops[0].v: %d, mloops[1].v: %d, mloops[2].v: %d\n",
@@ -3415,21 +3363,11 @@
 static Mesh *create_smoke_geometry(FluidDomainSettings *fds, Mesh *orgmesh, Object *ob)
 {
   Mesh *result;
-<<<<<<< HEAD
-  MPoly *mpolys;
-  int *corner_verts;
-  float min[3];
-  float max[3];
-  float *co;
-  MPoly *mp;
-  int *corner_vert;
-=======
   float min[3];
   float max[3];
   float *co;
   MPoly *poly;
-  MLoop *ml;
->>>>>>> 2a9f792c
+  int *corner_vert;
 
   int num_verts = 8;
   int num_faces = 6;
@@ -3443,13 +3381,8 @@
 
   result = BKE_mesh_new_nomain(num_verts, 0, num_faces * 4, num_faces);
   float(*positions)[3] = BKE_mesh_vert_positions_for_write(result);
-<<<<<<< HEAD
-  mpolys = BKE_mesh_polys_for_write(result);
-  corner_verts = result->corner_verts_for_write().data();
-=======
   blender::MutableSpan<MPoly> polys = result->polys_for_write();
-  blender::MutableSpan<MLoop> loops = result->loops_for_write();
->>>>>>> 2a9f792c
+  blender::MutableSpan<int> corner_verts = result->corner_verts_for_write();
 
   if (num_verts) {
     /* Volume bounds. */
@@ -3494,115 +3427,59 @@
 
     /* Create faces. */
     /* Top side. */
-<<<<<<< HEAD
-    mp = &mpolys[0];
+    poly = &polys[0];
     corner_vert = &corner_verts[0 * 4];
-    mp->loopstart = 0 * 4;
-    mp->totloop = 4;
+    poly->loopstart = 0 * 4;
+    poly->totloop = 4;
     corner_vert[0] = 0;
     corner_vert[1] = 1;
     corner_vert[2] = 2;
     corner_vert[3] = 3;
     /* Right side. */
-    mp = &mpolys[1];
+    poly = &polys[1];
     corner_vert = &corner_verts[1 * 4];
-    mp->loopstart = 1 * 4;
-    mp->totloop = 4;
+    poly->loopstart = 1 * 4;
+    poly->totloop = 4;
     corner_vert[0] = 2;
     corner_vert[1] = 1;
     corner_vert[2] = 5;
     corner_vert[3] = 6;
     /* Bottom side. */
-    mp = &mpolys[2];
+    poly = &polys[2];
     corner_vert = &corner_verts[2 * 4];
-    mp->loopstart = 2 * 4;
-    mp->totloop = 4;
+    poly->loopstart = 2 * 4;
+    poly->totloop = 4;
     corner_vert[0] = 7;
     corner_vert[1] = 6;
     corner_vert[2] = 5;
     corner_vert[3] = 4;
     /* Left side. */
-    mp = &mpolys[3];
+    poly = &polys[3];
     corner_vert = &corner_verts[3 * 4];
-    mp->loopstart = 3 * 4;
-    mp->totloop = 4;
+    poly->loopstart = 3 * 4;
+    poly->totloop = 4;
     corner_vert[0] = 0;
     corner_vert[1] = 3;
     corner_vert[2] = 7;
     corner_vert[3] = 4;
     /* Front side. */
-    mp = &mpolys[4];
+    poly = &polys[4];
     corner_vert = &corner_verts[4 * 4];
-    mp->loopstart = 4 * 4;
-    mp->totloop = 4;
+    poly->loopstart = 4 * 4;
+    poly->totloop = 4;
     corner_vert[0] = 3;
     corner_vert[1] = 2;
     corner_vert[2] = 6;
     corner_vert[3] = 7;
     /* Back side. */
-    mp = &mpolys[5];
+    poly = &polys[5];
     corner_vert = &corner_verts[5 * 4];
-    mp->loopstart = 5 * 4;
-    mp->totloop = 4;
+    poly->loopstart = 5 * 4;
+    poly->totloop = 4;
     corner_vert[0] = 1;
     corner_vert[1] = 0;
     corner_vert[2] = 4;
     corner_vert[3] = 5;
-=======
-    poly = &polys[0];
-    ml = &loops[0 * 4];
-    poly->loopstart = 0 * 4;
-    poly->totloop = 4;
-    ml[0].v = 0;
-    ml[1].v = 1;
-    ml[2].v = 2;
-    ml[3].v = 3;
-    /* Right side. */
-    poly = &polys[1];
-    ml = &loops[1 * 4];
-    poly->loopstart = 1 * 4;
-    poly->totloop = 4;
-    ml[0].v = 2;
-    ml[1].v = 1;
-    ml[2].v = 5;
-    ml[3].v = 6;
-    /* Bottom side. */
-    poly = &polys[2];
-    ml = &loops[2 * 4];
-    poly->loopstart = 2 * 4;
-    poly->totloop = 4;
-    ml[0].v = 7;
-    ml[1].v = 6;
-    ml[2].v = 5;
-    ml[3].v = 4;
-    /* Left side. */
-    poly = &polys[3];
-    ml = &loops[3 * 4];
-    poly->loopstart = 3 * 4;
-    poly->totloop = 4;
-    ml[0].v = 0;
-    ml[1].v = 3;
-    ml[2].v = 7;
-    ml[3].v = 4;
-    /* Front side. */
-    poly = &polys[4];
-    ml = &loops[4 * 4];
-    poly->loopstart = 4 * 4;
-    poly->totloop = 4;
-    ml[0].v = 3;
-    ml[1].v = 2;
-    ml[2].v = 6;
-    ml[3].v = 7;
-    /* Back side. */
-    poly = &polys[5];
-    ml = &loops[5 * 4];
-    poly->loopstart = 5 * 4;
-    poly->totloop = 4;
-    ml[0].v = 1;
-    ml[1].v = 0;
-    ml[2].v = 4;
-    ml[3].v = 5;
->>>>>>> 2a9f792c
 
     /* Calculate required shift to match domain's global position
      * it was originally simulated at (if object moves without manta step). */
