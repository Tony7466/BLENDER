--- conflicted
+++ resolved
@@ -2261,11 +2261,7 @@
 
   if (poly_normals_needed) {
     BKE_mesh_calc_normals_poly(
-<<<<<<< HEAD
         positions, mesh->totvert, corner_verts, mesh->totloop, polys, mesh->totpoly, poly_normals);
-=======
-        positions, mesh->totvert, loops, mesh->totloop, polys, mesh->totpoly, poly_normals);
->>>>>>> 4acd615a
   }
   if (vert_normals_needed) {
     BKE_mesh_calc_normals_poly_and_vertex(positions,
