--- conflicted
+++ resolved
@@ -2282,22 +2282,13 @@
         {reinterpret_cast<blender::float3 *>(vert_normals), mesh->totvert});
   }
   if (loop_normals_needed) {
-<<<<<<< HEAD
     const blender::bke::AttributeAccessor attributes = mesh->attributes();
     const blender::VArray<bool> sharp_edges = *attributes.lookup_or_default<bool>(
         "sharp_edge", ATTR_DOMAIN_EDGE, false);
     const blender::VArray<bool> sharp_faces = *attributes.lookup_or_default<bool>(
         "sharp_face", ATTR_DOMAIN_FACE, false);
     const blender::short2 *clnors = static_cast<const blender::short2 *>(
-        CustomData_get_layer(&mesh->ldata, CD_CUSTOMLOOPNORMAL));
-=======
-    blender::short2 *clnors = static_cast<blender::short2 *>(CustomData_get_layer_for_write(
-        &mesh->loop_data, CD_CUSTOMLOOPNORMAL, corner_verts.size()));
-    const bool *sharp_edges = static_cast<const bool *>(
-        CustomData_get_layer_named(&mesh->edge_data, CD_PROP_BOOL, "sharp_edge"));
-    const bool *sharp_faces = static_cast<const bool *>(
-        CustomData_get_layer_named(&mesh->face_data, CD_PROP_BOOL, "sharp_face"));
->>>>>>> aebc743b
+        CustomData_get_layer(&mesh->loop_data, CD_CUSTOMLOOPNORMAL));
     blender::bke::mesh::normals_calc_loop(
         positions,
         edges,
