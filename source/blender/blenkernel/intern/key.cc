/* SPDX-License-Identifier: GPL-2.0-or-later
 * Copyright 2001-2002 NaN Holding BV. All rights reserved. */

/** \file
 * \ingroup bke
 */

#include <math.h>
#include <stddef.h>
#include <string.h>

#include "MEM_guardedalloc.h"

#include "BLI_blenlib.h"
#include "BLI_endian_switch.h"
#include "BLI_math_vector.h"
#include "BLI_string_utils.h"
#include "BLI_utildefines.h"

#include "BLT_translation.h"

/* Allow using deprecated functionality for .blend file I/O. */
#define DNA_DEPRECATED_ALLOW

#include "DNA_ID.h"
#include "DNA_anim_types.h"
#include "DNA_key_types.h"
#include "DNA_lattice_types.h"
#include "DNA_mesh_types.h"
#include "DNA_meshdata_types.h"
#include "DNA_object_types.h"
#include "DNA_scene_types.h"

#include "BKE_anim_data.h"
#include "BKE_curve.h"
#include "BKE_customdata.h"
#include "BKE_deform.h"
#include "BKE_editmesh.h"
#include "BKE_idtype.h"
#include "BKE_key.h"
#include "BKE_lattice.h"
#include "BKE_lib_id.h"
#include "BKE_lib_query.h"
#include "BKE_main.h"
#include "BKE_mesh.h"
#include "BKE_scene.h"

#include "RNA_access.h"
#include "RNA_path.h"
#include "RNA_prototypes.h"

#include "BLO_read_write.h"

static void shapekey_copy_data(Main *UNUSED(bmain),
                               ID *id_dst,
                               const ID *id_src,
                               const int UNUSED(flag))
{
  Key *key_dst = (Key *)id_dst;
  const Key *key_src = (const Key *)id_src;
  BLI_duplicatelist(&key_dst->block, &key_src->block);

  KeyBlock *kb_dst, *kb_src;
  for (kb_src = static_cast<KeyBlock *>(key_src->block.first),
      kb_dst = static_cast<KeyBlock *>(key_dst->block.first);
       kb_dst;
       kb_src = kb_src->next, kb_dst = kb_dst->next) {
    if (kb_dst->data) {
      kb_dst->data = MEM_dupallocN(kb_dst->data);
    }
    if (kb_src == key_src->refkey) {
      key_dst->refkey = kb_dst;
    }
  }
}

static void shapekey_free_data(ID *id)
{
  Key *key = (Key *)id;
  KeyBlock *kb;

  while ((kb = static_cast<KeyBlock *>(BLI_pophead(&key->block)))) {
    if (kb->data) {
      MEM_freeN(kb->data);
    }
    MEM_freeN(kb);
  }
}

static void shapekey_foreach_id(ID *id, LibraryForeachIDData *data)
{
  Key *key = (Key *)id;
  BKE_LIB_FOREACHID_PROCESS_ID(data, key->from, IDWALK_CB_LOOPBACK);
}

static ID **shapekey_owner_pointer_get(ID *id)
{
  Key *key = (Key *)id;

  BLI_assert(key->from != nullptr);
  BLI_assert(BKE_key_from_id(key->from) == key);

  return &key->from;
}

static void shapekey_blend_write(BlendWriter *writer, ID *id, const void *id_address)
{
  Key *key = (Key *)id;
  const bool is_undo = BLO_write_is_undo(writer);

  /* write LibData */
  BLO_write_id_struct(writer, Key, id_address, &key->id);
  BKE_id_blend_write(writer, &key->id);

  if (key->adt) {
    BKE_animdata_blend_write(writer, key->adt);
  }

  /* direct data */
  LISTBASE_FOREACH (KeyBlock *, kb, &key->block) {
    KeyBlock tmp_kb = *kb;
    /* Do not store actual geometry data in case this is a library override ID. */
    if (ID_IS_OVERRIDE_LIBRARY(key) && !is_undo) {
      tmp_kb.totelem = 0;
      tmp_kb.data = nullptr;
    }
    BLO_write_struct_at_address(writer, KeyBlock, kb, &tmp_kb);
    if (tmp_kb.data != nullptr) {
      BLO_write_raw(writer, tmp_kb.totelem * key->elemsize, tmp_kb.data);
    }
  }
}

/* old defines from DNA_ipo_types.h for data-type, stored in DNA - don't modify! */
#define IPO_FLOAT 4
#define IPO_BEZTRIPLE 100
#define IPO_BPOINT 101

static void switch_endian_keyblock(Key *key, KeyBlock *kb)
{
  int elemsize = key->elemsize;
  char *data = static_cast<char *>(kb->data);

  for (int a = 0; a < kb->totelem; a++) {
    const char *cp = key->elemstr;
    char *poin = data;

    while (cp[0]) {    /* cp[0] == amount */
      switch (cp[1]) { /* cp[1] = type */
        case IPO_FLOAT:
        case IPO_BPOINT:
        case IPO_BEZTRIPLE: {
          int b = cp[0];
          BLI_endian_switch_float_array((float *)poin, b);
          poin += sizeof(float) * b;
          break;
        }
      }

      cp += 2;
    }
    data += elemsize;
  }
}

static void shapekey_blend_read_data(BlendDataReader *reader, ID *id)
{
  Key *key = (Key *)id;
  BLO_read_list(reader, &(key->block));

  BLO_read_data_address(reader, &key->adt);
  BKE_animdata_blend_read_data(reader, key->adt);

  BLO_read_data_address(reader, &key->refkey);

  LISTBASE_FOREACH (KeyBlock *, kb, &key->block) {
    BLO_read_data_address(reader, &kb->data);

    if (BLO_read_requires_endian_switch(reader)) {
      switch_endian_keyblock(key, kb);
    }
  }
}

static void shapekey_blend_read_lib(BlendLibReader *reader, ID *id)
{
  Key *key = (Key *)id;
  BLI_assert((key->id.tag & LIB_TAG_EXTERN) == 0);

  BLO_read_id_address(reader, key->id.lib, &key->ipo); /* XXX deprecated - old animation system */
  BLO_read_id_address(reader, key->id.lib, &key->from);
}

static void shapekey_blend_read_expand(BlendExpander *expander, ID *id)
{
  Key *key = (Key *)id;
  BLO_expand(expander, key->ipo); /* XXX deprecated - old animation system */
}

IDTypeInfo IDType_ID_KE = {
    /* id_code */ ID_KE,
    /* id_filter */ FILTER_ID_KE,
    /* main_listbase_index */ INDEX_ID_KE,
    /* struct_size */ sizeof(Key),
    /* name */ "Key",
    /* name_plural */ "shape_keys",
    /* translation_context */ BLT_I18NCONTEXT_ID_SHAPEKEY,
    /* flags */ IDTYPE_FLAGS_NO_LIBLINKING,
    /* asset_type_info */ nullptr,

    /* init_data */ nullptr,
    /* copy_data */ shapekey_copy_data,
    /* free_data */ shapekey_free_data,
    /* make_local */ nullptr,
    /* foreach_id */ shapekey_foreach_id,
    /* foreach_cache */ nullptr,
    /* foreach_path */ nullptr,
    /* A bit weird, due to shape-keys not being strictly speaking embedded data... But they also
     * share a lot with those (non linkable, only ever used by one owner ID, etc.). */
    /* owner_pointer_get */ shapekey_owner_pointer_get,

    /* blend_write */ shapekey_blend_write,
    /* blend_read_data */ shapekey_blend_read_data,
    /* blend_read_lib */ shapekey_blend_read_lib,
    /* blend_read_expand */ shapekey_blend_read_expand,

    /* blend_read_undo_preserve */ nullptr,

    /* lib_override_apply_post */ nullptr,
};

#define KEY_MODE_DUMMY 0 /* use where mode isn't checked for */
#define KEY_MODE_BPOINT 1
#define KEY_MODE_BEZTRIPLE 2

/* Internal use only. */
typedef struct WeightsArrayCache {
  int num_defgroup_weights;
  float **defgroup_weights;
} WeightsArrayCache;

void BKE_key_free_data(Key *key)
{
  shapekey_free_data(&key->id);
}

void BKE_key_free_nolib(Key *key)
{
  KeyBlock *kb;

  while ((kb = static_cast<KeyBlock *>(BLI_pophead(&key->block)))) {
    if (kb->data) {
      MEM_freeN(kb->data);
    }
    MEM_freeN(kb);
  }
}

Key *BKE_key_add(Main *bmain, ID *id) /* common function */
{
  Key *key;
  char *el;

  key = static_cast<Key *>(BKE_id_new(bmain, ID_KE, "Key"));

  key->type = KEY_NORMAL;
  key->from = id;

  key->uidgen = 1;

  /* XXX the code here uses some defines which will soon be deprecated... */
  switch (GS(id->name)) {
    case ID_ME:
      el = key->elemstr;

      el[0] = KEYELEM_FLOAT_LEN_COORD;
      el[1] = IPO_FLOAT;
      el[2] = 0;

      key->elemsize = sizeof(float[KEYELEM_FLOAT_LEN_COORD]);

      break;
    case ID_LT:
      el = key->elemstr;

      el[0] = KEYELEM_FLOAT_LEN_COORD;
      el[1] = IPO_FLOAT;
      el[2] = 0;

      key->elemsize = sizeof(float[KEYELEM_FLOAT_LEN_COORD]);

      break;
    case ID_CU_LEGACY:
      el = key->elemstr;

      el[0] = KEYELEM_ELEM_SIZE_CURVE;
      el[1] = IPO_BPOINT;
      el[2] = 0;

      key->elemsize = sizeof(float[KEYELEM_ELEM_SIZE_CURVE]);

      break;

    default:
      break;
  }

  return key;
}

void BKE_key_sort(Key *key)
{
  KeyBlock *kb;
  KeyBlock *kb2;

  /* locate the key which is out of position */
  for (kb = static_cast<KeyBlock *>(key->block.first); kb; kb = kb->next) {
    if ((kb->next) && (kb->pos > kb->next->pos)) {
      break;
    }
  }

  /* if we find a key, move it */
  if (kb) {
    kb = kb->next; /* next key is the out-of-order one */
    BLI_remlink(&key->block, kb);

    /* find the right location and insert before */
    for (kb2 = static_cast<KeyBlock *>(key->block.first); kb2; kb2 = kb2->next) {
      if (kb2->pos > kb->pos) {
        BLI_insertlinkafter(&key->block, kb2->prev, kb);
        break;
      }
    }
  }

  /* new rule; first key is refkey, this to match drawing channels... */
  key->refkey = static_cast<KeyBlock *>(key->block.first);
}

/**************** do the key ****************/

void key_curve_position_weights(float t, float data[4], int type)
{
  float t2, t3, fc;

  if (type == KEY_LINEAR) {
    data[0] = 0.0f;
    data[1] = -t + 1.0f;
    data[2] = t;
    data[3] = 0.0f;
  }
  else if (type == KEY_CARDINAL) {
    t2 = t * t;
    t3 = t2 * t;
    fc = 0.71f;

    data[0] = -fc * t3 + 2.0f * fc * t2 - fc * t;
    data[1] = (2.0f - fc) * t3 + (fc - 3.0f) * t2 + 1.0f;
    data[2] = (fc - 2.0f) * t3 + (3.0f - 2.0f * fc) * t2 + fc * t;
    data[3] = fc * t3 - fc * t2;
  }
  else if (type == KEY_BSPLINE) {
    t2 = t * t;
    t3 = t2 * t;

    data[0] = -0.16666666f * t3 + 0.5f * t2 - 0.5f * t + 0.16666666f;
    data[1] = 0.5f * t3 - t2 + 0.66666666f;
    data[2] = -0.5f * t3 + 0.5f * t2 + 0.5f * t + 0.16666666f;
    data[3] = 0.16666666f * t3;
  }
  else if (type == KEY_CATMULL_ROM) {
    t2 = t * t;
    t3 = t2 * t;
    fc = 0.5f;

    data[0] = -fc * t3 + 2.0f * fc * t2 - fc * t;
    data[1] = (2.0f - fc) * t3 + (fc - 3.0f) * t2 + 1.0f;
    data[2] = (fc - 2.0f) * t3 + (3.0f - 2.0f * fc) * t2 + fc * t;
    data[3] = fc * t3 - fc * t2;
  }
}

void key_curve_tangent_weights(float t, float data[4], int type)
{
  float t2, fc;

  if (type == KEY_LINEAR) {
    data[0] = 0.0f;
    data[1] = -1.0f;
    data[2] = 1.0f;
    data[3] = 0.0f;
  }
  else if (type == KEY_CARDINAL) {
    t2 = t * t;
    fc = 0.71f;

    data[0] = -3.0f * fc * t2 + 4.0f * fc * t - fc;
    data[1] = 3.0f * (2.0f - fc) * t2 + 2.0f * (fc - 3.0f) * t;
    data[2] = 3.0f * (fc - 2.0f) * t2 + 2.0f * (3.0f - 2.0f * fc) * t + fc;
    data[3] = 3.0f * fc * t2 - 2.0f * fc * t;
  }
  else if (type == KEY_BSPLINE) {
    t2 = t * t;

    data[0] = -0.5f * t2 + t - 0.5f;
    data[1] = 1.5f * t2 - t * 2.0f;
    data[2] = -1.5f * t2 + t + 0.5f;
    data[3] = 0.5f * t2;
  }
  else if (type == KEY_CATMULL_ROM) {
    t2 = t * t;
    fc = 0.5f;

    data[0] = -3.0f * fc * t2 + 4.0f * fc * t - fc;
    data[1] = 3.0f * (2.0f - fc) * t2 + 2.0f * (fc - 3.0f) * t;
    data[2] = 3.0f * (fc - 2.0f) * t2 + 2.0f * (3.0f - 2.0f * fc) * t + fc;
    data[3] = 3.0f * fc * t2 - 2.0f * fc * t;
  }
}

void key_curve_normal_weights(float t, float data[4], int type)
{
  float fc;

  if (type == KEY_LINEAR) {
    data[0] = 0.0f;
    data[1] = 0.0f;
    data[2] = 0.0f;
    data[3] = 0.0f;
  }
  else if (type == KEY_CARDINAL) {
    fc = 0.71f;

    data[0] = -6.0f * fc * t + 4.0f * fc;
    data[1] = 6.0f * (2.0f - fc) * t + 2.0f * (fc - 3.0f);
    data[2] = 6.0f * (fc - 2.0f) * t + 2.0f * (3.0f - 2.0f * fc);
    data[3] = 6.0f * fc * t - 2.0f * fc;
  }
  else if (type == KEY_BSPLINE) {
    data[0] = -1.0f * t + 1.0f;
    data[1] = 3.0f * t - 2.0f;
    data[2] = -3.0f * t + 1.0f;
    data[3] = 1.0f * t;
  }
  else if (type == KEY_CATMULL_ROM) {
    fc = 0.5f;

    data[0] = -6.0f * fc * t + 4.0f * fc;
    data[1] = 6.0f * (2.0f - fc) * t + 2.0f * (fc - 3.0f);
    data[2] = 6.0f * (fc - 2.0f) * t + 2.0f * (3.0f - 2.0f * fc);
    data[3] = 6.0f * fc * t - 2.0f * fc;
  }
}

static int setkeys(float fac, ListBase *lb, KeyBlock *k[], float t[4], int cycl)
{
  /* return 1 means k[2] is the position, return 0 means interpolate */
  KeyBlock *k1, *firstkey;
  float d, dpos, ofs = 0, lastpos;
  short bsplinetype;

  firstkey = static_cast<KeyBlock *>(lb->first);
  k1 = static_cast<KeyBlock *>(lb->last);
  lastpos = k1->pos;
  dpos = lastpos - firstkey->pos;

  if (fac < firstkey->pos) {
    fac = firstkey->pos;
  }
  else if (fac > k1->pos) {
    fac = k1->pos;
  }

  k1 = k[0] = k[1] = k[2] = k[3] = firstkey;
  t[0] = t[1] = t[2] = t[3] = k1->pos;

  /* if (fac < 0.0 || fac > 1.0) return 1; */

  if (k1->next == nullptr) {
    return 1;
  }

  if (cycl) { /* pre-sort */
    k[2] = k1->next;
    k[3] = k[2]->next;
    if (k[3] == nullptr) {
      k[3] = k1;
    }
    while (k1) {
      if (k1->next == nullptr) {
        k[0] = k1;
      }
      k1 = k1->next;
    }
    /* k1 = k[1]; */ /* UNUSED */
    t[0] = k[0]->pos;
    t[1] += dpos;
    t[2] = k[2]->pos + dpos;
    t[3] = k[3]->pos + dpos;
    fac += dpos;
    ofs = dpos;
    if (k[3] == k[1]) {
      t[3] += dpos;
      ofs = 2.0f * dpos;
    }
    if (fac < t[1]) {
      fac += dpos;
    }
    k1 = k[3];
  }
  else { /* pre-sort */
    k[2] = k1->next;
    t[2] = k[2]->pos;
    k[3] = k[2]->next;
    if (k[3] == nullptr) {
      k[3] = k[2];
    }
    t[3] = k[3]->pos;
    k1 = k[3];
  }

  while (t[2] < fac) { /* find correct location */
    if (k1->next == nullptr) {
      if (cycl) {
        k1 = firstkey;
        ofs += dpos;
      }
      else if (t[2] == t[3]) {
        break;
      }
    }
    else {
      k1 = k1->next;
    }

    t[0] = t[1];
    k[0] = k[1];
    t[1] = t[2];
    k[1] = k[2];
    t[2] = t[3];
    k[2] = k[3];
    t[3] = k1->pos + ofs;
    k[3] = k1;

    if (ofs > 2.1f + lastpos) {
      break;
    }
  }

  bsplinetype = 0;
  if (k[1]->type == KEY_BSPLINE || k[2]->type == KEY_BSPLINE) {
    bsplinetype = 1;
  }

  if (cycl == 0) {
    if (bsplinetype == 0) { /* B spline doesn't go through the control points */
      if (fac <= t[1]) {    /* fac for 1st key */
        t[2] = t[1];
        k[2] = k[1];
        return 1;
      }
      if (fac >= t[2]) { /* fac after 2nd key */
        return 1;
      }
    }
    else if (fac > t[2]) { /* last key */
      fac = t[2];
      k[3] = k[2];
      t[3] = t[2];
    }
  }

  d = t[2] - t[1];
  if (d == 0.0f) {
    if (bsplinetype == 0) {
      return 1; /* both keys equal */
    }
  }
  else {
    d = (fac - t[1]) / d;
  }

  /* interpolation */
  key_curve_position_weights(d, t, k[1]->type);

  if (k[1]->type != k[2]->type) {
    float t_other[4];
    key_curve_position_weights(d, t_other, k[2]->type);
    interp_v4_v4v4(t, t, t_other, d);
  }

  return 0;
}

static void flerp(int tot,
                  float *in,
                  const float *f0,
                  const float *f1,
                  const float *f2,
                  const float *f3,
                  const float *t)
{
  int a;

  for (a = 0; a < tot; a++) {
    in[a] = t[0] * f0[a] + t[1] * f1[a] + t[2] * f2[a] + t[3] * f3[a];
  }
}

static void rel_flerp(int tot, float *in, const float *ref, const float *out, float fac)
{
  int a;

  for (a = 0; a < tot; a++) {
    in[a] -= fac * (ref[a] - out[a]);
  }
}

static char *key_block_get_data(Key *key, KeyBlock *actkb, KeyBlock *kb, char **freedata)
{
  if (kb == actkb) {
    /* this hack makes it possible to edit shape keys in
     * edit mode with shape keys blending applied */
    if (GS(key->from->name) == ID_ME) {
      Mesh *me;
      BMVert *eve;
      BMIter iter;
      float(*co)[3];
      int a;

      me = (Mesh *)key->from;

      if (me->edit_mesh && me->edit_mesh->bm->totvert == kb->totelem) {
        a = 0;
        co = static_cast<float(*)[3]>(
            MEM_mallocN(sizeof(float[3]) * me->edit_mesh->bm->totvert, "key_block_get_data"));

        BM_ITER_MESH (eve, &iter, me->edit_mesh->bm, BM_VERTS_OF_MESH) {
          copy_v3_v3(co[a], eve->co);
          a++;
        }

        *freedata = (char *)co;
        return (char *)co;
      }
    }
  }

  *freedata = nullptr;
  return static_cast<char *>(kb->data);
}

/* currently only the first value of 'ofs' may be set. */
static bool key_pointer_size(const Key *key, const int mode, int *poinsize, int *ofs, int *step)
{
  if (key->from == nullptr) {
    return false;
  }

  *step = 1;

  switch (GS(key->from->name)) {
    case ID_ME:
      *ofs = sizeof(float[KEYELEM_FLOAT_LEN_COORD]);
      *poinsize = *ofs;
      break;
    case ID_LT:
      *ofs = sizeof(float[KEYELEM_FLOAT_LEN_COORD]);
      *poinsize = *ofs;
      break;
    case ID_CU_LEGACY:
      if (mode == KEY_MODE_BPOINT) {
        *ofs = sizeof(float[KEYELEM_FLOAT_LEN_BPOINT]);
        *step = KEYELEM_ELEM_LEN_BPOINT;
      }
      else {
        *ofs = sizeof(float[KEYELEM_FLOAT_LEN_BEZTRIPLE]);
        *step = KEYELEM_ELEM_LEN_BEZTRIPLE;
      }
      *poinsize = sizeof(float[KEYELEM_ELEM_SIZE_CURVE]);
      break;
    default:
      BLI_assert_msg(0, "invalid 'key->from' ID type");
      return false;
  }

  return true;
}

static void cp_key(const int start,
                   int end,
                   const int tot,
                   char *poin,
                   Key *key,
                   KeyBlock *actkb,
                   KeyBlock *kb,
                   float *weights,
                   const int mode)
{
  float ktot = 0.0, kd = 0.0;
  int elemsize, poinsize = 0, a, step, *ofsp, ofs[32], flagflo = 0;
  char *k1, *kref, *freek1, *freekref;
  char *cp, elemstr[8];

  /* currently always 0, in future key_pointer_size may assign */
  ofs[1] = 0;

  if (!key_pointer_size(key, mode, &poinsize, &ofs[0], &step)) {
    return;
  }

  if (end > tot) {
    end = tot;
  }

  if (tot != kb->totelem) {
    ktot = 0.0;
    flagflo = 1;
    if (kb->totelem) {
      kd = kb->totelem / float(tot);
    }
    else {
      return;
    }
  }

  k1 = key_block_get_data(key, actkb, kb, &freek1);
  kref = key_block_get_data(key, actkb, key->refkey, &freekref);

  /* this exception is needed curves with multiple splines */
  if (start != 0) {

    poin += poinsize * start;

    if (flagflo) {
      ktot += start * kd;
      a = (int)floor(ktot);
      if (a) {
        ktot -= a;
        k1 += a * key->elemsize;
      }
    }
    else {
      k1 += start * key->elemsize;
    }
  }

  if (mode == KEY_MODE_BEZTRIPLE) {
    elemstr[0] = 1;
    elemstr[1] = IPO_BEZTRIPLE;
    elemstr[2] = 0;
  }

  /* just do it here, not above! */
  elemsize = key->elemsize * step;

  for (a = start; a < end; a += step) {
    cp = key->elemstr;
    if (mode == KEY_MODE_BEZTRIPLE) {
      cp = elemstr;
    }

    ofsp = ofs;

    while (cp[0]) {

      switch (cp[1]) {
        case IPO_FLOAT:
          if (weights) {
            memcpy(poin, kref, sizeof(float[KEYELEM_FLOAT_LEN_COORD]));
            if (*weights != 0.0f) {
              rel_flerp(
                  KEYELEM_FLOAT_LEN_COORD, (float *)poin, (float *)kref, (float *)k1, *weights);
            }
            weights++;
          }
          else {
            memcpy(poin, k1, sizeof(float[KEYELEM_FLOAT_LEN_COORD]));
          }
          break;
        case IPO_BPOINT:
          memcpy(poin, k1, sizeof(float[KEYELEM_FLOAT_LEN_BPOINT]));
          break;
        case IPO_BEZTRIPLE:
          memcpy(poin, k1, sizeof(float[KEYELEM_FLOAT_LEN_BEZTRIPLE]));
          break;
        default:
          /* should never happen */
          if (freek1) {
            MEM_freeN(freek1);
          }
          if (freekref) {
            MEM_freeN(freekref);
          }
          BLI_assert_msg(0, "invalid 'cp[1]'");
          return;
      }

      poin += *ofsp;
      cp += 2;
      ofsp++;
    }

    /* are we going to be nasty? */
    if (flagflo) {
      ktot += kd;
      while (ktot >= 1.0f) {
        ktot -= 1.0f;
        k1 += elemsize;
        kref += elemsize;
      }
    }
    else {
      k1 += elemsize;
      kref += elemsize;
    }
  }

  if (freek1) {
    MEM_freeN(freek1);
  }
  if (freekref) {
    MEM_freeN(freekref);
  }
}

static void cp_cu_key(Curve *cu,
                      Key *key,
                      KeyBlock *actkb,
                      KeyBlock *kb,
                      const int start,
                      int end,
                      char *out,
                      const int tot)
{
  Nurb *nu;
  int a, step, a1, a2;

  for (a = 0, nu = static_cast<Nurb *>(cu->nurb.first); nu; nu = nu->next, a += step) {
    if (nu->bp) {
      step = KEYELEM_ELEM_LEN_BPOINT * nu->pntsu * nu->pntsv;

      a1 = max_ii(a, start);
      a2 = min_ii(a + step, end);

      if (a1 < a2) {
        cp_key(a1, a2, tot, out, key, actkb, kb, nullptr, KEY_MODE_BPOINT);
      }
    }
    else if (nu->bezt) {
      step = KEYELEM_ELEM_LEN_BEZTRIPLE * nu->pntsu;

      /* exception because keys prefer to work with complete blocks */
      a1 = max_ii(a, start);
      a2 = min_ii(a + step, end);

      if (a1 < a2) {
        cp_key(a1, a2, tot, out, key, actkb, kb, nullptr, KEY_MODE_BEZTRIPLE);
      }
    }
    else {
      step = 0;
    }
  }
}

static void key_evaluate_relative(const int start,
                                  int end,
                                  const int tot,
                                  char *basispoin,
                                  Key *key,
                                  KeyBlock *actkb,
                                  float **per_keyblock_weights,
                                  const int mode)
{
  KeyBlock *kb;
  int *ofsp, ofs[3], elemsize, b, step;
  char *cp, *poin, *reffrom, *from, elemstr[8];
  int poinsize, keyblock_index;

  /* currently always 0, in future key_pointer_size may assign */
  ofs[1] = 0;

  if (!key_pointer_size(key, mode, &poinsize, &ofs[0], &step)) {
    return;
  }

  if (end > tot) {
    end = tot;
  }

  /* In case of Bezier-triple. */
  elemstr[0] = 1; /* Number of IPO-floats. */
  elemstr[1] = IPO_BEZTRIPLE;
  elemstr[2] = 0;

  /* just here, not above! */
  elemsize = key->elemsize * step;

  /* step 1 init */
  cp_key(start, end, tot, basispoin, key, actkb, key->refkey, nullptr, mode);

  /* step 2: do it */

  for (kb = static_cast<KeyBlock *>(key->block.first), keyblock_index = 0; kb;
       kb = kb->next, keyblock_index++) {
    if (kb != key->refkey) {
      float icuval = kb->curval;

      /* only with value, and no difference allowed */
      if (!(kb->flag & KEYBLOCK_MUTE) && icuval != 0.0f && kb->totelem == tot) {
        KeyBlock *refb;
        float weight,
            *weights = per_keyblock_weights ? per_keyblock_weights[keyblock_index] : nullptr;
        char *freefrom = nullptr;

        /* reference now can be any block */
        refb = static_cast<KeyBlock *>(BLI_findlink(&key->block, kb->relative));
        if (refb == nullptr) {
          continue;
        }

        poin = basispoin;
        from = key_block_get_data(key, actkb, kb, &freefrom);

        /* For meshes, use the original values instead of the bmesh values to
         * maintain a constant offset. */
        reffrom = static_cast<char *>(refb->data);

        poin += start * poinsize;
        reffrom += key->elemsize * start; /* key elemsize yes! */
        from += key->elemsize * start;

        for (b = start; b < end; b += step) {

          weight = weights ? (*weights * icuval) : icuval;

          cp = key->elemstr;
          if (mode == KEY_MODE_BEZTRIPLE) {
            cp = elemstr;
          }

          ofsp = ofs;

          while (cp[0]) { /* (cp[0] == amount) */

            switch (cp[1]) {
              case IPO_FLOAT:
                rel_flerp(KEYELEM_FLOAT_LEN_COORD,
                          (float *)poin,
                          (float *)reffrom,
                          (float *)from,
                          weight);
                break;
              case IPO_BPOINT:
                rel_flerp(KEYELEM_FLOAT_LEN_BPOINT,
                          (float *)poin,
                          (float *)reffrom,
                          (float *)from,
                          weight);
                break;
              case IPO_BEZTRIPLE:
                rel_flerp(KEYELEM_FLOAT_LEN_BEZTRIPLE,
                          (float *)poin,
                          (float *)reffrom,
                          (float *)from,
                          weight);
                break;
              default:
                /* should never happen */
                if (freefrom) {
                  MEM_freeN(freefrom);
                }
                BLI_assert_msg(0, "invalid 'cp[1]'");
                return;
            }

            poin += *ofsp;

            cp += 2;
            ofsp++;
          }

          reffrom += elemsize;
          from += elemsize;

          if (weights) {
            weights++;
          }
        }

        if (freefrom) {
          MEM_freeN(freefrom);
        }
      }
    }
  }
}

static void do_key(const int start,
                   int end,
                   const int tot,
                   char *poin,
                   Key *key,
                   KeyBlock *actkb,
                   KeyBlock **k,
                   float *t,
                   const int mode)
{
  float k1tot = 0.0, k2tot = 0.0, k3tot = 0.0, k4tot = 0.0;
  float k1d = 0.0, k2d = 0.0, k3d = 0.0, k4d = 0.0;
  int a, step, ofs[32], *ofsp;
  int flagdo = 15, flagflo = 0, elemsize, poinsize = 0;
  char *k1, *k2, *k3, *k4, *freek1, *freek2, *freek3, *freek4;
  char *cp, elemstr[8];

  /* currently always 0, in future key_pointer_size may assign */
  ofs[1] = 0;

  if (!key_pointer_size(key, mode, &poinsize, &ofs[0], &step)) {
    return;
  }

  if (end > tot) {
    end = tot;
  }

  k1 = key_block_get_data(key, actkb, k[0], &freek1);
  k2 = key_block_get_data(key, actkb, k[1], &freek2);
  k3 = key_block_get_data(key, actkb, k[2], &freek3);
  k4 = key_block_get_data(key, actkb, k[3], &freek4);

  /* Test for more or less points (per key!) */
  if (tot != k[0]->totelem) {
    k1tot = 0.0;
    flagflo |= 1;
    if (k[0]->totelem) {
      k1d = k[0]->totelem / float(tot);
    }
    else {
      flagdo -= 1;
    }
  }
  if (tot != k[1]->totelem) {
    k2tot = 0.0;
    flagflo |= 2;
    if (k[0]->totelem) {
      k2d = k[1]->totelem / float(tot);
    }
    else {
      flagdo -= 2;
    }
  }
  if (tot != k[2]->totelem) {
    k3tot = 0.0;
    flagflo |= 4;
    if (k[0]->totelem) {
      k3d = k[2]->totelem / float(tot);
    }
    else {
      flagdo -= 4;
    }
  }
  if (tot != k[3]->totelem) {
    k4tot = 0.0;
    flagflo |= 8;
    if (k[0]->totelem) {
      k4d = k[3]->totelem / float(tot);
    }
    else {
      flagdo -= 8;
    }
  }

  /* this exception is needed for curves with multiple splines */
  if (start != 0) {

    poin += poinsize * start;

    if (flagdo & 1) {
      if (flagflo & 1) {
        k1tot += start * k1d;
        a = (int)floor(k1tot);
        if (a) {
          k1tot -= a;
          k1 += a * key->elemsize;
        }
      }
      else {
        k1 += start * key->elemsize;
      }
    }
    if (flagdo & 2) {
      if (flagflo & 2) {
        k2tot += start * k2d;
        a = (int)floor(k2tot);
        if (a) {
          k2tot -= a;
          k2 += a * key->elemsize;
        }
      }
      else {
        k2 += start * key->elemsize;
      }
    }
    if (flagdo & 4) {
      if (flagflo & 4) {
        k3tot += start * k3d;
        a = (int)floor(k3tot);
        if (a) {
          k3tot -= a;
          k3 += a * key->elemsize;
        }
      }
      else {
        k3 += start * key->elemsize;
      }
    }
    if (flagdo & 8) {
      if (flagflo & 8) {
        k4tot += start * k4d;
        a = (int)floor(k4tot);
        if (a) {
          k4tot -= a;
          k4 += a * key->elemsize;
        }
      }
      else {
        k4 += start * key->elemsize;
      }
    }
  }

  /* In case of bezier-triples. */
  elemstr[0] = 1; /* Number of IPO-floats. */
  elemstr[1] = IPO_BEZTRIPLE;
  elemstr[2] = 0;

  /* only here, not above! */
  elemsize = key->elemsize * step;

  for (a = start; a < end; a += step) {
    cp = key->elemstr;
    if (mode == KEY_MODE_BEZTRIPLE) {
      cp = elemstr;
    }

    ofsp = ofs;

    while (cp[0]) { /* (cp[0] == amount) */

      switch (cp[1]) {
        case IPO_FLOAT:
          flerp(KEYELEM_FLOAT_LEN_COORD,
                (float *)poin,
                (float *)k1,
                (float *)k2,
                (float *)k3,
                (float *)k4,
                t);
          break;
        case IPO_BPOINT:
          flerp(KEYELEM_FLOAT_LEN_BPOINT,
                (float *)poin,
                (float *)k1,
                (float *)k2,
                (float *)k3,
                (float *)k4,
                t);
          break;
        case IPO_BEZTRIPLE:
          flerp(KEYELEM_FLOAT_LEN_BEZTRIPLE,
                (float *)poin,
                (float *)k1,
                (float *)k2,
                (float *)k3,
                (float *)k4,
                t);
          break;
        default:
          /* should never happen */
          if (freek1) {
            MEM_freeN(freek1);
          }
          if (freek2) {
            MEM_freeN(freek2);
          }
          if (freek3) {
            MEM_freeN(freek3);
          }
          if (freek4) {
            MEM_freeN(freek4);
          }
          BLI_assert_msg(0, "invalid 'cp[1]'");
          return;
      }

      poin += *ofsp;
      cp += 2;
      ofsp++;
    }
    /* lets do it the difficult way: when keys have a different size */
    if (flagdo & 1) {
      if (flagflo & 1) {
        k1tot += k1d;
        while (k1tot >= 1.0f) {
          k1tot -= 1.0f;
          k1 += elemsize;
        }
      }
      else {
        k1 += elemsize;
      }
    }
    if (flagdo & 2) {
      if (flagflo & 2) {
        k2tot += k2d;
        while (k2tot >= 1.0f) {
          k2tot -= 1.0f;
          k2 += elemsize;
        }
      }
      else {
        k2 += elemsize;
      }
    }
    if (flagdo & 4) {
      if (flagflo & 4) {
        k3tot += k3d;
        while (k3tot >= 1.0f) {
          k3tot -= 1.0f;
          k3 += elemsize;
        }
      }
      else {
        k3 += elemsize;
      }
    }
    if (flagdo & 8) {
      if (flagflo & 8) {
        k4tot += k4d;
        while (k4tot >= 1.0f) {
          k4tot -= 1.0f;
          k4 += elemsize;
        }
      }
      else {
        k4 += elemsize;
      }
    }
  }

  if (freek1) {
    MEM_freeN(freek1);
  }
  if (freek2) {
    MEM_freeN(freek2);
  }
  if (freek3) {
    MEM_freeN(freek3);
  }
  if (freek4) {
    MEM_freeN(freek4);
  }
}

static float *get_weights_array(Object *ob, char *vgroup, WeightsArrayCache *cache)
{
  const MDeformVert *dvert = nullptr;
  BMEditMesh *em = nullptr;
  BMIter iter;
  BMVert *eve;
  int totvert = 0, defgrp_index = 0;

  /* no vgroup string set? */
  if (vgroup[0] == 0) {
    return nullptr;
  }

  /* gather dvert and totvert */
  if (ob->type == OB_MESH) {
    Mesh *me = static_cast<Mesh *>(ob->data);
    dvert = BKE_mesh_deform_verts(me);
    totvert = me->totvert;

    if (me->edit_mesh && me->edit_mesh->bm->totvert == totvert) {
      em = me->edit_mesh;
    }
  }
  else if (ob->type == OB_LATTICE) {
    Lattice *lt = static_cast<Lattice *>(ob->data);
    dvert = lt->dvert;
    totvert = lt->pntsu * lt->pntsv * lt->pntsw;
  }

  if (dvert == nullptr) {
    return nullptr;
  }

  /* find the group (weak loop-in-loop) */
  defgrp_index = BKE_object_defgroup_name_index(ob, vgroup);
  if (defgrp_index != -1) {
    float *weights;

    if (cache) {
      if (cache->defgroup_weights == nullptr) {
        int num_defgroup = BKE_object_defgroup_count(ob);
        cache->defgroup_weights = static_cast<float **>(MEM_callocN(
            sizeof(*cache->defgroup_weights) * num_defgroup, "cached defgroup weights"));
        cache->num_defgroup_weights = num_defgroup;
      }

      if (cache->defgroup_weights[defgrp_index]) {
        return cache->defgroup_weights[defgrp_index];
      }
    }

    weights = static_cast<float *>(MEM_mallocN(totvert * sizeof(float), "weights"));

    if (em) {
      int i;
      const int cd_dvert_offset = CustomData_get_offset(&em->bm->vdata, CD_MDEFORMVERT);
      BM_ITER_MESH_INDEX (eve, &iter, em->bm, BM_VERTS_OF_MESH, i) {
        dvert = static_cast<const MDeformVert *>(BM_ELEM_CD_GET_VOID_P(eve, cd_dvert_offset));
        weights[i] = BKE_defvert_find_weight(dvert, defgrp_index);
      }
    }
    else {
      for (int i = 0; i < totvert; i++, dvert++) {
        weights[i] = BKE_defvert_find_weight(dvert, defgrp_index);
      }
    }

    if (cache) {
      cache->defgroup_weights[defgrp_index] = weights;
    }

    return weights;
  }
  return nullptr;
}

static float **keyblock_get_per_block_weights(Object *ob, Key *key, WeightsArrayCache *cache)
{
  KeyBlock *keyblock;
  float **per_keyblock_weights;
  int keyblock_index;

  per_keyblock_weights = static_cast<float **>(
      MEM_mallocN(sizeof(*per_keyblock_weights) * key->totkey, "per keyblock weights"));

  for (keyblock = static_cast<KeyBlock *>(key->block.first), keyblock_index = 0; keyblock;
       keyblock = keyblock->next, keyblock_index++) {
    per_keyblock_weights[keyblock_index] = get_weights_array(ob, keyblock->vgroup, cache);
  }

  return per_keyblock_weights;
}

static void keyblock_free_per_block_weights(Key *key,
                                            float **per_keyblock_weights,
                                            WeightsArrayCache *cache)
{
  int a;

  if (cache) {
    if (cache->num_defgroup_weights) {
      for (a = 0; a < cache->num_defgroup_weights; a++) {
        if (cache->defgroup_weights[a]) {
          MEM_freeN(cache->defgroup_weights[a]);
        }
      }
      MEM_freeN(cache->defgroup_weights);
    }
    cache->defgroup_weights = nullptr;
  }
  else {
    for (a = 0; a < key->totkey; a++) {
      if (per_keyblock_weights[a]) {
        MEM_freeN(per_keyblock_weights[a]);
      }
    }
  }

  MEM_freeN(per_keyblock_weights);
}

static void do_mesh_key(Object *ob, Key *key, char *out, const int tot)
{
  KeyBlock *k[4], *actkb = BKE_keyblock_from_object(ob);
  float t[4];
  int flag = 0;

  if (key->type == KEY_RELATIVE) {
    WeightsArrayCache cache = {0, nullptr};
    float **per_keyblock_weights;
    per_keyblock_weights = keyblock_get_per_block_weights(ob, key, &cache);
    key_evaluate_relative(
        0, tot, tot, (char *)out, key, actkb, per_keyblock_weights, KEY_MODE_DUMMY);
    keyblock_free_per_block_weights(key, per_keyblock_weights, &cache);
  }
  else {
    const float ctime_scaled = key->ctime / 100.0f;

    flag = setkeys(ctime_scaled, &key->block, k, t, 0);

    if (flag == 0) {
      do_key(0, tot, tot, (char *)out, key, actkb, k, t, KEY_MODE_DUMMY);
    }
    else {
      cp_key(0, tot, tot, (char *)out, key, actkb, k[2], nullptr, KEY_MODE_DUMMY);
    }
  }
}

static void do_cu_key(
    Curve *cu, Key *key, KeyBlock *actkb, KeyBlock **k, float *t, char *out, const int tot)
{
  Nurb *nu;
  int a, step;

  for (a = 0, nu = static_cast<Nurb *>(cu->nurb.first); nu; nu = nu->next, a += step) {
    if (nu->bp) {
      step = KEYELEM_ELEM_LEN_BPOINT * nu->pntsu * nu->pntsv;
      do_key(a, a + step, tot, out, key, actkb, k, t, KEY_MODE_BPOINT);
    }
    else if (nu->bezt) {
      step = KEYELEM_ELEM_LEN_BEZTRIPLE * nu->pntsu;
      do_key(a, a + step, tot, out, key, actkb, k, t, KEY_MODE_BEZTRIPLE);
    }
    else {
      step = 0;
    }
  }
}

static void do_rel_cu_key(Curve *cu, Key *key, KeyBlock *actkb, char *out, const int tot)
{
  Nurb *nu;
  int a, step;

  for (a = 0, nu = static_cast<Nurb *>(cu->nurb.first); nu; nu = nu->next, a += step) {
    if (nu->bp) {
      step = KEYELEM_ELEM_LEN_BPOINT * nu->pntsu * nu->pntsv;
      key_evaluate_relative(a, a + step, tot, out, key, actkb, nullptr, KEY_MODE_BPOINT);
    }
    else if (nu->bezt) {
      step = KEYELEM_ELEM_LEN_BEZTRIPLE * nu->pntsu;
      key_evaluate_relative(a, a + step, tot, out, key, actkb, nullptr, KEY_MODE_BEZTRIPLE);
    }
    else {
      step = 0;
    }
  }
}

static void do_curve_key(Object *ob, Key *key, char *out, const int tot)
{
  Curve *cu = static_cast<Curve *>(ob->data);
  KeyBlock *k[4], *actkb = BKE_keyblock_from_object(ob);
  float t[4];
  int flag = 0;

  if (key->type == KEY_RELATIVE) {
    do_rel_cu_key(cu, cu->key, actkb, out, tot);
  }
  else {
    const float ctime_scaled = key->ctime / 100.0f;

    flag = setkeys(ctime_scaled, &key->block, k, t, 0);

    if (flag == 0) {
      do_cu_key(cu, key, actkb, k, t, out, tot);
    }
    else {
      cp_cu_key(cu, key, actkb, k[2], 0, tot, out, tot);
    }
  }
}

static void do_latt_key(Object *ob, Key *key, char *out, const int tot)
{
  Lattice *lt = static_cast<Lattice *>(ob->data);
  KeyBlock *k[4], *actkb = BKE_keyblock_from_object(ob);
  float t[4];
  int flag;

  if (key->type == KEY_RELATIVE) {
    float **per_keyblock_weights;
    per_keyblock_weights = keyblock_get_per_block_weights(ob, key, nullptr);
    key_evaluate_relative(
        0, tot, tot, (char *)out, key, actkb, per_keyblock_weights, KEY_MODE_DUMMY);
    keyblock_free_per_block_weights(key, per_keyblock_weights, nullptr);
  }
  else {
    const float ctime_scaled = key->ctime / 100.0f;

    flag = setkeys(ctime_scaled, &key->block, k, t, 0);

    if (flag == 0) {
      do_key(0, tot, tot, (char *)out, key, actkb, k, t, KEY_MODE_DUMMY);
    }
    else {
      cp_key(0, tot, tot, (char *)out, key, actkb, k[2], nullptr, KEY_MODE_DUMMY);
    }
  }

  if (lt->flag & LT_OUTSIDE) {
    outside_lattice(lt);
  }
}

static void keyblock_data_convert_to_lattice(const float (*fp)[3],
                                             BPoint *bpoint,
                                             const int totpoint);
static void keyblock_data_convert_to_curve(const float *fp, ListBase *nurb, const int totpoint);

float *BKE_key_evaluate_object_ex(
    Object *ob, int *r_totelem, float *arr, size_t arr_size, ID *obdata)
{
  Key *key = BKE_key_from_object(ob);
  KeyBlock *actkb = BKE_keyblock_from_object(ob);
  char *out;
  int tot = 0, size = 0;

  if (key == nullptr || BLI_listbase_is_empty(&key->block)) {
    return nullptr;
  }

  /* compute size of output array */
  if (ob->type == OB_MESH) {
    Mesh *me = static_cast<Mesh *>(ob->data);

    tot = me->totvert;
    size = tot * sizeof(float[KEYELEM_FLOAT_LEN_COORD]);
  }
  else if (ob->type == OB_LATTICE) {
    Lattice *lt = static_cast<Lattice *>(ob->data);

    tot = lt->pntsu * lt->pntsv * lt->pntsw;
    size = tot * sizeof(float[KEYELEM_FLOAT_LEN_COORD]);
  }
  else if (ELEM(ob->type, OB_CURVES_LEGACY, OB_SURF)) {
    Curve *cu = static_cast<Curve *>(ob->data);

    tot = BKE_keyblock_curve_element_count(&cu->nurb);
    size = tot * sizeof(float[KEYELEM_ELEM_SIZE_CURVE]);
  }

  /* if nothing to interpolate, cancel */
  if (tot == 0 || size == 0) {
    return nullptr;
  }

  /* allocate array */
  if (arr == nullptr) {
    out = static_cast<char *>(MEM_callocN(size, "BKE_key_evaluate_object out"));
  }
  else {
    if (arr_size != size) {
      return nullptr;
    }

    out = (char *)arr;
  }

  if (ob->shapeflag & OB_SHAPE_LOCK) {
    /* shape locked, copy the locked shape instead of blending */
    KeyBlock *kb = static_cast<KeyBlock *>(BLI_findlink(&key->block, ob->shapenr - 1));

    if (kb && (kb->flag & KEYBLOCK_MUTE)) {
      kb = key->refkey;
    }

    if (kb == nullptr) {
      kb = static_cast<KeyBlock *>(key->block.first);
      ob->shapenr = 1;
    }

    if (OB_TYPE_SUPPORT_VGROUP(ob->type)) {
      float *weights = get_weights_array(ob, kb->vgroup, nullptr);

      cp_key(0, tot, tot, out, key, actkb, kb, weights, 0);

      if (weights) {
        MEM_freeN(weights);
      }
    }
    else if (ELEM(ob->type, OB_CURVES_LEGACY, OB_SURF)) {
      cp_cu_key(static_cast<Curve *>(ob->data), key, actkb, kb, 0, tot, out, tot);
    }
  }
  else {
    if (ob->type == OB_MESH) {
      do_mesh_key(ob, key, out, tot);
    }
    else if (ob->type == OB_LATTICE) {
      do_latt_key(ob, key, out, tot);
    }
    else if (ob->type == OB_CURVES_LEGACY) {
      do_curve_key(ob, key, out, tot);
    }
    else if (ob->type == OB_SURF) {
      do_curve_key(ob, key, out, tot);
    }
  }

  if (obdata != nullptr) {
    switch (GS(obdata->name)) {
      case ID_ME: {
        Mesh *mesh = (Mesh *)obdata;
        const float(*positions)[3] = BKE_mesh_positions_for_write(mesh);
        const int totvert = min_ii(tot, mesh->totvert);
        memcpy(out, positions, sizeof(float[3]) * totvert);
        break;
      }
      case ID_LT: {
        Lattice *lattice = (Lattice *)obdata;
        const int totpoint = min_ii(tot, lattice->pntsu * lattice->pntsv * lattice->pntsw);
        keyblock_data_convert_to_lattice((const float(*)[3])out, lattice->def, totpoint);
        break;
      }
      case ID_CU_LEGACY: {
        Curve *curve = (Curve *)obdata;
        const int totpoint = min_ii(tot, BKE_keyblock_curve_element_count(&curve->nurb));
        keyblock_data_convert_to_curve((const float *)out, &curve->nurb, totpoint);
        break;
      }
      default:
        BLI_assert_unreachable();
    }
  }

  if (r_totelem) {
    *r_totelem = tot;
  }
  return (float *)out;
}

float *BKE_key_evaluate_object(Object *ob, int *r_totelem)
{
  return BKE_key_evaluate_object_ex(ob, r_totelem, nullptr, 0, nullptr);
}

int BKE_keyblock_element_count_from_shape(const Key *key, const int shape_index)
{
  int result = 0;
  int index = 0;
  for (const KeyBlock *kb = static_cast<const KeyBlock *>(key->block.first); kb;
       kb = kb->next, index++) {
    if (ELEM(shape_index, -1, index)) {
      result += kb->totelem;
    }
  }
  return result;
}

int BKE_keyblock_element_count(const Key *key)
{
  return BKE_keyblock_element_count_from_shape(key, -1);
}

size_t BKE_keyblock_element_calc_size_from_shape(const Key *key, const int shape_index)
{
  return (size_t)BKE_keyblock_element_count_from_shape(key, shape_index) * key->elemsize;
}

size_t BKE_keyblock_element_calc_size(const Key *key)
{
  return BKE_keyblock_element_calc_size_from_shape(key, -1);
}

/* -------------------------------------------------------------------- */
/** \name Key-Block Data Access
 *
 * Utilities for getting/setting key data as a single array,
 * use #BKE_keyblock_element_calc_size to allocate the size of the data needed.
 * \{ */

void BKE_keyblock_data_get_from_shape(const Key *key, float (*arr)[3], const int shape_index)
{
  uint8_t *elements = (uint8_t *)arr;
  int index = 0;
  for (const KeyBlock *kb = static_cast<const KeyBlock *>(key->block.first); kb;
       kb = kb->next, index++) {
    if (ELEM(shape_index, -1, index)) {
      const int block_elem_len = kb->totelem * key->elemsize;
      memcpy(elements, kb->data, block_elem_len);
      elements += block_elem_len;
    }
  }
}

void BKE_keyblock_data_get(const Key *key, float (*arr)[3])
{
  BKE_keyblock_data_get_from_shape(key, arr, -1);
}

void BKE_keyblock_data_set_with_mat4(Key *key,
                                     const int shape_index,
                                     const float (*coords)[3],
                                     const float mat[4][4])
{
  if (key->elemsize != sizeof(float[3])) {
    BLI_assert_msg(0, "Invalid elemsize");
    return;
  }

  const float(*elements)[3] = coords;

  int index = 0;
  for (KeyBlock *kb = static_cast<KeyBlock *>(key->block.first); kb; kb = kb->next, index++) {
    if (ELEM(shape_index, -1, index)) {
      const int block_elem_len = kb->totelem;
      float(*block_data)[3] = (float(*)[3])kb->data;
      for (int data_offset = 0; data_offset < block_elem_len; ++data_offset) {
        const float *src_data = (const float *)(elements + data_offset);
        float *dst_data = (float *)(block_data + data_offset);
        mul_v3_m4v3(dst_data, mat, src_data);
      }
      elements += block_elem_len;
    }
  }
}

void BKE_keyblock_curve_data_set_with_mat4(
    Key *key, const ListBase *nurb, const int shape_index, const void *data, const float mat[4][4])
{
  const uint8_t *elements = static_cast<const uint8_t *>(data);

  int index = 0;
  for (KeyBlock *kb = static_cast<KeyBlock *>(key->block.first); kb; kb = kb->next, index++) {
    if (ELEM(shape_index, -1, index)) {
      const int block_elem_size = kb->totelem * key->elemsize;
      BKE_keyblock_curve_data_transform(nurb, mat, elements, kb->data);
      elements += block_elem_size;
    }
  }
}

void BKE_keyblock_data_set(Key *key, const int shape_index, const void *data)
{
  const uint8_t *elements = static_cast<const uint8_t *>(data);
  int index = 0;
  for (KeyBlock *kb = static_cast<KeyBlock *>(key->block.first); kb; kb = kb->next, index++) {
    if (ELEM(shape_index, -1, index)) {
      const int block_elem_size = kb->totelem * key->elemsize;
      memcpy(kb->data, elements, block_elem_size);
      elements += block_elem_size;
    }
  }
}

/** \} */

bool BKE_key_idtype_support(const short id_type)
{
  switch (id_type) {
    case ID_ME:
    case ID_CU_LEGACY:
    case ID_LT:
      return true;
    default:
      return false;
  }
}

Key **BKE_key_from_id_p(ID *id)
{
  switch (GS(id->name)) {
    case ID_ME: {
      Mesh *me = (Mesh *)id;
      return &me->key;
    }
    case ID_CU_LEGACY: {
      Curve *cu = (Curve *)id;
      if (cu->vfont == nullptr) {
        return &cu->key;
      }
      break;
    }
    case ID_LT: {
      Lattice *lt = (Lattice *)id;
      return &lt->key;
    }
    default:
      break;
  }

  return nullptr;
}

Key *BKE_key_from_id(ID *id)
{
  Key **key_p;
  key_p = BKE_key_from_id_p(id);
  if (key_p) {
    return *key_p;
  }

  return nullptr;
}

Key **BKE_key_from_object_p(Object *ob)
{
  if (ob == nullptr || ob->data == nullptr) {
    return nullptr;
  }

  return BKE_key_from_id_p(static_cast<ID *>(ob->data));
}

Key *BKE_key_from_object(Object *ob)
{
  Key **key_p;
  key_p = BKE_key_from_object_p(ob);
  if (key_p) {
    return *key_p;
  }

  return nullptr;
}

KeyBlock *BKE_keyblock_add(Key *key, const char *name)
{
  KeyBlock *kb;
  float curpos = -0.1;
  int tot;

  kb = static_cast<KeyBlock *>(key->block.last);
  if (kb) {
    curpos = kb->pos;
  }

  kb = MEM_cnew<KeyBlock>("Keyblock");
  BLI_addtail(&key->block, kb);
  kb->type = KEY_LINEAR;

  tot = BLI_listbase_count(&key->block);
  if (name) {
    BLI_strncpy(kb->name, name, sizeof(kb->name));
  }
  else {
    if (tot == 1) {
      BLI_strncpy(kb->name, DATA_("Basis"), sizeof(kb->name));
    }
    else {
      BLI_snprintf(kb->name, sizeof(kb->name), DATA_("Key %d"), tot - 1);
    }
  }

  BLI_uniquename(&key->block, kb, DATA_("Key"), '.', offsetof(KeyBlock, name), sizeof(kb->name));

  kb->uid = key->uidgen++;

  key->totkey++;
  if (key->totkey == 1) {
    key->refkey = kb;
  }

  kb->slidermin = 0.0f;
  kb->slidermax = 1.0f;

  /**
   * \note caller may want to set this to current time, but don't do it here since we need to sort
   * which could cause problems in some cases, see #BKE_keyblock_add_ctime */
  kb->pos = curpos + 0.1f; /* only used for absolute shape keys */

  return kb;
}

KeyBlock *BKE_keyblock_add_ctime(Key *key, const char *name, const bool do_force)
{
  KeyBlock *kb = BKE_keyblock_add(key, name);
  const float cpos = key->ctime / 100.0f;

  /* In case of absolute keys, there is no point in adding more than one key with the same pos.
   * Hence only set new key-block pos to current time if none previous one already use it.
   * Now at least people just adding absolute keys without touching to ctime
   * won't have to systematically use retiming func (and have ordering issues, too). See T39897.
   */
  if (!do_force && (key->type != KEY_RELATIVE)) {
    KeyBlock *it_kb;
    for (it_kb = static_cast<KeyBlock *>(key->block.first); it_kb; it_kb = it_kb->next) {
      /* Use epsilon to avoid floating point precision issues.
       * 1e-3 because the position is stored as frame * 1e-2. */
      if (compare_ff(it_kb->pos, cpos, 1e-3f)) {
        return kb;
      }
    }
  }
  if (do_force || (key->type != KEY_RELATIVE)) {
    kb->pos = cpos;
    BKE_key_sort(key);
  }

  return kb;
}

KeyBlock *BKE_keyblock_from_object(Object *ob)
{
  Key *key = BKE_key_from_object(ob);

  if (key) {
    KeyBlock *kb = static_cast<KeyBlock *>(BLI_findlink(&key->block, ob->shapenr - 1));
    return kb;
  }

  return nullptr;
}

KeyBlock *BKE_keyblock_from_object_reference(Object *ob)
{
  Key *key = BKE_key_from_object(ob);

  if (key) {
    return key->refkey;
  }

  return nullptr;
}

KeyBlock *BKE_keyblock_from_key(Key *key, int index)
{
  if (key) {
    KeyBlock *kb = static_cast<KeyBlock *>(key->block.first);

    for (int i = 1; i < key->totkey; i++) {
      kb = kb->next;

      if (index == i) {
        return kb;
      }
    }
  }

  return nullptr;
}

KeyBlock *BKE_keyblock_find_name(Key *key, const char name[])
{
  return static_cast<KeyBlock *>(BLI_findstring(&key->block, name, offsetof(KeyBlock, name)));
}

KeyBlock *BKE_keyblock_find_uid(Key *key, const int uid)
{
  LISTBASE_FOREACH (KeyBlock *, kb, &key->block) {
    if (kb->uid == uid) {
      return kb;
    }
  }
  return nullptr;
}

void BKE_keyblock_copy_settings(KeyBlock *kb_dst, const KeyBlock *kb_src)
{
  kb_dst->pos = kb_src->pos;
  kb_dst->curval = kb_src->curval;
  kb_dst->type = kb_src->type;
  kb_dst->relative = kb_src->relative;
  BLI_strncpy(kb_dst->vgroup, kb_src->vgroup, sizeof(kb_dst->vgroup));
  kb_dst->slidermin = kb_src->slidermin;
  kb_dst->slidermax = kb_src->slidermax;
}

char *BKE_keyblock_curval_rnapath_get(const Key *key, const KeyBlock *kb)
{
  PointerRNA ptr;
  PropertyRNA *prop;

  /* sanity checks */
  if (ELEM(nullptr, key, kb)) {
    return nullptr;
  }

  /* create the RNA pointer */
  RNA_pointer_create((ID *)&key->id, &RNA_ShapeKey, (KeyBlock *)kb, &ptr);
  /* get pointer to the property too */
  prop = RNA_struct_find_property(&ptr, "value");

  /* return the path */
  return RNA_path_from_ID_to_property(&ptr, prop);
}

/* conversion functions */

/************************* Lattice ************************/

void BKE_keyblock_update_from_lattice(const Lattice *lt, KeyBlock *kb)
{
  BPoint *bp;
  float(*fp)[3];
  int a, tot;

  BLI_assert(kb->totelem == lt->pntsu * lt->pntsv * lt->pntsw);

  tot = kb->totelem;
  if (tot == 0) {
    return;
  }

  bp = lt->def;
  fp = static_cast<float(*)[3]>(kb->data);
  for (a = 0; a < kb->totelem; a++, fp++, bp++) {
    copy_v3_v3(*fp, bp->vec);
  }
}

void BKE_keyblock_convert_from_lattice(const Lattice *lt, KeyBlock *kb)
{
  int tot;

  tot = lt->pntsu * lt->pntsv * lt->pntsw;
  if (tot == 0) {
    return;
  }

  MEM_SAFE_FREE(kb->data);

  kb->data = MEM_mallocN(lt->key->elemsize * tot, __func__);
  kb->totelem = tot;

  BKE_keyblock_update_from_lattice(lt, kb);
}

static void keyblock_data_convert_to_lattice(const float (*fp)[3],
                                             BPoint *bpoint,
                                             const int totpoint)
{
  for (int i = 0; i < totpoint; i++, fp++, bpoint++) {
    copy_v3_v3(bpoint->vec, *fp);
  }
}

void BKE_keyblock_convert_to_lattice(const KeyBlock *kb, Lattice *lt)
{
  BPoint *bp = lt->def;
  const float(*fp)[3] = static_cast<const float(*)[3]>(kb->data);
  const int tot = min_ii(kb->totelem, lt->pntsu * lt->pntsv * lt->pntsw);

  keyblock_data_convert_to_lattice(fp, bp, tot);
}

/************************* Curve ************************/

int BKE_keyblock_curve_element_count(const ListBase *nurb)
{
  const Nurb *nu;
  int tot = 0;

  nu = static_cast<const Nurb *>(nurb->first);
  while (nu) {
    if (nu->bezt) {
      tot += KEYELEM_ELEM_LEN_BEZTRIPLE * nu->pntsu;
    }
    else if (nu->bp) {
      tot += KEYELEM_ELEM_LEN_BPOINT * nu->pntsu * nu->pntsv;
    }

    nu = nu->next;
  }
  return tot;
}

void BKE_keyblock_update_from_curve(const Curve *UNUSED(cu), KeyBlock *kb, const ListBase *nurb)
{
  Nurb *nu;
  BezTriple *bezt;
  BPoint *bp;
  float *fp;
  int a, tot;

  /* count */
  BLI_assert(BKE_keyblock_curve_element_count(nurb) == kb->totelem);

  tot = kb->totelem;
  if (tot == 0) {
    return;
  }

  fp = static_cast<float *>(kb->data);
  for (nu = static_cast<Nurb *>(nurb->first); nu; nu = nu->next) {
    if (nu->bezt) {
      for (a = nu->pntsu, bezt = nu->bezt; a; a--, bezt++) {
        for (int i = 0; i < 3; i++) {
          copy_v3_v3(&fp[i * 3], bezt->vec[i]);
        }
        fp[9] = bezt->tilt;
        fp[10] = bezt->radius;
        fp += KEYELEM_FLOAT_LEN_BEZTRIPLE;
      }
    }
    else {
      for (a = nu->pntsu * nu->pntsv, bp = nu->bp; a; a--, bp++) {
        copy_v3_v3(fp, bp->vec);
        fp[3] = bp->tilt;
        fp[4] = bp->radius;
        fp += KEYELEM_FLOAT_LEN_BPOINT;
      }
    }
  }
}

void BKE_keyblock_curve_data_transform(const ListBase *nurb,
                                       const float mat[4][4],
                                       const void *src_data,
                                       void *dst_data)
{
  const float *src = static_cast<const float *>(src_data);
  float *dst = static_cast<float *>(dst_data);
  for (Nurb *nu = static_cast<Nurb *>(nurb->first); nu; nu = nu->next) {
    if (nu->bezt) {
      for (int a = nu->pntsu; a; a--) {
        for (int i = 0; i < 3; i++) {
          mul_v3_m4v3(&dst[i * 3], mat, &src[i * 3]);
        }
        dst[9] = src[9];
        dst[10] = src[10];
        src += KEYELEM_FLOAT_LEN_BEZTRIPLE;
        dst += KEYELEM_FLOAT_LEN_BEZTRIPLE;
      }
    }
    else {
      for (int a = nu->pntsu * nu->pntsv; a; a--) {
        mul_v3_m4v3(dst, mat, src);
        dst[3] = src[3];
        dst[4] = src[4];
        src += KEYELEM_FLOAT_LEN_BPOINT;
        dst += KEYELEM_FLOAT_LEN_BPOINT;
      }
    }
  }
}

void BKE_keyblock_convert_from_curve(const Curve *cu, KeyBlock *kb, const ListBase *nurb)
{
  int tot;

  /* count */
  tot = BKE_keyblock_curve_element_count(nurb);
  if (tot == 0) {
    return;
  }

  MEM_SAFE_FREE(kb->data);

  kb->data = MEM_mallocN(cu->key->elemsize * tot, __func__);
  kb->totelem = tot;

  BKE_keyblock_update_from_curve(cu, kb, nurb);
}

static void keyblock_data_convert_to_curve(const float *fp, ListBase *nurb, int totpoint)
{
  for (Nurb *nu = static_cast<Nurb *>(nurb->first); nu && totpoint > 0; nu = nu->next) {
    if (nu->bezt != nullptr) {
      BezTriple *bezt = nu->bezt;
      for (int i = nu->pntsu; i && (totpoint -= KEYELEM_ELEM_LEN_BEZTRIPLE) >= 0;
           i--, bezt++, fp += KEYELEM_FLOAT_LEN_BEZTRIPLE) {
        for (int j = 0; j < 3; j++) {
          copy_v3_v3(bezt->vec[j], &fp[j * 3]);
        }
        bezt->tilt = fp[9];
        bezt->radius = fp[10];
      }
    }
    else {
      BPoint *bp = nu->bp;
      for (int i = nu->pntsu * nu->pntsv; i && (totpoint -= KEYELEM_ELEM_LEN_BPOINT) >= 0;
           i--, bp++, fp += KEYELEM_FLOAT_LEN_BPOINT) {
        copy_v3_v3(bp->vec, fp);
        bp->tilt = fp[3];
        bp->radius = fp[4];
      }
    }
  }
}

void BKE_keyblock_convert_to_curve(KeyBlock *kb, Curve *UNUSED(cu), ListBase *nurb)
{
  const float *fp = static_cast<const float *>(kb->data);
  const int tot = min_ii(kb->totelem, BKE_keyblock_curve_element_count(nurb));

  keyblock_data_convert_to_curve(fp, nurb, tot);
}

/************************* Mesh ************************/

void BKE_keyblock_update_from_mesh(const Mesh *me, KeyBlock *kb)
{
  BLI_assert(me->totvert == kb->totelem);

  const int tot = me->totvert;
  if (tot == 0) {
    return;
  }

  const float(*positions)[3] = BKE_mesh_positions(me);
  memcpy(kb->data, positions, sizeof(float[3]) * tot);
}

void BKE_keyblock_convert_from_mesh(const Mesh *me, const Key *key, KeyBlock *kb)
{
  const int len = me->totvert;

  if (me->totvert == 0) {
    return;
  }

  MEM_SAFE_FREE(kb->data);

  kb->data = MEM_malloc_arrayN(size_t(len), size_t(key->elemsize), __func__);
  kb->totelem = len;

  BKE_keyblock_update_from_mesh(me, kb);
}

void BKE_keyblock_convert_to_mesh(const KeyBlock *kb, float (*positions)[3], const int totvert)
{
  const int tot = min_ii(kb->totelem, totvert);
  memcpy(kb->data, positions, sizeof(float[3]) * tot);
}

void BKE_keyblock_mesh_calc_normals(const KeyBlock *kb,
                                    const Mesh *mesh,
                                    float (*r_vert_normals)[3],
                                    float (*r_poly_normals)[3],
                                    float (*r_loop_normals)[3])
{
  if (r_vert_normals == nullptr && r_poly_normals == nullptr && r_loop_normals == nullptr) {
    return;
  }

  float(*positions)[3] = static_cast<float(*)[3]>(MEM_dupallocN(BKE_mesh_positions(mesh)));
  BKE_keyblock_convert_to_mesh(kb, positions, mesh->totvert);
  const MEdge *edges = BKE_mesh_edges(mesh);
  const MPoly *polys = BKE_mesh_polys(mesh);
  const int *corner_verts = BKE_mesh_corner_verts(mesh);
  const int *corner_edges = BKE_mesh_corner_edges(mesh);

  const bool loop_normals_needed = r_loop_normals != nullptr;
  const bool vert_normals_needed = r_vert_normals != nullptr || loop_normals_needed;
  const bool poly_normals_needed = r_poly_normals != nullptr || vert_normals_needed ||
                                   loop_normals_needed;

  float(*vert_normals)[3] = r_vert_normals;
  float(*poly_normals)[3] = r_poly_normals;
  bool free_vert_normals = false;
  bool free_poly_normals = false;
  if (vert_normals_needed && r_vert_normals == nullptr) {
    vert_normals = static_cast<float(*)[3]>(
        MEM_malloc_arrayN(mesh->totvert, sizeof(float[3]), __func__));
    free_vert_normals = true;
  }
  if (poly_normals_needed && r_poly_normals == nullptr) {
    poly_normals = static_cast<float(*)[3]>(
        MEM_malloc_arrayN(mesh->totpoly, sizeof(float[3]), __func__));
    free_poly_normals = true;
  }

  if (poly_normals_needed) {
    BKE_mesh_calc_normals_poly(
        positions, mesh->totvert, corner_verts, mesh->totloop, polys, mesh->totpoly, poly_normals);
  }
  if (vert_normals_needed) {
    BKE_mesh_calc_normals_poly_and_vertex(positions,
                                          mesh->totvert,
                                          corner_verts,
                                          mesh->totloop,
                                          polys,
                                          mesh->totpoly,
                                          poly_normals,
                                          vert_normals);
  }
  if (loop_normals_needed) {
    short(*clnors)[2] = static_cast<short(*)[2]>(
        CustomData_get_layer(&mesh->ldata, CD_CUSTOMLOOPNORMAL)); /* May be nullptr. */
    BKE_mesh_normals_loop_split(positions,
                                vert_normals,
                                mesh->totvert,
                                edges,
                                mesh->totedge,
<<<<<<< HEAD
                                corner_verts,
                                corner_edges,
                                r_loopnors,
=======
                                loops,
                                r_loop_normals,
>>>>>>> 8fa25960
                                mesh->totloop,
                                polys,
                                poly_normals,
                                mesh->totpoly,
                                (mesh->flag & ME_AUTOSMOOTH) != 0,
                                mesh->smoothresh,
                                nullptr,
                                nullptr,
                                clnors);
  }

  if (free_vert_normals) {
    MEM_freeN(vert_normals);
  }
  if (free_poly_normals) {
    MEM_freeN(poly_normals);
  }
  MEM_freeN(positions);
}

/************************* raw coords ************************/

void BKE_keyblock_update_from_vertcos(const Object *ob, KeyBlock *kb, const float (*vertCos)[3])
{
  const float(*co)[3] = vertCos;
  float *fp = static_cast<float *>(kb->data);
  int tot, a;

#ifndef NDEBUG
  if (ob->type == OB_LATTICE) {
    Lattice *lt = static_cast<Lattice *>(ob->data);
    BLI_assert((lt->pntsu * lt->pntsv * lt->pntsw) == kb->totelem);
  }
  else if (ELEM(ob->type, OB_CURVES_LEGACY, OB_SURF)) {
    Curve *cu = static_cast<Curve *>(ob->data);
    BLI_assert(BKE_keyblock_curve_element_count(&cu->nurb) == kb->totelem);
  }
  else if (ob->type == OB_MESH) {
    Mesh *me = static_cast<Mesh *>(ob->data);
    BLI_assert(me->totvert == kb->totelem);
  }
  else {
    BLI_assert(0 == kb->totelem);
  }
#endif

  tot = kb->totelem;
  if (tot == 0) {
    return;
  }

  /* Copy coords to key-block. */
  if (ELEM(ob->type, OB_MESH, OB_LATTICE)) {
    for (a = 0; a < tot; a++, fp += 3, co++) {
      copy_v3_v3(fp, *co);
    }
  }
  else if (ELEM(ob->type, OB_CURVES_LEGACY, OB_SURF)) {
    const Curve *cu = (const Curve *)ob->data;
    const Nurb *nu;
    const BezTriple *bezt;
    const BPoint *bp;

    for (nu = static_cast<const Nurb *>(cu->nurb.first); nu; nu = nu->next) {
      if (nu->bezt) {
        for (a = nu->pntsu, bezt = nu->bezt; a; a--, bezt++) {
          for (int i = 0; i < 3; i++, co++) {
            copy_v3_v3(&fp[i * 3], *co);
          }
          fp += KEYELEM_FLOAT_LEN_BEZTRIPLE;
        }
      }
      else {
        for (a = nu->pntsu * nu->pntsv, bp = nu->bp; a; a--, bp++, co++) {
          copy_v3_v3(fp, *co);
          fp += KEYELEM_FLOAT_LEN_BPOINT;
        }
      }
    }
  }
}

void BKE_keyblock_convert_from_vertcos(const Object *ob, KeyBlock *kb, const float (*vertCos)[3])
{
  int tot = 0, elemsize;

  MEM_SAFE_FREE(kb->data);

  /* Count of vertex coords in array */
  if (ob->type == OB_MESH) {
    const Mesh *me = (const Mesh *)ob->data;
    tot = me->totvert;
    elemsize = me->key->elemsize;
  }
  else if (ob->type == OB_LATTICE) {
    const Lattice *lt = (const Lattice *)ob->data;
    tot = lt->pntsu * lt->pntsv * lt->pntsw;
    elemsize = lt->key->elemsize;
  }
  else if (ELEM(ob->type, OB_CURVES_LEGACY, OB_SURF)) {
    const Curve *cu = (const Curve *)ob->data;
    elemsize = cu->key->elemsize;
    tot = BKE_keyblock_curve_element_count(&cu->nurb);
  }

  if (tot == 0) {
    return;
  }

  kb->data = MEM_mallocN(tot * elemsize, __func__);

  /* Copy coords to key-block. */
  BKE_keyblock_update_from_vertcos(ob, kb, vertCos);
}

float (*BKE_keyblock_convert_to_vertcos(const Object *ob, const KeyBlock *kb))[3]
{
  float(*vertCos)[3], (*co)[3];
  const float *fp = static_cast<const float *>(kb->data);
  int tot = 0, a;

  /* Count of vertex coords in array */
  if (ob->type == OB_MESH) {
    const Mesh *me = (const Mesh *)ob->data;
    tot = me->totvert;
  }
  else if (ob->type == OB_LATTICE) {
    const Lattice *lt = (const Lattice *)ob->data;
    tot = lt->pntsu * lt->pntsv * lt->pntsw;
  }
  else if (ELEM(ob->type, OB_CURVES_LEGACY, OB_SURF)) {
    const Curve *cu = (const Curve *)ob->data;
    tot = BKE_nurbList_verts_count(&cu->nurb);
  }

  if (tot == 0) {
    return nullptr;
  }

  co = vertCos = static_cast<float(*)[3]>(MEM_mallocN(tot * sizeof(*vertCos), __func__));

  /* Copy coords to array */
  if (ELEM(ob->type, OB_MESH, OB_LATTICE)) {
    for (a = 0; a < tot; a++, fp += 3, co++) {
      copy_v3_v3(*co, fp);
    }
  }
  else if (ELEM(ob->type, OB_CURVES_LEGACY, OB_SURF)) {
    const Curve *cu = (const Curve *)ob->data;
    const Nurb *nu;
    const BezTriple *bezt;
    const BPoint *bp;

    for (nu = static_cast<Nurb *>(cu->nurb.first); nu; nu = nu->next) {
      if (nu->bezt) {
        for (a = nu->pntsu, bezt = nu->bezt; a; a--, bezt++) {
          for (int i = 0; i < 3; i++, co++) {
            copy_v3_v3(*co, &fp[i * 3]);
          }
          fp += KEYELEM_FLOAT_LEN_BEZTRIPLE;
        }
      }
      else {
        for (a = nu->pntsu * nu->pntsv, bp = nu->bp; a; a--, bp++, co++) {
          copy_v3_v3(*co, fp);
          fp += KEYELEM_FLOAT_LEN_BPOINT;
        }
      }
    }
  }

  return vertCos;
}

void BKE_keyblock_update_from_offset(const Object *ob, KeyBlock *kb, const float (*ofs)[3])
{
  int a;
  float *fp = static_cast<float *>(kb->data);

  if (ELEM(ob->type, OB_MESH, OB_LATTICE)) {
    for (a = 0; a < kb->totelem; a++, fp += 3, ofs++) {
      add_v3_v3(fp, *ofs);
    }
  }
  else if (ELEM(ob->type, OB_CURVES_LEGACY, OB_SURF)) {
    const Curve *cu = (const Curve *)ob->data;
    const Nurb *nu;
    const BezTriple *bezt;
    const BPoint *bp;

    for (nu = static_cast<const Nurb *>(cu->nurb.first); nu; nu = nu->next) {
      if (nu->bezt) {
        for (a = nu->pntsu, bezt = nu->bezt; a; a--, bezt++) {
          for (int i = 0; i < 3; i++, ofs++) {
            add_v3_v3(&fp[i * 3], *ofs);
          }
          fp += KEYELEM_FLOAT_LEN_BEZTRIPLE;
        }
      }
      else {
        for (a = nu->pntsu * nu->pntsv, bp = nu->bp; a; a--, bp++, ofs++) {
          add_v3_v3(fp, *ofs);
          fp += KEYELEM_FLOAT_LEN_BPOINT;
        }
      }
    }
  }
}

bool BKE_keyblock_move(Object *ob, int org_index, int new_index)
{
  Key *key = BKE_key_from_object(ob);
  KeyBlock *kb;
  const int act_index = ob->shapenr - 1;
  const int totkey = key->totkey;
  int i;
  bool rev, in_range = false;

  if (org_index < 0) {
    org_index = act_index;
  }

  CLAMP(new_index, 0, key->totkey - 1);
  CLAMP(org_index, 0, key->totkey - 1);

  if (new_index == org_index) {
    return false;
  }

  rev = ((new_index - org_index) < 0) ? true : false;

  /* We swap 'org' element with its previous/next neighbor (depending on direction of the move)
   * repeatedly, until we reach final position.
   * This allows us to only loop on the list once! */
  for (kb = static_cast<KeyBlock *>(rev ? key->block.last : key->block.first),
      i = (rev ? totkey - 1 : 0);
       kb;
       kb = (rev ? kb->prev : kb->next), rev ? i-- : i++) {
    if (i == org_index) {
      in_range = true; /* Start list items swapping... */
    }
    else if (i == new_index) {
      in_range = false; /* End list items swapping. */
    }

    if (in_range) {
      KeyBlock *other_kb = rev ? kb->prev : kb->next;

      /* Swap with previous/next list item. */
      BLI_listbase_swaplinks(&key->block, kb, other_kb);

      /* Swap absolute positions. */
      SWAP(float, kb->pos, other_kb->pos);

      kb = other_kb;
    }

    /* Adjust relative indices, this has to be done on the whole list! */
    if (kb->relative == org_index) {
      kb->relative = new_index;
    }
    else if (kb->relative < org_index && kb->relative >= new_index) {
      /* remove after, insert before this index */
      kb->relative++;
    }
    else if (kb->relative > org_index && kb->relative <= new_index) {
      /* remove before, insert after this index */
      kb->relative--;
    }
  }

  /* Need to update active shape number if it's affected,
   * same principle as for relative indices above. */
  if (org_index == act_index) {
    ob->shapenr = new_index + 1;
  }
  else if (act_index < org_index && act_index >= new_index) {
    ob->shapenr++;
  }
  else if (act_index > org_index && act_index <= new_index) {
    ob->shapenr--;
  }

  /* First key is always refkey, matches interface and BKE_key_sort */
  key->refkey = static_cast<KeyBlock *>(key->block.first);

  return true;
}

bool BKE_keyblock_is_basis(const Key *key, const int index)
{
  const KeyBlock *kb;
  int i;

  if (key->type == KEY_RELATIVE) {
    for (i = 0, kb = static_cast<const KeyBlock *>(key->block.first); kb; i++, kb = kb->next) {
      if ((i != index) && (kb->relative == index)) {
        return true;
      }
    }
  }

  return false;
}<|MERGE_RESOLUTION|>--- conflicted
+++ resolved
@@ -2281,14 +2281,9 @@
                                 mesh->totvert,
                                 edges,
                                 mesh->totedge,
-<<<<<<< HEAD
                                 corner_verts,
                                 corner_edges,
-                                r_loopnors,
-=======
-                                loops,
                                 r_loop_normals,
->>>>>>> 8fa25960
                                 mesh->totloop,
                                 polys,
                                 poly_normals,
