--- conflicted
+++ resolved
@@ -848,32 +848,19 @@
 {
   const MultiresReshapeContext *reshape_context = reshape_smooth_context->reshape_context;
   const Mesh *base_mesh = reshape_context->base_mesh;
-<<<<<<< HEAD
   const blender::OffsetIndices base_polys = reshape_context->base_polys;
-  const int *base_corner_edges = reshape_context->base_corner_edges;
-=======
-  const blender::Span<MPoly> base_polys = reshape_context->base_polys;
   const blender::Span<int> base_corner_edges = reshape_context->base_corner_edges;
->>>>>>> 636c98c8
 
   reshape_smooth_context->non_loose_base_edge_map = BLI_BITMAP_NEW(base_mesh->totedge,
                                                                    "non_loose_base_edge_map");
 
   int num_used_edges = 0;
-<<<<<<< HEAD
-  for (int poly_index = 0; poly_index < base_mesh->totpoly; ++poly_index) {
-    for (const int corner : base_polys[poly_index]) {
-      const int edge_i = base_corner_edges[corner];
-=======
   for (const int poly_index : base_polys.index_range()) {
-    const MPoly *base_poly = &base_polys[poly_index];
-    for (int corner = 0; corner < base_poly->totloop; corner++) {
-      const int edge_i = base_corner_edges[base_poly->loopstart + corner];
->>>>>>> 636c98c8
-      if (!BLI_BITMAP_TEST_BOOL(reshape_smooth_context->non_loose_base_edge_map, edge_i)) {
-        BLI_BITMAP_ENABLE(reshape_smooth_context->non_loose_base_edge_map, edge_i);
-
-        const float crease = get_effective_crease(reshape_smooth_context, edge_i);
+    for (const int edge : base_corner_edges.slice(base_polys[poly_index])) {
+      if (!BLI_BITMAP_TEST_BOOL(reshape_smooth_context->non_loose_base_edge_map, edge)) {
+        BLI_BITMAP_ENABLE(reshape_smooth_context->non_loose_base_edge_map, edge);
+
+        const float crease = get_effective_crease(reshape_smooth_context, edge);
         if (crease > 0.0f) {
           ++num_used_edges;
         }
