/* SPDX-License-Identifier: GPL-2.0-or-later */

#include "BLI_bounds.hh"
#include "BLI_map.hh"
#include "BLI_task.hh"

#include "BLT_translation.h"

#include "BKE_attribute.h"
#include "BKE_curves.hh"
#include "BKE_geometry_set.hh"
#include "BKE_instances.hh"
#include "BKE_lib_id.h"
#include "BKE_mesh.h"
#include "BKE_mesh_wrapper.h"
#include "BKE_modifier.h"
#include "BKE_pointcloud.h"
#include "BKE_volume.h"

#include "DNA_collection_types.h"
#include "DNA_object_types.h"
#include "DNA_pointcloud_types.h"

#include "BLI_rand.hh"

#include "MEM_guardedalloc.h"

using blender::float3;
using blender::float4x4;
using blender::Map;
using blender::MutableSpan;
using blender::Span;
using blender::StringRef;
using blender::Vector;
using blender::bke::InstanceReference;
using blender::bke::Instances;

/* -------------------------------------------------------------------- */
/** \name Geometry Component
 * \{ */

GeometryComponent::GeometryComponent(GeometryComponentType type) : type_(type)
{
}

GeometryComponent *GeometryComponent::create(GeometryComponentType component_type)
{
  switch (component_type) {
    case GEO_COMPONENT_TYPE_MESH:
      return new MeshComponent();
    case GEO_COMPONENT_TYPE_POINT_CLOUD:
      return new PointCloudComponent();
    case GEO_COMPONENT_TYPE_INSTANCES:
      return new InstancesComponent();
    case GEO_COMPONENT_TYPE_VOLUME:
      return new VolumeComponent();
    case GEO_COMPONENT_TYPE_CURVE:
      return new CurveComponent();
    case GEO_COMPONENT_TYPE_EDIT:
      return new GeometryComponentEditData();
  }
  BLI_assert_unreachable();
  return nullptr;
}

<<<<<<< HEAD
=======
int GeometryComponent::attribute_domain_size(const eAttrDomain domain) const
{
  if (this->is_empty()) {
    return 0;
  }
  const std::optional<blender::bke::AttributeAccessor> attributes = this->attributes();
  if (attributes.has_value()) {
    return attributes->domain_size(domain);
  }
  return 0;
}

std::optional<blender::bke::AttributeAccessor> GeometryComponent::attributes() const
{
  return std::nullopt;
};
std::optional<blender::bke::MutableAttributeAccessor> GeometryComponent::attributes_for_write()
{
  return std::nullopt;
}

void GeometryComponent::user_add() const
{
  users_.fetch_add(1);
}

void GeometryComponent::user_remove() const
{
  const int new_users = users_.fetch_sub(1) - 1;
  if (new_users == 0) {
    delete this;
  }
}

>>>>>>> 244c87dd
bool GeometryComponent::is_mutable() const
{
  return cow_.is_mutable();
}

GeometryComponentType GeometryComponent::type() const
{
  return type_;
}

bool GeometryComponent::is_empty() const
{
  return false;
}

/** \} */

/* -------------------------------------------------------------------- */
/** \name Geometry Set
 * \{ */

GeometrySet::GeometrySet() = default;
GeometrySet::GeometrySet(const GeometrySet &other) = default;
GeometrySet::GeometrySet(GeometrySet &&other) = default;
GeometrySet::~GeometrySet() = default;
GeometrySet &GeometrySet::operator=(const GeometrySet &other) = default;
GeometrySet &GeometrySet::operator=(GeometrySet &&other) = default;

GeometryComponent &GeometrySet::get_component_for_write(GeometryComponentType component_type)
{
  GeometryComponentPtr &component_ptr = components_[component_type];
  if (!component_ptr) {
    /* If the component did not exist before, create a new one. */
    component_ptr = GeometryComponent::create(component_type);
    return *component_ptr;
  }
  if (component_ptr->is_mutable()) {
    /* If the referenced component is already mutable, return it directly. */
    return *component_ptr;
  }
  /* If the referenced component is shared, make a copy. The copy is not shared and is
   * therefore mutable. */
  component_ptr = component_ptr->copy();
  return *component_ptr;
}

GeometryComponent *GeometrySet::get_component_ptr(GeometryComponentType type)
{
  if (this->has(type)) {
    return &this->get_component_for_write(type);
  }
  return nullptr;
}

const GeometryComponent *GeometrySet::get_component_for_read(
    GeometryComponentType component_type) const
{
  return components_[component_type].get();
}

bool GeometrySet::has(const GeometryComponentType component_type) const
{
  const GeometryComponentPtr &component = components_[component_type];
  return component.has_value() && !component->is_empty();
}

void GeometrySet::remove(const GeometryComponentType component_type)
{
  components_[component_type].reset();
}

void GeometrySet::keep_only(const blender::Span<GeometryComponentType> component_types)
{
  for (GeometryComponentPtr &component_ptr : components_) {
    if (component_ptr) {
      if (!component_types.contains(component_ptr->type())) {
        component_ptr.reset();
      }
    }
  }
}

void GeometrySet::keep_only_during_modify(
    const blender::Span<GeometryComponentType> component_types)
{
  Vector<GeometryComponentType> extended_types = component_types;
  extended_types.append_non_duplicates(GEO_COMPONENT_TYPE_INSTANCES);
  extended_types.append_non_duplicates(GEO_COMPONENT_TYPE_EDIT);
  this->keep_only(extended_types);
}

void GeometrySet::remove_geometry_during_modify()
{
  this->keep_only_during_modify({});
}

void GeometrySet::add(const GeometryComponent &component)
{
  BLI_assert(!components_[component.type()]);
  component.cow().user_add();
  components_[component.type()] = const_cast<GeometryComponent *>(&component);
}

Vector<const GeometryComponent *> GeometrySet::get_components_for_read() const
{
  Vector<const GeometryComponent *> components;
  for (const GeometryComponentPtr &component_ptr : components_) {
    if (component_ptr) {
      components.append(component_ptr.get());
    }
  }
  return components;
}

bool GeometrySet::compute_boundbox_without_instances(float3 *r_min, float3 *r_max) const
{
  using namespace blender;
  bool have_minmax = false;
  if (const PointCloud *pointcloud = this->get_pointcloud_for_read()) {
    have_minmax |= pointcloud->bounds_min_max(*r_min, *r_max);
  }
  if (const Mesh *mesh = this->get_mesh_for_read()) {
    have_minmax |= BKE_mesh_wrapper_minmax(mesh, *r_min, *r_max);
  }
  if (const Volume *volume = this->get_volume_for_read()) {
    have_minmax |= BKE_volume_min_max(volume, *r_min, *r_max);
  }
  if (const Curves *curves_id = this->get_curves_for_read()) {
    const bke::CurvesGeometry &curves = bke::CurvesGeometry::wrap(curves_id->geometry);
    have_minmax |= curves.bounds_min_max(*r_min, *r_max);
  }
  return have_minmax;
}

std::ostream &operator<<(std::ostream &stream, const GeometrySet &geometry_set)
{
  Vector<std::string> parts;
  if (const Mesh *mesh = geometry_set.get_mesh_for_read()) {
    parts.append(std::to_string(mesh->totvert) + " verts");
    parts.append(std::to_string(mesh->totedge) + " edges");
    parts.append(std::to_string(mesh->totpoly) + " polys");
    parts.append(std::to_string(mesh->totloop) + " corners");
  }
  if (const Curves *curves = geometry_set.get_curves_for_read()) {
    parts.append(std::to_string(curves->geometry.point_num) + " control points");
    parts.append(std::to_string(curves->geometry.curve_num) + " curves");
  }
  if (const PointCloud *point_cloud = geometry_set.get_pointcloud_for_read()) {
    parts.append(std::to_string(point_cloud->totpoint) + " points");
  }
  if (const Volume *volume = geometry_set.get_volume_for_read()) {
    parts.append(std::to_string(BKE_volume_num_grids(volume)) + " volume grids");
  }
  if (geometry_set.has_instances()) {
    parts.append(std::to_string(geometry_set.get_instances_for_read()->instances_num()) +
                 " instances");
  }
  if (geometry_set.get_curve_edit_hints_for_read()) {
    parts.append("curve edit hints");
  }

  stream << "<GeometrySet: ";
  for (const int i : parts.index_range()) {
    stream << parts[i];
    if (i < parts.size() - 1) {
      stream << ", ";
    }
  }
  stream << ">";
  return stream;
}

void GeometrySet::clear()
{
  for (GeometryComponentPtr &component_ptr : components_) {
    component_ptr.reset();
  }
}

void GeometrySet::ensure_owns_direct_data()
{
  for (GeometryComponentPtr &component_ptr : components_) {
    if (!component_ptr) {
      continue;
    }
    if (component_ptr->owns_direct_data()) {
      continue;
    }
    GeometryComponent &component_for_write = this->get_component_for_write(component_ptr->type());
    component_for_write.ensure_owns_direct_data();
  }
}

bool GeometrySet::owns_direct_data() const
{
  for (const GeometryComponentPtr &component_ptr : components_) {
    if (component_ptr) {
      if (!component_ptr->owns_direct_data()) {
        return false;
      }
    }
  }
  return true;
}

const Mesh *GeometrySet::get_mesh_for_read() const
{
  const MeshComponent *component = this->get_component_for_read<MeshComponent>();
  return (component == nullptr) ? nullptr : component->get_for_read();
}

bool GeometrySet::has_mesh() const
{
  const MeshComponent *component = this->get_component_for_read<MeshComponent>();
  return component != nullptr && component->has_mesh();
}

const PointCloud *GeometrySet::get_pointcloud_for_read() const
{
  const PointCloudComponent *component = this->get_component_for_read<PointCloudComponent>();
  return (component == nullptr) ? nullptr : component->get_for_read();
}

const Volume *GeometrySet::get_volume_for_read() const
{
  const VolumeComponent *component = this->get_component_for_read<VolumeComponent>();
  return (component == nullptr) ? nullptr : component->get_for_read();
}

const Curves *GeometrySet::get_curves_for_read() const
{
  const CurveComponent *component = this->get_component_for_read<CurveComponent>();
  return (component == nullptr) ? nullptr : component->get_for_read();
}

const Instances *GeometrySet::get_instances_for_read() const
{
  const InstancesComponent *component = this->get_component_for_read<InstancesComponent>();
  return (component == nullptr) ? nullptr : component->get_for_read();
}

const blender::bke::CurvesEditHints *GeometrySet::get_curve_edit_hints_for_read() const
{
  const GeometryComponentEditData *component =
      this->get_component_for_read<GeometryComponentEditData>();
  return (component == nullptr) ? nullptr : component->curves_edit_hints_.get();
}

bool GeometrySet::has_pointcloud() const
{
  const PointCloudComponent *component = this->get_component_for_read<PointCloudComponent>();
  return component != nullptr && component->has_pointcloud();
}

bool GeometrySet::has_instances() const
{
  const InstancesComponent *component = this->get_component_for_read<InstancesComponent>();
  return component != nullptr && component->get_for_read() != nullptr &&
         component->get_for_read()->instances_num() >= 1;
}

bool GeometrySet::has_volume() const
{
  const VolumeComponent *component = this->get_component_for_read<VolumeComponent>();
  return component != nullptr && component->has_volume();
}

bool GeometrySet::has_curves() const
{
  const CurveComponent *component = this->get_component_for_read<CurveComponent>();
  return component != nullptr && component->has_curves();
}

bool GeometrySet::has_realized_data() const
{
  for (const GeometryComponentPtr &component_ptr : components_) {
    if (component_ptr) {
      if (component_ptr->type() != GEO_COMPONENT_TYPE_INSTANCES) {
        return true;
      }
    }
  }
  return false;
}

bool GeometrySet::is_empty() const
{
  return !(this->has_mesh() || this->has_curves() || this->has_pointcloud() ||
           this->has_volume() || this->has_instances());
}

GeometrySet GeometrySet::create_with_mesh(Mesh *mesh, GeometryOwnershipType ownership)
{
  GeometrySet geometry_set;
  if (mesh != nullptr) {
    MeshComponent &component = geometry_set.get_component_for_write<MeshComponent>();
    component.replace(mesh, ownership);
  }
  return geometry_set;
}

GeometrySet GeometrySet::create_with_volume(Volume *volume, GeometryOwnershipType ownership)
{
  GeometrySet geometry_set;
  if (volume != nullptr) {
    VolumeComponent &component = geometry_set.get_component_for_write<VolumeComponent>();
    component.replace(volume, ownership);
  }
  return geometry_set;
}

GeometrySet GeometrySet::create_with_pointcloud(PointCloud *pointcloud,
                                                GeometryOwnershipType ownership)
{
  GeometrySet geometry_set;
  if (pointcloud != nullptr) {
    PointCloudComponent &component = geometry_set.get_component_for_write<PointCloudComponent>();
    component.replace(pointcloud, ownership);
  }
  return geometry_set;
}

GeometrySet GeometrySet::create_with_curves(Curves *curves, GeometryOwnershipType ownership)
{
  GeometrySet geometry_set;
  if (curves != nullptr) {
    CurveComponent &component = geometry_set.get_component_for_write<CurveComponent>();
    component.replace(curves, ownership);
  }
  return geometry_set;
}

GeometrySet GeometrySet::create_with_instances(Instances *instances,
                                               GeometryOwnershipType ownership)
{
  GeometrySet geometry_set;
  geometry_set.replace_instances(instances, ownership);
  return geometry_set;
}

void GeometrySet::replace_mesh(Mesh *mesh, GeometryOwnershipType ownership)
{
  if (mesh == nullptr) {
    this->remove<MeshComponent>();
    return;
  }
  if (mesh == this->get_mesh_for_read()) {
    return;
  }
  this->remove<MeshComponent>();
  MeshComponent &component = this->get_component_for_write<MeshComponent>();
  component.replace(mesh, ownership);
}

void GeometrySet::replace_curves(Curves *curves, GeometryOwnershipType ownership)
{
  if (curves == nullptr) {
    this->remove<CurveComponent>();
    return;
  }
  if (curves == this->get_curves_for_read()) {
    return;
  }
  this->remove<CurveComponent>();
  CurveComponent &component = this->get_component_for_write<CurveComponent>();
  component.replace(curves, ownership);
}

void GeometrySet::replace_instances(Instances *instances, GeometryOwnershipType ownership)
{
  if (instances == nullptr) {
    this->remove<InstancesComponent>();
    return;
  }
  if (instances == this->get_instances_for_read()) {
    return;
  }
  this->remove<InstancesComponent>();
  InstancesComponent &component = this->get_component_for_write<InstancesComponent>();
  component.replace(instances, ownership);
}

void GeometrySet::replace_pointcloud(PointCloud *pointcloud, GeometryOwnershipType ownership)
{
  if (pointcloud == nullptr) {
    this->remove<PointCloudComponent>();
    return;
  }
  if (pointcloud == this->get_pointcloud_for_read()) {
    return;
  }
  this->remove<PointCloudComponent>();
  PointCloudComponent &component = this->get_component_for_write<PointCloudComponent>();
  component.replace(pointcloud, ownership);
}

void GeometrySet::replace_volume(Volume *volume, GeometryOwnershipType ownership)
{
  if (volume == nullptr) {
    this->remove<VolumeComponent>();
    return;
  }
  if (volume == this->get_volume_for_read()) {
    return;
  }
  this->remove<VolumeComponent>();
  VolumeComponent &component = this->get_component_for_write<VolumeComponent>();
  component.replace(volume, ownership);
}

Mesh *GeometrySet::get_mesh_for_write()
{
  MeshComponent *component = this->get_component_ptr<MeshComponent>();
  return component == nullptr ? nullptr : component->get_for_write();
}

PointCloud *GeometrySet::get_pointcloud_for_write()
{
  PointCloudComponent *component = this->get_component_ptr<PointCloudComponent>();
  return component == nullptr ? nullptr : component->get_for_write();
}

Volume *GeometrySet::get_volume_for_write()
{
  VolumeComponent *component = this->get_component_ptr<VolumeComponent>();
  return component == nullptr ? nullptr : component->get_for_write();
}

Curves *GeometrySet::get_curves_for_write()
{
  CurveComponent *component = this->get_component_ptr<CurveComponent>();
  return component == nullptr ? nullptr : component->get_for_write();
}

Instances *GeometrySet::get_instances_for_write()
{
  InstancesComponent *component = this->get_component_ptr<InstancesComponent>();
  return component == nullptr ? nullptr : component->get_for_write();
}

blender::bke::CurvesEditHints *GeometrySet::get_curve_edit_hints_for_write()
{
  if (!this->has<GeometryComponentEditData>()) {
    return nullptr;
  }
  GeometryComponentEditData &component =
      this->get_component_for_write<GeometryComponentEditData>();
  return component.curves_edit_hints_.get();
}

void GeometrySet::attribute_foreach(const Span<GeometryComponentType> component_types,
                                    const bool include_instances,
                                    const AttributeForeachCallback callback) const
{
  using namespace blender;
  using namespace blender::bke;
  for (const GeometryComponentType component_type : component_types) {
    if (!this->has(component_type)) {
      continue;
    }
    const GeometryComponent &component = *this->get_component_for_read(component_type);
    const std::optional<AttributeAccessor> attributes = component.attributes();
    if (attributes.has_value()) {
      attributes->for_all(
          [&](const AttributeIDRef &attribute_id, const AttributeMetaData &meta_data) {
            callback(attribute_id, meta_data, component);
            return true;
          });
    }
  }
  if (include_instances && this->has_instances()) {
    const Instances &instances = *this->get_instances_for_read();
    instances.foreach_referenced_geometry([&](const GeometrySet &instance_geometry_set) {
      instance_geometry_set.attribute_foreach(component_types, include_instances, callback);
    });
  }
}

void GeometrySet::gather_attributes_for_propagation(
    const Span<GeometryComponentType> component_types,
    const GeometryComponentType dst_component_type,
    bool include_instances,
    const blender::bke::AnonymousAttributePropagationInfo &propagation_info,
    blender::Map<blender::bke::AttributeIDRef, blender::bke::AttributeKind> &r_attributes) const
{
  using namespace blender;
  using namespace blender::bke;
  /* Only needed right now to check if an attribute is built-in on this component type.
   * TODO: Get rid of the dummy component. */
  const GeometryComponent *dummy_component = GeometryComponent::create(dst_component_type);
  this->attribute_foreach(
      component_types,
      include_instances,
      [&](const AttributeIDRef &attribute_id,
          const AttributeMetaData &meta_data,
          const GeometryComponent &component) {
        if (component.attributes()->is_builtin(attribute_id)) {
          if (!dummy_component->attributes()->is_builtin(attribute_id)) {
            /* Don't propagate built-in attributes that are not built-in on the destination
             * component. */
            return;
          }
        }
        if (meta_data.data_type == CD_PROP_STRING) {
          /* Propagating string attributes is not supported yet. */
          return;
        }
        if (attribute_id.is_anonymous() &&
            !propagation_info.propagate(attribute_id.anonymous_id())) {
          return;
        }

        eAttrDomain domain = meta_data.domain;
        if (dst_component_type != GEO_COMPONENT_TYPE_INSTANCES && domain == ATTR_DOMAIN_INSTANCE) {
          domain = ATTR_DOMAIN_POINT;
        }

        auto add_info = [&](AttributeKind *attribute_kind) {
          attribute_kind->domain = domain;
          attribute_kind->data_type = meta_data.data_type;
        };
        auto modify_info = [&](AttributeKind *attribute_kind) {
          attribute_kind->domain = bke::attribute_domain_highest_priority(
              {attribute_kind->domain, domain});
          attribute_kind->data_type = bke::attribute_data_type_highest_complexity(
              {attribute_kind->data_type, meta_data.data_type});
        };
        r_attributes.add_or_modify(attribute_id, add_info, modify_info);
      });
  delete dummy_component;
}

static void gather_component_types_recursive(const GeometrySet &geometry_set,
                                             const bool include_instances,
                                             const bool ignore_empty,
                                             Vector<GeometryComponentType> &r_types)
{
  for (const GeometryComponent *component : geometry_set.get_components_for_read()) {
    if (ignore_empty) {
      if (component->is_empty()) {
        continue;
      }
    }
    r_types.append_non_duplicates(component->type());
  }
  if (!include_instances) {
    return;
  }
  const blender::bke::Instances *instances = geometry_set.get_instances_for_read();
  if (instances == nullptr) {
    return;
  }
  instances->foreach_referenced_geometry([&](const GeometrySet &instance_geometry_set) {
    gather_component_types_recursive(
        instance_geometry_set, include_instances, ignore_empty, r_types);
  });
}

blender::Vector<GeometryComponentType> GeometrySet::gather_component_types(
    const bool include_instances, bool ignore_empty) const
{
  Vector<GeometryComponentType> types;
  gather_component_types_recursive(*this, include_instances, ignore_empty, types);
  return types;
}

static void gather_mutable_geometry_sets(GeometrySet &geometry_set,
                                         Vector<GeometrySet *> &r_geometry_sets)
{
  r_geometry_sets.append(&geometry_set);
  if (!geometry_set.has_instances()) {
    return;
  }
  /* In the future this can be improved by deduplicating instance references across different
   * instances. */
  Instances &instances = *geometry_set.get_instances_for_write();
  instances.ensure_geometry_instances();
  for (const int handle : instances.references().index_range()) {
    if (instances.references()[handle].type() == InstanceReference::Type::GeometrySet) {
      GeometrySet &instance_geometry = instances.geometry_set_from_reference(handle);
      gather_mutable_geometry_sets(instance_geometry, r_geometry_sets);
    }
  }
}

void GeometrySet::modify_geometry_sets(ForeachSubGeometryCallback callback)
{
  Vector<GeometrySet *> geometry_sets;
  gather_mutable_geometry_sets(*this, geometry_sets);
  if (geometry_sets.size() == 1) {
    /* Avoid possible overhead and a large call stack when multithreading is pointless. */
    callback(*geometry_sets.first());
  }
  else {
    blender::threading::parallel_for_each(
        geometry_sets, [&](GeometrySet *geometry_set) { callback(*geometry_set); });
  }
}

/** \} */

/* -------------------------------------------------------------------- */
/** \name C API
 * \{ */

void BKE_geometry_set_free(GeometrySet *geometry_set)
{
  delete geometry_set;
}

bool BKE_object_has_geometry_set_instances(const Object *ob)
{
  const GeometrySet *geometry_set = ob->runtime.geometry_set_eval;
  if (geometry_set == nullptr) {
    return false;
  }
  for (const GeometryComponent *component : geometry_set->get_components_for_read()) {
    if (component->is_empty()) {
      continue;
    }
    const GeometryComponentType type = component->type();
    bool is_instance = false;
    switch (type) {
      case GEO_COMPONENT_TYPE_MESH:
        is_instance = ob->type != OB_MESH;
        break;
      case GEO_COMPONENT_TYPE_POINT_CLOUD:
        is_instance = ob->type != OB_POINTCLOUD;
        break;
      case GEO_COMPONENT_TYPE_INSTANCES:
        is_instance = true;
        break;
      case GEO_COMPONENT_TYPE_VOLUME:
        is_instance = ob->type != OB_VOLUME;
        break;
      case GEO_COMPONENT_TYPE_CURVE:
        is_instance = !ELEM(ob->type, OB_CURVES_LEGACY, OB_FONT);
        break;
      case GEO_COMPONENT_TYPE_EDIT:
        break;
    }
    if (is_instance) {
      return true;
    }
  }
  return false;
}

/** \} */<|MERGE_RESOLUTION|>--- conflicted
+++ resolved
@@ -63,8 +63,6 @@
   return nullptr;
 }
 
-<<<<<<< HEAD
-=======
 int GeometryComponent::attribute_domain_size(const eAttrDomain domain) const
 {
   if (this->is_empty()) {
@@ -86,20 +84,6 @@
   return std::nullopt;
 }
 
-void GeometryComponent::user_add() const
-{
-  users_.fetch_add(1);
-}
-
-void GeometryComponent::user_remove() const
-{
-  const int new_users = users_.fetch_sub(1) - 1;
-  if (new_users == 0) {
-    delete this;
-  }
-}
-
->>>>>>> 244c87dd
 bool GeometryComponent::is_mutable() const
 {
   return cow_.is_mutable();
