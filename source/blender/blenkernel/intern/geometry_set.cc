--- conflicted
+++ resolved
@@ -823,46 +823,13 @@
   if (geometry_set == nullptr) {
     return false;
   }
-<<<<<<< HEAD
-  for (const GeometryComponent *component : geometry_set->get_components()) {
-    if (component->is_empty()) {
-      continue;
-    }
-    const GeometryComponent::Type type = component->type();
-    bool is_instance = false;
-    switch (type) {
-      case GeometryComponent::Type::Mesh:
-        is_instance = object.type != OB_MESH;
-        break;
-      case GeometryComponent::Type::PointCloud:
-        is_instance = object.type != OB_POINTCLOUD;
-        break;
-      case GeometryComponent::Type::Instance:
-        is_instance = true;
-        break;
-      case GeometryComponent::Type::Volume:
-        is_instance = object.type != OB_VOLUME;
-        break;
-      case GeometryComponent::Type::Curve:
-        is_instance = !ELEM(object.type, OB_CURVES_LEGACY, OB_FONT);
-        break;
-      case GeometryComponent::Type::Edit:
-        break;
-      case GeometryComponent::Type::GreasePencil:
-        is_instance = object.type != OB_GREASE_PENCIL;
+  if (geometry_set->has_component<InstancesComponent>()) {
+    return true;
+  }
+  if (object.type != OB_MESH && geometry_set->has_component<MeshComponent>()) {
+    return true;
         break;
       case GeometryComponent::Type::Physics:
-        break;
-    }
-    if (is_instance) {
-      return true;
-    }
-=======
-  if (geometry_set->has_component<InstancesComponent>()) {
-    return true;
-  }
-  if (object.type != OB_MESH && geometry_set->has_component<MeshComponent>()) {
-    return true;
   }
   if (object.type != OB_POINTCLOUD && geometry_set->has_component<PointCloudComponent>()) {
     return true;
@@ -877,7 +844,6 @@
   }
   if (object.type != OB_GREASE_PENCIL && geometry_set->has_component<GreasePencilComponent>()) {
     return true;
->>>>>>> 7de383ff
   }
   return false;
 }
