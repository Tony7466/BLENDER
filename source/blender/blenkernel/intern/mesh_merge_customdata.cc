/* SPDX-License-Identifier: GPL-2.0-or-later */

/** \file
 * \ingroup bke
 */

#include "MEM_guardedalloc.h"

#include "DNA_mesh_types.h"
#include "DNA_meshdata_types.h"

#include "BLI_math.h"
#include "BLI_math_vector_types.hh"
#include "BLI_task.hh"
#include "BLI_utildefines.h"

#include "BKE_customdata.h"
#include "BKE_mesh.h"
#include "BKE_mesh_mapping.h"
#include "BLI_memarena.h"

#include "BLI_strict_flags.h"

using namespace blender;

enum {
  CMP_CLOSE = 0,
  CMP_EQUAL = 1,
  CMP_APART = 2,
};

static int compare_v2_classify(const float uv_a[2], const float uv_b[2])
{
  if (uv_a[0] == uv_b[0] && uv_a[1] == uv_b[1]) {
    return CMP_EQUAL;
  }
  /* NOTE(@ideasman42): that the ULP value is the primary value used to compare relative
   * values as the absolute value doesn't account for float precision at difference scales.
   * - For subdivision-surface ULP of 3 is sufficient,
   *   although this value is extremely small.
   * - For bevel the ULP of 12 is sufficient to merge UVs that appear to be connected
   *   with bevel on Suzanne beveled 15% with 6 segments.
   *
   * These values could be tweaked but should be kept on the small side to prevent
   * unintentional joining of intentionally disconnected UVs.
   *
   * Before v2.91 the threshold was either (`1e-4` or `0.05 / image_size` for selection picking).
   * So picking used a threshold of `1e-4` for a 500x500 image and `1e-5` for a 5000x5000 image.
   * Given this value worked reasonably well for a long time, the absolute difference should
   * never exceed `1e-4` (#STD_UV_CONNECT_LIMIT which is still used in a few areas). */
  const float diff_abs = 1e-12f;
  const int diff_ulp = 12;

  if (compare_ff_relative(uv_a[0], uv_b[0], diff_abs, diff_ulp) &&
      compare_ff_relative(uv_a[1], uv_b[1], diff_abs, diff_ulp)) {
    return CMP_CLOSE;
  }
  return CMP_APART;
}

static void merge_uvs_for_vertex(const Span<int> loops_for_vert, Span<float2 *> mloopuv_layers)
{
  if (loops_for_vert.size() <= 1) {
    return;
  }
  /* Manipulate a copy of the loop indices, de-duplicating UVs per layer.  */
  Vector<int, 32> loops_merge;
  loops_merge.reserve(loops_for_vert.size());
  for (float2 *mloopuv : mloopuv_layers) {
    BLI_assert(loops_merge.is_empty());
    loops_merge.extend_unchecked(loops_for_vert);
    while (loops_merge.size() > 1) {
      uint i_last = uint(loops_merge.size()) - 1;
      const float *uv_src = mloopuv[loops_merge[0]];
      for (uint i = 1; i <= i_last;) {
        float *uv_dst = mloopuv[loops_merge[i]];
        switch (compare_v2_classify(uv_src, uv_dst)) {
          case CMP_CLOSE: {
            uv_dst[0] = uv_src[0];
            uv_dst[1] = uv_src[1];
            ATTR_FALLTHROUGH;
          }
          case CMP_EQUAL: {
            loops_merge[i] = loops_merge[i_last--];
            break;
          }
          case CMP_APART: {
            /* Doesn't match, check the next UV. */
            i++;
            break;
          }
          default: {
            BLI_assert_unreachable();
          }
        }
      }
      /* Finished de-duplicating with the first index, throw it away. */
      loops_merge[0] = loops_merge[i_last];
      loops_merge.resize(i_last);
    }
    loops_merge.clear();
  }
}

void BKE_mesh_merge_customdata_for_apply_modifier(Mesh *me)
{
  if (me->totloop == 0) {
    return;
  }
  const int mloopuv_layers_num = CustomData_number_of_layers(&me->ldata, CD_PROP_FLOAT2);
  if (mloopuv_layers_num == 0) {
    return;
  }

  int *vert_map_mem;
  struct MeshElemMap *vert_to_loop;
  BKE_mesh_vert_loop_map_create(&vert_to_loop,
                                &vert_map_mem,
<<<<<<< HEAD
                                me->polys(),
=======
                                me->polys().data(),
>>>>>>> 636c98c8
                                me->corner_verts().data(),
                                me->totvert,
                                me->totloop);

  Vector<float2 *> mloopuv_layers;
  mloopuv_layers.reserve(mloopuv_layers_num);
  for (int a = 0; a < mloopuv_layers_num; a++) {
    float2 *mloopuv = static_cast<float2 *>(
        CustomData_get_layer_n_for_write(&me->ldata, CD_PROP_FLOAT2, a, me->totloop));
    mloopuv_layers.append_unchecked(mloopuv);
  }

  Span<float2 *> mloopuv_layers_as_span = mloopuv_layers.as_span();

  threading::parallel_for(IndexRange(me->totvert), 1024, [&](IndexRange range) {
    for (const int64_t v_index : range) {
      MeshElemMap &loops_for_vert = vert_to_loop[v_index];
      Span<int> loops_for_vert_span(loops_for_vert.indices, loops_for_vert.count);
      merge_uvs_for_vertex(loops_for_vert_span, mloopuv_layers_as_span);
    }
  });

  MEM_freeN(vert_to_loop);
  MEM_freeN(vert_map_mem);
}<|MERGE_RESOLUTION|>--- conflicted
+++ resolved
@@ -114,16 +114,8 @@
 
   int *vert_map_mem;
   struct MeshElemMap *vert_to_loop;
-  BKE_mesh_vert_loop_map_create(&vert_to_loop,
-                                &vert_map_mem,
-<<<<<<< HEAD
-                                me->polys(),
-=======
-                                me->polys().data(),
->>>>>>> 636c98c8
-                                me->corner_verts().data(),
-                                me->totvert,
-                                me->totloop);
+  BKE_mesh_vert_loop_map_create(
+      &vert_to_loop, &vert_map_mem, me->polys(), me->corner_verts().data(), me->totvert);
 
   Vector<float2 *> mloopuv_layers;
   mloopuv_layers.reserve(mloopuv_layers_num);
