--- conflicted
+++ resolved
@@ -97,7 +97,10 @@
 
   const int totfaces = BKE_mesh_runtime_looptri_len(input_mesh);
   const int totverts = input_mesh->totvert;
-<<<<<<< HEAD
+
+  const bool *sharp_edge = (const bool *)CustomData_get_layer_named(
+      &input_mesh->edata, CD_PROP_BOOL, "sharp_edge");
+
   Array<float3> verts(totverts);
   Array<QuadriflowFace> faces(totfaces);
 
@@ -105,16 +108,12 @@
       &input_mesh->pdata, CD_PROP_INT32, "material_index");
 
   for (const int i : IndexRange(totverts)) {
-    verts[i] = input_verts[i].co;
+    verts[i] = input_positions[i];
   }
 
   int *fsets = (int *)CustomData_get_layer_named(
       &input_mesh->pdata, CD_PROP_INT32, ".sculpt_face_set");
 
-=======
-  Array<int> faces(totfaces * 3);
-
->>>>>>> 92773761
   for (const int i : IndexRange(totfaces)) {
     MVertTri &vt = verttri[i];
     faces[i].eflag[0] = faces[i].eflag[1] = faces[i].eflag[2] = 0;
@@ -127,7 +126,7 @@
       MLoop *l = input_mesh->mloop + looptri[i].tri[j];
       MEdge *e = input_mesh->medge + l->e;
 
-      if (e->flag & ME_SHARP) {
+      if (sharp_edge && sharp_edge[l->e]) {
         faces[i].eflag[j] |= QFLOW_CONSTRAINED;
         continue;
       }
@@ -306,23 +305,26 @@
   std::vector<RemeshEdge> edges;
   const float(*normals)[3] = BKE_mesh_vertex_normals_ensure(input_mesh);
 
-  const MVert *input_mvert = input_mesh->verts();
+  const float(*input_positions)[3] = input_mesh->vert_positions();
   const MEdge *input_medge = input_mesh->edges();
 
   for (int i : IndexRange(totverts)) {
-    copy_v3_v3(verts[i].co, input_mvert[i].co);
+    copy_v3_v3(verts[i].co, input_positions[i]);
     copy_v3_v3(verts[i].no, normals[i]);
   }
 
-  int *fsets = (int *)CustomData_get_layer_named(
-      &input_mesh->pdata, CD_SCULPT_FACE_SETS, ".sculpt_face_set");
+  const int *fsets = (const int *)CustomData_get_layer_named(
+      &input_mesh->pdata, CD_PROP_INT32, ".sculpt_face_set");
+  const bool *sharp_edge = (const bool *)CustomData_get_layer_named(
+      &input_mesh->edata, CD_PROP_BOOL, "sharp_edge");
 
   for (const int i : IndexRange(input_mesh->totedge)) {
     const MEdge *me = input_medge + i;
     MeshElemMap *mep = epmap + i;
 
     bool ok = mep->count == 1;
-    ok = ok || (me->flag & (ME_SEAM | ME_SHARP));
+    ok = ok || (me->flag & (ME_SEAM);
+    ok = ok || (sharp_edge && sharp_edge[i]);
 
     if (fsets && !ok) {
       int last_fset;
@@ -356,7 +358,7 @@
         copy_v3_v3(d2, dirs[me->v2].color);
 
         // edge vec
-        sub_v3_v3v3(vec, input_mvert[me->v2].co, input_mvert[me->v1].co);
+        sub_v3_v3v3(vec, input_positions[me->v2], input_positions[me->v1]);
         normalize_v3(vec);
 
         // build edge normal
@@ -431,16 +433,15 @@
 
   float(*newNormals)[3] = BKE_mesh_vertex_normals_for_write(mesh);
 
-  MVert *mesh_mvert = mesh->verts_for_write();
+  float(*mesh_positions)[3] = mesh->vert_positions_for_write();
   MEdge *mesh_medge = mesh->edges_for_write();
   MLoop *mesh_mloop = mesh->loops_for_write();
   MPoly *mesh_mpoly = mesh->polys_for_write();
 
   for (int i : IndexRange(remesh.totoutvert)) {
-    MVert *mv = mesh_mvert + i;
     RemeshVertex *v = remesh.outverts + i;
 
-    copy_v3_v3(mv->co, v->co);
+    copy_v3_v3(vert_positions_for_write[i], v->co);
     copy_v3_v3(newNormals[i], v->no);
 
 #  ifdef INSTANT_MESHES_VIS_COLOR
@@ -483,9 +484,10 @@
  
   /* Construct the new output mesh */
   Mesh *mesh = BKE_mesh_new_nomain(qrd.out_totverts, 0, 0, qrd.out_totfaces * 4, qrd.out_totfaces);
+  float (*out_positions)[3] = vert_positions_for_write(mesh);
 
   for (const int i : IndexRange(qrd.out_totverts)) {
-    copy_v3_v3(mesh->mvert[i].co, &qrd.out_verts[i * 3]);
+    copy_v3_v3(out_positions[i], &qrd.out_verts[i * 3]);
   }
 
   for (const int i : IndexRange(qrd.out_totfaces)) {
@@ -698,7 +700,7 @@
   BVHTreeFromMesh bvhtree = {nullptr};
   bvhtree.nearest_callback = nullptr;
   BKE_bvhtree_from_mesh_get(&bvhtree, source, BVHTREE_FROM_VERTS, 2);
-  MVert *target_verts = (MVert *)CustomData_get_layer(&target->vdata, CD_MVERT);
+  float(*target_positions)[3] = BKE_mesh_vert_positions_for_write(target);
 
   const int target_totvert = target->totvert;
 
@@ -712,7 +714,7 @@
   for (int i = 0; i < target_totvert; i++) {
     target_copy_index[i] = -1;
     target_symmertry[i] = 0;
-    copy_v3_v3(target_orco[i], target->mvert[i].co);
+    copy_v3_v3(target_orco[i], target_positions[i]);
   }
 
   for (int i = 0; i < target->totvert; i++) {
@@ -720,7 +722,7 @@
     BVHTreeNearest nearest;
     nearest.index = -1;
     nearest.dist_sq = FLT_MAX;
-    copy_v3_v3(from_co, target_verts[i].co);
+    copy_v3_v3(from_co, target_positions[i]);
     BLI_bvhtree_find_nearest(bvhtree.tree, from_co, &nearest, bvhtree.nearest_callback, &bvhtree);
     if (nearest.index != -1) {
       target_copy_index[i] = array->copy_index[nearest.index];
@@ -746,7 +748,7 @@
     SculptArrayCopy *copy = &array->copies[array_symm_pass][array_index];
     float co[3];
     float source_origin_symm[3];
-    copy_v3_v3(co, target->mvert[i].co);
+    copy_v3_v3(co, target_positions[i]);
     /* TODO: MAke symmetry work here. */
     // flip_v3_v3(source_origin_symm, array->source_origin, array_symm_pass);
     mul_v3_m4v3(co, array->source_imat, co);
@@ -815,7 +817,7 @@
   bvhtree.nearest_callback = nullptr;
 
   const MPoly *target_polys = (MPoly *)CustomData_get_layer(&target->pdata, CD_MPOLY);
-  const MVert *target_verts = (MVert *)CustomData_get_layer(&target->vdata, CD_MVERT);
+  float(*target_positions)[3] = BKE_mesh_vert_positions_for_write(target);
   const MLoop *target_loops = (MLoop *)CustomData_get_layer(&target->ldata, CD_MLOOP);
 
   const MLoopTri *looptri = BKE_mesh_runtime_looptri_ensure(source);
@@ -832,7 +834,7 @@
     nearest.index = -1;
     nearest.dist_sq = FLT_MAX;
     const MPoly *mpoly = &target_polys[i];
-    BKE_mesh_calc_poly_center(mpoly, &target_loops[mpoly->loopstart], target_verts, from_co);
+    BKE_mesh_calc_poly_center(mpoly, &target_loops[mpoly->loopstart], target_positions, from_co);
     BLI_bvhtree_find_nearest(bvhtree.tree, from_co, &nearest, bvhtree.nearest_callback, &bvhtree);
     if (nearest.index != -1) {
       material_index[i] = material_index_source[looptri[nearest.index].poly];
@@ -896,27 +898,29 @@
     else {
       /* Lazily init vertex -> loop maps. */
       if (!source_lmap) {
-        BKE_mesh_vert_loop_map_create(&source_lmap,
-                                      &source_lmap_mem,
-                                      source->verts().data(),
-                                      source->edges().data(),
-                                      source->polys().data(),
-                                      source->loops().data(),
-                                      source->totvert,
-                                      source->totpoly,
-                                      source->totloop,
-                                      false);
-
-        BKE_mesh_vert_loop_map_create(&target_lmap,
-                                      &target_lmap_mem,
-                                      target->verts().data(),
-                                      target->edges().data(),
-                                      target->polys().data(),
-                                      target->loops().data(),
-                                      target->totvert,
-                                      target->totpoly,
-                                      target->totloop,
-                                      false);
+        BKE_mesh_vert_loop_map_create(
+            &source_lmap,
+            &source_lmap_mem,
+            reinterpret_cast<const float(*)[3]>(target->vert_positions().data()),
+            source->edges().data(),
+            source->polys().data(),
+            source->loops().data(),
+            source->totvert,
+            source->totpoly,
+            source->totloop,
+            false);
+
+        BKE_mesh_vert_loop_map_create(
+            &target_lmap,
+            &target_lmap_mem,
+            reinterpret_cast<const float(*)[3]>(target->vert_positions().data()),
+            target->edges().data(),
+            target->polys().data(),
+            target->loops().data(),
+            target->totvert,
+            target->totpoly,
+            target->totloop,
+            false);
       }
 
       blender::threading::parallel_for(
