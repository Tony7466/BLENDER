--- conflicted
+++ resolved
@@ -343,15 +343,9 @@
       BVHTreeNearest nearest;
       nearest.index = -1;
       nearest.dist_sq = FLT_MAX;
-<<<<<<< HEAD
-      const MPoly *mpoly = &target_polys[i];
-      BKE_mesh_calc_poly_center(mpoly,
-                                &target_corner_verts[mpoly->loopstart],
-=======
       const MPoly *poly = &target_polys[i];
       BKE_mesh_calc_poly_center(poly,
-                                &target_loops[poly->loopstart],
->>>>>>> 2a9f792c
+                                &target_corner_verts[poly->loopstart],
                                 reinterpret_cast<const float(*)[3]>(target_positions.data()),
                                 from_co);
       BLI_bvhtree_find_nearest(
