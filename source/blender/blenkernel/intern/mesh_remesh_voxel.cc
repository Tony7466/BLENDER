--- conflicted
+++ resolved
@@ -341,17 +341,9 @@
       BVHTreeNearest nearest;
       nearest.index = -1;
       nearest.dist_sq = FLT_MAX;
-<<<<<<< HEAD
-      const MPoly *poly = &target_polys[i];
+      const MPoly &poly = target_polys[i];
       const float3 from_co = mesh::poly_center_calc(
-          target_positions, target_loops.slice(poly->loopstart, poly->totloop));
-=======
-      const MPoly &poly = target_polys[i];
-      BKE_mesh_calc_poly_center(&poly,
-                                &target_loops[poly.loopstart],
-                                reinterpret_cast<const float(*)[3]>(target_positions.data()),
-                                from_co);
->>>>>>> 915ff8d1
+          target_positions, target_loops.slice(poly.loopstart, poly.totloop));
       BLI_bvhtree_find_nearest(
           bvhtree.tree, from_co, &nearest, bvhtree.nearest_callback, &bvhtree);
       if (nearest.index != -1) {
