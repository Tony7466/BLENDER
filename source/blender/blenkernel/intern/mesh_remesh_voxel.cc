/* SPDX-License-Identifier: GPL-2.0-or-later
 * Copyright 2019 Blender Foundation. All rights reserved. */

/** \file
 * \ingroup bke
 */

#include <cctype>
#include <cfloat>
#include <cmath>
#include <cstdlib>
#include <cstring>
#include <ctime>

#include "MEM_guardedalloc.h"

#include "BLI_array.hh"
#include "BLI_index_range.hh"
#include "BLI_math_vec_types.hh"
#include "BLI_math_vector.h"
#include "BLI_span.hh"
#include "BLI_task.hh"

#include "DNA_mesh_types.h"
#include "DNA_meshdata_types.h"

#include "BKE_attribute.h"
#include "BKE_attribute.hh"
#include "BKE_bvhutils.h"
#include "BKE_customdata.h"
#include "BKE_editmesh.h"
#include "BKE_lib_id.h"
#include "BKE_mesh.h"
#include "BKE_mesh_mapping.h"
#include "BKE_mesh_remesh_voxel.h" /* own include */
#include "BKE_mesh_runtime.h"

#include "bmesh_tools.h"

#ifdef WITH_OPENVDB
#  include <openvdb/openvdb.h>
#  include <openvdb/tools/MeshToVolume.h>
#  include <openvdb/tools/VolumeToMesh.h>
#endif

#ifdef WITH_QUADRIFLOW
#  include "quadriflow_capi.hpp"
#endif

using blender::Array;
using blender::float3;
using blender::IndexRange;
using blender::MutableSpan;
using blender::Span;

#ifdef WITH_QUADRIFLOW
static Mesh *remesh_quadriflow(const Mesh *input_mesh,
                               int target_faces,
                               int seed,
                               bool preserve_sharp,
                               bool preserve_boundary,
                               bool adaptive_scale,
                               void (*update_cb)(void *, float progress, int *cancel),
                               void *update_cb_data)
{
<<<<<<< HEAD
  const Span<float3> input_positions = input_mesh->positions();
  const Span<int> src_corner_verts = input_mesh->corner_verts();
=======
  const Span<float3> input_positions = input_mesh->vert_positions();
  const Span<MLoop> input_loops = input_mesh->loops();
>>>>>>> a7e1815c
  const MLoopTri *looptri = BKE_mesh_runtime_looptri_ensure(input_mesh);

  /* Gather the required data for export to the internal quadriflow mesh format. */
  MVertTri *verttri = (MVertTri *)MEM_callocN(
      sizeof(*verttri) * BKE_mesh_runtime_looptri_len(input_mesh), "remesh_looptri");
  BKE_mesh_runtime_verttri_from_looptri(
      verttri, src_corner_verts.data(), looptri, BKE_mesh_runtime_looptri_len(input_mesh));

  const int totfaces = BKE_mesh_runtime_looptri_len(input_mesh);
  const int totverts = input_mesh->totvert;
  Array<int> faces(totfaces * 3);

  for (const int i : IndexRange(totfaces)) {
    MVertTri &vt = verttri[i];
    faces[i * 3] = vt.tri[0];
    faces[i * 3 + 1] = vt.tri[1];
    faces[i * 3 + 2] = vt.tri[2];
  }

  /* Fill out the required input data */
  QuadriflowRemeshData qrd;

  qrd.totfaces = totfaces;
  qrd.totverts = totverts;
  qrd.verts = (float *)input_positions.data();
  qrd.faces = faces.data();
  qrd.target_faces = target_faces;

  qrd.preserve_sharp = preserve_sharp;
  qrd.preserve_boundary = preserve_boundary;
  qrd.adaptive_scale = adaptive_scale;
  qrd.minimum_cost_flow = false;
  qrd.aggresive_sat = false;
  qrd.rng_seed = seed;

  qrd.out_faces = nullptr;

  /* Run the remesher */
  QFLOW_quadriflow_remesh(&qrd, update_cb, update_cb_data);

  MEM_freeN(verttri);

  if (qrd.out_faces == nullptr) {
    /* The remeshing was canceled */
    return nullptr;
  }

  if (qrd.out_totfaces == 0) {
    /* Meshing failed */
    MEM_freeN(qrd.out_faces);
    MEM_freeN(qrd.out_verts);
    return nullptr;
  }

  /* Construct the new output mesh */
  Mesh *mesh = BKE_mesh_new_nomain(qrd.out_totverts, 0, 0, qrd.out_totfaces * 4, qrd.out_totfaces);
  BKE_mesh_copy_parameters(mesh, input_mesh);
  MutableSpan<MPoly> polys = mesh->polys_for_write();
  MutableSpan<int> corner_verts = mesh->corner_verts_for_write();

<<<<<<< HEAD
  mesh->positions_for_write().copy_from(
=======
  mesh->vert_positions_for_write().copy_from(
>>>>>>> a7e1815c
      Span(reinterpret_cast<float3 *>(qrd.out_verts), qrd.out_totverts));

  for (const int i : IndexRange(qrd.out_totfaces)) {
    MPoly &poly = polys[i];
    const int loopstart = i * 4;
    poly.loopstart = loopstart;
    poly.totloop = 4;
    corner_verts[loopstart] = qrd.out_faces[loopstart];
    corner_verts[loopstart + 1] = qrd.out_faces[loopstart + 1];
    corner_verts[loopstart + 2] = qrd.out_faces[loopstart + 2];
    corner_verts[loopstart + 3] = qrd.out_faces[loopstart + 3];
  }

  BKE_mesh_calc_edges(mesh, false, false);

  MEM_freeN(qrd.out_faces);
  MEM_freeN(qrd.out_verts);

  return mesh;
}
#endif

Mesh *BKE_mesh_remesh_quadriflow(const Mesh *mesh,
                                 int target_faces,
                                 int seed,
                                 bool preserve_sharp,
                                 bool preserve_boundary,
                                 bool adaptive_scale,
                                 void (*update_cb)(void *, float progress, int *cancel),
                                 void *update_cb_data)
{
#ifdef WITH_QUADRIFLOW
  if (target_faces <= 0) {
    target_faces = -1;
  }
  return remesh_quadriflow(mesh,
                           target_faces,
                           seed,
                           preserve_sharp,
                           preserve_boundary,
                           adaptive_scale,
                           update_cb,
                           update_cb_data);
#else
  UNUSED_VARS(mesh,
              target_faces,
              seed,
              preserve_sharp,
              preserve_boundary,
              adaptive_scale,
              update_cb,
              update_cb_data);
  return nullptr;
#endif
}

#ifdef WITH_OPENVDB
static openvdb::FloatGrid::Ptr remesh_voxel_level_set_create(const Mesh *mesh,
                                                             const float voxel_size)
{
<<<<<<< HEAD
  const Span<float3> positions = mesh->positions();
  const Span<int> corner_verts = mesh->corner_verts();
=======
  const Span<float3> positions = mesh->vert_positions();
  const Span<MLoop> loops = mesh->loops();
>>>>>>> a7e1815c
  const Span<MLoopTri> looptris = mesh->looptris();

  std::vector<openvdb::Vec3s> points(mesh->totvert);
  std::vector<openvdb::Vec3I> triangles(looptris.size());

  for (const int i : IndexRange(mesh->totvert)) {
    const float3 &co = positions[i];
    points[i] = openvdb::Vec3s(co.x, co.y, co.z);
  }

  for (const int i : IndexRange(looptris.size())) {
    const MLoopTri &loop_tri = looptris[i];
    triangles[i] = openvdb::Vec3I(corner_verts[loop_tri.tri[0]],
                                  corner_verts[loop_tri.tri[1]],
                                  corner_verts[loop_tri.tri[2]]);
  }

  openvdb::math::Transform::Ptr transform = openvdb::math::Transform::createLinearTransform(
      voxel_size);
  openvdb::FloatGrid::Ptr grid = openvdb::tools::meshToLevelSet<openvdb::FloatGrid>(
      *transform, points, triangles, 1.0f);

  return grid;
}

static Mesh *remesh_voxel_volume_to_mesh(const openvdb::FloatGrid::Ptr level_set_grid,
                                         const float isovalue,
                                         const float adaptivity,
                                         const bool relax_disoriented_triangles)
{
  std::vector<openvdb::Vec3s> vertices;
  std::vector<openvdb::Vec4I> quads;
  std::vector<openvdb::Vec3I> tris;
  openvdb::tools::volumeToMesh<openvdb::FloatGrid>(
      *level_set_grid, vertices, tris, quads, isovalue, adaptivity, relax_disoriented_triangles);

  Mesh *mesh = BKE_mesh_new_nomain(
      vertices.size(), 0, 0, quads.size() * 4 + tris.size() * 3, quads.size() + tris.size());
<<<<<<< HEAD
  MutableSpan<float3> mesh_positions = mesh->positions_for_write();
=======
  MutableSpan<float3> mesh_positions = mesh->vert_positions_for_write();
>>>>>>> a7e1815c
  MutableSpan<MPoly> mesh_polys = mesh->polys_for_write();
  MutableSpan<int> mesh_corner_verts = mesh->corner_verts_for_write();

  for (const int i : mesh_positions.index_range()) {
    mesh_positions[i] = float3(vertices[i].x(), vertices[i].y(), vertices[i].z());
  }

  for (const int i : IndexRange(quads.size())) {
    MPoly &poly = mesh_polys[i];
    const int loopstart = i * 4;
    poly.loopstart = loopstart;
    poly.totloop = 4;
    mesh_corner_verts[loopstart] = quads[i][0];
    mesh_corner_verts[loopstart + 1] = quads[i][3];
    mesh_corner_verts[loopstart + 2] = quads[i][2];
    mesh_corner_verts[loopstart + 3] = quads[i][1];
  }

  const int triangle_loop_start = quads.size() * 4;
  for (const int i : IndexRange(tris.size())) {
    MPoly &poly = mesh_polys[quads.size() + i];
    const int loopstart = triangle_loop_start + i * 3;
    poly.loopstart = loopstart;
    poly.totloop = 3;
    mesh_corner_verts[loopstart] = tris[i][2];
    mesh_corner_verts[loopstart + 1] = tris[i][1];
    mesh_corner_verts[loopstart + 2] = tris[i][0];
  }

  BKE_mesh_calc_edges(mesh, false, false);

  return mesh;
}
#endif

Mesh *BKE_mesh_remesh_voxel(const Mesh *mesh,
                            const float voxel_size,
                            const float adaptivity,
                            const float isovalue)
{
#ifdef WITH_OPENVDB
  openvdb::FloatGrid::Ptr level_set = remesh_voxel_level_set_create(mesh, voxel_size);
  Mesh *result = remesh_voxel_volume_to_mesh(level_set, isovalue, adaptivity, false);
  BKE_mesh_copy_parameters(result, mesh);
  return result;
#else
  UNUSED_VARS(mesh, voxel_size, adaptivity, isovalue);
  return nullptr;
#endif
}

void BKE_mesh_remesh_reproject_paint_mask(Mesh *target, const Mesh *source)
{
  BVHTreeFromMesh bvhtree = {nullptr};
  BKE_bvhtree_from_mesh_get(&bvhtree, source, BVHTREE_FROM_VERTS, 2);
<<<<<<< HEAD
  const Span<float3> target_positions = target->positions();
=======
  const Span<float3> target_positions = target->vert_positions();
>>>>>>> a7e1815c
  const float *source_mask = (const float *)CustomData_get_layer(&source->vdata, CD_PAINT_MASK);
  if (source_mask == nullptr) {
    return;
  }

  float *target_mask;
  if (CustomData_has_layer(&target->vdata, CD_PAINT_MASK)) {
    target_mask = (float *)CustomData_get_layer(&target->vdata, CD_PAINT_MASK);
  }
  else {
    target_mask = (float *)CustomData_add_layer(
        &target->vdata, CD_PAINT_MASK, CD_CONSTRUCT, nullptr, target->totvert);
  }

  blender::threading::parallel_for(IndexRange(target->totvert), 4096, [&](const IndexRange range) {
    for (const int i : range) {
      BVHTreeNearest nearest;
      nearest.index = -1;
      nearest.dist_sq = FLT_MAX;
      BLI_bvhtree_find_nearest(
          bvhtree.tree, target_positions[i], &nearest, bvhtree.nearest_callback, &bvhtree);
      if (nearest.index != -1) {
        target_mask[i] = source_mask[nearest.index];
      }
    }
  });
  free_bvhtree_from_mesh(&bvhtree);
}

void BKE_remesh_reproject_sculpt_face_sets(Mesh *target, const Mesh *source)
{
  using namespace blender;
  using namespace blender::bke;
  const AttributeAccessor src_attributes = source->attributes();
  MutableAttributeAccessor dst_attributes = target->attributes_for_write();
<<<<<<< HEAD
  const Span<float3> target_positions = target->positions();
=======
  const Span<float3> target_positions = target->vert_positions();
>>>>>>> a7e1815c
  const Span<MPoly> target_polys = target->polys();
  const Span<int> target_corner_verts = target->corner_verts();

  const VArray<int> src_face_sets = src_attributes.lookup<int>(".sculpt_face_set",
                                                               ATTR_DOMAIN_FACE);
  if (!src_face_sets) {
    return;
  }
  SpanAttributeWriter<int> dst_face_sets = dst_attributes.lookup_or_add_for_write_only_span<int>(
      ".sculpt_face_set", ATTR_DOMAIN_FACE);
  if (!dst_face_sets) {
    return;
  }

  const VArraySpan<int> src(src_face_sets);
  MutableSpan<int> dst = dst_face_sets.span;

  const MLoopTri *looptri = BKE_mesh_runtime_looptri_ensure(source);
  BVHTreeFromMesh bvhtree = {nullptr};
  BKE_bvhtree_from_mesh_get(&bvhtree, source, BVHTREE_FROM_LOOPTRI, 2);

  blender::threading::parallel_for(IndexRange(target->totpoly), 2048, [&](const IndexRange range) {
    for (const int i : range) {
      float from_co[3];
      BVHTreeNearest nearest;
      nearest.index = -1;
      nearest.dist_sq = FLT_MAX;
      const MPoly *mpoly = &target_polys[i];
      BKE_mesh_calc_poly_center(mpoly,
<<<<<<< HEAD
                                &target_corner_verts[mpoly->loopstart],
=======
                                &target_loops[mpoly->loopstart],
>>>>>>> a7e1815c
                                reinterpret_cast<const float(*)[3]>(target_positions.data()),
                                from_co);
      BLI_bvhtree_find_nearest(
          bvhtree.tree, from_co, &nearest, bvhtree.nearest_callback, &bvhtree);
      if (nearest.index != -1) {
        dst[i] = src[looptri[nearest.index].poly];
      }
      else {
        dst[i] = 1;
      }
    }
  });
  free_bvhtree_from_mesh(&bvhtree);
  dst_face_sets.finish();
}

void BKE_remesh_reproject_vertex_paint(Mesh *target, const Mesh *source)
{
  BVHTreeFromMesh bvhtree = {nullptr};
  BKE_bvhtree_from_mesh_get(&bvhtree, source, BVHTREE_FROM_VERTS, 2);

  int i = 0;
  const CustomDataLayer *layer;

  MeshElemMap *source_lmap = nullptr;
  int *source_lmap_mem = nullptr;
  MeshElemMap *target_lmap = nullptr;
  int *target_lmap_mem = nullptr;

  while ((layer = BKE_id_attribute_from_index(
              const_cast<ID *>(&source->id), i++, ATTR_DOMAIN_MASK_COLOR, CD_MASK_COLOR_ALL))) {
    eAttrDomain domain = BKE_id_attribute_domain(&source->id, layer);

    CustomData *target_cdata = domain == ATTR_DOMAIN_POINT ? &target->vdata : &target->ldata;
    const CustomData *source_cdata = domain == ATTR_DOMAIN_POINT ? &source->vdata : &source->ldata;

    /* Check attribute exists in target. */
    int layer_i = CustomData_get_named_layer_index(target_cdata, layer->type, layer->name);
    if (layer_i == -1) {
      int elem_num = domain == ATTR_DOMAIN_POINT ? target->totvert : target->totloop;

      CustomData_add_layer_named(
          target_cdata, layer->type, CD_SET_DEFAULT, nullptr, elem_num, layer->name);
      layer_i = CustomData_get_named_layer_index(target_cdata, layer->type, layer->name);
    }

    size_t data_size = CustomData_sizeof(layer->type);
    void *target_data = target_cdata->layers[layer_i].data;
    void *source_data = layer->data;
<<<<<<< HEAD
    const Span<float3> target_positions = target->positions();
=======
    const Span<float3> target_positions = target->vert_positions();
>>>>>>> a7e1815c

    if (domain == ATTR_DOMAIN_POINT) {
      blender::threading::parallel_for(
          IndexRange(target->totvert), 4096, [&](const IndexRange range) {
            for (const int i : range) {
              BVHTreeNearest nearest;
              nearest.index = -1;
              nearest.dist_sq = FLT_MAX;
              BLI_bvhtree_find_nearest(
                  bvhtree.tree, target_positions[i], &nearest, bvhtree.nearest_callback, &bvhtree);
              if (nearest.index != -1) {
                memcpy(POINTER_OFFSET(target_data, size_t(i) * data_size),
                       POINTER_OFFSET(source_data, size_t(nearest.index) * data_size),
                       data_size);
              }
            }
          });
    }
    else {
      /* Lazily init vertex -> loop maps. */
      if (!source_lmap) {
        BKE_mesh_vert_loop_map_create(&source_lmap,
                                      &source_lmap_mem,
                                      source->polys().data(),
                                      source->corner_verts().data(),
                                      source->totvert,
                                      source->totpoly,
                                      source->totloop);

        BKE_mesh_vert_loop_map_create(&target_lmap,
                                      &target_lmap_mem,
                                      target->polys().data(),
                                      target->corner_verts().data(),
                                      target->totvert,
                                      target->totpoly,
                                      target->totloop);
      }

      blender::threading::parallel_for(
          IndexRange(target->totvert), 2048, [&](const IndexRange range) {
            for (const int i : range) {
              BVHTreeNearest nearest;
              nearest.index = -1;
              nearest.dist_sq = FLT_MAX;
              BLI_bvhtree_find_nearest(
                  bvhtree.tree, target_positions[i], &nearest, bvhtree.nearest_callback, &bvhtree);

              if (nearest.index == -1) {
                continue;
              }

              MeshElemMap *source_loops = source_lmap + nearest.index;
              MeshElemMap *target_loops = target_lmap + i;

              if (target_loops->count == 0 || source_loops->count == 0) {
                continue;
              }

              /*
               * Average color data for loops around the source vertex into
               * the first target loop around the target vertex
               */

              CustomData_interp(source_cdata,
                                target_cdata,
                                source_loops->indices,
                                nullptr,
                                nullptr,
                                source_loops->count,
                                target_loops->indices[0]);

              void *elem = POINTER_OFFSET(target_data,
                                          size_t(target_loops->indices[0]) * data_size);

              /* Copy to rest of target loops. */
              for (int j = 1; j < target_loops->count; j++) {
                memcpy(POINTER_OFFSET(target_data, size_t(target_loops->indices[j]) * data_size),
                       elem,
                       data_size);
              }
            }
          });
    }
  }

  /* Make sure active/default color attribute (names) are brought over. */
  if (source->active_color_attribute) {
    MEM_SAFE_FREE(target->active_color_attribute);
    target->active_color_attribute = BLI_strdup(source->active_color_attribute);
  }
  if (source->default_color_attribute) {
    MEM_SAFE_FREE(target->default_color_attribute);
    target->default_color_attribute = BLI_strdup(source->default_color_attribute);
  }

  MEM_SAFE_FREE(source_lmap);
  MEM_SAFE_FREE(source_lmap_mem);
  MEM_SAFE_FREE(target_lmap);
  MEM_SAFE_FREE(target_lmap_mem);
  free_bvhtree_from_mesh(&bvhtree);
}

struct Mesh *BKE_mesh_remesh_voxel_fix_poles(const Mesh *mesh)
{
  const BMAllocTemplate allocsize = BMALLOC_TEMPLATE_FROM_ME(mesh);

  BMeshCreateParams bmesh_create_params{};
  bmesh_create_params.use_toolflags = true;
  BMesh *bm = BM_mesh_create(&allocsize, &bmesh_create_params);

  BMeshFromMeshParams bmesh_from_mesh_params{};
  bmesh_from_mesh_params.calc_face_normal = true;
  bmesh_from_mesh_params.calc_vert_normal = true;
  BM_mesh_bm_from_me(bm, mesh, &bmesh_from_mesh_params);

  BMVert *v;
  BMEdge *ed, *ed_next;
  BMFace *f, *f_next;
  BMIter iter_a, iter_b;

  /* Merge 3 edge poles vertices that exist in the same face */
  BM_mesh_elem_hflag_disable_all(bm, BM_VERT | BM_EDGE | BM_FACE, BM_ELEM_TAG, false);
  BM_ITER_MESH_MUTABLE (f, f_next, &iter_a, bm, BM_FACES_OF_MESH) {
    BMVert *v1, *v2;
    v1 = nullptr;
    v2 = nullptr;
    BM_ITER_ELEM (v, &iter_b, f, BM_VERTS_OF_FACE) {
      if (BM_vert_edge_count(v) == 3) {
        if (v1) {
          v2 = v;
        }
        else {
          v1 = v;
        }
      }
    }
    if (v1 && v2 && (v1 != v2) && !BM_edge_exists(v1, v2)) {
      BM_face_kill(bm, f);
      BMEdge *e = BM_edge_create(bm, v1, v2, nullptr, BM_CREATE_NOP);
      BM_elem_flag_set(e, BM_ELEM_TAG, true);
    }
  }

  BM_ITER_MESH_MUTABLE (ed, ed_next, &iter_a, bm, BM_EDGES_OF_MESH) {
    if (BM_elem_flag_test(ed, BM_ELEM_TAG)) {
      float co[3];
      mid_v3_v3v3(co, ed->v1->co, ed->v2->co);
      BMVert *vc = BM_edge_collapse(bm, ed, ed->v1, true, true);
      copy_v3_v3(vc->co, co);
    }
  }

  /* Delete faces with a 3 edge pole in all their vertices */
  BM_mesh_elem_hflag_disable_all(bm, BM_VERT | BM_EDGE | BM_FACE, BM_ELEM_TAG, false);
  BM_ITER_MESH (f, &iter_a, bm, BM_FACES_OF_MESH) {
    bool dissolve = true;
    BM_ITER_ELEM (v, &iter_b, f, BM_VERTS_OF_FACE) {
      if (BM_vert_edge_count(v) != 3) {
        dissolve = false;
      }
    }
    if (dissolve) {
      BM_ITER_ELEM (v, &iter_b, f, BM_VERTS_OF_FACE) {
        BM_elem_flag_set(v, BM_ELEM_TAG, true);
      }
    }
  }
  BM_mesh_delete_hflag_context(bm, BM_ELEM_TAG, DEL_VERTS);

  BM_ITER_MESH (ed, &iter_a, bm, BM_EDGES_OF_MESH) {
    if (BM_edge_face_count(ed) != 2) {
      BM_elem_flag_set(ed, BM_ELEM_TAG, true);
    }
  }
  BM_mesh_edgenet(bm, false, true);

  /* Smooth the result */
  for (int i = 0; i < 4; i++) {
    BM_ITER_MESH (v, &iter_a, bm, BM_VERTS_OF_MESH) {
      float co[3];
      zero_v3(co);
      BM_ITER_ELEM (ed, &iter_b, v, BM_EDGES_OF_VERT) {
        BMVert *vert = BM_edge_other_vert(ed, v);
        add_v3_v3(co, vert->co);
      }
      mul_v3_fl(co, 1.0f / float(BM_vert_edge_count(v)));
      mid_v3_v3v3(v->co, v->co, co);
    }
  }

  BM_mesh_normals_update(bm);

  BM_mesh_elem_hflag_disable_all(bm, BM_VERT | BM_EDGE | BM_FACE, BM_ELEM_SELECT, false);
  BM_mesh_elem_hflag_enable_all(bm, BM_FACE, BM_ELEM_TAG, false);
  BMO_op_callf(bm,
               (BMO_FLAG_DEFAULTS & ~BMO_FLAG_RESPECT_HIDE),
               "recalc_face_normals faces=%hf",
               BM_ELEM_TAG);
  BM_mesh_elem_hflag_disable_all(bm, BM_VERT | BM_EDGE | BM_FACE, BM_ELEM_TAG, false);

  BMeshToMeshParams bmesh_to_mesh_params{};
  bmesh_to_mesh_params.calc_object_remap = false;
  Mesh *result = BKE_mesh_from_bmesh_nomain(bm, &bmesh_to_mesh_params, mesh);

  BM_mesh_free(bm);
  return result;
}<|MERGE_RESOLUTION|>--- conflicted
+++ resolved
@@ -63,13 +63,8 @@
                                void (*update_cb)(void *, float progress, int *cancel),
                                void *update_cb_data)
 {
-<<<<<<< HEAD
-  const Span<float3> input_positions = input_mesh->positions();
+  const Span<float3> input_positions = input_mesh->vert_positions();
   const Span<int> src_corner_verts = input_mesh->corner_verts();
-=======
-  const Span<float3> input_positions = input_mesh->vert_positions();
-  const Span<MLoop> input_loops = input_mesh->loops();
->>>>>>> a7e1815c
   const MLoopTri *looptri = BKE_mesh_runtime_looptri_ensure(input_mesh);
 
   /* Gather the required data for export to the internal quadriflow mesh format. */
@@ -130,11 +125,7 @@
   MutableSpan<MPoly> polys = mesh->polys_for_write();
   MutableSpan<int> corner_verts = mesh->corner_verts_for_write();
 
-<<<<<<< HEAD
-  mesh->positions_for_write().copy_from(
-=======
   mesh->vert_positions_for_write().copy_from(
->>>>>>> a7e1815c
       Span(reinterpret_cast<float3 *>(qrd.out_verts), qrd.out_totverts));
 
   for (const int i : IndexRange(qrd.out_totfaces)) {
@@ -195,13 +186,8 @@
 static openvdb::FloatGrid::Ptr remesh_voxel_level_set_create(const Mesh *mesh,
                                                              const float voxel_size)
 {
-<<<<<<< HEAD
-  const Span<float3> positions = mesh->positions();
+  const Span<float3> positions = mesh->vert_positions();
   const Span<int> corner_verts = mesh->corner_verts();
-=======
-  const Span<float3> positions = mesh->vert_positions();
-  const Span<MLoop> loops = mesh->loops();
->>>>>>> a7e1815c
   const Span<MLoopTri> looptris = mesh->looptris();
 
   std::vector<openvdb::Vec3s> points(mesh->totvert);
@@ -240,11 +226,7 @@
 
   Mesh *mesh = BKE_mesh_new_nomain(
       vertices.size(), 0, 0, quads.size() * 4 + tris.size() * 3, quads.size() + tris.size());
-<<<<<<< HEAD
-  MutableSpan<float3> mesh_positions = mesh->positions_for_write();
-=======
   MutableSpan<float3> mesh_positions = mesh->vert_positions_for_write();
->>>>>>> a7e1815c
   MutableSpan<MPoly> mesh_polys = mesh->polys_for_write();
   MutableSpan<int> mesh_corner_verts = mesh->corner_verts_for_write();
 
@@ -300,11 +282,7 @@
 {
   BVHTreeFromMesh bvhtree = {nullptr};
   BKE_bvhtree_from_mesh_get(&bvhtree, source, BVHTREE_FROM_VERTS, 2);
-<<<<<<< HEAD
-  const Span<float3> target_positions = target->positions();
-=======
   const Span<float3> target_positions = target->vert_positions();
->>>>>>> a7e1815c
   const float *source_mask = (const float *)CustomData_get_layer(&source->vdata, CD_PAINT_MASK);
   if (source_mask == nullptr) {
     return;
@@ -340,11 +318,7 @@
   using namespace blender::bke;
   const AttributeAccessor src_attributes = source->attributes();
   MutableAttributeAccessor dst_attributes = target->attributes_for_write();
-<<<<<<< HEAD
-  const Span<float3> target_positions = target->positions();
-=======
   const Span<float3> target_positions = target->vert_positions();
->>>>>>> a7e1815c
   const Span<MPoly> target_polys = target->polys();
   const Span<int> target_corner_verts = target->corner_verts();
 
@@ -374,11 +348,7 @@
       nearest.dist_sq = FLT_MAX;
       const MPoly *mpoly = &target_polys[i];
       BKE_mesh_calc_poly_center(mpoly,
-<<<<<<< HEAD
                                 &target_corner_verts[mpoly->loopstart],
-=======
-                                &target_loops[mpoly->loopstart],
->>>>>>> a7e1815c
                                 reinterpret_cast<const float(*)[3]>(target_positions.data()),
                                 from_co);
       BLI_bvhtree_find_nearest(
@@ -428,11 +398,7 @@
     size_t data_size = CustomData_sizeof(layer->type);
     void *target_data = target_cdata->layers[layer_i].data;
     void *source_data = layer->data;
-<<<<<<< HEAD
-    const Span<float3> target_positions = target->positions();
-=======
     const Span<float3> target_positions = target->vert_positions();
->>>>>>> a7e1815c
 
     if (domain == ATTR_DOMAIN_POINT) {
       blender::threading::parallel_for(
