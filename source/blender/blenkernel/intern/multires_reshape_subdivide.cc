/* SPDX-License-Identifier: GPL-2.0-or-later
 * Copyright 2020 Blender Foundation. All rights reserved. */

/** \file
 * \ingroup bke
 */

#include "MEM_guardedalloc.h"

#include "DNA_mesh_types.h"
#include "DNA_meshdata_types.h"
#include "DNA_modifier_types.h"
#include "DNA_scene_types.h"

#include "BKE_customdata.h"
#include "BKE_lib_id.h"
#include "BKE_mesh.h"
#include "BKE_mesh_runtime.h"
#include "BKE_modifier.h"
#include "BKE_multires.h"
#include "BKE_subdiv.h"
#include "BKE_subsurf.h"
#include "BLI_math_vector.h"

#include "DEG_depsgraph_query.h"

#include "multires_reshape.hh"

static void multires_subdivide_create_object_space_linear_grids(Mesh *mesh)
{
  const float(*positions)[3] = BKE_mesh_vert_positions(mesh);
<<<<<<< HEAD
  const blender::OffsetIndices polys = mesh->polys();
=======
  const blender::Span<MPoly> polys = mesh->polys();
>>>>>>> 636c98c8
  const blender::Span<int> corner_verts = mesh->corner_verts();

  MDisps *mdisps = static_cast<MDisps *>(
      CustomData_get_layer_for_write(&mesh->ldata, CD_MDISPS, mesh->totloop));
<<<<<<< HEAD
  const int totpoly = mesh->totpoly;
  for (int p = 0; p < totpoly; p++) {
    const blender::IndexRange poly = polys[p];
=======
  for (const int p : polys.index_range()) {
    const MPoly *poly = &polys[p];
>>>>>>> 636c98c8
    float poly_center[3];
    BKE_mesh_calc_poly_center(corner_verts.slice(poly), positions, poly_center);
    for (int l = 0; l < poly.size(); l++) {
      const int loop_index = poly.start() + l;

      float(*disps)[3] = mdisps[loop_index].disps;
      mdisps[loop_index].totdisp = 4;
      mdisps[loop_index].level = 1;

      int prev_loop_index = l - 1 >= 0 ? loop_index - 1 : loop_index + poly.size() - 1;
      int next_loop_index = l + 1 < poly.size() ? loop_index + 1 : poly.start();

      const int vert = corner_verts[loop_index];
      const int vert_next = corner_verts[next_loop_index];
      const int vert_prev = corner_verts[prev_loop_index];

      copy_v3_v3(disps[0], poly_center);
      mid_v3_v3v3(disps[1], positions[vert], positions[vert_next]);
      mid_v3_v3v3(disps[2], positions[vert], positions[vert_prev]);
      copy_v3_v3(disps[3], positions[vert]);
    }
  }
}

void multires_subdivide_create_tangent_displacement_linear_grids(Object *object,
                                                                 MultiresModifierData *mmd)
{
  Mesh *coarse_mesh = static_cast<Mesh *>(object->data);
  multires_force_sculpt_rebuild(object);

  MultiresReshapeContext reshape_context;

  const int new_top_level = mmd->totlvl + 1;

  const bool has_mdisps = CustomData_has_layer(&coarse_mesh->ldata, CD_MDISPS);
  if (!has_mdisps) {
    CustomData_add_layer(
        &coarse_mesh->ldata, CD_MDISPS, CD_SET_DEFAULT, nullptr, coarse_mesh->totloop);
  }

  if (new_top_level == 1) {
    /* No MDISPS. Create new grids for level 1 using the edges mid point and poly centers. */
    multires_reshape_ensure_grids(coarse_mesh, 1);
    multires_subdivide_create_object_space_linear_grids(coarse_mesh);
  }

  /* Convert the new grids to tangent displacement. */
  multires_set_tot_level(object, mmd, new_top_level);

  if (!multires_reshape_context_create_from_modifier(
          &reshape_context, object, mmd, new_top_level)) {
    return;
  }

  multires_reshape_object_grids_to_tangent_displacement(&reshape_context);
  multires_reshape_context_free(&reshape_context);
}<|MERGE_RESOLUTION|>--- conflicted
+++ resolved
@@ -29,23 +29,13 @@
 static void multires_subdivide_create_object_space_linear_grids(Mesh *mesh)
 {
   const float(*positions)[3] = BKE_mesh_vert_positions(mesh);
-<<<<<<< HEAD
   const blender::OffsetIndices polys = mesh->polys();
-=======
-  const blender::Span<MPoly> polys = mesh->polys();
->>>>>>> 636c98c8
   const blender::Span<int> corner_verts = mesh->corner_verts();
 
   MDisps *mdisps = static_cast<MDisps *>(
       CustomData_get_layer_for_write(&mesh->ldata, CD_MDISPS, mesh->totloop));
-<<<<<<< HEAD
-  const int totpoly = mesh->totpoly;
-  for (int p = 0; p < totpoly; p++) {
+  for (const int p : polys.index_range()) {
     const blender::IndexRange poly = polys[p];
-=======
-  for (const int p : polys.index_range()) {
-    const MPoly *poly = &polys[p];
->>>>>>> 636c98c8
     float poly_center[3];
     BKE_mesh_calc_poly_center(corner_verts.slice(poly), positions, poly_center);
     for (int l = 0; l < poly.size(); l++) {
