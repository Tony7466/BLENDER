/* SPDX-License-Identifier: GPL-2.0-or-later */

/** \file
 * \ingroup bke
 */

#include "MEM_guardedalloc.h"

#include <math.h>
#include <stdio.h>

#include "BLI_blenlib.h"
#include "BLI_kdtree.h"
#include "BLI_math.h"
#include "BLI_string_utils.h"
#include "BLI_task.h"
#include "BLI_threads.h"
#include "BLI_utildefines.h"

#include "BLT_translation.h"

#include "DNA_anim_types.h"
#include "DNA_armature_types.h"
#include "DNA_collection_types.h"
#include "DNA_constraint_types.h"
#include "DNA_dynamicpaint_types.h"
#include "DNA_material_types.h"
#include "DNA_mesh_types.h"
#include "DNA_meshdata_types.h"
#include "DNA_modifier_types.h"
#include "DNA_object_force_types.h"
#include "DNA_object_types.h"
#include "DNA_scene_types.h"
#include "DNA_texture_types.h"

#include "BKE_armature.h"
#include "BKE_bvhutils.h" /* bvh tree */
#include "BKE_collection.h"
#include "BKE_collision.h"
#include "BKE_colorband.h"
#include "BKE_constraint.h"
#include "BKE_customdata.h"
#include "BKE_deform.h"
#include "BKE_dynamicpaint.h"
#include "BKE_effect.h"
#include "BKE_image.h"
#include "BKE_image_format.h"
#include "BKE_lib_id.h"
#include "BKE_main.h"
#include "BKE_material.h"
#include "BKE_mesh.h"
#include "BKE_mesh_mapping.h"
#include "BKE_mesh_runtime.h"
#include "BKE_modifier.h"
#include "BKE_object.h"
#include "BKE_particle.h"
#include "BKE_pointcache.h"
#include "BKE_scene.h"

#include "DEG_depsgraph.h"
#include "DEG_depsgraph_query.h"

/* for image output */
#include "IMB_imbuf.h"
#include "IMB_imbuf_types.h"

#include "RE_texture.h"

#include "atomic_ops.h"

#include "CLG_log.h"

/* could enable at some point but for now there are far too many conversions */
#ifdef __GNUC__
//#  pragma GCC diagnostic ignored "-Wdouble-promotion"
#endif

static CLG_LogRef LOG = {"bke.dynamicpaint"};

/* precalculated gaussian factors for 5x super sampling */
static const float gaussianFactors[5] = {
    0.996849f,
    0.596145f,
    0.596145f,
    0.596145f,
    0.524141f,
};
static const float gaussianTotal = 3.309425f;

/* UV Image neighboring pixel table x and y list */
static int neighX[8] = {1, 1, 0, -1, -1, -1, 0, 1};
static int neighY[8] = {0, 1, 1, 1, 0, -1, -1, -1};

/* Neighbor x/y list that prioritizes grid directions over diagonals */
static int neighStraightX[8] = {1, 0, -1, 0, 1, -1, -1, 1};
static int neighStraightY[8] = {0, 1, 0, -1, 1, 1, -1, -1};

/* subframe_updateObject() flags */
#define SUBFRAME_RECURSION 5
/* surface_getBrushFlags() return vals */
#define BRUSH_USES_VELOCITY (1 << 0)
/* Brush mesh ray-cast status. */
#define HIT_VOLUME 1
#define HIT_PROXIMITY 2
/* dynamicPaint_findNeighborPixel() return codes */
#define NOT_FOUND -1
#define ON_MESH_EDGE -2
#define OUT_OF_TEXTURE -3
/* paint effect default movement per frame in global units */
#define EFF_MOVEMENT_PER_FRAME 0.05f
/* initial wave time factor */
#define WAVE_TIME_FAC (1.0f / 24.0f)
#define CANVAS_REL_SIZE 5.0f
/* drying limits */
#define MIN_WETNESS 0.001f
#define MAX_WETNESS 5.0f

/* dissolve inline function */
BLI_INLINE void value_dissolve(float *r_value,
                               const float time,
                               const float scale,
                               const bool is_log)
{
  *r_value = (is_log) ? (*r_value) * powf(MIN_WETNESS, 1.0f / (1.2f * time / scale)) :
                        (*r_value) - 1.0f / time * scale;
}

/***************************** Internal Structs ***************************/

struct Bounds2D {
  float min[2], max[2];
};

struct Bounds3D {
  float min[3], max[3];
  bool valid;
};

struct VolumeGrid {
  int dim[3];
  /** whole grid bounds */
  Bounds3D grid_bounds;

  /** (x*y*z) precalculated grid cell bounds */
  Bounds3D *bounds;
  /** (x*y*z) t_index begin id */
  int *s_pos;
  /** (x*y*z) number of t_index points */
  int *s_num;
  /** actual surface point index, access: (s_pos + s_num) */
  int *t_index;

  int *temp_t_index;
};

struct Vec3f {
  float v[3];
};

struct BakeAdjPoint {
  /** vector pointing towards this neighbor */
  float dir[3];
  /** distance to */
  float dist;
};

/** Surface data used while processing a frame */
struct PaintBakeNormal {
  /** current pixel world-space inverted normal */
  float invNorm[3];
  /** normal directional scale for displace mapping */
  float normal_scale;
};

/** Temp surface data used to process a frame */
struct PaintBakeData {
  /* point space data */
  PaintBakeNormal *bNormal;
  /** index to start reading point sample realCoord */
  int *s_pos;
  /** num of realCoord samples */
  int *s_num;
  /** current pixel center world-space coordinates for each sample ordered as (s_pos + s_num) */
  Vec3f *realCoord;
  Bounds3D mesh_bounds;
  float dim[3];

  /* adjacency info */
  /** current global neighbor distances and directions, if required */
  BakeAdjPoint *bNeighs;
  double average_dist;
  /* space partitioning */
  /** space partitioning grid to optimize brush checks */
  VolumeGrid *grid;

  /* velocity and movement */
  /** speed vector in global space movement per frame, if required */
  Vec3f *velocity;
  Vec3f *prev_velocity;
  /** special temp data for post-p velocity based brushes like smudge
   * 3 float dir vec + 1 float str */
  float *brush_velocity;
  /** copy of previous frame vertices. used to observe surface movement. */
  float (*prev_positions)[3];
  /** Previous frame object matrix. */
  float prev_obmat[4][4];
  /** flag to check if surface was cleared/reset -> have to redo velocity etc. */
  int clear;
};

/** UV Image sequence format point */
struct PaintUVPoint {
  /* Pixel / mesh data */
  /** tri index on domain derived mesh */
  uint tri_index;
  uint pixel_index;
  /* vertex indexes */
  uint v1, v2, v3;

  /** If this pixel isn't uv mapped to any face, but its neighboring pixel is. */
  uint neighbor_pixel;
};

struct ImgSeqFormatData {
  PaintUVPoint *uv_p;
  Vec3f *barycentricWeights; /* b-weights for all pixel samples */
};

/* adjacency data flags */
#define ADJ_ON_MESH_EDGE (1 << 0)
#define ADJ_BORDER_PIXEL (1 << 1)

struct PaintAdjData {
  /** Array of neighboring point indexes, for single sample use (n_index + neigh_num). */
  int *n_target;
  /** Index to start reading n_target for each point. */
  int *n_index;
  /** Number of neighbors for each point. */
  int *n_num;
  /** Vertex adjacency flags. */
  int *flags;
  /** Size of n_target. */
  int total_targets;
  /** Indices of border pixels (only for texture paint). */
  int *border;
  /** Size of border. */
  int total_border;
};

/************************* Runtime evaluation store ***************************/

void dynamicPaint_Modifier_free_runtime(DynamicPaintRuntime *runtime_data)
{
  if (runtime_data == nullptr) {
    return;
  }
  if (runtime_data->canvas_mesh) {
    BKE_id_free(nullptr, runtime_data->canvas_mesh);
  }
  if (runtime_data->brush_mesh) {
    BKE_id_free(nullptr, runtime_data->brush_mesh);
  }
  MEM_freeN(runtime_data);
}

static DynamicPaintRuntime *dynamicPaint_Modifier_runtime_ensure(DynamicPaintModifierData *pmd)
{
  if (pmd->modifier.runtime == nullptr) {
    pmd->modifier.runtime = MEM_callocN(sizeof(DynamicPaintRuntime), "dynamic paint runtime");
  }
  return (DynamicPaintRuntime *)pmd->modifier.runtime;
}

static Mesh *dynamicPaint_canvas_mesh_get(DynamicPaintCanvasSettings *canvas)
{
  if (canvas->pmd->modifier.runtime == nullptr) {
    return nullptr;
  }
  DynamicPaintRuntime *runtime_data = (DynamicPaintRuntime *)canvas->pmd->modifier.runtime;
  return runtime_data->canvas_mesh;
}

static Mesh *dynamicPaint_brush_mesh_get(DynamicPaintBrushSettings *brush)
{
  if (brush->pmd->modifier.runtime == nullptr) {
    return nullptr;
  }
  DynamicPaintRuntime *runtime_data = (DynamicPaintRuntime *)brush->pmd->modifier.runtime;
  return runtime_data->brush_mesh;
}

/***************************** General Utils ******************************/

/* Set canvas error string to display at the bake report */
static bool setError(DynamicPaintCanvasSettings *canvas, const char *string)
{
  /* Add error to canvas ui info label */
  BLI_strncpy(canvas->error, string, sizeof(canvas->error));
  CLOG_STR_ERROR(&LOG, string);
  return false;
}

/* Get number of surface points for cached types */
static int dynamicPaint_surfaceNumOfPoints(DynamicPaintSurface *surface)
{
  if (surface->format == MOD_DPAINT_SURFACE_F_PTEX) {
    return 0; /* Not supported at the moment. */
  }
  if (surface->format == MOD_DPAINT_SURFACE_F_VERTEX) {
    const Mesh *canvas_mesh = dynamicPaint_canvas_mesh_get(surface->canvas);
    return (canvas_mesh) ? canvas_mesh->totvert : 0;
  }

  return 0;
}

DynamicPaintSurface *get_activeSurface(DynamicPaintCanvasSettings *canvas)
{
  return static_cast<DynamicPaintSurface *>(BLI_findlink(&canvas->surfaces, canvas->active_sur));
}

bool dynamicPaint_outputLayerExists(DynamicPaintSurface *surface, Object *ob, int output)
{
  const char *name;

  if (output == 0) {
    name = surface->output_name;
  }
  else if (output == 1) {
    name = surface->output_name2;
  }
  else {
    return false;
  }

  if (surface->format == MOD_DPAINT_SURFACE_F_VERTEX) {
    if (surface->type == MOD_DPAINT_SURFACE_T_PAINT) {
      Mesh *me = static_cast<Mesh *>(ob->data);
      return (CustomData_get_named_layer_index(&me->ldata, CD_PROP_BYTE_COLOR, name) != -1);
    }
    if (surface->type == MOD_DPAINT_SURFACE_T_WEIGHT) {
      return (BKE_object_defgroup_name_index(ob, name) != -1);
    }
  }

  return false;
}

static bool surface_duplicateOutputExists(void *arg, const char *name)
{
  DynamicPaintSurface *t_surface = static_cast<DynamicPaintSurface *>(arg);
  DynamicPaintSurface *surface = static_cast<DynamicPaintSurface *>(
      t_surface->canvas->surfaces.first);

  for (; surface; surface = surface->next) {
    if (surface != t_surface && surface->type == t_surface->type &&
        surface->format == t_surface->format) {
      if ((surface->output_name[0] != '\0' && !BLI_path_cmp(name, surface->output_name)) ||
          (surface->output_name2[0] != '\0' && !BLI_path_cmp(name, surface->output_name2))) {
        return true;
      }
    }
  }
  return false;
}

static void surface_setUniqueOutputName(DynamicPaintSurface *surface, char *basename, int output)
{
  char name[64];
  BLI_strncpy(name, basename, sizeof(name)); /* in case basename is surface->name use a copy */
  if (output == 0) {
    BLI_uniquename_cb(surface_duplicateOutputExists,
                      surface,
                      name,
                      '.',
                      surface->output_name,
                      sizeof(surface->output_name));
  }
  else if (output == 1) {
    BLI_uniquename_cb(surface_duplicateOutputExists,
                      surface,
                      name,
                      '.',
                      surface->output_name2,
                      sizeof(surface->output_name2));
  }
}

static bool surface_duplicateNameExists(void *arg, const char *name)
{
  DynamicPaintSurface *t_surface = static_cast<DynamicPaintSurface *>(arg);
  DynamicPaintSurface *surface = static_cast<DynamicPaintSurface *>(
      t_surface->canvas->surfaces.first);

  for (; surface; surface = surface->next) {
    if (surface != t_surface && STREQ(name, surface->name)) {
      return true;
    }
  }
  return false;
}

void dynamicPaintSurface_setUniqueName(DynamicPaintSurface *surface, const char *basename)
{
  char name[64];
  BLI_strncpy(name, basename, sizeof(name)); /* in case basename is surface->name use a copy */
  BLI_uniquename_cb(
      surface_duplicateNameExists, surface, name, '.', surface->name, sizeof(surface->name));
}

void dynamicPaintSurface_updateType(DynamicPaintSurface *surface)
{
  if (surface->format == MOD_DPAINT_SURFACE_F_IMAGESEQ) {
    surface->output_name[0] = '\0';
    surface->output_name2[0] = '\0';
    surface->flags |= MOD_DPAINT_ANTIALIAS;
    surface->depth_clamp = 1.0f;
  }
  else {
    strcpy(surface->output_name, "dp_");
    BLI_strncpy(surface->output_name2, surface->output_name, sizeof(surface->output_name2));
    surface->flags &= ~MOD_DPAINT_ANTIALIAS;
    surface->depth_clamp = 0.0f;
  }

  if (surface->type == MOD_DPAINT_SURFACE_T_PAINT) {
    strcat(surface->output_name, "paintmap");
    strcat(surface->output_name2, "wetmap");
    surface_setUniqueOutputName(surface, surface->output_name2, 1);
  }
  else if (surface->type == MOD_DPAINT_SURFACE_T_DISPLACE) {
    strcat(surface->output_name, "displace");
  }
  else if (surface->type == MOD_DPAINT_SURFACE_T_WEIGHT) {
    strcat(surface->output_name, "weight");
  }
  else if (surface->type == MOD_DPAINT_SURFACE_T_WAVE) {
    strcat(surface->output_name, "wave");
  }

  surface_setUniqueOutputName(surface, surface->output_name, 0);
}

static int surface_totalSamples(DynamicPaintSurface *surface)
{
  if (surface->format == MOD_DPAINT_SURFACE_F_IMAGESEQ && surface->flags & MOD_DPAINT_ANTIALIAS) {
    return (surface->data->total_points * 5);
  }
  if (surface->format == MOD_DPAINT_SURFACE_F_VERTEX && surface->flags & MOD_DPAINT_ANTIALIAS &&
      surface->data->adj_data) {
    return (surface->data->total_points + surface->data->adj_data->total_targets);
  }

  return surface->data->total_points;
}

static void blendColors(const float t_color[3],
                        const float t_alpha,
                        const float s_color[3],
                        const float s_alpha,
                        float result[4])
{
  /* Same thing as BLI's blend_color_mix_float(), but for non-premultiplied alpha. */
  float i_alpha = 1.0f - s_alpha;
  float f_alpha = t_alpha * i_alpha + s_alpha;

  /* blend colors */
  if (f_alpha) {
    for (int i = 0; i < 3; i++) {
      result[i] = (t_color[i] * t_alpha * i_alpha + s_color[i] * s_alpha) / f_alpha;
    }
  }
  else {
    copy_v3_v3(result, t_color);
  }
  /* return final alpha */
  result[3] = f_alpha;
}

/* Mix two alpha weighed colors by a defined ratio. output is saved at a_color */
static float mixColors(
    float a_color[3], float a_weight, const float b_color[3], float b_weight, float ratio)
{
  float weight_ratio, factor;
  if (b_weight) {
    /* if first value has no weight just use b_color */
    if (!a_weight) {
      copy_v3_v3(a_color, b_color);
      return b_weight * ratio;
    }
    weight_ratio = b_weight / (a_weight + b_weight);
  }
  else {
    return a_weight * (1.0f - ratio);
  }

  /* calculate final interpolation factor */
  if (ratio <= 0.5f) {
    factor = weight_ratio * (ratio * 2.0f);
  }
  else {
    ratio = (ratio * 2.0f - 1.0f);
    factor = weight_ratio * (1.0f - ratio) + ratio;
  }
  /* mix final color */
  interp_v3_v3v3(a_color, a_color, b_color, factor);
  return (1.0f - factor) * a_weight + factor * b_weight;
}

static void scene_setSubframe(Scene *scene, float subframe)
{
  /* Dynamic paint sub-frames must be done on previous frame. */
  scene->r.cfra -= 1;
  scene->r.subframe = subframe;
}

static int surface_getBrushFlags(DynamicPaintSurface *surface, Depsgraph *depsgraph)
{
  uint numobjects;
  Object **objects = BKE_collision_objects_create(
      depsgraph, nullptr, surface->brush_group, &numobjects, eModifierType_DynamicPaint);

  int flags = 0;

  for (int i = 0; i < numobjects; i++) {
    Object *brushObj = objects[i];

    ModifierData *md = BKE_modifiers_findby_type(brushObj, eModifierType_DynamicPaint);
    if (md && md->mode & (eModifierMode_Realtime | eModifierMode_Render)) {
      DynamicPaintModifierData *pmd2 = (DynamicPaintModifierData *)md;

      if (pmd2->brush) {
        DynamicPaintBrushSettings *brush = pmd2->brush;

        if (brush->flags & MOD_DPAINT_USES_VELOCITY) {
          flags |= BRUSH_USES_VELOCITY;
        }
      }
    }
  }

  BKE_collision_objects_free(objects);

  return flags;
}

/* check whether two bounds intersect */
static bool boundsIntersect(Bounds3D *b1, Bounds3D *b2)
{
  if (!b1->valid || !b2->valid) {
    return false;
  }
  for (int i = 2; i--;) {
    if (!(b1->min[i] <= b2->max[i] && b1->max[i] >= b2->min[i])) {
      return false;
    }
  }
  return true;
}

/* check whether two bounds intersect inside defined proximity */
static bool boundsIntersectDist(Bounds3D *b1, Bounds3D *b2, const float dist)
{
  if (!b1->valid || !b2->valid) {
    return false;
  }
  for (int i = 2; i--;) {
    if (!(b1->min[i] <= (b2->max[i] + dist) && b1->max[i] >= (b2->min[i] - dist))) {
      return false;
    }
  }
  return true;
}

/* check whether bounds intersects a point with given radius */
static bool boundIntersectPoint(Bounds3D *b, const float point[3], const float radius)
{
  if (!b->valid) {
    return false;
  }
  for (int i = 2; i--;) {
    if (!(b->min[i] <= (point[i] + radius) && b->max[i] >= (point[i] - radius))) {
      return false;
    }
  }
  return true;
}

/* expand bounds by a new point */
static void boundInsert(Bounds3D *b, const float point[3])
{
  if (!b->valid) {
    copy_v3_v3(b->min, point);
    copy_v3_v3(b->max, point);
    b->valid = true;
    return;
  }

  minmax_v3v3_v3(b->min, b->max, point);
}

static float getSurfaceDimension(PaintSurfaceData *sData)
{
  Bounds3D *mb = &sData->bData->mesh_bounds;
  return max_fff((mb->max[0] - mb->min[0]), (mb->max[1] - mb->min[1]), (mb->max[2] - mb->min[2]));
}

static void freeGrid(PaintSurfaceData *data)
{
  PaintBakeData *bData = data->bData;
  VolumeGrid *grid = bData->grid;

  if (grid->bounds) {
    MEM_freeN(grid->bounds);
  }
  if (grid->s_pos) {
    MEM_freeN(grid->s_pos);
  }
  if (grid->s_num) {
    MEM_freeN(grid->s_num);
  }
  if (grid->t_index) {
    MEM_freeN(grid->t_index);
  }

  MEM_freeN(bData->grid);
  bData->grid = nullptr;
}

static void grid_bound_insert_cb_ex(void *__restrict userdata,
                                    const int i,
                                    const TaskParallelTLS *__restrict tls)
{
  PaintBakeData *bData = static_cast<PaintBakeData *>(userdata);

  Bounds3D *grid_bound = static_cast<Bounds3D *>(tls->userdata_chunk);

  boundInsert(grid_bound, bData->realCoord[bData->s_pos[i]].v);
}

static void grid_bound_insert_reduce(const void *__restrict /*userdata*/,
                                     void *__restrict chunk_join,
                                     void *__restrict chunk)
{
  Bounds3D *join = static_cast<Bounds3D *>(chunk_join);
  Bounds3D *grid_bound = static_cast<Bounds3D *>(chunk);

  boundInsert(join, grid_bound->min);
  boundInsert(join, grid_bound->max);
}

static void grid_cell_points_cb_ex(void *__restrict userdata,
                                   const int i,
                                   const TaskParallelTLS *__restrict tls)
{
  PaintBakeData *bData = static_cast<PaintBakeData *>(userdata);
  VolumeGrid *grid = bData->grid;
  int *temp_t_index = grid->temp_t_index;
  int *s_num = static_cast<int *>(tls->userdata_chunk);

  int co[3];

  for (int j = 3; j--;) {
    co[j] = (int)floorf((bData->realCoord[bData->s_pos[i]].v[j] - grid->grid_bounds.min[j]) /
                        bData->dim[j] * grid->dim[j]);
    CLAMP(co[j], 0, grid->dim[j] - 1);
  }

  temp_t_index[i] = co[0] + co[1] * grid->dim[0] + co[2] * grid->dim[0] * grid->dim[1];
  s_num[temp_t_index[i]]++;
}

static void grid_cell_points_reduce(const void *__restrict userdata,
                                    void *__restrict chunk_join,
                                    void *__restrict chunk)
{
  const PaintBakeData *bData = static_cast<const PaintBakeData *>(userdata);
  const VolumeGrid *grid = bData->grid;
  const int grid_cells = grid->dim[0] * grid->dim[1] * grid->dim[2];

  int *join_s_num = static_cast<int *>(chunk_join);
  int *s_num = static_cast<int *>(chunk);

  /* calculate grid indexes */
  for (int i = 0; i < grid_cells; i++) {
    join_s_num[i] += s_num[i];
  }
}

static void grid_cell_bounds_cb(void *__restrict userdata,
                                const int x,
                                const TaskParallelTLS *__restrict /*tls*/)
{
  PaintBakeData *bData = static_cast<PaintBakeData *>(userdata);
  VolumeGrid *grid = bData->grid;
  float *dim = bData->dim;
  int *grid_dim = grid->dim;

  for (int y = 0; y < grid_dim[1]; y++) {
    for (int z = 0; z < grid_dim[2]; z++) {
      const int b_index = x + y * grid_dim[0] + z * grid_dim[0] * grid_dim[1];
      /* set bounds */
      for (int j = 3; j--;) {
        const int s = (j == 0) ? x : ((j == 1) ? y : z);
        grid->bounds[b_index].min[j] = grid->grid_bounds.min[j] + dim[j] / grid_dim[j] * s;
        grid->bounds[b_index].max[j] = grid->grid_bounds.min[j] + dim[j] / grid_dim[j] * (s + 1);
      }
      grid->bounds[b_index].valid = true;
    }
  }
}

static void surfaceGenerateGrid(DynamicPaintSurface *surface)
{
  PaintSurfaceData *sData = surface->data;
  PaintBakeData *bData = sData->bData;
  VolumeGrid *grid;
  int grid_cells, axis = 3;
  int *temp_t_index = nullptr;
  int *temp_s_num = nullptr;

  if (bData->grid) {
    freeGrid(sData);
  }

  bData->grid = MEM_cnew<VolumeGrid>(__func__);
  grid = bData->grid;

  {
    int i, error = 0;
    float dim_factor, volume, dim[3];
    float td[3];
    float min_dim;

    /* calculate canvas dimensions */
    /* Important to init correctly our ref grid_bound... */
    boundInsert(&grid->grid_bounds, bData->realCoord[bData->s_pos[0]].v);
    {
      TaskParallelSettings settings;
      BLI_parallel_range_settings_defaults(&settings);
      settings.use_threading = (sData->total_points > 1000);
      settings.userdata_chunk = &grid->grid_bounds;
      settings.userdata_chunk_size = sizeof(grid->grid_bounds);
      settings.func_reduce = grid_bound_insert_reduce;
      BLI_task_parallel_range(0, sData->total_points, bData, grid_bound_insert_cb_ex, &settings);
    }
    /* get dimensions */
    sub_v3_v3v3(dim, grid->grid_bounds.max, grid->grid_bounds.min);
    copy_v3_v3(td, dim);
    copy_v3_v3(bData->dim, dim);
    min_dim = max_fff(td[0], td[1], td[2]) / 1000.0f;

    /* deactivate zero axes */
    for (i = 0; i < 3; i++) {
      if (td[i] < min_dim) {
        td[i] = 1.0f;
        axis--;
      }
    }

    if (axis == 0 || max_fff(td[0], td[1], td[2]) < 0.0001f) {
      MEM_freeN(bData->grid);
      bData->grid = nullptr;
      return;
    }

    /* now calculate grid volume/area/width depending on num of active axis */
    volume = td[0] * td[1] * td[2];

    /* determine final grid size by trying to fit average 10.000 points per grid cell */
    dim_factor = (float)pow(double(volume) / (double(sData->total_points) / 10000.0),
                            1.0 / double(axis));

    /* define final grid size using dim_factor, use min 3 for active axes */
    for (i = 0; i < 3; i++) {
      grid->dim[i] = int(floor(td[i] / dim_factor));
      CLAMP(grid->dim[i], (dim[i] >= min_dim) ? 3 : 1, 100);
    }
    grid_cells = grid->dim[0] * grid->dim[1] * grid->dim[2];

    /* allocate memory for grids */
    grid->bounds = static_cast<Bounds3D *>(
        MEM_callocN(sizeof(Bounds3D) * grid_cells, "Surface Grid Bounds"));
    grid->s_pos = static_cast<int *>(
        MEM_callocN(sizeof(int) * grid_cells, "Surface Grid Position"));

    grid->s_num = static_cast<int *>(MEM_callocN(sizeof(int) * grid_cells, "Surface Grid Points"));
    temp_s_num = static_cast<int *>(
        MEM_callocN(sizeof(int) * grid_cells, "Temp Surface Grid Points"));
    grid->t_index = static_cast<int *>(
        MEM_callocN(sizeof(int) * sData->total_points, "Surface Grid Target Ids"));
    grid->temp_t_index = temp_t_index = static_cast<int *>(
        MEM_callocN(sizeof(int) * sData->total_points, "Temp Surface Grid Target Ids"));

    /* in case of an allocation failure abort here */
    if (!grid->bounds || !grid->s_pos || !grid->s_num || !grid->t_index || !temp_s_num ||
        !temp_t_index) {
      error = 1;
    }

    if (!error) {
      /* calculate number of points within each cell */
      {
        TaskParallelSettings settings;
        BLI_parallel_range_settings_defaults(&settings);
        settings.use_threading = (sData->total_points > 1000);
        settings.userdata_chunk = grid->s_num;
        settings.userdata_chunk_size = sizeof(*grid->s_num) * grid_cells;
        settings.func_reduce = grid_cell_points_reduce;
        BLI_task_parallel_range(0, sData->total_points, bData, grid_cell_points_cb_ex, &settings);
      }

      /* calculate grid indexes (not needed for first cell, which is zero). */
      for (i = 1; i < grid_cells; i++) {
        grid->s_pos[i] = grid->s_pos[i - 1] + grid->s_num[i - 1];
      }

      /* save point indexes to final array */
      for (i = 0; i < sData->total_points; i++) {
        int pos = grid->s_pos[temp_t_index[i]] + temp_s_num[temp_t_index[i]];
        grid->t_index[pos] = i;

        temp_s_num[temp_t_index[i]]++;
      }

      /* calculate cell bounds */
      {
        TaskParallelSettings settings;
        BLI_parallel_range_settings_defaults(&settings);
        settings.use_threading = (grid_cells > 1000);
        BLI_task_parallel_range(0, grid->dim[0], bData, grid_cell_bounds_cb, &settings);
      }
    }

    if (temp_s_num) {
      MEM_freeN(temp_s_num);
    }
    MEM_SAFE_FREE(temp_t_index);

    if (error || !grid->s_num) {
      setError(surface->canvas, N_("Not enough free memory"));
      freeGrid(sData);
    }
  }
}

/***************************** Freeing data ******************************/

void dynamicPaint_freeBrush(DynamicPaintModifierData *pmd)
{
  if (pmd->brush) {
    if (pmd->brush->paint_ramp) {
      MEM_freeN(pmd->brush->paint_ramp);
    }
    if (pmd->brush->vel_ramp) {
      MEM_freeN(pmd->brush->vel_ramp);
    }

    MEM_freeN(pmd->brush);
    pmd->brush = nullptr;
  }
}

static void dynamicPaint_freeAdjData(PaintSurfaceData *data)
{
  if (data->adj_data) {
    if (data->adj_data->n_index) {
      MEM_freeN(data->adj_data->n_index);
    }
    if (data->adj_data->n_num) {
      MEM_freeN(data->adj_data->n_num);
    }
    if (data->adj_data->n_target) {
      MEM_freeN(data->adj_data->n_target);
    }
    if (data->adj_data->flags) {
      MEM_freeN(data->adj_data->flags);
    }
    if (data->adj_data->border) {
      MEM_freeN(data->adj_data->border);
    }
    MEM_freeN(data->adj_data);
    data->adj_data = nullptr;
  }
}

static void free_bakeData(PaintSurfaceData *data)
{
  PaintBakeData *bData = data->bData;
  if (bData) {
    if (bData->bNormal) {
      MEM_freeN(bData->bNormal);
    }
    if (bData->s_pos) {
      MEM_freeN(bData->s_pos);
    }
    if (bData->s_num) {
      MEM_freeN(bData->s_num);
    }
    if (bData->realCoord) {
      MEM_freeN(bData->realCoord);
    }
    if (bData->bNeighs) {
      MEM_freeN(bData->bNeighs);
    }
    if (bData->grid) {
      freeGrid(data);
    }
    if (bData->prev_positions) {
      MEM_freeN(bData->prev_positions);
    }
    if (bData->velocity) {
      MEM_freeN(bData->velocity);
    }
    if (bData->prev_velocity) {
      MEM_freeN(bData->prev_velocity);
    }

    MEM_freeN(data->bData);
    data->bData = nullptr;
  }
}

/* free surface data if it's not used anymore */
static void surface_freeUnusedData(DynamicPaintSurface *surface)
{
  if (!surface->data) {
    return;
  }

  /* Free bake-data if not active or surface is baked. */
  if (!(surface->flags & MOD_DPAINT_ACTIVE) ||
      (surface->pointcache && surface->pointcache->flag & PTCACHE_BAKED)) {
    free_bakeData(surface->data);
  }
}

void dynamicPaint_freeSurfaceData(DynamicPaintSurface *surface)
{
  PaintSurfaceData *data = surface->data;
  if (!data) {
    return;
  }

  if (data->format_data) {
    /* format specific free */
    if (surface->format == MOD_DPAINT_SURFACE_F_IMAGESEQ) {
      ImgSeqFormatData *format_data = (ImgSeqFormatData *)data->format_data;
      if (format_data->uv_p) {
        MEM_freeN(format_data->uv_p);
      }
      if (format_data->barycentricWeights) {
        MEM_freeN(format_data->barycentricWeights);
      }
    }
    MEM_freeN(data->format_data);
  }
  /* type data */
  if (data->type_data) {
    MEM_freeN(data->type_data);
  }
  dynamicPaint_freeAdjData(data);
  /* bake data */
  free_bakeData(data);

  MEM_freeN(surface->data);
  surface->data = nullptr;
}

void dynamicPaint_freeSurface(const DynamicPaintModifierData *pmd, DynamicPaintSurface *surface)
{
  /* point cache */
  if ((pmd->modifier.flag & eModifierFlag_SharedCaches) == 0) {
    BKE_ptcache_free_list(&(surface->ptcaches));
  }
  surface->pointcache = nullptr;

  MEM_SAFE_FREE(surface->effector_weights);

  BLI_remlink(&(surface->canvas->surfaces), surface);
  dynamicPaint_freeSurfaceData(surface);
  MEM_freeN(surface);
}

void dynamicPaint_freeCanvas(DynamicPaintModifierData *pmd)
{
  if (pmd->canvas) {
    /* Free surface data */
    DynamicPaintSurface *surface = static_cast<DynamicPaintSurface *>(pmd->canvas->surfaces.first);
    DynamicPaintSurface *next_surface = nullptr;

    while (surface) {
      next_surface = surface->next;
      dynamicPaint_freeSurface(pmd, surface);
      surface = next_surface;
    }

    MEM_freeN(pmd->canvas);
    pmd->canvas = nullptr;
  }
}

void dynamicPaint_Modifier_free(DynamicPaintModifierData *pmd)
{
  if (pmd == nullptr) {
    return;
  }
  dynamicPaint_freeCanvas(pmd);
  dynamicPaint_freeBrush(pmd);
  dynamicPaint_Modifier_free_runtime(static_cast<DynamicPaintRuntime *>(pmd->modifier.runtime));
}

/***************************** Initialize and reset ******************************/

DynamicPaintSurface *dynamicPaint_createNewSurface(DynamicPaintCanvasSettings *canvas,
                                                   Scene *scene)
{
  DynamicPaintSurface *surface = MEM_cnew<DynamicPaintSurface>(__func__);
  if (!surface) {
    return nullptr;
  }

  surface->canvas = canvas;
  surface->format = MOD_DPAINT_SURFACE_F_VERTEX;
  surface->type = MOD_DPAINT_SURFACE_T_PAINT;

  /* cache */
  surface->pointcache = BKE_ptcache_add(&(surface->ptcaches));
  surface->pointcache->flag |= PTCACHE_DISK_CACHE;
  surface->pointcache->step = 1;

  /* Set initial values */
  surface->flags = MOD_DPAINT_ANTIALIAS | MOD_DPAINT_MULALPHA | MOD_DPAINT_DRY_LOG |
                   MOD_DPAINT_DISSOLVE_LOG | MOD_DPAINT_ACTIVE | MOD_DPAINT_OUT1 |
                   MOD_DPAINT_USE_DRYING;
  surface->effect = 0;
  surface->effect_ui = 1;

  surface->diss_speed = 250;
  surface->dry_speed = 500;
  surface->color_dry_threshold = 1.0f;
  surface->depth_clamp = 0.0f;
  surface->disp_factor = 1.0f;
  surface->disp_type = MOD_DPAINT_DISP_DISPLACE;
  surface->image_fileformat = MOD_DPAINT_IMGFORMAT_PNG;

  surface->influence_scale = 1.0f;
  surface->radius_scale = 1.0f;

  surface->init_color[0] = 1.0f;
  surface->init_color[1] = 1.0f;
  surface->init_color[2] = 1.0f;
  surface->init_color[3] = 1.0f;

  surface->image_resolution = 256;
  surface->substeps = 0;

  if (scene) {
    surface->start_frame = scene->r.sfra;
    surface->end_frame = scene->r.efra;
  }
  else {
    surface->start_frame = 1;
    surface->end_frame = 250;
  }

  surface->spread_speed = 1.0f;
  surface->color_spread_speed = 1.0f;
  surface->shrink_speed = 1.0f;

  surface->wave_damping = 0.04f;
  surface->wave_speed = 1.0f;
  surface->wave_timescale = 1.0f;
  surface->wave_spring = 0.20f;
  surface->wave_smoothness = 1.0f;

  BKE_modifier_path_init(
      surface->image_output_path, sizeof(surface->image_output_path), "cache_dynamicpaint");

  /* Using ID_BRUSH i18n context, as we have no physics/dynamic-paint one for now. */
  dynamicPaintSurface_setUniqueName(surface, CTX_DATA_(BLT_I18NCONTEXT_ID_BRUSH, "Surface"));

  surface->effector_weights = BKE_effector_add_weights(nullptr);

  dynamicPaintSurface_updateType(surface);

  BLI_addtail(&canvas->surfaces, surface);

  return surface;
}

bool dynamicPaint_createType(DynamicPaintModifierData *pmd, int type, Scene *scene)
{
  if (pmd) {
    if (type == MOD_DYNAMICPAINT_TYPE_CANVAS) {
      DynamicPaintCanvasSettings *canvas;
      if (pmd->canvas) {
        dynamicPaint_freeCanvas(pmd);
      }

      canvas = pmd->canvas = MEM_cnew<DynamicPaintCanvasSettings>(__func__);
      if (!canvas) {
        return false;
      }
      canvas->pmd = pmd;

      /* Create one surface */
      if (!dynamicPaint_createNewSurface(canvas, scene)) {
        return false;
      }
    }
    else if (type == MOD_DYNAMICPAINT_TYPE_BRUSH) {
      DynamicPaintBrushSettings *brush;
      if (pmd->brush) {
        dynamicPaint_freeBrush(pmd);
      }

      brush = pmd->brush = MEM_cnew<DynamicPaintBrushSettings>(__func__);
      if (!brush) {
        return false;
      }
      brush->pmd = pmd;

      brush->psys = nullptr;

      brush->flags = MOD_DPAINT_ABS_ALPHA | MOD_DPAINT_RAMP_ALPHA;
      brush->collision = MOD_DPAINT_COL_VOLUME;

      brush->r = 0.15f;
      brush->g = 0.4f;
      brush->b = 0.8f;
      brush->alpha = 1.0f;
      brush->wetness = 1.0f;

      brush->paint_distance = 1.0f;
      brush->proximity_falloff = MOD_DPAINT_PRFALL_SMOOTH;

      brush->particle_radius = 0.2f;
      brush->particle_smooth = 0.05f;

      brush->wave_type = MOD_DPAINT_WAVEB_CHANGE;
      brush->wave_factor = 1.0f;
      brush->wave_clamp = 0.0f;
      brush->smudge_strength = 0.3f;
      brush->max_velocity = 1.0f;

      /* Paint proximity falloff color-ramp. */
      {
        CBData *ramp;

        brush->paint_ramp = BKE_colorband_add(false);
        if (!brush->paint_ramp) {
          return false;
        }
        ramp = brush->paint_ramp->data;
        /* Add default smooth-falloff ramp. */
        ramp[0].r = ramp[0].g = ramp[0].b = ramp[0].a = 1.0f;
        ramp[0].pos = 0.0f;
        ramp[1].r = ramp[1].g = ramp[1].b = ramp[1].pos = 1.0f;
        ramp[1].a = 0.0f;
        pmd->brush->paint_ramp->tot = 2;
      }

      /* Brush velocity ramp. */
      {
        CBData *ramp;

        brush->vel_ramp = BKE_colorband_add(false);
        if (!brush->vel_ramp) {
          return false;
        }
        ramp = brush->vel_ramp->data;
        ramp[0].r = ramp[0].g = ramp[0].b = ramp[0].a = ramp[0].pos = 0.0f;
        ramp[1].r = ramp[1].g = ramp[1].b = ramp[1].a = ramp[1].pos = 1.0f;
        brush->paint_ramp->tot = 2;
      }
    }
  }
  else {
    return false;
  }

  return true;
}

void dynamicPaint_Modifier_copy(const DynamicPaintModifierData *pmd,
                                DynamicPaintModifierData *tpmd,
                                int flag)
{
  /* Init modifier */
  tpmd->type = pmd->type;
  if (pmd->canvas) {
    dynamicPaint_createType(tpmd, MOD_DYNAMICPAINT_TYPE_CANVAS, nullptr);
  }
  if (pmd->brush) {
    dynamicPaint_createType(tpmd, MOD_DYNAMICPAINT_TYPE_BRUSH, nullptr);
  }

  /* Copy data */
  if (tpmd->canvas) {
    DynamicPaintSurface *surface;
    tpmd->canvas->pmd = tpmd;
    /* free default surface */
    if (tpmd->canvas->surfaces.first) {
      dynamicPaint_freeSurface(tpmd,
                               static_cast<DynamicPaintSurface *>(tpmd->canvas->surfaces.first));
    }

    tpmd->canvas->active_sur = pmd->canvas->active_sur;

    /* copy existing surfaces */
    for (surface = static_cast<DynamicPaintSurface *>(pmd->canvas->surfaces.first); surface;
         surface = surface->next) {
      DynamicPaintSurface *t_surface = dynamicPaint_createNewSurface(tpmd->canvas, nullptr);
      if (flag & LIB_ID_COPY_SET_COPIED_ON_WRITE) {
        /* TODO(sergey): Consider passing some tips to the surface
         * creation to avoid this allocate-and-free cache behavior. */
        BKE_ptcache_free_list(&t_surface->ptcaches);
        tpmd->modifier.flag |= eModifierFlag_SharedCaches;
        t_surface->ptcaches = surface->ptcaches;
        t_surface->pointcache = surface->pointcache;
      }

      /* surface settings */
      t_surface->brush_group = surface->brush_group;
      MEM_freeN(t_surface->effector_weights);
      t_surface->effector_weights = static_cast<EffectorWeights *>(
          MEM_dupallocN(surface->effector_weights));

      BLI_strncpy(t_surface->name, surface->name, sizeof(t_surface->name));
      t_surface->format = surface->format;
      t_surface->type = surface->type;
      t_surface->disp_type = surface->disp_type;
      t_surface->image_fileformat = surface->image_fileformat;
      t_surface->effect_ui = surface->effect_ui;
      t_surface->init_color_type = surface->init_color_type;
      t_surface->flags = surface->flags;
      t_surface->effect = surface->effect;

      t_surface->image_resolution = surface->image_resolution;
      t_surface->substeps = surface->substeps;
      t_surface->start_frame = surface->start_frame;
      t_surface->end_frame = surface->end_frame;

      copy_v4_v4(t_surface->init_color, surface->init_color);
      t_surface->init_texture = surface->init_texture;
      BLI_strncpy(
          t_surface->init_layername, surface->init_layername, sizeof(t_surface->init_layername));

      t_surface->dry_speed = surface->dry_speed;
      t_surface->diss_speed = surface->diss_speed;
      t_surface->color_dry_threshold = surface->color_dry_threshold;
      t_surface->depth_clamp = surface->depth_clamp;
      t_surface->disp_factor = surface->disp_factor;

      t_surface->spread_speed = surface->spread_speed;
      t_surface->color_spread_speed = surface->color_spread_speed;
      t_surface->shrink_speed = surface->shrink_speed;
      t_surface->drip_vel = surface->drip_vel;
      t_surface->drip_acc = surface->drip_acc;

      t_surface->influence_scale = surface->influence_scale;
      t_surface->radius_scale = surface->radius_scale;

      t_surface->wave_damping = surface->wave_damping;
      t_surface->wave_speed = surface->wave_speed;
      t_surface->wave_timescale = surface->wave_timescale;
      t_surface->wave_spring = surface->wave_spring;
      t_surface->wave_smoothness = surface->wave_smoothness;

      BLI_strncpy(t_surface->uvlayer_name, surface->uvlayer_name, sizeof(t_surface->uvlayer_name));
      BLI_strncpy(t_surface->image_output_path,
                  surface->image_output_path,
                  sizeof(t_surface->image_output_path));
      BLI_strncpy(t_surface->output_name, surface->output_name, sizeof(t_surface->output_name));
      BLI_strncpy(t_surface->output_name2, surface->output_name2, sizeof(t_surface->output_name2));
    }
  }
  if (tpmd->brush) {
    DynamicPaintBrushSettings *brush = pmd->brush, *t_brush = tpmd->brush;
    t_brush->pmd = tpmd;

    t_brush->flags = brush->flags;
    t_brush->collision = brush->collision;

    t_brush->r = brush->r;
    t_brush->g = brush->g;
    t_brush->b = brush->b;
    t_brush->alpha = brush->alpha;
    t_brush->wetness = brush->wetness;

    t_brush->particle_radius = brush->particle_radius;
    t_brush->particle_smooth = brush->particle_smooth;
    t_brush->paint_distance = brush->paint_distance;

    /* NOTE: This is dangerous, as it will generate invalid data in case we are copying between
     * different objects. Extra external code has to be called then to ensure proper remapping of
     * that pointer. See e.g. `BKE_object_copy_particlesystems` or `BKE_object_copy_modifier`. */
    t_brush->psys = brush->psys;

    if (brush->paint_ramp) {
      memcpy(t_brush->paint_ramp, brush->paint_ramp, sizeof(ColorBand));
    }
    if (brush->vel_ramp) {
      memcpy(t_brush->vel_ramp, brush->vel_ramp, sizeof(ColorBand));
    }

    t_brush->proximity_falloff = brush->proximity_falloff;
    t_brush->wave_type = brush->wave_type;
    t_brush->ray_dir = brush->ray_dir;

    t_brush->wave_factor = brush->wave_factor;
    t_brush->wave_clamp = brush->wave_clamp;
    t_brush->max_velocity = brush->max_velocity;
    t_brush->smudge_strength = brush->smudge_strength;
  }
}

/* allocates surface data depending on surface type */
static void dynamicPaint_allocateSurfaceType(DynamicPaintSurface *surface)
{
  PaintSurfaceData *sData = surface->data;

  switch (surface->type) {
    case MOD_DPAINT_SURFACE_T_PAINT:
      sData->type_data = MEM_callocN(sizeof(PaintPoint) * sData->total_points,
                                     "DynamicPaintSurface Data");
      break;
    case MOD_DPAINT_SURFACE_T_DISPLACE:
      sData->type_data = MEM_callocN(sizeof(float) * sData->total_points,
                                     "DynamicPaintSurface DepthData");
      break;
    case MOD_DPAINT_SURFACE_T_WEIGHT:
      sData->type_data = MEM_callocN(sizeof(float) * sData->total_points,
                                     "DynamicPaintSurface WeightData");
      break;
    case MOD_DPAINT_SURFACE_T_WAVE:
      sData->type_data = MEM_callocN(sizeof(PaintWavePoint) * sData->total_points,
                                     "DynamicPaintSurface WaveData");
      break;
  }

  if (sData->type_data == nullptr) {
    setError(surface->canvas, N_("Not enough free memory"));
  }
}

static bool surface_usesAdjDistance(DynamicPaintSurface *surface)
{
  return ((surface->type == MOD_DPAINT_SURFACE_T_PAINT && surface->effect) ||
          (surface->type == MOD_DPAINT_SURFACE_T_WAVE));
}

static bool surface_usesAdjData(DynamicPaintSurface *surface)
{
  return (surface_usesAdjDistance(surface) || (surface->format == MOD_DPAINT_SURFACE_F_VERTEX &&
                                               surface->flags & MOD_DPAINT_ANTIALIAS));
}

/* initialize surface adjacency data */
static void dynamicPaint_initAdjacencyData(DynamicPaintSurface *surface, const bool force_init)
{
  PaintSurfaceData *sData = surface->data;
  Mesh *mesh = dynamicPaint_canvas_mesh_get(surface->canvas);
  PaintAdjData *ad;
  int *temp_data;
  int neigh_points = 0;

  if (!force_init && !surface_usesAdjData(surface)) {
    return;
  }

  if (surface->format == MOD_DPAINT_SURFACE_F_VERTEX) {
    /* For vertex format, neighbors are connected by edges */
    neigh_points = 2 * mesh->totedge;
  }
  else if (surface->format == MOD_DPAINT_SURFACE_F_IMAGESEQ) {
    neigh_points = sData->total_points * 8;
  }

  if (!neigh_points) {
    return;
  }

  /* allocate memory */
  ad = sData->adj_data = MEM_cnew<PaintAdjData>(__func__);
  if (!ad) {
    return;
  }
  ad->n_index = static_cast<int *>(
      MEM_callocN(sizeof(int) * sData->total_points, "Surface Adj Index"));
  ad->n_num = static_cast<int *>(
      MEM_callocN(sizeof(int) * sData->total_points, "Surface Adj Counts"));
  temp_data = static_cast<int *>(MEM_callocN(sizeof(int) * sData->total_points, "Temp Adj Data"));
  ad->n_target = static_cast<int *>(
      MEM_callocN(sizeof(int) * neigh_points, "Surface Adj Targets"));
  ad->flags = static_cast<int *>(
      MEM_callocN(sizeof(int) * sData->total_points, "Surface Adj Flags"));
  ad->total_targets = neigh_points;
  ad->border = nullptr;
  ad->total_border = 0;

  /* in case of allocation error, free memory */
  if (!ad->n_index || !ad->n_num || !ad->n_target || !temp_data) {
    dynamicPaint_freeAdjData(sData);
    if (temp_data) {
      MEM_freeN(temp_data);
    }
    setError(surface->canvas, N_("Not enough free memory"));
    return;
  }

  if (surface->format == MOD_DPAINT_SURFACE_F_VERTEX) {
    /* For vertex format, count every vertex that is connected by an edge */
    int numOfEdges = mesh->totedge;
    int numOfPolys = mesh->totpoly;
    const blender::Span<MEdge> edges = mesh->edges();
    const blender::Span<MPoly> polys = mesh->polys();
    const blender::Span<int> corner_verts = mesh->corner_verts();

    /* count number of edges per vertex */
    for (int i = 0; i < numOfEdges; i++) {
      ad->n_num[edges[i].v1]++;
      ad->n_num[edges[i].v2]++;

      temp_data[edges[i].v1]++;
      temp_data[edges[i].v2]++;
    }

    /* also add number of vertices to temp_data
     * to locate points on "mesh edge" */
    for (int i = 0; i < numOfPolys; i++) {
      for (int j = 0; j < polys[i].totloop; j++) {
        temp_data[corner_verts[polys[i].loopstart + j]]++;
      }
    }

    /* now check if total number of edges+faces for
     * each vertex is even, if not -> vertex is on mesh edge */
    for (int i = 0; i < sData->total_points; i++) {
      if ((temp_data[i] % 2) || (temp_data[i] < 4)) {
        ad->flags[i] |= ADJ_ON_MESH_EDGE;
      }

      /* reset temp data */
      temp_data[i] = 0;
    }

    /* order n_index array */
    int n_pos = 0;
    for (int i = 0; i < sData->total_points; i++) {
      ad->n_index[i] = n_pos;
      n_pos += ad->n_num[i];
    }

    /* and now add neighbor data using that info */
    for (int i = 0; i < numOfEdges; i++) {
      /* first vertex */
      int index = edges[i].v1;
      n_pos = ad->n_index[index] + temp_data[index];
      ad->n_target[n_pos] = edges[i].v2;
      temp_data[index]++;

      /* second vertex */
      index = edges[i].v2;
      n_pos = ad->n_index[index] + temp_data[index];
      ad->n_target[n_pos] = edges[i].v1;
      temp_data[index]++;
    }
  }
  else if (surface->format == MOD_DPAINT_SURFACE_F_IMAGESEQ) {
    /* for image sequences, only allocate memory.
     * bake initialization takes care of rest */
  }

  MEM_freeN(temp_data);
}

struct DynamicPaintSetInitColorData {
  const DynamicPaintSurface *surface;

  blender::Span<int> corner_verts;
  const float (*mloopuv)[2];
  blender::Span<MLoopTri> looptris;
  const MLoopCol *mloopcol;
  ImagePool *pool;

  bool scene_color_manage;
};

static void dynamic_paint_set_init_color_tex_to_vcol_cb(void *__restrict userdata,
                                                        const int i,
                                                        const TaskParallelTLS *__restrict /*tls*/)
{
  const DynamicPaintSetInitColorData *data = static_cast<DynamicPaintSetInitColorData *>(userdata);

  const PaintSurfaceData *sData = data->surface->data;
  PaintPoint *pPoint = (PaintPoint *)sData->type_data;

<<<<<<< HEAD
  const blender::Span<int> corner_verts = data->corner_verts;
  const MLoopTri *mlooptri = data->mlooptri;
=======
  const blender::Span<MLoop> loops = data->loops;
  const blender::Span<MLoopTri> looptris = data->looptris;
>>>>>>> 4ffae99d
  const float(*mloopuv)[2] = data->mloopuv;
  ImagePool *pool = data->pool;
  Tex *tex = data->surface->init_texture;

  const bool scene_color_manage = data->scene_color_manage;

  float uv[3] = {0.0f};

  for (int j = 3; j--;) {
    TexResult texres = {0};
<<<<<<< HEAD
    const int vert = corner_verts[mlooptri[i].tri[j]];
=======
    const uint vert = loops[looptris[i].tri[j]].v;
>>>>>>> 4ffae99d

    /* remap to [-1.0, 1.0] */
    uv[0] = mloopuv[looptris[i].tri[j]][0] * 2.0f - 1.0f;
    uv[1] = mloopuv[looptris[i].tri[j]][1] * 2.0f - 1.0f;

    multitex_ext_safe(tex, uv, &texres, pool, scene_color_manage, false);

    if (texres.tin > pPoint[vert].color[3]) {
      copy_v3_v3(pPoint[vert].color, texres.trgba);
      pPoint[vert].color[3] = texres.tin;
    }
  }
}

static void dynamic_paint_set_init_color_tex_to_imseq_cb(void *__restrict userdata,
                                                         const int i,
                                                         const TaskParallelTLS *__restrict /*tls*/)
{
  const DynamicPaintSetInitColorData *data = static_cast<DynamicPaintSetInitColorData *>(userdata);

  const PaintSurfaceData *sData = data->surface->data;
  PaintPoint *pPoint = (PaintPoint *)sData->type_data;

  const blender::Span<MLoopTri> looptris = data->looptris;
  const float(*mloopuv)[2] = data->mloopuv;
  Tex *tex = data->surface->init_texture;
  ImgSeqFormatData *f_data = (ImgSeqFormatData *)sData->format_data;
  const int samples = (data->surface->flags & MOD_DPAINT_ANTIALIAS) ? 5 : 1;

  const bool scene_color_manage = data->scene_color_manage;

  float uv[9] = {0.0f};
  float uv_final[3] = {0.0f};

  TexResult texres = {0};

  /* collect all uvs */
  for (int j = 3; j--;) {
    copy_v2_v2(&uv[j * 3], mloopuv[looptris[f_data->uv_p[i].tri_index].tri[j]]);
  }

  /* interpolate final uv pos */
  interp_v3_v3v3v3(uv_final, &uv[0], &uv[3], &uv[6], f_data->barycentricWeights[i * samples].v);
  /* remap to [-1.0, 1.0] */
  uv_final[0] = uv_final[0] * 2.0f - 1.0f;
  uv_final[1] = uv_final[1] * 2.0f - 1.0f;

  multitex_ext_safe(tex, uv_final, &texres, nullptr, scene_color_manage, false);

  /* apply color */
  copy_v3_v3(pPoint[i].color, texres.trgba);
  pPoint[i].color[3] = texres.tin;
}

static void dynamic_paint_set_init_color_vcol_to_imseq_cb(
    void *__restrict userdata, const int i, const TaskParallelTLS *__restrict /*tls*/)
{
  const DynamicPaintSetInitColorData *data = static_cast<DynamicPaintSetInitColorData *>(userdata);

  const PaintSurfaceData *sData = data->surface->data;
  PaintPoint *pPoint = (PaintPoint *)sData->type_data;

  const blender::Span<MLoopTri> looptris = data->looptris;
  const MLoopCol *mloopcol = data->mloopcol;
  ImgSeqFormatData *f_data = (ImgSeqFormatData *)sData->format_data;
  const int samples = (data->surface->flags & MOD_DPAINT_ANTIALIAS) ? 5 : 1;

  const int tri_idx = f_data->uv_p[i].tri_index;
  float colors[3][4];
  float final_color[4];

  /* collect color values */
  for (int j = 3; j--;) {
    rgba_uchar_to_float(colors[j], (const uchar *)&mloopcol[looptris[tri_idx].tri[j]].r);
  }

  /* interpolate final color */
  interp_v4_v4v4v4(final_color, UNPACK3(colors), f_data->barycentricWeights[i * samples].v);

  copy_v4_v4(pPoint[i].color, final_color);
}

static void dynamicPaint_setInitialColor(const Scene *scene, DynamicPaintSurface *surface)
{
  PaintSurfaceData *sData = surface->data;
  PaintPoint *pPoint = (PaintPoint *)sData->type_data;
  Mesh *mesh = dynamicPaint_canvas_mesh_get(surface->canvas);
  const bool scene_color_manage = BKE_scene_check_color_management_enabled(scene);

  if (surface->type != MOD_DPAINT_SURFACE_T_PAINT) {
    return;
  }

  if (surface->init_color_type == MOD_DPAINT_INITIAL_NONE) {
    return;
  }

  /* Single color */
  if (surface->init_color_type == MOD_DPAINT_INITIAL_COLOR) {
    /* apply color to every surface point */
    for (int i = 0; i < sData->total_points; i++) {
      copy_v4_v4(pPoint[i].color, surface->init_color);
    }
  }
  /* UV mapped texture */
  else if (surface->init_color_type == MOD_DPAINT_INITIAL_TEXTURE) {
    Tex *tex = surface->init_texture;

<<<<<<< HEAD
    const blender::Span<int> corner_verts = mesh->corner_verts();
    const MLoopTri *mlooptri = BKE_mesh_runtime_looptri_ensure(mesh);
    const int tottri = BKE_mesh_runtime_looptri_len(mesh);
=======
    const blender::Span<MLoop> loops = mesh->loops();
    const blender::Span<MLoopTri> looptris = mesh->looptris();
>>>>>>> 4ffae99d

    char uvname[MAX_CUSTOMDATA_LAYER_NAME];

    if (!tex) {
      return;
    }

    /* get uv map */
    CustomData_validate_layer_name(&mesh->ldata, CD_PROP_FLOAT2, surface->init_layername, uvname);
    const float(*mloopuv)[2] = static_cast<const float(*)[2]>(
        CustomData_get_layer_named(&mesh->ldata, CD_PROP_FLOAT2, uvname));

    if (!mloopuv) {
      return;
    }

    /* for vertex surface loop through tfaces and find uv color
     * that provides highest alpha */
    if (surface->format == MOD_DPAINT_SURFACE_F_VERTEX) {
      struct ImagePool *pool = BKE_image_pool_new();

      DynamicPaintSetInitColorData data{};
      data.surface = surface;
<<<<<<< HEAD
      data.corner_verts = corner_verts;
      data.mlooptri = mlooptri;
=======
      data.loops = loops;
      data.looptris = looptris;
>>>>>>> 4ffae99d
      data.mloopuv = mloopuv;
      data.pool = pool;
      data.scene_color_manage = scene_color_manage;

      TaskParallelSettings settings;
      BLI_parallel_range_settings_defaults(&settings);
      settings.use_threading = (looptris.size() > 1000);
      BLI_task_parallel_range(
          0, looptris.size(), &data, dynamic_paint_set_init_color_tex_to_vcol_cb, &settings);
      BKE_image_pool_free(pool);
    }
    else if (surface->format == MOD_DPAINT_SURFACE_F_IMAGESEQ) {
      DynamicPaintSetInitColorData data{};
      data.surface = surface;
      data.looptris = looptris;
      data.mloopuv = mloopuv;
      data.scene_color_manage = scene_color_manage;

      TaskParallelSettings settings;
      BLI_parallel_range_settings_defaults(&settings);
      settings.use_threading = (sData->total_points > 1000);
      BLI_task_parallel_range(
          0, sData->total_points, &data, dynamic_paint_set_init_color_tex_to_imseq_cb, &settings);
    }
  }
  /* vertex color layer */
  else if (surface->init_color_type == MOD_DPAINT_INITIAL_VERTEXCOLOR) {

    /* For vertex surface, just copy colors from #MLoopCol. */
    if (surface->format == MOD_DPAINT_SURFACE_F_VERTEX) {
      const blender::Span<int> corner_verts = mesh->corner_verts();
      const MLoopCol *col = static_cast<const MLoopCol *>(
          CustomData_get_layer_named(&mesh->ldata, CD_PROP_BYTE_COLOR, surface->init_layername));
      if (!col) {
        return;
      }

      for (const int i : corner_verts.index_range()) {
        rgba_uchar_to_float(pPoint[corner_verts[i]].color, (const uchar *)&col[i].r);
      }
    }
    else if (surface->format == MOD_DPAINT_SURFACE_F_IMAGESEQ) {
      const blender::Span<MLoopTri> looptris = mesh->looptris();
      const MLoopCol *col = static_cast<const MLoopCol *>(
          CustomData_get_layer_named(&mesh->ldata, CD_PROP_BYTE_COLOR, surface->init_layername));
      if (!col) {
        return;
      }

      DynamicPaintSetInitColorData data{};
      data.surface = surface;
      data.looptris = looptris;
      data.mloopcol = col;

      TaskParallelSettings settings;
      BLI_parallel_range_settings_defaults(&settings);
      settings.use_threading = (sData->total_points > 1000);
      BLI_task_parallel_range(
          0, sData->total_points, &data, dynamic_paint_set_init_color_vcol_to_imseq_cb, &settings);
    }
  }
}

void dynamicPaint_clearSurface(const Scene *scene, DynamicPaintSurface *surface)
{
  PaintSurfaceData *sData = surface->data;
  if (sData && sData->type_data) {
    uint data_size;

    if (surface->type == MOD_DPAINT_SURFACE_T_PAINT) {
      data_size = sizeof(PaintPoint);
    }
    else if (surface->type == MOD_DPAINT_SURFACE_T_WAVE) {
      data_size = sizeof(PaintWavePoint);
    }
    else {
      data_size = sizeof(float);
    }

    memset(sData->type_data, 0, data_size * sData->total_points);

    /* set initial color */
    if (surface->type == MOD_DPAINT_SURFACE_T_PAINT) {
      dynamicPaint_setInitialColor(scene, surface);
    }

    if (sData->bData) {
      sData->bData->clear = 1;
    }
  }
}

bool dynamicPaint_resetSurface(const Scene *scene, DynamicPaintSurface *surface)
{
  int numOfPoints = dynamicPaint_surfaceNumOfPoints(surface);
  /* free existing data */
  if (surface->data) {
    dynamicPaint_freeSurfaceData(surface);
  }

  /* don't reallocate for image sequence types. they get handled only on bake */
  if (surface->format == MOD_DPAINT_SURFACE_F_IMAGESEQ) {
    return true;
  }
  if (numOfPoints < 1) {
    return false;
  }

  /* allocate memory */
  surface->data = MEM_cnew<PaintSurfaceData>(__func__);
  if (!surface->data) {
    return false;
  }

  /* allocate data depending on surface type and format */
  surface->data->total_points = numOfPoints;
  dynamicPaint_allocateSurfaceType(surface);
  dynamicPaint_initAdjacencyData(surface, false);

  /* set initial color */
  if (surface->type == MOD_DPAINT_SURFACE_T_PAINT) {
    dynamicPaint_setInitialColor(scene, surface);
  }

  return true;
}

/* make sure allocated surface size matches current requirements */
static bool dynamicPaint_checkSurfaceData(const Scene *scene, DynamicPaintSurface *surface)
{
  if (!surface->data ||
      (dynamicPaint_surfaceNumOfPoints(surface) != surface->data->total_points)) {
    return dynamicPaint_resetSurface(scene, surface);
  }
  return true;
}

/***************************** Modifier processing ******************************/

struct DynamicPaintModifierApplyData {
  const DynamicPaintSurface *surface;
  Object *ob;

  float (*vert_positions)[3];
  const float (*vert_normals)[3];
  blender::Span<MPoly> polys;
  blender::Span<int> corner_verts;

  float (*fcolor)[4];
  MLoopCol *mloopcol;
  MLoopCol *mloopcol_wet;
};

static void dynamic_paint_apply_surface_displace_cb(void *__restrict userdata,
                                                    const int i,
                                                    const TaskParallelTLS *__restrict /*tls*/)
{
  const DynamicPaintModifierApplyData *data = static_cast<DynamicPaintModifierApplyData *>(
      userdata);

  const DynamicPaintSurface *surface = data->surface;

  const float *value = (float *)surface->data->type_data;
  const float val = value[i] * surface->disp_factor;

  madd_v3_v3fl(data->vert_positions[i], data->vert_normals[i], -val);
}

/* apply displacing vertex surface to the derived mesh */
static void dynamicPaint_applySurfaceDisplace(DynamicPaintSurface *surface, Mesh *result)
{
  PaintSurfaceData *sData = surface->data;

  if (!sData || surface->format != MOD_DPAINT_SURFACE_F_VERTEX) {
    return;
  }

  /* displace paint */
  if (surface->type == MOD_DPAINT_SURFACE_T_DISPLACE) {
    DynamicPaintModifierApplyData data{};
    data.surface = surface;
    data.vert_positions = BKE_mesh_vert_positions_for_write(result);
    data.vert_normals = BKE_mesh_vert_normals_ensure(result);

    TaskParallelSettings settings;
    BLI_parallel_range_settings_defaults(&settings);
    settings.use_threading = (sData->total_points > 10000);
    BLI_task_parallel_range(
        0, sData->total_points, &data, dynamic_paint_apply_surface_displace_cb, &settings);
  }
}

static void dynamic_paint_apply_surface_vpaint_blend_cb(void *__restrict userdata,
                                                        const int i,
                                                        const TaskParallelTLS *__restrict /*tls*/)
{
  const DynamicPaintModifierApplyData *data = static_cast<DynamicPaintModifierApplyData *>(
      userdata);

  PaintPoint *pPoint = (PaintPoint *)data->surface->data->type_data;
  float(*fcolor)[4] = data->fcolor;

  /* blend dry and wet layer */
  blendColors(
      pPoint[i].color, pPoint[i].color[3], pPoint[i].e_color, pPoint[i].e_color[3], fcolor[i]);
}

static void dynamic_paint_apply_surface_vpaint_cb(void *__restrict userdata,
                                                  const int p_index,
                                                  const TaskParallelTLS *__restrict /*tls*/)
{
  const DynamicPaintModifierApplyData *data = static_cast<DynamicPaintModifierApplyData *>(
      userdata);

  const blender::Span<MPoly> polys = data->polys;
  const blender::Span<int> corner_verts = data->corner_verts;

  const DynamicPaintSurface *surface = data->surface;
  PaintPoint *pPoint = (PaintPoint *)surface->data->type_data;
  float(*fcolor)[4] = data->fcolor;

  MLoopCol *mloopcol = data->mloopcol;
  MLoopCol *mloopcol_wet = data->mloopcol_wet;

  for (int j = 0; j < polys[p_index].totloop; j++) {
    const int l_index = polys[p_index].loopstart + j;
    const int v_index = corner_verts[l_index];

    /* save layer data to output layer */
    /* apply color */
    if (mloopcol) {
      rgba_float_to_uchar((uchar *)&mloopcol[l_index].r, fcolor[v_index]);
    }
    /* apply wetness */
    if (mloopcol_wet) {
      const char c = unit_float_to_uchar_clamp(pPoint[v_index].wetness);
      mloopcol_wet[l_index].r = c;
      mloopcol_wet[l_index].g = c;
      mloopcol_wet[l_index].b = c;
      mloopcol_wet[l_index].a = 255;
    }
  }
}

static void dynamic_paint_apply_surface_wave_cb(void *__restrict userdata,
                                                const int i,
                                                const TaskParallelTLS *__restrict /*tls*/)
{
  const DynamicPaintModifierApplyData *data = static_cast<DynamicPaintModifierApplyData *>(
      userdata);

  PaintWavePoint *wPoint = (PaintWavePoint *)data->surface->data->type_data;

  madd_v3_v3fl(data->vert_positions[i], data->vert_normals[i], wPoint[i].height);
}

/*
 * Apply canvas data to the object derived mesh
 */
static Mesh *dynamicPaint_Modifier_apply(DynamicPaintModifierData *pmd, Object *ob, Mesh *mesh)
{
  Mesh *result = BKE_mesh_copy_for_eval(mesh, false);

  if (pmd->canvas && !(pmd->canvas->flags & MOD_DPAINT_BAKING) &&
      pmd->type == MOD_DYNAMICPAINT_TYPE_CANVAS) {

    DynamicPaintSurface *surface;

    /* loop through surfaces */
    for (surface = static_cast<DynamicPaintSurface *>(pmd->canvas->surfaces.first); surface;
         surface = surface->next) {
      PaintSurfaceData *sData = surface->data;

      if (surface->format != MOD_DPAINT_SURFACE_F_IMAGESEQ && sData) {
        if (!(surface->flags & MOD_DPAINT_ACTIVE)) {
          continue;
        }

        /* process vertex surface previews */
        if (surface->format == MOD_DPAINT_SURFACE_F_VERTEX) {

          /* vertex color paint */
          if (surface->type == MOD_DPAINT_SURFACE_T_PAINT) {
            const blender::Span<MPoly> polys = result->polys();
            const blender::Span<int> corner_verts = result->corner_verts();

            /* paint is stored on dry and wet layers, so mix final color first */
            float(*fcolor)[4] = static_cast<float(*)[4]>(
                MEM_callocN(sizeof(*fcolor) * sData->total_points, "Temp paint color"));

            DynamicPaintModifierApplyData data{};
            data.surface = surface;
            data.fcolor = fcolor;

            {
              TaskParallelSettings settings;
              BLI_parallel_range_settings_defaults(&settings);
              settings.use_threading = (sData->total_points > 1000);
              BLI_task_parallel_range(0,
                                      sData->total_points,
                                      &data,
                                      dynamic_paint_apply_surface_vpaint_blend_cb,
                                      &settings);
            }

            /* paint layer */
            MLoopCol *mloopcol = static_cast<MLoopCol *>(CustomData_get_layer_named_for_write(
                &result->ldata, CD_PROP_BYTE_COLOR, surface->output_name, result->totloop));
            /* if output layer is lost from a constructive modifier, re-add it */
            if (!mloopcol && dynamicPaint_outputLayerExists(surface, ob, 0)) {
              mloopcol = static_cast<MLoopCol *>(CustomData_add_layer_named(&result->ldata,
                                                                            CD_PROP_BYTE_COLOR,
                                                                            CD_SET_DEFAULT,
                                                                            nullptr,
                                                                            corner_verts.size(),
                                                                            surface->output_name));
            }

            /* wet layer */
            MLoopCol *mloopcol_wet = static_cast<MLoopCol *>(CustomData_get_layer_named_for_write(
                &result->ldata, CD_PROP_BYTE_COLOR, surface->output_name2, result->totloop));
            /* if output layer is lost from a constructive modifier, re-add it */
            if (!mloopcol_wet && dynamicPaint_outputLayerExists(surface, ob, 1)) {
              mloopcol_wet = static_cast<MLoopCol *>(
                  CustomData_add_layer_named(&result->ldata,
                                             CD_PROP_BYTE_COLOR,
                                             CD_SET_DEFAULT,
                                             nullptr,
                                             corner_verts.size(),
                                             surface->output_name2));
            }

            data.ob = ob;
            data.corner_verts = corner_verts;
            data.polys = polys;
            data.mloopcol = mloopcol;
            data.mloopcol_wet = mloopcol_wet;

            {
              TaskParallelSettings settings;
              BLI_parallel_range_settings_defaults(&settings);
              settings.use_threading = (polys.size() > 1000);
              BLI_task_parallel_range(
                  0, polys.size(), &data, dynamic_paint_apply_surface_vpaint_cb, &settings);
            }

            MEM_freeN(fcolor);
          }
          /* vertex group paint */
          else if (surface->type == MOD_DPAINT_SURFACE_T_WEIGHT) {
            int defgrp_index = BKE_object_defgroup_name_index(ob, surface->output_name);
            MDeformVert *dvert = static_cast<MDeformVert *>(
                CustomData_get_layer_for_write(&result->vdata, CD_MDEFORMVERT, result->totvert));
            float *weight = (float *)sData->type_data;

            /* apply weights into a vertex group, if doesn't exists add a new layer */
            if (defgrp_index != -1 && !dvert && (surface->output_name[0] != '\0')) {
              dvert = static_cast<MDeformVert *>(CustomData_add_layer(
                  &result->vdata, CD_MDEFORMVERT, CD_SET_DEFAULT, nullptr, sData->total_points));
            }
            if (defgrp_index != -1 && dvert) {
              for (int i = 0; i < sData->total_points; i++) {
                MDeformVert *dv = &dvert[i];
                MDeformWeight *def_weight = BKE_defvert_find_index(dv, defgrp_index);

                /* skip if weight value is 0 and no existing weight is found */
                if ((def_weight != nullptr) || (weight[i] != 0.0f)) {
                  /* if not found, add a weight for it */
                  if (def_weight == nullptr) {
                    def_weight = BKE_defvert_ensure_index(dv, defgrp_index);
                  }

                  /* set weight value */
                  def_weight->weight = weight[i];
                }
              }
            }
          }
          /* wave simulation */
          else if (surface->type == MOD_DPAINT_SURFACE_T_WAVE) {
            DynamicPaintModifierApplyData data{};
            data.surface = surface;
            data.vert_positions = BKE_mesh_vert_positions_for_write(result);
            data.vert_normals = BKE_mesh_vert_normals_ensure(result);

            TaskParallelSettings settings;
            BLI_parallel_range_settings_defaults(&settings);
            settings.use_threading = (sData->total_points > 1000);
            BLI_task_parallel_range(
                0, sData->total_points, &data, dynamic_paint_apply_surface_wave_cb, &settings);
            BKE_mesh_tag_positions_changed(result);
          }

          /* displace */
          if (surface->type == MOD_DPAINT_SURFACE_T_DISPLACE) {
            dynamicPaint_applySurfaceDisplace(surface, result);
            BKE_mesh_tag_positions_changed(result);
          }
        }
      }
    }
  }
  /* make a copy of mesh to use as brush data */
  else if (pmd->brush && pmd->type == MOD_DYNAMICPAINT_TYPE_BRUSH) {
    DynamicPaintRuntime *runtime_data = dynamicPaint_Modifier_runtime_ensure(pmd);
    if (runtime_data->brush_mesh != nullptr) {
      BKE_id_free(nullptr, runtime_data->brush_mesh);
    }
    runtime_data->brush_mesh = BKE_mesh_copy_for_eval(result, false);
  }

  return result;
}

void dynamicPaint_cacheUpdateFrames(DynamicPaintSurface *surface)
{
  if (surface->pointcache) {
    surface->pointcache->startframe = surface->start_frame;
    surface->pointcache->endframe = surface->end_frame;
  }
}

static void canvas_copyMesh(DynamicPaintCanvasSettings *canvas, Mesh *mesh)
{
  DynamicPaintRuntime *runtime = dynamicPaint_Modifier_runtime_ensure(canvas->pmd);
  if (runtime->canvas_mesh != nullptr) {
    BKE_id_free(nullptr, runtime->canvas_mesh);
  }

  runtime->canvas_mesh = BKE_mesh_copy_for_eval(mesh, false);
}

/*
 * Updates derived mesh copy and processes dynamic paint step / caches.
 */
static void dynamicPaint_frameUpdate(
    DynamicPaintModifierData *pmd, Depsgraph *depsgraph, Scene *scene, Object *ob, Mesh *mesh)
{
  if (pmd->canvas) {
    DynamicPaintCanvasSettings *canvas = pmd->canvas;
    DynamicPaintSurface *surface = static_cast<DynamicPaintSurface *>(canvas->surfaces.first);

    /* update derived mesh copy */
    canvas_copyMesh(canvas, mesh);

    /* in case image sequence baking, stop here */
    if (canvas->flags & MOD_DPAINT_BAKING) {
      return;
    }

    /* loop through surfaces */
    for (; surface; surface = surface->next) {
      int current_frame = int(scene->r.cfra);
      bool no_surface_data;

      /* free bake data if not required anymore */
      surface_freeUnusedData(surface);

      /* image sequences are handled by bake operator */
      if ((surface->format == MOD_DPAINT_SURFACE_F_IMAGESEQ) ||
          !(surface->flags & MOD_DPAINT_ACTIVE)) {
        continue;
      }

      /* make sure surface is valid */
      no_surface_data = surface->data == nullptr;
      if (!dynamicPaint_checkSurfaceData(scene, surface)) {
        continue;
      }

      /* limit frame range */
      CLAMP(current_frame, surface->start_frame, surface->end_frame);

      if (no_surface_data || current_frame != surface->current_frame ||
          int(scene->r.cfra) == surface->start_frame) {
        PointCache *cache = surface->pointcache;
        PTCacheID pid;
        surface->current_frame = current_frame;

        /* read point cache */
        BKE_ptcache_id_from_dynamicpaint(&pid, ob, surface);
        pid.cache->startframe = surface->start_frame;
        pid.cache->endframe = surface->end_frame;
        BKE_ptcache_id_time(&pid, scene, float(scene->r.cfra), nullptr, nullptr, nullptr);

        /* reset non-baked cache at first frame */
        if (int(scene->r.cfra) == surface->start_frame && !(cache->flag & PTCACHE_BAKED)) {
          cache->flag |= PTCACHE_REDO_NEEDED;
          BKE_ptcache_id_reset(scene, &pid, PTCACHE_RESET_OUTDATED);
          cache->flag &= ~PTCACHE_REDO_NEEDED;
        }

        /* try to read from cache */
        bool can_simulate = (int(scene->r.cfra) == current_frame) &&
                            !(cache->flag & PTCACHE_BAKED);

        if (BKE_ptcache_read(&pid, float(scene->r.cfra), can_simulate)) {
          BKE_ptcache_validate(cache, int(scene->r.cfra));
        }
        /* if read failed and we're on surface range do recalculate */
        else if (can_simulate) {
          /* calculate surface frame */
          canvas->flags |= MOD_DPAINT_BAKING;
          dynamicPaint_calculateFrame(surface, depsgraph, scene, ob, current_frame);
          canvas->flags &= ~MOD_DPAINT_BAKING;

          /* restore canvas mesh if required */
          if (surface->type == MOD_DPAINT_SURFACE_T_DISPLACE &&
              surface->flags & MOD_DPAINT_DISP_INCREMENTAL && surface->next) {
            canvas_copyMesh(canvas, mesh);
          }

          BKE_ptcache_validate(cache, surface->current_frame);
          BKE_ptcache_write(&pid, surface->current_frame);
        }
      }
    }
  }
}

Mesh *dynamicPaint_Modifier_do(
    DynamicPaintModifierData *pmd, Depsgraph *depsgraph, Scene *scene, Object *ob, Mesh *mesh)
{
  /* Update canvas data for a new frame */
  dynamicPaint_frameUpdate(pmd, depsgraph, scene, ob, mesh);

  /* Return output mesh */
  return dynamicPaint_Modifier_apply(pmd, ob, mesh);
}

/* -------------------------------------------------------------------- */
/** \name Image Sequence / UV Image Surface Calls
 * \{ */

/* Create a surface for uv image sequence format. */
#define JITTER_SAMPLES \
  { \
    0.0f, 0.0f, -0.2f, -0.4f, 0.2f, 0.4f, 0.4f, -0.2f, -0.4f, 0.3f, \
  }

struct DynamicPaintCreateUVSurfaceData {
  const DynamicPaintSurface *surface;

  PaintUVPoint *tempPoints;
  Vec3f *tempWeights;

  blender::Span<MLoopTri> looptris;
  const float (*mloopuv)[2];
<<<<<<< HEAD
  blender::Span<int> corner_verts;
  int tottri;
=======
  blender::Span<MLoop> loops;
>>>>>>> 4ffae99d

  const Bounds2D *faceBB;
  uint32_t *active_points;
};

static void dynamic_paint_create_uv_surface_direct_cb(void *__restrict userdata,
                                                      const int ty,
                                                      const TaskParallelTLS *__restrict /*tls*/)
{
  const DynamicPaintCreateUVSurfaceData *data =
      static_cast<const DynamicPaintCreateUVSurfaceData *>(userdata);

  const DynamicPaintSurface *surface = data->surface;
  PaintUVPoint *tempPoints = data->tempPoints;
  Vec3f *tempWeights = data->tempWeights;

  const blender::Span<MLoopTri> looptris = data->looptris;
  const float(*mloopuv)[2] = data->mloopuv;
<<<<<<< HEAD
  const blender::Span<int> corner_verts = data->corner_verts;
  const int tottri = data->tottri;
=======
  const blender::Span<MLoop> loops = data->loops;
>>>>>>> 4ffae99d

  const Bounds2D *faceBB = data->faceBB;

  const float jitter5sample[10] = JITTER_SAMPLES;
  const int aa_samples = (surface->flags & MOD_DPAINT_ANTIALIAS) ? 5 : 1;
  const int w = surface->image_resolution;
  const int h = w;

  for (int tx = 0; tx < w; tx++) {
    const int index = tx + w * ty;
    PaintUVPoint *tPoint = &tempPoints[index];
    float point[5][2];

    /* Init per pixel settings */
    tPoint->tri_index = -1;
    tPoint->neighbor_pixel = -1;
    tPoint->pixel_index = index;

    /* Actual pixel center, used when collision is found */
    point[0][0] = (float(tx) + 0.5f) / w;
    point[0][1] = (float(ty) + 0.5f) / h;

    /*
     * A pixel middle sample isn't enough to find very narrow polygons
     * So using 4 samples of each corner too
     */
    point[1][0] = float(tx) / w;
    point[1][1] = float(ty) / h;

    point[2][0] = (float(tx) + 1) / w;
    point[2][1] = float(ty) / h;

    point[3][0] = float(tx) / w;
    point[3][1] = (float(ty) + 1) / h;

    point[4][0] = (float(tx) + 1) / w;
    point[4][1] = (float(ty) + 1) / h;

    /* Loop through samples, starting from middle point */
    for (int sample = 0; sample < 5; sample++) {
      /* Loop through every face in the mesh */
      /* XXX TODO: This is *horrible* with big meshes, should use a 2D BVHTree over UV tris here!
       */
      for (const int i : looptris.index_range()) {
        /* Check uv bb */
        if ((faceBB[i].min[0] > point[sample][0]) || (faceBB[i].min[1] > point[sample][1]) ||
            (faceBB[i].max[0] < point[sample][0]) || (faceBB[i].max[1] < point[sample][1])) {
          continue;
        }

        const float *uv1 = mloopuv[looptris[i].tri[0]];
        const float *uv2 = mloopuv[looptris[i].tri[1]];
        const float *uv3 = mloopuv[looptris[i].tri[2]];

        /* If point is inside the face */
        if (isect_point_tri_v2(point[sample], uv1, uv2, uv3) != 0) {
          float uv[2];

          /* Add b-weights per anti-aliasing sample */
          for (int j = 0; j < aa_samples; j++) {
            uv[0] = point[0][0] + jitter5sample[j * 2] / w;
            uv[1] = point[0][1] + jitter5sample[j * 2 + 1] / h;

            barycentric_weights_v2(uv1, uv2, uv3, uv, tempWeights[index * aa_samples + j].v);
          }

          /* Set surface point face values */
          tPoint->tri_index = i;

          /* save vertex indexes */
<<<<<<< HEAD
          tPoint->v1 = corner_verts[mlooptri[i].tri[0]];
          tPoint->v2 = corner_verts[mlooptri[i].tri[1]];
          tPoint->v3 = corner_verts[mlooptri[i].tri[2]];
=======
          tPoint->v1 = loops[looptris[i].tri[0]].v;
          tPoint->v2 = loops[looptris[i].tri[1]].v;
          tPoint->v3 = loops[looptris[i].tri[2]].v;
>>>>>>> 4ffae99d

          sample = 5; /* make sure we exit sample loop as well */
          break;
        }
      }
    }
  }
}

static void dynamic_paint_create_uv_surface_neighbor_cb(void *__restrict userdata,
                                                        const int ty,
                                                        const TaskParallelTLS *__restrict /*tls*/)
{
  const DynamicPaintCreateUVSurfaceData *data =
      static_cast<const DynamicPaintCreateUVSurfaceData *>(userdata);

  const DynamicPaintSurface *surface = data->surface;
  PaintUVPoint *tempPoints = data->tempPoints;
  Vec3f *tempWeights = data->tempWeights;

  const blender::Span<MLoopTri> looptris = data->looptris;
  const float(*mloopuv)[2] = data->mloopuv;
  const blender::Span<int> corner_verts = data->corner_verts;

  uint32_t *active_points = data->active_points;

  const float jitter5sample[10] = JITTER_SAMPLES;
  const int aa_samples = (surface->flags & MOD_DPAINT_ANTIALIAS) ? 5 : 1;
  const int w = surface->image_resolution;
  const int h = w;

  for (int tx = 0; tx < w; tx++) {
    const int index = tx + w * ty;
    PaintUVPoint *tPoint = &tempPoints[index];

    /* If point isn't on canvas mesh */
    if (tPoint->tri_index == -1) {
      float point[2];

      /* get loop area */
      const int u_min = (tx > 0) ? -1 : 0;
      const int u_max = (tx < (w - 1)) ? 1 : 0;
      const int v_min = (ty > 0) ? -1 : 0;
      const int v_max = (ty < (h - 1)) ? 1 : 0;

      point[0] = (float(tx) + 0.5f) / w;
      point[1] = (float(ty) + 0.5f) / h;

      /* search through defined area for neighbor, checking grid directions first */
      for (int ni = 0; ni < 8; ni++) {
        int u = neighStraightX[ni];
        int v = neighStraightY[ni];

        if (u >= u_min && u <= u_max && v >= v_min && v <= v_max) {
          /* if not this pixel itself */
          if (u != 0 || v != 0) {
            const int ind = (tx + u) + w * (ty + v);

            /* if neighbor has index */
            if (tempPoints[ind].neighbor_pixel == -1 && tempPoints[ind].tri_index != -1) {
              float uv[2];
              const int i = tempPoints[ind].tri_index;
              const float *uv1 = mloopuv[looptris[i].tri[0]];
              const float *uv2 = mloopuv[looptris[i].tri[1]];
              const float *uv3 = mloopuv[looptris[i].tri[2]];

              /* tri index */
              /* There is a low possibility of actually having a neighbor point which tri is
               * already set from another neighbor in a separate thread here.
               * Checking for both tri_index and neighbor_pixel above reduces that probability
               * but it remains possible.
               * That atomic op (and its memory fence) ensures tPoint->neighbor_pixel is set
               * to non--1 *before* its tri_index is set (i.e. that it cannot be used a neighbor).
               */
              tPoint->neighbor_pixel = ind - 1;
              atomic_add_and_fetch_uint32(&tPoint->neighbor_pixel, 1);
              tPoint->tri_index = i;

              /* Now calculate pixel data for this pixel as it was on polygon surface */
              /* Add b-weights per anti-aliasing sample */
              for (int j = 0; j < aa_samples; j++) {
                uv[0] = point[0] + jitter5sample[j * 2] / w;
                uv[1] = point[1] + jitter5sample[j * 2 + 1] / h;
                barycentric_weights_v2(uv1, uv2, uv3, uv, tempWeights[index * aa_samples + j].v);
              }

              /* save vertex indexes */
<<<<<<< HEAD
              tPoint->v1 = corner_verts[mlooptri[i].tri[0]];
              tPoint->v2 = corner_verts[mlooptri[i].tri[1]];
              tPoint->v3 = corner_verts[mlooptri[i].tri[2]];
=======
              tPoint->v1 = loops[looptris[i].tri[0]].v;
              tPoint->v2 = loops[looptris[i].tri[1]].v;
              tPoint->v3 = loops[looptris[i].tri[2]].v;
>>>>>>> 4ffae99d

              break;
            }
          }
        }
      }
    }

    /* Increase the final number of active surface points if relevant. */
    if (tPoint->tri_index != -1) {
      atomic_add_and_fetch_uint32(active_points, 1);
    }
  }
}

#undef JITTER_SAMPLES

static float dist_squared_to_looptri_uv_edges(const blender::Span<MLoopTri> looptris,
                                              const float (*mloopuv)[2],
                                              int tri_index,
                                              const float point[2])
{
  BLI_assert(tri_index >= 0);

  float min_distance = FLT_MAX;

  for (int i = 0; i < 3; i++) {
    const float dist_squared = dist_squared_to_line_segment_v2(
        point,
        mloopuv[looptris[tri_index].tri[(i + 0)]],
        mloopuv[looptris[tri_index].tri[(i + 1) % 3]]);

    if (dist_squared < min_distance) {
      min_distance = dist_squared;
    }
  }

  return min_distance;
}

struct DynamicPaintFindIslandBorderData {
  const MeshElemMap *vert_to_looptri_map;
  int w, h, px, py;

  int best_index;
  float best_weight;
};

static void dynamic_paint_find_island_border(const DynamicPaintCreateUVSurfaceData *data,
                                             DynamicPaintFindIslandBorderData *bdata,
                                             int tri_index,
                                             const float pixel[2],
                                             int in_edge,
                                             int depth);

/* Tries to find the neighboring pixel in given (uv space) direction.
 * Result is used by effect system to move paint on the surface.
 *
 * px, py : origin pixel x and y
 * n_index : lookup direction index (use neighX, neighY to get final index)
 */
static int dynamic_paint_find_neighbor_pixel(const DynamicPaintCreateUVSurfaceData *data,
                                             const MeshElemMap *vert_to_looptri_map,
                                             const int w,
                                             const int h,
                                             const int px,
                                             const int py,
                                             const int n_index)
{
  /* NOTE: Current method only uses polygon edges to detect neighboring pixels.
   *       -> It doesn't always lead to the optimum pixel but is accurate enough
   *          and faster/simpler than including possible face tip point links)
   */

  /* shift position by given n_index */
  const int x = px + neighX[n_index];
  const int y = py + neighY[n_index];

  if (x < 0 || x >= w || y < 0 || y >= h) {
    return OUT_OF_TEXTURE;
  }

  const PaintUVPoint *tempPoints = data->tempPoints;
  const PaintUVPoint *tPoint = &tempPoints[x + w * y];   /* UV neighbor */
  const PaintUVPoint *cPoint = &tempPoints[px + w * py]; /* Origin point */

  /* Check if shifted point is on same face -> it's a correct neighbor
   * (and if it isn't marked as an "edge pixel") */
  if ((tPoint->tri_index == cPoint->tri_index) && (tPoint->neighbor_pixel == -1)) {
    return (x + w * y);
  }

  /* Even if shifted point is on another face
   * -> use this point.
   *
   * !! Replace with "is uv faces linked" check !!
   * This should work fine as long as uv island margin is > 1 pixel.
   */
  if ((tPoint->tri_index != -1) && (tPoint->neighbor_pixel == -1)) {
    return (x + w * y);
  }

  /* If we get here, the actual neighboring pixel is located on a non-linked uv face,
   * and we have to find its "real" position.
   *
   * Simple neighboring face finding algorithm:
   *   - find closest uv edge to shifted pixel and get the another face that shares that edge
   *   - find corresponding position of that new face edge in uv space
   *
   * TODO: Implement something more accurate / optimized?
   */
  {
    DynamicPaintFindIslandBorderData bdata{};
    bdata.vert_to_looptri_map = vert_to_looptri_map;
    bdata.w = w;
    bdata.h = h;
    bdata.px = px;
    bdata.py = py;
    bdata.best_index = NOT_FOUND;
    bdata.best_weight = 1.0f;

    float pixel[2];

    pixel[0] = (float(px + neighX[n_index]) + 0.5f) / float(w);
    pixel[1] = (float(py + neighY[n_index]) + 0.5f) / float(h);

    /* Do a small recursive search for the best island edge. */
    dynamic_paint_find_island_border(data, &bdata, cPoint->tri_index, pixel, -1, 5);

    return bdata.best_index;
  }
}

static void dynamic_paint_find_island_border(const DynamicPaintCreateUVSurfaceData *data,
                                             DynamicPaintFindIslandBorderData *bdata,
                                             int tri_index,
                                             const float pixel[2],
                                             int in_edge,
                                             int depth)
{
<<<<<<< HEAD
  const blender::Span<int> corner_verts = data->corner_verts;
  const MLoopTri *mlooptri = data->mlooptri;
=======
  const blender::Span<MLoop> loops = data->loops;
  const blender::Span<MLoopTri> looptris = data->looptris;
>>>>>>> 4ffae99d
  const float(*mloopuv)[2] = data->mloopuv;

  const uint *loop_idx = looptris[tri_index].tri;

  /* Enumerate all edges of the triangle, rotating the vertex list accordingly. */
  for (int edge_idx = 0; edge_idx < 3; edge_idx++) {
    /* but not the edge we have just recursed through */
    if (edge_idx == in_edge) {
      continue;
    }

    float uv0[2], uv1[2], uv2[2];

    copy_v2_v2(uv0, mloopuv[loop_idx[(edge_idx + 0)]]);
    copy_v2_v2(uv1, mloopuv[loop_idx[(edge_idx + 1) % 3]]);
    copy_v2_v2(uv2, mloopuv[loop_idx[(edge_idx + 2) % 3]]);

    /* Verify the target point is on the opposite side of the edge from the third triangle
     * vertex, to ensure that we always move closer to the goal point. */
    const float sidep = line_point_side_v2(uv0, uv1, pixel);
    const float side2 = line_point_side_v2(uv0, uv1, uv2);

    if (side2 == 0.0f) {
      continue;
    }

    /* Hack: allow all edges of the original triangle */
    const bool correct_side = (in_edge == -1) || (sidep < 0 && side2 > 0) ||
                              (sidep > 0 && side2 < 0);

    /* Allow exactly on edge for the non-recursive case */
    if (!correct_side && sidep != 0.0f) {
      continue;
    }

    /* Now find another face that is linked to that edge. */
    const int vert0 = corner_verts[loop_idx[(edge_idx + 0)]];
    const int vert1 = corner_verts[loop_idx[(edge_idx + 1) % 3]];

    /* Use a pre-computed vert-to-looptri mapping,
     * speeds up things a lot compared to looping over all looptri. */
    const MeshElemMap *map = &bdata->vert_to_looptri_map[vert0];

    bool found_other = false;
    int target_tri = -1;
    int target_edge = -1;

    float ouv0[2], ouv1[2];

    for (int i = 0; i < map->count && !found_other; i++) {
      const int lt_index = map->indices[i];

      if (lt_index == tri_index) {
        continue;
      }

      const uint *other_loop_idx = looptris[lt_index].tri;

      /* Check edges for match, looping in the same order as the outer loop. */
      for (int j = 0; j < 3; j++) {
        const int overt0 = corner_verts[other_loop_idx[(j + 0)]];
        const int overt1 = corner_verts[other_loop_idx[(j + 1) % 3]];

        /* Allow for swapped vertex order */
        if (overt0 == vert0 && overt1 == vert1) {
          found_other = true;
          copy_v2_v2(ouv0, mloopuv[other_loop_idx[(j + 0)]]);
          copy_v2_v2(ouv1, mloopuv[other_loop_idx[(j + 1) % 3]]);
        }
        else if (overt0 == vert1 && overt1 == vert0) {
          found_other = true;
          copy_v2_v2(ouv1, mloopuv[other_loop_idx[(j + 0)]]);
          copy_v2_v2(ouv0, mloopuv[other_loop_idx[(j + 1) % 3]]);
        }

        if (found_other) {
          target_tri = lt_index;
          target_edge = j;
          break;
        }
      }
    }

    if (!found_other) {
      if (bdata->best_index < 0) {
        bdata->best_index = ON_MESH_EDGE;
      }

      continue;
    }

    /* If this edge is connected in UV space too, recurse */
    if (equals_v2v2(uv0, ouv0) && equals_v2v2(uv1, ouv1)) {
      if (depth > 0 && correct_side) {
        dynamic_paint_find_island_border(data, bdata, target_tri, pixel, target_edge, depth - 1);
      }

      continue;
    }

    /* Otherwise try to map to the other side of the edge.
     * First check if there already is a better solution. */
    const float dist_squared = dist_squared_to_line_segment_v2(pixel, uv0, uv1);

    if (bdata->best_index >= 0 && dist_squared >= bdata->best_weight) {
      continue;
    }

    /*
     * Find a point that is relatively at same edge position
     * on this other face UV
     */
    float closest_point[2], dir_vec[2], tgt_pixel[2];

    float lambda = closest_to_line_v2(closest_point, pixel, uv0, uv1);
    CLAMP(lambda, 0.0f, 1.0f);

    sub_v2_v2v2(dir_vec, ouv1, ouv0);
    madd_v2_v2v2fl(tgt_pixel, ouv0, dir_vec, lambda);

    int w = bdata->w, h = bdata->h, px = bdata->px, py = bdata->py;

    const int final_pixel[2] = {int(floorf(tgt_pixel[0] * w)), int(floorf(tgt_pixel[1] * h))};

    /* If current pixel uv is outside of texture */
    if (final_pixel[0] < 0 || final_pixel[0] >= w || final_pixel[1] < 0 || final_pixel[1] >= h) {
      if (bdata->best_index == NOT_FOUND) {
        bdata->best_index = OUT_OF_TEXTURE;
      }

      continue;
    }

    const PaintUVPoint *tempPoints = data->tempPoints;
    int final_index = final_pixel[0] + w * final_pixel[1];

    /* If we ended up to our origin point ( mesh has smaller than pixel sized faces) */
    if (final_index == (px + w * py)) {
      continue;
    }

    /* If final point is an "edge pixel", use its "real" neighbor instead */
    if (tempPoints[final_index].neighbor_pixel != -1) {
      final_index = tempPoints[final_index].neighbor_pixel;

      /* If we ended up to our origin point */
      if (final_index == (px + w * py)) {
        continue;
      }
    }

    const int final_tri_index = tempPoints[final_index].tri_index;
    /* If found pixel still lies on wrong face ( mesh has smaller than pixel sized faces) */
    if (!ELEM(final_tri_index, target_tri, -1)) {
      /* Check if it's close enough to likely touch the intended triangle. Any triangle
       * becomes thinner than a pixel at its vertices, so robustness requires some margin. */
      const float final_pt[2] = {((final_index % w) + 0.5f) / w, ((final_index / w) + 0.5f) / h};
      const float threshold = square_f(0.7f) / (w * h);

      if (dist_squared_to_looptri_uv_edges(looptris, mloopuv, final_tri_index, final_pt) >
          threshold) {
        continue;
      }
    }

    bdata->best_index = final_index;
    bdata->best_weight = dist_squared;
  }
}

static bool dynamicPaint_pointHasNeighbor(PaintAdjData *ed, int index, int neighbor)
{
  const int idx = ed->n_index[index];

  for (int i = 0; i < ed->n_num[index]; i++) {
    if (ed->n_target[idx + i] == neighbor) {
      return true;
    }
  }

  return false;
}

/* Makes the adjacency data symmetric, except for border pixels.
 * I.e. if A is neighbor of B, B is neighbor of A. */
static bool dynamicPaint_symmetrizeAdjData(PaintAdjData *ed, int active_points)
{
  int *new_n_index = static_cast<int *>(
      MEM_callocN(sizeof(int) * active_points, "Surface Adj Index"));
  int *new_n_num = static_cast<int *>(
      MEM_callocN(sizeof(int) * active_points, "Surface Adj Counts"));

  if (new_n_num && new_n_index) {
    /* Count symmetrized neighbors */
    int total_targets = 0;

    for (int index = 0; index < active_points; index++) {
      total_targets += ed->n_num[index];
      new_n_num[index] = ed->n_num[index];
    }

    for (int index = 0; index < active_points; index++) {
      if (ed->flags[index] & ADJ_BORDER_PIXEL) {
        continue;
      }

      for (int i = 0, idx = ed->n_index[index]; i < ed->n_num[index]; i++) {
        const int target = ed->n_target[idx + i];

        BLI_assert(!(ed->flags[target] & ADJ_BORDER_PIXEL));

        if (!dynamicPaint_pointHasNeighbor(ed, target, index)) {
          new_n_num[target]++;
          total_targets++;
        }
      }
    }

    /* Allocate a new target map */
    int *new_n_target = static_cast<int *>(
        MEM_callocN(sizeof(int) * total_targets, "Surface Adj Targets"));

    if (new_n_target) {
      /* Copy existing neighbors to the new map */
      int n_pos = 0;

      for (int index = 0; index < active_points; index++) {
        new_n_index[index] = n_pos;
        memcpy(&new_n_target[n_pos],
               &ed->n_target[ed->n_index[index]],
               sizeof(int) * ed->n_num[index]);

        /* Reset count to old, but advance position by new, leaving a gap to fill below. */
        n_pos += new_n_num[index];
        new_n_num[index] = ed->n_num[index];
      }

      BLI_assert(n_pos == total_targets);

      /* Add symmetrized - this loop behavior must exactly match the count pass above */
      for (int index = 0; index < active_points; index++) {
        if (ed->flags[index] & ADJ_BORDER_PIXEL) {
          continue;
        }

        for (int i = 0, idx = ed->n_index[index]; i < ed->n_num[index]; i++) {
          const int target = ed->n_target[idx + i];

          if (!dynamicPaint_pointHasNeighbor(ed, target, index)) {
            const int num = new_n_num[target]++;
            new_n_target[new_n_index[target] + num] = index;
          }
        }
      }

      /* Swap maps */
      MEM_freeN(ed->n_target);
      ed->n_target = new_n_target;

      MEM_freeN(ed->n_index);
      ed->n_index = new_n_index;

      MEM_freeN(ed->n_num);
      ed->n_num = new_n_num;

      ed->total_targets = total_targets;
      return true;
    }
  }

  if (new_n_index) {
    MEM_freeN(new_n_index);
  }
  if (new_n_num) {
    MEM_freeN(new_n_num);
  }

  return false;
}

int dynamicPaint_createUVSurface(Scene *scene,
                                 DynamicPaintSurface *surface,
                                 float *progress,
                                 bool *do_update)
{
  /* Anti-alias jitter point relative coords. */
  const int aa_samples = (surface->flags & MOD_DPAINT_ANTIALIAS) ? 5 : 1;
  char uvname[MAX_CUSTOMDATA_LAYER_NAME];
  uint32_t active_points = 0;
  bool error = false;

  PaintSurfaceData *sData;
  DynamicPaintCanvasSettings *canvas = surface->canvas;
  Mesh *mesh = dynamicPaint_canvas_mesh_get(canvas);

  PaintUVPoint *tempPoints = nullptr;
  Vec3f *tempWeights = nullptr;
  const float(*mloopuv)[2] = nullptr;

  Bounds2D *faceBB = nullptr;
  int *final_index;

  *progress = 0.0f;
  *do_update = true;

  if (!mesh) {
    return setError(canvas, N_("Canvas mesh not updated"));
  }
  if (surface->format != MOD_DPAINT_SURFACE_F_IMAGESEQ) {
    return setError(canvas, N_("Cannot bake non-'image sequence' formats"));
  }

<<<<<<< HEAD
  const blender::Span<int> corner_verts = mesh->corner_verts();
  mlooptri = BKE_mesh_runtime_looptri_ensure(mesh);
  const int tottri = BKE_mesh_runtime_looptri_len(mesh);
=======
  const blender::Span<MLoop> loops = mesh->loops();
  const blender::Span<MLoopTri> looptris = mesh->looptris();
>>>>>>> 4ffae99d

  /* get uv map */
  if (CustomData_has_layer(&mesh->ldata, CD_PROP_FLOAT2)) {
    CustomData_validate_layer_name(&mesh->ldata, CD_PROP_FLOAT2, surface->uvlayer_name, uvname);
    mloopuv = static_cast<const float(*)[2]>(
        CustomData_get_layer_named(&mesh->ldata, CD_PROP_FLOAT2, uvname));
  }

  /* Check for validity */
  if (!mloopuv) {
    return setError(canvas, N_("No UV data on canvas"));
  }
  if (surface->image_resolution < 16 || surface->image_resolution > 8192) {
    return setError(canvas, N_("Invalid resolution"));
  }

  const int w = surface->image_resolution;
  const int h = w;

  /*
   * Start generating the surface
   */
  CLOG_INFO(
      &LOG, 1, "Preparing UV surface of %ix%i pixels and %i tris.", w, h, int(looptris.size()));

  /* Init data struct */
  if (surface->data) {
    dynamicPaint_freeSurfaceData(surface);
  }
  sData = surface->data = MEM_cnew<PaintSurfaceData>(__func__);
  if (!surface->data) {
    return setError(canvas, N_("Not enough free memory"));
  }

  tempPoints = static_cast<PaintUVPoint *>(
      MEM_callocN(w * h * sizeof(*tempPoints), "Temp PaintUVPoint"));
  if (!tempPoints) {
    error = true;
  }

  final_index = static_cast<int *>(
      MEM_callocN(w * h * sizeof(*final_index), "Temp UV Final Indexes"));
  if (!final_index) {
    error = true;
  }

  tempWeights = static_cast<Vec3f *>(
      MEM_mallocN(w * h * aa_samples * sizeof(*tempWeights), "Temp bWeights"));
  if (!tempWeights) {
    error = true;
  }

  /*
   * Generate a temporary bounding box array for UV faces to optimize
   * the pixel-inside-a-face search.
   */
  if (!error) {
    faceBB = static_cast<Bounds2D *>(
        MEM_malloc_arrayN(looptris.size(), sizeof(*faceBB), "MPCanvasFaceBB"));
    if (!faceBB) {
      error = true;
    }
  }

  *progress = 0.01f;
  *do_update = true;

  if (!error) {
    for (const int i : looptris.index_range()) {
      copy_v2_v2(faceBB[i].min, mloopuv[looptris[i].tri[0]]);
      copy_v2_v2(faceBB[i].max, mloopuv[looptris[i].tri[0]]);

      for (int j = 1; j < 3; j++) {
        minmax_v2v2_v2(faceBB[i].min, faceBB[i].max, mloopuv[looptris[i].tri[j]]);
      }
    }

    *progress = 0.02f;
    *do_update = true;

    /* Loop through every pixel and check if pixel is uv-mapped on a canvas face. */
    DynamicPaintCreateUVSurfaceData data{};
    data.surface = surface;
    data.tempPoints = tempPoints;
    data.tempWeights = tempWeights;
    data.looptris = looptris;
    data.mloopuv = mloopuv;
<<<<<<< HEAD
    data.corner_verts = corner_verts;
    data.tottri = tottri;
=======
    data.loops = loops;
>>>>>>> 4ffae99d
    data.faceBB = faceBB;

    {
      TaskParallelSettings settings;
      BLI_parallel_range_settings_defaults(&settings);
      settings.use_threading = (h > 64 || looptris.size() > 1000);
      BLI_task_parallel_range(0, h, &data, dynamic_paint_create_uv_surface_direct_cb, &settings);
    }

    *progress = 0.04f;
    *do_update = true;

    /*
     * Now loop through every pixel that was left without index
     * and find if they have neighboring pixels that have an index.
     * If so use that polygon as pixel surface.
     * (To avoid seams on uv island edges)
     */
    data.active_points = &active_points;
    {
      TaskParallelSettings settings;
      BLI_parallel_range_settings_defaults(&settings);
      settings.use_threading = (h > 64);
      BLI_task_parallel_range(0, h, &data, dynamic_paint_create_uv_surface_neighbor_cb, &settings);
    }

    *progress = 0.06f;
    *do_update = true;

    /* Generate surface adjacency data. */
    {
      int cursor = 0;

      /* Create a temporary array of final indexes (before unassigned
       * pixels have been dropped) */
      for (int i = 0; i < w * h; i++) {
        if (tempPoints[i].tri_index != -1) {
          final_index[i] = cursor;
          cursor++;
        }
      }
      /* allocate memory */
      sData->total_points = w * h;
      dynamicPaint_initAdjacencyData(surface, true);

      if (sData->adj_data) {
        PaintAdjData *ed = sData->adj_data;
        int n_pos = 0;

        MeshElemMap *vert_to_looptri_map;
        int *vert_to_looptri_map_mem;

        BKE_mesh_vert_looptri_map_create(&vert_to_looptri_map,
                                         &vert_to_looptri_map_mem,
                                         mesh->totvert,
<<<<<<< HEAD
                                         mlooptri,
                                         tottri,
                                         corner_verts.data(),
=======
                                         looptris.data(),
                                         looptris.size(),
                                         loops.data(),
>>>>>>> 4ffae99d
                                         mesh->totloop);

        int total_border = 0;

        for (int ty = 0; ty < h; ty++) {
          for (int tx = 0; tx < w; tx++) {
            const int index = tx + w * ty;

            if (tempPoints[index].tri_index != -1) {
              ed->n_index[final_index[index]] = n_pos;
              ed->n_num[final_index[index]] = 0;

              if (tempPoints[index].neighbor_pixel != -1) {
                ed->flags[final_index[index]] |= ADJ_BORDER_PIXEL;
                total_border++;
              }

              for (int i = 0; i < 8; i++) {
                /* Try to find a neighboring pixel in defined direction.
                 * If not found, -1 is returned */
                const int n_target = dynamic_paint_find_neighbor_pixel(
                    &data, vert_to_looptri_map, w, h, tx, ty, i);

                if (n_target >= 0 && n_target != index) {
                  if (!dynamicPaint_pointHasNeighbor(
                          ed, final_index[index], final_index[n_target])) {
                    ed->n_target[n_pos] = final_index[n_target];
                    ed->n_num[final_index[index]]++;
                    n_pos++;
                  }
                }
                else if (ELEM(n_target, ON_MESH_EDGE, OUT_OF_TEXTURE)) {
                  ed->flags[final_index[index]] |= ADJ_ON_MESH_EDGE;
                }
              }
            }
          }
        }

        MEM_freeN(vert_to_looptri_map);
        MEM_freeN(vert_to_looptri_map_mem);

        /* Make neighbors symmetric */
        if (!dynamicPaint_symmetrizeAdjData(ed, active_points)) {
          error = true;
        }

        /* Create a list of border pixels */
        ed->border = static_cast<int *>(
            MEM_callocN(sizeof(int) * total_border, "Border Pixel Index"));

        if (ed->border) {
          ed->total_border = total_border;

          for (int i = 0, next = 0; i < active_points; i++) {
            if (ed->flags[i] & ADJ_BORDER_PIXEL) {
              ed->border[next++] = i;
            }
          }
        }

#if 0
        /* -----------------------------------------------------------------
         * For debug, write a dump of adjacency data to a file.
         * ----------------------------------------------------------------- */
        FILE *dump_file = fopen("dynpaint-adj-data.txt", "w");
        int *tmp = MEM_callocN(sizeof(int) * active_points, "tmp");
        for (int ty = 0; ty < h; ty++) {
          for (int tx = 0; tx < w; tx++) {
            const int index = tx + w * ty;
            if (tempPoints[index].tri_index != -1) {
              tmp[final_index[index]] = index;
            }
          }
        }
        for (int ty = 0; ty < h; ty++) {
          for (int tx = 0; tx < w; tx++) {
            const int index = tx + w * ty;
            const int fidx = final_index[index];

            if (tempPoints[index].tri_index != -1) {
              int nidx = tempPoints[index].neighbor_pixel;
              fprintf(dump_file,
                      "%d\t%d,%d\t%u\t%d,%d\t%d\t",
                      fidx,
                      tx,
                      h - 1 - ty,
                      tempPoints[index].tri_index,
                      nidx < 0 ? -1 : (nidx % w),
                      nidx < 0 ? -1 : h - 1 - (nidx / w),
                      ed->flags[fidx]);
              for (int i = 0; i < ed->n_num[fidx]; i++) {
                int tgt = tmp[ed->n_target[ed->n_index[fidx] + i]];
                fprintf(dump_file, "%s%d,%d", i ? " " : "", tgt % w, h - 1 - tgt / w);
              }
              fprintf(dump_file, "\n");
            }
          }
        }
        MEM_freeN(tmp);
        fclose(dump_file);
#endif
      }
    }

    *progress = 0.08f;
    *do_update = true;

    /* Create final surface data without inactive points */
    ImgSeqFormatData *f_data = MEM_cnew<ImgSeqFormatData>(__func__);
    if (f_data) {
      f_data->uv_p = static_cast<PaintUVPoint *>(
          MEM_callocN(active_points * sizeof(*f_data->uv_p), "PaintUVPoint"));
      f_data->barycentricWeights = static_cast<Vec3f *>(MEM_callocN(
          active_points * aa_samples * sizeof(*f_data->barycentricWeights), "PaintUVPoint"));

      if (!f_data->uv_p || !f_data->barycentricWeights) {
        error = 1;
      }
    }
    else {
      error = 1;
    }

    /* in case of allocation error, free everything */
    if (error) {
      if (f_data) {
        if (f_data->uv_p) {
          MEM_freeN(f_data->uv_p);
        }
        if (f_data->barycentricWeights) {
          MEM_freeN(f_data->barycentricWeights);
        }
        MEM_freeN(f_data);
      }
      sData->total_points = 0;
    }
    else {
      sData->total_points = int(active_points);
      sData->format_data = f_data;

      for (int index = 0, cursor = 0; index < (w * h); index++) {
        if (tempPoints[index].tri_index != -1) {
          memcpy(&f_data->uv_p[cursor], &tempPoints[index], sizeof(PaintUVPoint));
          memcpy(&f_data->barycentricWeights[cursor * aa_samples],
                 &tempWeights[index * aa_samples],
                 sizeof(*tempWeights) * aa_samples);
          cursor++;
        }
      }
    }
  }
  if (error == 1) {
    setError(canvas, N_("Not enough free memory"));
  }

  if (faceBB) {
    MEM_freeN(faceBB);
  }
  if (tempPoints) {
    MEM_freeN(tempPoints);
  }
  if (tempWeights) {
    MEM_freeN(tempWeights);
  }
  if (final_index) {
    MEM_freeN(final_index);
  }

  /* Init surface type data */
  if (!error) {
    dynamicPaint_allocateSurfaceType(surface);

#if 0
    /* -----------------------------------------------------------------
     * For debug, output pixel statuses to the color map
     * ----------------------------------------------------------------- */
    for (index = 0; index < sData->total_points; index++) {
      ImgSeqFormatData *f_data = (ImgSeqFormatData *)sData->format_data;
      PaintUVPoint *uvPoint = &((PaintUVPoint *)f_data->uv_p)[index];
      PaintPoint *pPoint = &((PaintPoint *)sData->type_data)[index];
      pPoint->alpha = 1.0f;

      /* Every pixel that is assigned as "edge pixel" gets blue color */
      if (uvPoint->neighbor_pixel != -1) {
        pPoint->color[2] = 1.0f;
      }
      /* and every pixel that finally got an polygon gets red color */
      /* green color shows pixel face index hash */
      if (uvPoint->tri_index != -1) {
        pPoint->color[0] = 1.0f;
        pPoint->color[1] = (float)(uvPoint->tri_index % 255) / 256.0f;
      }
    }
#endif

    dynamicPaint_setInitialColor(scene, surface);
  }

  *progress = 0.09f;
  *do_update = true;

  return (error == 0);
}

/*
 * Outputs an image file from uv surface data.
 */
struct DynamicPaintOutputSurfaceImageData {
  const DynamicPaintSurface *surface;
  ImBuf *ibuf;
};

static void dynamic_paint_output_surface_image_paint_cb(void *__restrict userdata,
                                                        const int index,
                                                        const TaskParallelTLS *__restrict /*tls*/)
{
  const DynamicPaintOutputSurfaceImageData *data =
      static_cast<const DynamicPaintOutputSurfaceImageData *>(userdata);

  const DynamicPaintSurface *surface = data->surface;
  const PaintPoint *point = &((PaintPoint *)surface->data->type_data)[index];

  ImBuf *ibuf = data->ibuf;
  /* image buffer position */
  const int pos = ((ImgSeqFormatData *)(surface->data->format_data))->uv_p[index].pixel_index * 4;

  /* blend wet and dry layers */
  blendColors(
      point->color, point->color[3], point->e_color, point->e_color[3], &ibuf->rect_float[pos]);

  /* Multiply color by alpha if enabled */
  if (surface->flags & MOD_DPAINT_MULALPHA) {
    mul_v3_fl(&ibuf->rect_float[pos], ibuf->rect_float[pos + 3]);
  }
}

static void dynamic_paint_output_surface_image_displace_cb(
    void *__restrict userdata, const int index, const TaskParallelTLS *__restrict /*tls*/)
{
  const DynamicPaintOutputSurfaceImageData *data =
      static_cast<const DynamicPaintOutputSurfaceImageData *>(userdata);

  const DynamicPaintSurface *surface = data->surface;
  float depth = ((float *)surface->data->type_data)[index];

  ImBuf *ibuf = data->ibuf;
  /* image buffer position */
  const int pos = ((ImgSeqFormatData *)(surface->data->format_data))->uv_p[index].pixel_index * 4;

  if (surface->depth_clamp) {
    depth /= surface->depth_clamp;
  }

  if (surface->disp_type == MOD_DPAINT_DISP_DISPLACE) {
    depth = (0.5f - depth / 2.0f);
  }

  CLAMP(depth, 0.0f, 1.0f);

  copy_v3_fl(&ibuf->rect_float[pos], depth);
  ibuf->rect_float[pos + 3] = 1.0f;
}

static void dynamic_paint_output_surface_image_wave_cb(void *__restrict userdata,
                                                       const int index,
                                                       const TaskParallelTLS *__restrict /*tls*/)
{
  const DynamicPaintOutputSurfaceImageData *data =
      static_cast<const DynamicPaintOutputSurfaceImageData *>(userdata);

  const DynamicPaintSurface *surface = data->surface;
  const PaintWavePoint *wPoint = &((PaintWavePoint *)surface->data->type_data)[index];
  float depth = wPoint->height;

  ImBuf *ibuf = data->ibuf;
  /* image buffer position */
  const int pos = ((ImgSeqFormatData *)(surface->data->format_data))->uv_p[index].pixel_index * 4;

  if (surface->depth_clamp) {
    depth /= surface->depth_clamp;
  }

  depth = (0.5f + depth / 2.0f);
  CLAMP(depth, 0.0f, 1.0f);

  copy_v3_fl(&ibuf->rect_float[pos], depth);
  ibuf->rect_float[pos + 3] = 1.0f;
}

static void dynamic_paint_output_surface_image_wetmap_cb(void *__restrict userdata,
                                                         const int index,
                                                         const TaskParallelTLS *__restrict /*tls*/)
{
  const DynamicPaintOutputSurfaceImageData *data =
      static_cast<const DynamicPaintOutputSurfaceImageData *>(userdata);

  const DynamicPaintSurface *surface = data->surface;
  const PaintPoint *point = &((PaintPoint *)surface->data->type_data)[index];

  ImBuf *ibuf = data->ibuf;
  /* image buffer position */
  const int pos = ((ImgSeqFormatData *)(surface->data->format_data))->uv_p[index].pixel_index * 4;

  copy_v3_fl(&ibuf->rect_float[pos], (point->wetness > 1.0f) ? 1.0f : point->wetness);
  ibuf->rect_float[pos + 3] = 1.0f;
}

void dynamicPaint_outputSurfaceImage(DynamicPaintSurface *surface,
                                     const char *filepath,
                                     short output_layer)
{
  ImBuf *ibuf = nullptr;
  PaintSurfaceData *sData = surface->data;
  /* OpenEXR or PNG */
  int format = (surface->image_fileformat & MOD_DPAINT_IMGFORMAT_OPENEXR) ? R_IMF_IMTYPE_OPENEXR :
                                                                            R_IMF_IMTYPE_PNG;
  char output_file[FILE_MAX];

  if (!sData->type_data) {
    setError(surface->canvas, N_("Image save failed: invalid surface"));
    return;
  }
  /* if selected format is openexr, but current build doesn't support one */
#ifndef WITH_OPENEXR
  if (format == R_IMF_IMTYPE_OPENEXR) {
    format = R_IMF_IMTYPE_PNG;
  }
#endif
  BLI_strncpy(output_file, filepath, sizeof(output_file));
  BKE_image_path_ensure_ext_from_imtype(output_file, format);

  /* Validate output file path */
  BLI_path_abs(output_file, BKE_main_blendfile_path_from_global());
  BLI_make_existing_file(output_file);

  /* Init image buffer */
  ibuf = IMB_allocImBuf(surface->image_resolution, surface->image_resolution, 32, IB_rectfloat);
  if (ibuf == nullptr) {
    setError(surface->canvas, N_("Image save failed: not enough free memory"));
    return;
  }

  DynamicPaintOutputSurfaceImageData data{};
  data.surface = surface;
  data.ibuf = ibuf;

  switch (surface->type) {
    case MOD_DPAINT_SURFACE_T_PAINT:
      switch (output_layer) {
        case 0: {
          TaskParallelSettings settings;
          BLI_parallel_range_settings_defaults(&settings);
          settings.use_threading = (sData->total_points > 10000);
          BLI_task_parallel_range(0,
                                  sData->total_points,
                                  &data,
                                  dynamic_paint_output_surface_image_paint_cb,
                                  &settings);
          break;
        }
        case 1: {
          TaskParallelSettings settings;
          BLI_parallel_range_settings_defaults(&settings);
          settings.use_threading = (sData->total_points > 10000);
          BLI_task_parallel_range(0,
                                  sData->total_points,
                                  &data,
                                  dynamic_paint_output_surface_image_wetmap_cb,
                                  &settings);
          break;
        }
        default:
          BLI_assert(0);
          break;
      }
      break;
    case MOD_DPAINT_SURFACE_T_DISPLACE:
      switch (output_layer) {
        case 0: {
          TaskParallelSettings settings;
          BLI_parallel_range_settings_defaults(&settings);
          settings.use_threading = (sData->total_points > 10000);
          BLI_task_parallel_range(0,
                                  sData->total_points,
                                  &data,
                                  dynamic_paint_output_surface_image_displace_cb,
                                  &settings);
          break;
        }
        case 1:
          break;
        default:
          BLI_assert(0);
          break;
      }
      break;
    case MOD_DPAINT_SURFACE_T_WAVE:
      switch (output_layer) {
        case 0: {
          TaskParallelSettings settings;
          BLI_parallel_range_settings_defaults(&settings);
          settings.use_threading = (sData->total_points > 10000);
          BLI_task_parallel_range(0,
                                  sData->total_points,
                                  &data,
                                  dynamic_paint_output_surface_image_wave_cb,
                                  &settings);
          break;
        }
        case 1:
          break;
        default:
          BLI_assert(0);
          break;
      }
      break;
    default:
      BLI_assert(0);
      break;
  }

    /* Set output format, PNG in case EXR isn't supported. */
#ifdef WITH_OPENEXR
  if (format == R_IMF_IMTYPE_OPENEXR) { /* OpenEXR 32-bit float */
    ibuf->ftype = IMB_FTYPE_OPENEXR;
    ibuf->foptions.flag |= OPENEXR_COMPRESS;
  }
  else
#endif
  {
    ibuf->ftype = IMB_FTYPE_PNG;
    ibuf->foptions.quality = 15;
  }

  /* Save image */
  IMB_saveiff(ibuf, output_file, IB_rectfloat);
  IMB_freeImBuf(ibuf);
}

/** \} */

/***************************** Ray / Nearest Point Utils ******************************/

/* A modified callback to bvh tree ray-cast.
 * The tree must have been built using bvhtree_from_mesh_looptri.
 * userdata must be a BVHMeshCallbackUserdata built from the same mesh as the tree.
 *
 * To optimize brush detection speed this doesn't calculate hit coordinates or normal.
 */
static void mesh_tris_spherecast_dp(void *userdata,
                                    int index,
                                    const BVHTreeRay *ray,
                                    BVHTreeRayHit *hit)
{
  const BVHTreeFromMesh *data = (BVHTreeFromMesh *)userdata;
  const float(*positions)[3] = data->vert_positions;
<<<<<<< HEAD
  const MLoopTri *mlooptri = data->looptri;
  const int *corner_verts = data->corner_verts;
=======
  const MLoopTri *looptris = data->looptri;
  const MLoop *loops = data->loop;
>>>>>>> 4ffae99d

  const float *t0, *t1, *t2;
  float dist;

<<<<<<< HEAD
  t0 = positions[corner_verts[mlooptri[index].tri[0]]];
  t1 = positions[corner_verts[mlooptri[index].tri[1]]];
  t2 = positions[corner_verts[mlooptri[index].tri[2]]];
=======
  t0 = positions[loops[looptris[index].tri[0]].v];
  t1 = positions[loops[looptris[index].tri[1]].v];
  t2 = positions[loops[looptris[index].tri[2]].v];
>>>>>>> 4ffae99d

  dist = bvhtree_ray_tri_intersection(ray, hit->dist, t0, t1, t2);

  if (dist >= 0 && dist < hit->dist) {
    hit->index = index;
    hit->dist = dist;
    hit->no[0] = 0.0f;
  }
}

/* A modified callback to bvh tree nearest point.
 * The tree must have been built using bvhtree_from_mesh_looptri.
 * userdata must be a BVHMeshCallbackUserdata built from the same mesh as the tree.
 *
 * To optimize brush detection speed this doesn't calculate hit normal.
 */
static void mesh_tris_nearest_point_dp(void *userdata,
                                       int index,
                                       const float co[3],
                                       BVHTreeNearest *nearest)
{
  const BVHTreeFromMesh *data = (BVHTreeFromMesh *)userdata;
  const float(*positions)[3] = data->vert_positions;
<<<<<<< HEAD
  const MLoopTri *mlooptri = data->looptri;
  const int *corner_verts = data->corner_verts;
  float nearest_tmp[3], dist_sq;

  const float *t0, *t1, *t2;
  t0 = positions[corner_verts[mlooptri[index].tri[0]]];
  t1 = positions[corner_verts[mlooptri[index].tri[1]]];
  t2 = positions[corner_verts[mlooptri[index].tri[2]]];
=======
  const MLoopTri *looptris = data->looptri;
  const MLoop *loops = data->loop;
  float nearest_tmp[3], dist_sq;

  const float *t0, *t1, *t2;
  t0 = positions[loops[looptris[index].tri[0]].v];
  t1 = positions[loops[looptris[index].tri[1]].v];
  t2 = positions[loops[looptris[index].tri[2]].v];
>>>>>>> 4ffae99d

  closest_on_tri_to_point_v3(nearest_tmp, co, t0, t1, t2);
  dist_sq = len_squared_v3v3(co, nearest_tmp);

  if (dist_sq < nearest->dist_sq) {
    nearest->index = index;
    nearest->dist_sq = dist_sq;
    copy_v3_v3(nearest->co, nearest_tmp);
    nearest->no[0] = 0.0f;
  }
}

/***************************** Brush Painting Calls ******************************/

/**
 * Mix color values to canvas point.
 *
 * \param surface: Canvas surface
 * \param index: Surface point index
 * \param paintFlags: paint object flags
 * \param paintColor,paintAlpha,paintWetness: To be mixed paint values
 * \param timescale: Value used to adjust time dependent
 * operations when using substeps
 */
static void dynamicPaint_mixPaintColors(const DynamicPaintSurface *surface,
                                        const int index,
                                        const int paintFlags,
                                        const float paintColor[3],
                                        const float paintAlpha,
                                        const float paintWetness,
                                        const float timescale)
{
  PaintPoint *pPoint = &((PaintPoint *)surface->data->type_data)[index];

  /* Add paint */
  if (!(paintFlags & MOD_DPAINT_ERASE)) {
    float mix[4];
    float temp_alpha = paintAlpha * ((paintFlags & MOD_DPAINT_ABS_ALPHA) ? 1.0f : timescale);

    /* mix brush color with wet layer color */
    blendColors(pPoint->e_color, pPoint->e_color[3], paintColor, temp_alpha, mix);
    copy_v3_v3(pPoint->e_color, mix);

    /* mix wetness and alpha depending on selected alpha mode */
    if (paintFlags & MOD_DPAINT_ABS_ALPHA) {
      /* update values to the brush level unless they're higher already */
      CLAMP_MIN(pPoint->e_color[3], paintAlpha);
      CLAMP_MIN(pPoint->wetness, paintWetness);
    }
    else {
      float wetness = paintWetness;
      CLAMP(wetness, 0.0f, 1.0f);
      pPoint->e_color[3] = mix[3];
      pPoint->wetness = pPoint->wetness * (1.0f - wetness) + wetness;
    }

    CLAMP_MIN(pPoint->wetness, MIN_WETNESS);

    pPoint->state = DPAINT_PAINT_NEW;
  }
  /* Erase paint */
  else {
    float a_ratio, a_highest;
    float wetness;
    float invFact = 1.0f - paintAlpha;

    /*
     * Make highest alpha to match erased value
     * but maintain alpha ratio
     */
    if (paintFlags & MOD_DPAINT_ABS_ALPHA) {
      a_highest = max_ff(pPoint->color[3], pPoint->e_color[3]);
      if (a_highest > invFact) {
        a_ratio = invFact / a_highest;

        pPoint->e_color[3] *= a_ratio;
        pPoint->color[3] *= a_ratio;
      }
    }
    else {
      pPoint->e_color[3] -= paintAlpha * timescale;
      CLAMP_MIN(pPoint->e_color[3], 0.0f);
      pPoint->color[3] -= paintAlpha * timescale;
      CLAMP_MIN(pPoint->color[3], 0.0f);
    }

    wetness = (1.0f - paintWetness) * pPoint->e_color[3];
    CLAMP_MAX(pPoint->wetness, wetness);
  }
}

/* applies given brush intersection value for wave surface */
static void dynamicPaint_mixWaveHeight(PaintWavePoint *wPoint,
                                       const DynamicPaintBrushSettings *brush,
                                       float isect_height)
{
  const float isect_change = isect_height - wPoint->brush_isect;
  const float wave_factor = brush->wave_factor;
  bool hit = false;

  /* intersection marked regardless of brush type or hit */
  wPoint->brush_isect = isect_height;
  wPoint->state = DPAINT_WAVE_ISECT_CHANGED;

  isect_height *= wave_factor;

  /* determine hit depending on wave_factor */
  if (wave_factor > 0.0f && wPoint->height > isect_height) {
    hit = true;
  }
  else if (wave_factor < 0.0f && wPoint->height < isect_height) {
    hit = true;
  }

  if (hit) {
    switch (brush->wave_type) {
      case MOD_DPAINT_WAVEB_DEPTH:
        wPoint->height = isect_height;
        wPoint->state = DPAINT_WAVE_OBSTACLE;
        wPoint->velocity = 0.0f;
        break;
      case MOD_DPAINT_WAVEB_FORCE:
        wPoint->velocity = isect_height;
        break;
      case MOD_DPAINT_WAVEB_REFLECT:
        wPoint->state = DPAINT_WAVE_REFLECT_ONLY;
        break;
      case MOD_DPAINT_WAVEB_CHANGE:
        if (isect_change < 0.0f) {
          wPoint->height += isect_change * wave_factor;
        }
        break;
      default:
        BLI_assert(0);
        break;
    }
  }
}

/*
 * add brush results to the surface data depending on surface type
 */
static void dynamicPaint_updatePointData(const DynamicPaintSurface *surface,
                                         const int index,
                                         const DynamicPaintBrushSettings *brush,
                                         float paint[3],
                                         float influence,
                                         float depth,
                                         float vel_factor,
                                         const float timescale)
{
  PaintSurfaceData *sData = surface->data;
  float strength;

  /* apply influence scale */
  influence *= surface->influence_scale;
  depth *= surface->influence_scale;

  strength = influence * brush->alpha;
  CLAMP(strength, 0.0f, 1.0f);

  /* Sample velocity colorband if required */
  if (brush->flags &
      (MOD_DPAINT_VELOCITY_ALPHA | MOD_DPAINT_VELOCITY_COLOR | MOD_DPAINT_VELOCITY_DEPTH)) {
    float coba_res[4];
    vel_factor /= brush->max_velocity;
    CLAMP(vel_factor, 0.0f, 1.0f);

    if (BKE_colorband_evaluate(brush->vel_ramp, vel_factor, coba_res)) {
      if (brush->flags & MOD_DPAINT_VELOCITY_COLOR) {
        copy_v3_v3(paint, coba_res);
      }
      if (brush->flags & MOD_DPAINT_VELOCITY_ALPHA) {
        strength *= coba_res[3];
      }
      if (brush->flags & MOD_DPAINT_VELOCITY_DEPTH) {
        depth *= coba_res[3];
      }
    }
  }

  /* mix paint surface */
  if (surface->type == MOD_DPAINT_SURFACE_T_PAINT) {
    float paintWetness = brush->wetness * strength;
    float paintAlpha = strength;

    dynamicPaint_mixPaintColors(
        surface, index, brush->flags, paint, paintAlpha, paintWetness, timescale);
  }
  /* displace surface */
  else if (surface->type == MOD_DPAINT_SURFACE_T_DISPLACE) {
    float *value = (float *)sData->type_data;

    if (surface->flags & MOD_DPAINT_DISP_INCREMENTAL) {
      depth = value[index] + depth;
    }

    if (surface->depth_clamp) {
      CLAMP(depth, 0.0f - surface->depth_clamp, surface->depth_clamp);
    }

    if (brush->flags & MOD_DPAINT_ERASE) {
      value[index] *= (1.0f - strength);
      CLAMP_MIN(value[index], 0.0f);
    }
    else {
      CLAMP_MIN(value[index], depth);
    }
  }
  /* vertex weight group surface */
  else if (surface->type == MOD_DPAINT_SURFACE_T_WEIGHT) {
    float *value = (float *)sData->type_data;

    if (brush->flags & MOD_DPAINT_ERASE) {
      value[index] *= (1.0f - strength);
      CLAMP_MIN(value[index], 0.0f);
    }
    else {
      CLAMP_MIN(value[index], strength);
    }
  }
  /* wave surface */
  else if (surface->type == MOD_DPAINT_SURFACE_T_WAVE) {
    if (brush->wave_clamp) {
      CLAMP(depth, 0.0f - brush->wave_clamp, brush->wave_clamp);
    }

    dynamicPaint_mixWaveHeight(&((PaintWavePoint *)sData->type_data)[index], brush, 0.0f - depth);
  }

  /* doing velocity based painting */
  if (sData->bData->brush_velocity) {
    sData->bData->brush_velocity[index * 4 + 3] *= influence;
  }
}

/* checks whether surface and brush bounds intersect depending on brush type */
static bool meshBrush_boundsIntersect(Bounds3D *b1,
                                      Bounds3D *b2,
                                      DynamicPaintBrushSettings *brush,
                                      float brush_radius)
{
  if (brush->collision == MOD_DPAINT_COL_VOLUME) {
    return boundsIntersect(b1, b2);
  }
  if (ELEM(brush->collision, MOD_DPAINT_COL_DIST, MOD_DPAINT_COL_VOLDIST)) {
    return boundsIntersectDist(b1, b2, brush_radius);
  }
  return true;
}

/* calculate velocity for mesh vertices */
struct DynamicPaintBrushVelocityData {
  Vec3f *brush_vel;

  const float (*positions_p)[3];
  const float (*positions_c)[3];

  float (*obmat)[4];
  float (*prev_obmat)[4];

  float timescale;
};

static void dynamic_paint_brush_velocity_compute_cb(void *__restrict userdata,
                                                    const int i,
                                                    const TaskParallelTLS *__restrict /*tls*/)
{
  const DynamicPaintBrushVelocityData *data = static_cast<const DynamicPaintBrushVelocityData *>(
      userdata);

  Vec3f *brush_vel = data->brush_vel;

  const float(*positions_p)[3] = data->positions_p;
  const float(*positions_c)[3] = data->positions_c;

  float(*obmat)[4] = data->obmat;
  float(*prev_obmat)[4] = data->prev_obmat;

  const float timescale = data->timescale;

  float p1[3], p2[3];

  copy_v3_v3(p1, positions_p[i]);
  mul_m4_v3(prev_obmat, p1);

  copy_v3_v3(p2, positions_c[i]);
  mul_m4_v3(obmat, p2);

  sub_v3_v3v3(brush_vel[i].v, p2, p1);
  mul_v3_fl(brush_vel[i].v, 1.0f / timescale);
}

static void dynamicPaint_brushMeshCalculateVelocity(Depsgraph *depsgraph,
                                                    Scene *scene,
                                                    Object *ob,
                                                    DynamicPaintBrushSettings *brush,
                                                    Vec3f **brushVel,
                                                    float timescale)
{
  float prev_obmat[4][4];
  Mesh *mesh_p, *mesh_c;
  int numOfVerts_p, numOfVerts_c;

  float cur_sfra = scene->r.subframe;
  int cur_fra = scene->r.cfra;
  float prev_sfra = cur_sfra - timescale;
  int prev_fra = cur_fra;

  if (prev_sfra < 0.0f) {
    prev_sfra += 1.0f;
    prev_fra = cur_fra - 1;
  }

  /* previous frame mesh */
  scene->r.cfra = prev_fra;
  scene->r.subframe = prev_sfra;

  BKE_object_modifier_update_subframe(depsgraph,
                                      scene,
                                      ob,
                                      true,
                                      SUBFRAME_RECURSION,
                                      BKE_scene_ctime_get(scene),
                                      eModifierType_DynamicPaint);
  mesh_p = BKE_mesh_copy_for_eval(dynamicPaint_brush_mesh_get(brush), false);
  numOfVerts_p = mesh_p->totvert;

  float(*positions_p)[3] = BKE_mesh_vert_positions_for_write(mesh_p);
  copy_m4_m4(prev_obmat, ob->object_to_world);

  /* current frame mesh */
  scene->r.cfra = cur_fra;
  scene->r.subframe = cur_sfra;

  BKE_object_modifier_update_subframe(depsgraph,
                                      scene,
                                      ob,
                                      true,
                                      SUBFRAME_RECURSION,
                                      BKE_scene_ctime_get(scene),
                                      eModifierType_DynamicPaint);
  mesh_c = dynamicPaint_brush_mesh_get(brush);
  numOfVerts_c = mesh_c->totvert;
  float(*positions_c)[3] = BKE_mesh_vert_positions_for_write(mesh_c);

  (*brushVel) = (Vec3f *)MEM_mallocN(numOfVerts_c * sizeof(Vec3f), "Dynamic Paint brush velocity");
  if (!(*brushVel)) {
    return;
  }

  /* if mesh is constructive -> num of verts has changed, only use current frame derived mesh */
  if (numOfVerts_p != numOfVerts_c) {
    positions_p = positions_c;
  }

  /* calculate speed */
  DynamicPaintBrushVelocityData data{};
  data.brush_vel = *brushVel;
  data.positions_p = positions_p;
  data.positions_c = positions_c;
  data.obmat = ob->object_to_world;
  data.prev_obmat = prev_obmat;
  data.timescale = timescale;

  TaskParallelSettings settings;
  BLI_parallel_range_settings_defaults(&settings);
  settings.use_threading = (numOfVerts_c > 10000);
  BLI_task_parallel_range(
      0, numOfVerts_c, &data, dynamic_paint_brush_velocity_compute_cb, &settings);

  BKE_id_free(nullptr, mesh_p);
}

/* calculate velocity for object center point */
static void dynamicPaint_brushObjectCalculateVelocity(
    Depsgraph *depsgraph, Scene *scene, Object *ob, Vec3f *brushVel, float timescale)
{
  float prev_obmat[4][4];
  float cur_loc[3] = {0.0f}, prev_loc[3] = {0.0f};

  float cur_sfra = scene->r.subframe;
  int cur_fra = scene->r.cfra;
  float prev_sfra = cur_sfra - timescale;
  int prev_fra = cur_fra;

  if (prev_sfra < 0.0f) {
    prev_sfra += 1.0f;
    prev_fra = cur_fra - 1;
  }

  /* previous frame mesh */
  scene->r.cfra = prev_fra;
  scene->r.subframe = prev_sfra;
  BKE_object_modifier_update_subframe(depsgraph,
                                      scene,
                                      ob,
                                      false,
                                      SUBFRAME_RECURSION,
                                      BKE_scene_ctime_get(scene),
                                      eModifierType_DynamicPaint);
  copy_m4_m4(prev_obmat, ob->object_to_world);

  /* current frame mesh */
  scene->r.cfra = cur_fra;
  scene->r.subframe = cur_sfra;
  BKE_object_modifier_update_subframe(depsgraph,
                                      scene,
                                      ob,
                                      false,
                                      SUBFRAME_RECURSION,
                                      BKE_scene_ctime_get(scene),
                                      eModifierType_DynamicPaint);

  /* calculate speed */
  mul_m4_v3(prev_obmat, prev_loc);
  mul_m4_v3(ob->object_to_world, cur_loc);

  sub_v3_v3v3(brushVel->v, cur_loc, prev_loc);
  mul_v3_fl(brushVel->v, 1.0f / timescale);
}

struct DynamicPaintPaintData {
  const DynamicPaintSurface *surface;
  const DynamicPaintBrushSettings *brush;
  Object *brushOb;
  const Scene *scene;
  float timescale;
  int c_index;

  Mesh *mesh;
  const float (*positions)[3];
<<<<<<< HEAD
  blender::Span<int> corner_verts;
  const MLoopTri *mlooptri;
=======
  blender::Span<MLoop> loops;
  blender::Span<MLoopTri> looptris;
>>>>>>> 4ffae99d
  float brush_radius;
  const float *avg_brushNor;
  const Vec3f *brushVelocity;

  const ParticleSystem *psys;
  float solidradius;

  void *treeData;

  float *pointCoord;
};

/*
 * Paint a brush object mesh to the surface
 */
static void dynamic_paint_paint_mesh_cell_point_cb_ex(void *__restrict userdata,
                                                      const int id,
                                                      const TaskParallelTLS *__restrict /*tls*/)
{
  const DynamicPaintPaintData *data = static_cast<const DynamicPaintPaintData *>(userdata);

  const DynamicPaintSurface *surface = data->surface;
  const PaintSurfaceData *sData = surface->data;
  const PaintBakeData *bData = sData->bData;
  VolumeGrid *grid = bData->grid;

  const DynamicPaintBrushSettings *brush = data->brush;

  const float timescale = data->timescale;
  const int c_index = data->c_index;

  const float(*positions)[3] = data->positions;
<<<<<<< HEAD
  const blender::Span<int> corner_verts = data->corner_verts;
  const MLoopTri *mlooptri = data->mlooptri;
=======
  const blender::Span<MLoop> loops = data->loops;
  const blender::Span<MLoopTri> looptris = data->looptris;
>>>>>>> 4ffae99d
  const float brush_radius = data->brush_radius;
  const float *avg_brushNor = data->avg_brushNor;
  const Vec3f *brushVelocity = data->brushVelocity;

  BVHTreeFromMesh *treeData = static_cast<BVHTreeFromMesh *>(data->treeData);

  const int index = grid->t_index[grid->s_pos[c_index] + id];
  const int samples = bData->s_num[index];
  int ss;
  float total_sample = float(samples);
  float brushStrength = 0.0f; /* brush influence factor */
  float depth = 0.0f;         /* brush intersection depth */
  float velocity_val = 0.0f;

  float paintColor[3] = {0.0f};
  int numOfHits = 0;

  /* for image sequence anti-aliasing, use gaussian factors */
  if (samples > 1 && surface->format == MOD_DPAINT_SURFACE_F_IMAGESEQ) {
    total_sample = gaussianTotal;
  }

  /* Super-sampling */
  for (ss = 0; ss < samples; ss++) {
    float ray_start[3], ray_dir[3];
    float sample_factor = 0.0f;
    float sampleStrength = 0.0f;
    BVHTreeRayHit hit;
    BVHTreeNearest nearest;
    short hit_found = 0;

    /* volume sample */
    float volume_factor = 0.0f;
    /* proximity sample */
    float proximity_factor = 0.0f;
    float prox_colorband[4] = {0.0f};
    const bool inner_proximity = (brush->flags & MOD_DPAINT_INVERSE_PROX &&
                                  brush->collision == MOD_DPAINT_COL_VOLDIST);

    /* hit data */
    float hitCoord[3];
    int hitTri = -1;

    /* Super-sampling factor. */
    if (samples > 1 && surface->format == MOD_DPAINT_SURFACE_F_IMAGESEQ) {
      sample_factor = gaussianFactors[ss];
    }
    else {
      sample_factor = 1.0f;
    }

    /* Get current sample position in world coordinates */
    copy_v3_v3(ray_start, bData->realCoord[bData->s_pos[index] + ss].v);
    copy_v3_v3(ray_dir, bData->bNormal[index].invNorm);

    /* a simple hack to minimize chance of ray leaks at identical ray <-> edge locations */
    add_v3_fl(ray_start, 0.001f);

    hit.index = -1;
    hit.dist = BVH_RAYCAST_DIST_MAX;
    nearest.index = -1;
    nearest.dist_sq = brush_radius * brush_radius; /* find_nearest uses squared distance */

    /* Check volume collision */
    if (ELEM(brush->collision, MOD_DPAINT_COL_VOLUME, MOD_DPAINT_COL_VOLDIST)) {
      BLI_bvhtree_ray_cast(
          treeData->tree, ray_start, ray_dir, 0.0f, &hit, mesh_tris_spherecast_dp, treeData);
      if (hit.index != -1) {
        /* We hit a triangle, now check if collision point normal is facing the point */

        /* For optimization sake, hit point normal isn't calculated in ray cast loop */
        const int vtri[3] = {
<<<<<<< HEAD
            corner_verts[mlooptri[hit.index].tri[0]],
            corner_verts[mlooptri[hit.index].tri[1]],
            corner_verts[mlooptri[hit.index].tri[2]],
=======
            int(loops[looptris[hit.index].tri[0]].v),
            int(loops[looptris[hit.index].tri[1]].v),
            int(loops[looptris[hit.index].tri[2]].v),
>>>>>>> 4ffae99d
        };
        float dot;

        normal_tri_v3(hit.no, positions[vtri[0]], positions[vtri[1]], positions[vtri[2]]);
        dot = dot_v3v3(ray_dir, hit.no);

        /* If ray and hit face normal are facing same direction
         * hit point is inside a closed mesh. */
        if (dot >= 0.0f) {
          const float dist = hit.dist;
          const int f_index = hit.index;

          /* Also cast a ray in opposite direction to make sure
           * point is at least surrounded by two brush faces */
          negate_v3(ray_dir);
          hit.index = -1;
          hit.dist = BVH_RAYCAST_DIST_MAX;

          BLI_bvhtree_ray_cast(
              treeData->tree, ray_start, ray_dir, 0.0f, &hit, mesh_tris_spherecast_dp, treeData);

          if (hit.index != -1) {
            /* Add factor on super-sample filter. */
            volume_factor = 1.0f;
            hit_found = HIT_VOLUME;

            /* Mark hit info */

            /* Calculate final hit coordinates */
            madd_v3_v3v3fl(hitCoord, ray_start, ray_dir, hit.dist);

            depth += dist * sample_factor;
            hitTri = f_index;
          }
        }
      }
    }

    /* Check proximity collision */
    if (ELEM(brush->collision, MOD_DPAINT_COL_DIST, MOD_DPAINT_COL_VOLDIST) &&
        (!hit_found || (brush->flags & MOD_DPAINT_INVERSE_PROX))) {
      float proxDist = -1.0f;
      float hitCo[3] = {0.0f, 0.0f, 0.0f};
      int tri = 0;

      /* if inverse prox and no hit found, skip this sample */
      if (inner_proximity && !hit_found) {
        continue;
      }

      /* If pure distance proximity, find the nearest point on the mesh */
      if (!(brush->flags & MOD_DPAINT_PROX_PROJECT)) {
        BLI_bvhtree_find_nearest(
            treeData->tree, ray_start, &nearest, mesh_tris_nearest_point_dp, treeData);
        if (nearest.index != -1) {
          proxDist = sqrtf(nearest.dist_sq);
          copy_v3_v3(hitCo, nearest.co);
          tri = nearest.index;
        }
      }
      else { /* else cast a ray in defined projection direction */
        float proj_ray[3] = {0.0f};

        if (brush->ray_dir == MOD_DPAINT_RAY_CANVAS) {
          copy_v3_v3(proj_ray, bData->bNormal[index].invNorm);
          negate_v3(proj_ray);
        }
        else if (brush->ray_dir == MOD_DPAINT_RAY_BRUSH_AVG) {
          copy_v3_v3(proj_ray, avg_brushNor);
        }
        else { /* MOD_DPAINT_RAY_ZPLUS */
          proj_ray[2] = 1.0f;
        }
        hit.index = -1;
        hit.dist = brush_radius;

        /* Do a face normal directional ray-cast, and use that distance. */
        BLI_bvhtree_ray_cast(
            treeData->tree, ray_start, proj_ray, 0.0f, &hit, mesh_tris_spherecast_dp, treeData);
        if (hit.index != -1) {
          proxDist = hit.dist;

          /* Calculate final hit coordinates */
          madd_v3_v3v3fl(hitCo, ray_start, proj_ray, hit.dist);

          tri = hit.index;
        }
      }

      /* If a hit was found, calculate required values */
      if (proxDist >= 0.0f && proxDist <= brush_radius) {
        proximity_factor = proxDist / brush_radius;
        CLAMP(proximity_factor, 0.0f, 1.0f);
        if (!inner_proximity) {
          proximity_factor = 1.0f - proximity_factor;
        }

        hit_found = HIT_PROXIMITY;

        /* if no volume hit, use prox point face info */
        if (hitTri == -1) {
          copy_v3_v3(hitCoord, hitCo);
          hitTri = tri;
        }
      }
    }

    /* mix final sample strength depending on brush settings */
    if (hit_found) {
      /* If "negate volume" enabled, negate all factors within volume. */
      if (brush->collision == MOD_DPAINT_COL_VOLDIST && brush->flags & MOD_DPAINT_NEGATE_VOLUME) {
        volume_factor = 1.0f - volume_factor;
        if (inner_proximity) {
          proximity_factor = 1.0f - proximity_factor;
        }
      }

      /* apply final sample depending on final hit type */
      if (hit_found == HIT_VOLUME) {
        sampleStrength = volume_factor;
      }
      else if (hit_found == HIT_PROXIMITY) {
        /* apply falloff curve to the proximity_factor */
        if (brush->proximity_falloff == MOD_DPAINT_PRFALL_RAMP &&
            BKE_colorband_evaluate(brush->paint_ramp, (1.0f - proximity_factor), prox_colorband)) {
          proximity_factor = prox_colorband[3];
        }
        else if (brush->proximity_falloff == MOD_DPAINT_PRFALL_CONSTANT) {
          proximity_factor = (!inner_proximity || brush->flags & MOD_DPAINT_NEGATE_VOLUME) ? 1.0f :
                                                                                             0.0f;
        }
        /* apply sample */
        sampleStrength = proximity_factor;
      }

      sampleStrength *= sample_factor;
    }
    else {
      continue;
    }

    /* velocity brush, only do on main sample */
    if (brush->flags & MOD_DPAINT_USES_VELOCITY && ss == 0 && brushVelocity) {
      float weights[3];
      float brushPointVelocity[3];
      float velocity[3];

<<<<<<< HEAD
      const int v1 = corner_verts[mlooptri[hitTri].tri[0]];
      const int v2 = corner_verts[mlooptri[hitTri].tri[1]];
      const int v3 = corner_verts[mlooptri[hitTri].tri[2]];
=======
      const int v1 = loops[looptris[hitTri].tri[0]].v;
      const int v2 = loops[looptris[hitTri].tri[1]].v;
      const int v3 = loops[looptris[hitTri].tri[2]].v;
>>>>>>> 4ffae99d

      /* calculate barycentric weights for hit point */
      interp_weights_tri_v3(weights, positions[v1], positions[v2], positions[v3], hitCoord);

      /* Simple check based on brush surface velocity,
       * TODO: perhaps implement something that handles volume movement as well. */

      /* interpolate vertex speed vectors to get hit point velocity */
      interp_v3_v3v3v3(brushPointVelocity,
                       brushVelocity[v1].v,
                       brushVelocity[v2].v,
                       brushVelocity[v3].v,
                       weights);

      /* subtract canvas point velocity */
      if (bData->velocity) {
        sub_v3_v3v3(velocity, brushPointVelocity, bData->velocity[index].v);
      }
      else {
        copy_v3_v3(velocity, brushPointVelocity);
      }
      velocity_val = normalize_v3(velocity);

      /* if brush has smudge enabled store brush velocity */
      if (surface->type == MOD_DPAINT_SURFACE_T_PAINT && brush->flags & MOD_DPAINT_DO_SMUDGE &&
          bData->brush_velocity) {
        copy_v3_v3(&bData->brush_velocity[index * 4], velocity);
        bData->brush_velocity[index * 4 + 3] = velocity_val;
      }
    }

    /*
     * Process hit color and alpha
     */
    if (surface->type == MOD_DPAINT_SURFACE_T_PAINT) {
      float sampleColor[3];
      float alpha_factor = 1.0f;

      sampleColor[0] = brush->r;
      sampleColor[1] = brush->g;
      sampleColor[2] = brush->b;

      /* Sample proximity colorband if required */
      if ((hit_found == HIT_PROXIMITY) && (brush->proximity_falloff == MOD_DPAINT_PRFALL_RAMP)) {
        if (!(brush->flags & MOD_DPAINT_RAMP_ALPHA)) {
          sampleColor[0] = prox_colorband[0];
          sampleColor[1] = prox_colorband[1];
          sampleColor[2] = prox_colorband[2];
        }
      }

      /* Add AA sample */
      paintColor[0] += sampleColor[0];
      paintColor[1] += sampleColor[1];
      paintColor[2] += sampleColor[2];
      sampleStrength *= alpha_factor;
      numOfHits++;
    }

    /* Apply sample strength. */
    brushStrength += sampleStrength;
  } /* End super-sampling. */

  /* If any sample was inside paint range. */
  if (brushStrength > 0.0f || depth > 0.0f) {
    /* Apply super-sampling results. */
    if (samples > 1) {
      brushStrength /= total_sample;
    }
    CLAMP(brushStrength, 0.0f, 1.0f);

    if (surface->type == MOD_DPAINT_SURFACE_T_PAINT) {
      /* Get final pixel color and alpha. */
      paintColor[0] /= numOfHits;
      paintColor[1] /= numOfHits;
      paintColor[2] /= numOfHits;
    }
    /* Get final object space depth. */
    else if (ELEM(surface->type, MOD_DPAINT_SURFACE_T_DISPLACE, MOD_DPAINT_SURFACE_T_WAVE)) {
      depth /= bData->bNormal[index].normal_scale * total_sample;
    }

    dynamicPaint_updatePointData(
        surface, index, brush, paintColor, brushStrength, depth, velocity_val, timescale);
  }
}

static bool dynamicPaint_paintMesh(Depsgraph *depsgraph,
                                   DynamicPaintSurface *surface,
                                   DynamicPaintBrushSettings *brush,
                                   Object *brushOb,
                                   Scene *scene,
                                   float timescale)
{
  PaintSurfaceData *sData = surface->data;
  PaintBakeData *bData = sData->bData;
  Mesh *mesh = nullptr;
  Vec3f *brushVelocity = nullptr;

  if (brush->flags & MOD_DPAINT_USES_VELOCITY) {
    dynamicPaint_brushMeshCalculateVelocity(
        depsgraph, scene, brushOb, brush, &brushVelocity, timescale);
  }

  Mesh *brush_mesh = dynamicPaint_brush_mesh_get(brush);
  if (brush_mesh == nullptr) {
    return false;
  }

  {
    BVHTreeFromMesh treeData = {nullptr};
    float avg_brushNor[3] = {0.0f};
    const float brush_radius = brush->paint_distance * surface->radius_scale;
    int numOfVerts;
    int ii;
    Bounds3D mesh_bb = {{0}};
    VolumeGrid *grid = bData->grid;

    mesh = BKE_mesh_copy_for_eval(brush_mesh, false);
    float(*positions)[3] = BKE_mesh_vert_positions_for_write(mesh);
    const float(*vert_normals)[3] = BKE_mesh_vert_normals_ensure(mesh);
<<<<<<< HEAD
    mlooptri = BKE_mesh_runtime_looptri_ensure(mesh);
    const blender::Span<int> corner_verts = mesh->corner_verts();
=======
    const blender::Span<MLoopTri> looptris = mesh->looptris();
    const blender::Span<MLoop> loops = mesh->loops();
>>>>>>> 4ffae99d
    numOfVerts = mesh->totvert;

    /* Transform collider vertices to global space
     * (Faster than transforming per surface point
     * coordinates and normals to object space) */
    for (ii = 0; ii < numOfVerts; ii++) {
      mul_m4_v3(brushOb->object_to_world, positions[ii]);
      boundInsert(&mesh_bb, positions[ii]);

      /* for proximity project calculate average normal */
      if (brush->flags & MOD_DPAINT_PROX_PROJECT && brush->collision != MOD_DPAINT_COL_VOLUME) {
        float nor[3];
        copy_v3_v3(nor, vert_normals[ii]);
        mul_mat3_m4_v3(brushOb->object_to_world, nor);
        normalize_v3(nor);

        add_v3_v3(avg_brushNor, nor);
      }
    }

    if (brush->flags & MOD_DPAINT_PROX_PROJECT && brush->collision != MOD_DPAINT_COL_VOLUME) {
      mul_v3_fl(avg_brushNor, 1.0f / float(numOfVerts));
      /* instead of null vector use positive z */
      if (UNLIKELY(normalize_v3(avg_brushNor) == 0.0f)) {
        avg_brushNor[2] = 1.0f;
      }
    }

    /* check bounding box collision */
    if (grid && meshBrush_boundsIntersect(&grid->grid_bounds, &mesh_bb, brush, brush_radius)) {
      /* Build a bvh tree from transformed vertices */
      if (BKE_bvhtree_from_mesh_get(&treeData, mesh, BVHTREE_FROM_LOOPTRI, 4)) {
        int c_index;
        int total_cells = grid->dim[0] * grid->dim[1] * grid->dim[2];

        /* loop through space partitioning grid */
        for (c_index = 0; c_index < total_cells; c_index++) {
          /* check grid cell bounding box */
          if (!grid->s_num[c_index] ||
              !meshBrush_boundsIntersect(&grid->bounds[c_index], &mesh_bb, brush, brush_radius)) {
            continue;
          }

          /* loop through cell points and process brush */
          DynamicPaintPaintData data{};
          data.surface = surface;
          data.brush = brush;
          data.brushOb = brushOb;
          data.scene = scene;
          data.timescale = timescale;
          data.c_index = c_index;
          data.mesh = mesh;
          data.positions = positions;
<<<<<<< HEAD
          data.corner_verts = corner_verts;
          data.mlooptri = mlooptri;
=======
          data.loops = loops;
          data.looptris = looptris;
>>>>>>> 4ffae99d
          data.brush_radius = brush_radius;
          data.avg_brushNor = avg_brushNor;
          data.brushVelocity = brushVelocity;
          data.treeData = &treeData;

          TaskParallelSettings settings;
          BLI_parallel_range_settings_defaults(&settings);
          settings.use_threading = (grid->s_num[c_index] > 250);
          BLI_task_parallel_range(0,
                                  grid->s_num[c_index],
                                  &data,
                                  dynamic_paint_paint_mesh_cell_point_cb_ex,
                                  &settings);
        }
      }
    }
    /* free bvh tree */
    free_bvhtree_from_mesh(&treeData);
    BKE_id_free(nullptr, mesh);
  }

  /* free brush velocity data */
  if (brushVelocity) {
    MEM_freeN(brushVelocity);
  }

  return true;
}

/*
 * Paint a particle system to the surface
 */
static void dynamic_paint_paint_particle_cell_point_cb_ex(
    void *__restrict userdata, const int id, const TaskParallelTLS *__restrict /*tls*/)
{
  const DynamicPaintPaintData *data = static_cast<const DynamicPaintPaintData *>(userdata);

  const DynamicPaintSurface *surface = data->surface;
  const PaintSurfaceData *sData = surface->data;
  const PaintBakeData *bData = sData->bData;
  VolumeGrid *grid = bData->grid;

  const DynamicPaintBrushSettings *brush = data->brush;

  const ParticleSystem *psys = data->psys;

  const float timescale = data->timescale;
  const int c_index = data->c_index;

  KDTree_3d *tree = static_cast<KDTree_3d *>(data->treeData);

  const float solidradius = data->solidradius;
  const float smooth = brush->particle_smooth * surface->radius_scale;
  const float range = solidradius + smooth;
  const float particle_timestep = 0.04f * psys->part->timetweak;

  const int index = grid->t_index[grid->s_pos[c_index] + id];
  float disp_intersect = 0.0f;
  float radius = 0.0f;
  float strength = 0.0f;
  int part_index = -1;

  /*
   * With predefined radius, there is no variation between particles.
   * It's enough to just find the nearest one.
   */
  {
    KDTreeNearest_3d nearest;
    float smooth_range, part_solidradius;

    /* Find nearest particle and get distance to it */
    BLI_kdtree_3d_find_nearest(tree, bData->realCoord[bData->s_pos[index]].v, &nearest);
    /* if outside maximum range, no other particle can influence either */
    if (nearest.dist > range) {
      return;
    }

    if (brush->flags & MOD_DPAINT_PART_RAD) {
      /* use particles individual size */
      ParticleData *pa = psys->particles + nearest.index;
      part_solidradius = pa->size;
    }
    else {
      part_solidradius = solidradius;
    }
    radius = part_solidradius + smooth;
    if (nearest.dist < radius) {
      /* distances inside solid radius has maximum influence -> dist = 0 */
      smooth_range = max_ff(0.0f, (nearest.dist - part_solidradius));
      /* do smoothness if enabled */
      if (smooth) {
        smooth_range /= smooth;
      }

      strength = 1.0f - smooth_range;
      disp_intersect = radius - nearest.dist;
      part_index = nearest.index;
    }
  }
  /* If using random per particle radius and closest particle didn't give max influence */
  if (brush->flags & MOD_DPAINT_PART_RAD && strength < 1.0f && psys->part->randsize > 0.0f) {
    /*
     * If we use per particle radius, we have to sample all particles
     * within max radius range
     */
    KDTreeNearest_3d *nearest;

    float smooth_range = smooth * (1.0f - strength), dist;
    /* calculate max range that can have particles with higher influence than the nearest one */
    const float max_range = smooth - strength * smooth + solidradius;
    /* Make gcc happy! */
    dist = max_range;

    const int particles = BLI_kdtree_3d_range_search(
        tree, bData->realCoord[bData->s_pos[index]].v, &nearest, max_range);

    /* Find particle that produces highest influence */
    for (int n = 0; n < particles; n++) {
      ParticleData *pa = &psys->particles[nearest[n].index];

      /* skip if out of range */
      if (nearest[n].dist > (pa->size + smooth)) {
        continue;
      }

      /* update hit data */
      const float s_range = nearest[n].dist - pa->size;
      /* skip if higher influence is already found */
      if (smooth_range < s_range) {
        continue;
      }

      /* update hit data */
      smooth_range = s_range;
      dist = nearest[n].dist;
      part_index = nearest[n].index;

      /* If inside solid range and no disp depth required, no need to seek further */
      if ((s_range < 0.0f) &&
          !ELEM(surface->type, MOD_DPAINT_SURFACE_T_DISPLACE, MOD_DPAINT_SURFACE_T_WAVE)) {
        break;
      }
    }

    if (nearest) {
      MEM_freeN(nearest);
    }

    /* now calculate influence for this particle */
    const float rad = radius + smooth;
    if ((rad - dist) > disp_intersect) {
      disp_intersect = radius - dist;
      radius = rad;
    }

    /* do smoothness if enabled */
    CLAMP_MIN(smooth_range, 0.0f);
    if (smooth) {
      smooth_range /= smooth;
    }

    const float str = 1.0f - smooth_range;
    /* if influence is greater, use this one */
    if (str > strength) {
      strength = str;
    }
  }

  if (strength > 0.001f) {
    float paintColor[4] = {0.0f};
    float depth = 0.0f;
    float velocity_val = 0.0f;

    /* apply velocity */
    if ((brush->flags & MOD_DPAINT_USES_VELOCITY) && (part_index != -1)) {
      float velocity[3];
      ParticleData *pa = psys->particles + part_index;
      mul_v3_v3fl(velocity, pa->state.vel, particle_timestep);

      /* subtract canvas point velocity */
      if (bData->velocity) {
        sub_v3_v3(velocity, bData->velocity[index].v);
      }
      velocity_val = normalize_v3(velocity);

      /* store brush velocity for smudge */
      if ((surface->type == MOD_DPAINT_SURFACE_T_PAINT) &&
          (brush->flags & MOD_DPAINT_DO_SMUDGE && bData->brush_velocity)) {
        copy_v3_v3(&bData->brush_velocity[index * 4], velocity);
        bData->brush_velocity[index * 4 + 3] = velocity_val;
      }
    }

    if (surface->type == MOD_DPAINT_SURFACE_T_PAINT) {
      copy_v3_v3(paintColor, &brush->r);
    }
    else if (ELEM(surface->type, MOD_DPAINT_SURFACE_T_DISPLACE, MOD_DPAINT_SURFACE_T_WAVE)) {
      /* get displace depth */
      disp_intersect = (1.0f - sqrtf(disp_intersect / radius)) * radius;
      depth = max_ff(0.0f, (radius - disp_intersect) / bData->bNormal[index].normal_scale);
    }

    dynamicPaint_updatePointData(
        surface, index, brush, paintColor, strength, depth, velocity_val, timescale);
  }
}

static bool dynamicPaint_paintParticles(DynamicPaintSurface *surface,
                                        ParticleSystem *psys,
                                        DynamicPaintBrushSettings *brush,
                                        float timescale)
{
  ParticleSettings *part = psys->part;
  PaintSurfaceData *sData = surface->data;
  PaintBakeData *bData = sData->bData;
  VolumeGrid *grid = bData->grid;

  KDTree_3d *tree;
  int particlesAdded = 0;
  int invalidParticles = 0;
  int p = 0;

  const float solidradius = surface->radius_scale * ((brush->flags & MOD_DPAINT_PART_RAD) ?
                                                         part->size :
                                                         brush->particle_radius);
  const float smooth = brush->particle_smooth * surface->radius_scale;

  const float range = solidradius + smooth;

  Bounds3D part_bb = {{0}};

  if (psys->totpart < 1) {
    return true;
  }

  /*
   * Build a KD-tree to optimize distance search
   */
  tree = BLI_kdtree_3d_new(psys->totpart);

  /* loop through particles and insert valid ones to the tree */
  p = 0;
  for (ParticleData *pa = psys->particles; p < psys->totpart; p++, pa++) {
    /* Proceed only if particle is active */
    if ((pa->alive == PARS_UNBORN && (part->flag & PART_UNBORN) == 0) ||
        (pa->alive == PARS_DEAD && (part->flag & PART_DIED) == 0) || (pa->flag & PARS_UNEXIST)) {
      continue;
    }

    /* for debug purposes check if any NAN particle proceeds
     * For some reason they get past activity check, this should rule most of them out */
    if (isnan(pa->state.co[0]) || isnan(pa->state.co[1]) || isnan(pa->state.co[2])) {
      invalidParticles++;
      continue;
    }

    /* make sure particle is close enough to canvas */
    if (!boundIntersectPoint(&grid->grid_bounds, pa->state.co, range)) {
      continue;
    }

    BLI_kdtree_3d_insert(tree, p, pa->state.co);

    /* calc particle system bounds */
    boundInsert(&part_bb, pa->state.co);

    particlesAdded++;
  }
  if (invalidParticles) {
    CLOG_WARN(&LOG, "Invalid particle(s) found!");
  }

  /* If no suitable particles were found, exit */
  if (particlesAdded < 1) {
    BLI_kdtree_3d_free(tree);
    return true;
  }

  /* only continue if particle bb is close enough to canvas bb */
  if (boundsIntersectDist(&grid->grid_bounds, &part_bb, range)) {
    int c_index;
    int total_cells = grid->dim[0] * grid->dim[1] * grid->dim[2];

    /* balance tree */
    BLI_kdtree_3d_balance(tree);

    /* loop through space partitioning grid */
    for (c_index = 0; c_index < total_cells; c_index++) {
      /* check cell bounding box */
      if (!grid->s_num[c_index] || !boundsIntersectDist(&grid->bounds[c_index], &part_bb, range)) {
        continue;
      }

      /* loop through cell points */
      DynamicPaintPaintData data{};
      data.surface = surface;
      data.brush = brush;
      data.psys = psys;
      data.solidradius = solidradius;
      data.timescale = timescale;
      data.c_index = c_index;
      data.treeData = tree;

      TaskParallelSettings settings;
      BLI_parallel_range_settings_defaults(&settings);
      settings.use_threading = (grid->s_num[c_index] > 250);
      BLI_task_parallel_range(0,
                              grid->s_num[c_index],
                              &data,
                              dynamic_paint_paint_particle_cell_point_cb_ex,
                              &settings);
    }
  }
  BLI_kdtree_3d_free(tree);

  return true;
}

/* paint a single point of defined proximity radius to the surface */
static void dynamic_paint_paint_single_point_cb_ex(void *__restrict userdata,
                                                   const int index,
                                                   const TaskParallelTLS *__restrict /*tls*/)
{
  const DynamicPaintPaintData *data = static_cast<const DynamicPaintPaintData *>(userdata);

  const DynamicPaintSurface *surface = data->surface;
  const PaintSurfaceData *sData = surface->data;
  const PaintBakeData *bData = sData->bData;

  const DynamicPaintBrushSettings *brush = data->brush;

  const float timescale = data->timescale;

  const float brush_radius = data->brush_radius;
  const Vec3f *brushVelocity = data->brushVelocity;

  float *pointCoord = data->pointCoord;

  const float distance = len_v3v3(pointCoord, bData->realCoord[bData->s_pos[index]].v);
  float colorband[4] = {0.0f};
  float strength;

  if (distance > brush_radius) {
    return;
  }

  /* Smooth range or color ramp */
  if (ELEM(brush->proximity_falloff, MOD_DPAINT_PRFALL_SMOOTH, MOD_DPAINT_PRFALL_RAMP)) {
    strength = 1.0f - distance / brush_radius;
    CLAMP(strength, 0.0f, 1.0f);
  }
  else {
    strength = 1.0f;
  }

  if (strength >= 0.001f) {
    float paintColor[3] = {0.0f};
    float depth = 0.0f;
    float velocity_val = 0.0f;

    /* color ramp */
    if (brush->proximity_falloff == MOD_DPAINT_PRFALL_RAMP &&
        BKE_colorband_evaluate(brush->paint_ramp, (1.0f - strength), colorband)) {
      strength = colorband[3];
    }

    if (brush->flags & MOD_DPAINT_USES_VELOCITY) {
      float velocity[3];

      /* subtract canvas point velocity */
      if (bData->velocity) {
        sub_v3_v3v3(velocity, brushVelocity->v, bData->velocity[index].v);
      }
      else {
        copy_v3_v3(velocity, brushVelocity->v);
      }
      velocity_val = len_v3(velocity);

      /* store brush velocity for smudge */
      if (surface->type == MOD_DPAINT_SURFACE_T_PAINT && brush->flags & MOD_DPAINT_DO_SMUDGE &&
          bData->brush_velocity) {
        mul_v3_v3fl(&bData->brush_velocity[index * 4], velocity, 1.0f / velocity_val);
        bData->brush_velocity[index * 4 + 3] = velocity_val;
      }
    }

    if (surface->type == MOD_DPAINT_SURFACE_T_PAINT) {
      if (brush->proximity_falloff == MOD_DPAINT_PRFALL_RAMP &&
          !(brush->flags & MOD_DPAINT_RAMP_ALPHA)) {
        paintColor[0] = colorband[0];
        paintColor[1] = colorband[1];
        paintColor[2] = colorband[2];
      }
      else {
        paintColor[0] = brush->r;
        paintColor[1] = brush->g;
        paintColor[2] = brush->b;
      }
    }
    else if (ELEM(surface->type, MOD_DPAINT_SURFACE_T_DISPLACE, MOD_DPAINT_SURFACE_T_WAVE)) {
      /* get displace depth */
      const float disp_intersect = (1.0f - sqrtf((brush_radius - distance) / brush_radius)) *
                                   brush_radius;
      depth = max_ff(0.0f, (brush_radius - disp_intersect) / bData->bNormal[index].normal_scale);
    }
    dynamicPaint_updatePointData(
        surface, index, brush, paintColor, strength, depth, velocity_val, timescale);
  }
}

static bool dynamicPaint_paintSinglePoint(
    Depsgraph *depsgraph,
    DynamicPaintSurface *surface,
    /* Cannot be const, because it is assigned to non-const variable.
     * NOLINTNEXTLINE: readability-non-const-parameter. */
    float *pointCoord,
    DynamicPaintBrushSettings *brush,
    Object *brushOb,
    Scene *scene,
    float timescale)
{
  PaintSurfaceData *sData = surface->data;
  float brush_radius = brush->paint_distance * surface->radius_scale;
  Vec3f brushVel;

  if (brush->flags & MOD_DPAINT_USES_VELOCITY) {
    dynamicPaint_brushObjectCalculateVelocity(depsgraph, scene, brushOb, &brushVel, timescale);
  }

  const Mesh *brush_mesh = dynamicPaint_brush_mesh_get(brush);
  const float(*positions)[3] = BKE_mesh_vert_positions(brush_mesh);

  /*
   * Loop through every surface point
   */
  DynamicPaintPaintData data{};
  data.surface = surface;
  data.brush = brush;
  data.brushOb = brushOb;
  data.scene = scene;
  data.timescale = timescale;
  data.positions = positions;
  data.brush_radius = brush_radius;
  data.brushVelocity = &brushVel;
  data.pointCoord = pointCoord;

  TaskParallelSettings settings;
  BLI_parallel_range_settings_defaults(&settings);
  settings.use_threading = (sData->total_points > 1000);
  BLI_task_parallel_range(
      0, sData->total_points, &data, dynamic_paint_paint_single_point_cb_ex, &settings);

  return true;
}

/***************************** Dynamic Paint Step / Baking ******************************/

/*
 * Calculate current frame distances and directions for adjacency data
 */

static void dynamic_paint_prepare_adjacency_cb(void *__restrict userdata,
                                               const int index,
                                               const TaskParallelTLS *__restrict /*tls*/)
{
  PaintSurfaceData *sData = static_cast<PaintSurfaceData *>(userdata);
  PaintBakeData *bData = sData->bData;
  BakeAdjPoint *bNeighs = bData->bNeighs;
  PaintAdjData *adj_data = sData->adj_data;
  Vec3f *realCoord = bData->realCoord;

  const int num_neighs = adj_data->n_num[index];

  for (int i = 0; i < num_neighs; i++) {
    const int n_index = adj_data->n_index[index] + i;
    const int t_index = adj_data->n_target[n_index];

    /* dir vec */
    sub_v3_v3v3(bNeighs[n_index].dir,
                realCoord[bData->s_pos[t_index]].v,
                realCoord[bData->s_pos[index]].v);
    /* dist */
    bNeighs[n_index].dist = normalize_v3(bNeighs[n_index].dir);
  }
}

static void dynamicPaint_prepareAdjacencyData(DynamicPaintSurface *surface, const bool force_init)
{
  PaintSurfaceData *sData = surface->data;
  PaintBakeData *bData = sData->bData;
  BakeAdjPoint *bNeighs;
  PaintAdjData *adj_data = sData->adj_data;

  int index;

  if ((!surface_usesAdjDistance(surface) && !force_init) || !sData->adj_data) {
    return;
  }

  if (bData->bNeighs) {
    MEM_freeN(bData->bNeighs);
  }
  bNeighs = bData->bNeighs = static_cast<BakeAdjPoint *>(
      MEM_mallocN(sData->adj_data->total_targets * sizeof(*bNeighs), "PaintEffectBake"));
  if (!bNeighs) {
    return;
  }

  TaskParallelSettings settings;
  BLI_parallel_range_settings_defaults(&settings);
  settings.use_threading = (sData->total_points > 1000);
  BLI_task_parallel_range(
      0, sData->total_points, sData, dynamic_paint_prepare_adjacency_cb, &settings);

  /* calculate average values (single thread).
   * NOTE: tried to put this in threaded callback (using _reduce feature),
   * but gave ~30% slower result! */
  bData->average_dist = 0.0;
  for (index = 0; index < sData->total_points; index++) {
    int numOfNeighs = adj_data->n_num[index];

    for (int i = 0; i < numOfNeighs; i++) {
      bData->average_dist += double(bNeighs[adj_data->n_index[index] + i].dist);
    }
  }
  bData->average_dist /= adj_data->total_targets;
}

/* Find two adjacency points (closest_id) and influence (closest_d)
 * to move paint towards when affected by a force. */
static void surface_determineForceTargetPoints(const PaintSurfaceData *sData,
                                               const int index,
                                               const float force[3],
                                               float closest_d[2],
                                               int closest_id[2])
{
  BakeAdjPoint *bNeighs = sData->bData->bNeighs;
  const int numOfNeighs = sData->adj_data->n_num[index];

  closest_id[0] = closest_id[1] = -1;
  closest_d[0] = closest_d[1] = -1.0f;

  /* find closest neigh */
  for (int i = 0; i < numOfNeighs; i++) {
    const int n_index = sData->adj_data->n_index[index] + i;
    const float dir_dot = dot_v3v3(bNeighs[n_index].dir, force);

    if (dir_dot > closest_d[0] && dir_dot > 0.0f) {
      closest_d[0] = dir_dot;
      closest_id[0] = n_index;
    }
  }

  if (closest_d[0] < 0.0f) {
    return;
  }

  /* find second closest neigh */
  for (int i = 0; i < numOfNeighs; i++) {
    const int n_index = sData->adj_data->n_index[index] + i;

    if (n_index == closest_id[0]) {
      continue;
    }

    const float dir_dot = dot_v3v3(bNeighs[n_index].dir, force);
    const float closest_dot = dot_v3v3(bNeighs[n_index].dir, bNeighs[closest_id[0]].dir);

    /* only accept neighbor at "other side" of the first one in relation to force dir
     * so make sure angle between this and closest neigh is greater than first angle. */
    if (dir_dot > closest_d[1] && closest_dot < closest_d[0] && dir_dot > 0.0f) {
      closest_d[1] = dir_dot;
      closest_id[1] = n_index;
    }
  }

  /* if two valid neighs found, calculate how force effect is divided evenly between them
   * (so that d[0] + d[1] = 1.0) */
  if (closest_id[1] != -1) {
    float force_proj[3];
    float tangent[3];
    const float neigh_diff = acosf(
        dot_v3v3(bNeighs[closest_id[0]].dir, bNeighs[closest_id[1]].dir));
    float force_intersect;
    float temp;

    /* project force vector on the plane determined by these two neighbor points
     * and calculate relative force angle from it. */
    cross_v3_v3v3(tangent, bNeighs[closest_id[0]].dir, bNeighs[closest_id[1]].dir);
    normalize_v3(tangent);
    force_intersect = dot_v3v3(force, tangent);
    madd_v3_v3v3fl(force_proj, force, tangent, (-1.0f) * force_intersect);
    normalize_v3(force_proj);

    /* get drip factor based on force dir in relation to angle between those neighbors */
    temp = dot_v3v3(bNeighs[closest_id[0]].dir, force_proj);
    CLAMP(temp, -1.0f, 1.0f); /* float precision might cause values > 1.0f that return infinite */
    closest_d[1] = acosf(temp) / neigh_diff;
    closest_d[0] = 1.0f - closest_d[1];

    /* and multiply depending on how deeply force intersects surface */
    temp = fabsf(force_intersect);
    CLAMP(temp, 0.0f, 1.0f);
    mul_v2_fl(closest_d, acosf(temp) / float(M_PI_2));
  }
  else {
    /* if only single neighbor, still linearize force intersection effect */
    closest_d[0] = 1.0f - acosf(closest_d[0]) / float(M_PI_2);
  }
}

static void dynamicPaint_doSmudge(DynamicPaintSurface *surface,
                                  DynamicPaintBrushSettings *brush,
                                  float timescale)
{
  PaintSurfaceData *sData = surface->data;
  PaintBakeData *bData = sData->bData;
  BakeAdjPoint *bNeighs = sData->bData->bNeighs;
  float max_velocity = 0.0f;

  if (!sData->adj_data) {
    return;
  }

  /* find max velocity */
  for (int index = 0; index < sData->total_points; index++) {
    float vel = bData->brush_velocity[index * 4 + 3];
    CLAMP_MIN(max_velocity, vel);
  }

  int steps = int(ceil(double(max_velocity) / bData->average_dist * double(timescale)));
  CLAMP(steps, 0, 12);
  float eff_scale = brush->smudge_strength / float(steps) * timescale;

  for (int step = 0; step < steps; step++) {
    for (int index = 0; index < sData->total_points; index++) {

      if (sData->adj_data->flags[index] & ADJ_BORDER_PIXEL) {
        continue;
      }

      PaintPoint *pPoint = &((PaintPoint *)sData->type_data)[index];
      float smudge_str = bData->brush_velocity[index * 4 + 3];

      /* force targets */
      int closest_id[2];
      float closest_d[2];

      if (!smudge_str) {
        continue;
      }

      /* get force affect points */
      surface_determineForceTargetPoints(
          sData, index, &bData->brush_velocity[index * 4], closest_d, closest_id);

      /* Apply movement towards those two points */
      for (int i = 0; i < 2; i++) {
        int n_index = closest_id[i];
        if (n_index != -1 && closest_d[i] > 0.0f) {
          float dir_dot = closest_d[i], dir_factor;
          float speed_scale = eff_scale * smudge_str / bNeighs[n_index].dist;
          PaintPoint *ePoint = &(
              (PaintPoint *)sData->type_data)[sData->adj_data->n_target[n_index]];

          /* just skip if angle is too extreme */
          if (dir_dot <= 0.0f) {
            continue;
          }

          dir_factor = dir_dot * speed_scale;
          CLAMP_MAX(dir_factor, brush->smudge_strength);

          /* mix new color and alpha */
          mixColors(ePoint->color, ePoint->color[3], pPoint->color, pPoint->color[3], dir_factor);
          ePoint->color[3] = ePoint->color[3] * (1.0f - dir_factor) +
                             pPoint->color[3] * dir_factor;

          /* smudge "wet layer" */
          mixColors(ePoint->e_color,
                    ePoint->e_color[3],
                    pPoint->e_color,
                    pPoint->e_color[3],
                    dir_factor);
          ePoint->e_color[3] = ePoint->e_color[3] * (1.0f - dir_factor) +
                               pPoint->e_color[3] * dir_factor;
          pPoint->wetness *= (1.0f - dir_factor);
        }
      }
    }
  }
}

struct DynamicPaintEffectData {
  const DynamicPaintSurface *surface;
  Scene *scene;

  float *force;
  ListBase *effectors;
  const void *prevPoint;
  float eff_scale;

  uint8_t *point_locks;

  float wave_speed;
  float wave_scale;
  float wave_max_slope;

  float dt;
  float min_dist;
  float damp_factor;
  bool reset_wave;
};

/*
 * Prepare data required by effects for current frame.
 * Returns number of steps required
 */
static void dynamic_paint_prepare_effect_cb(void *__restrict userdata,
                                            const int index,
                                            const TaskParallelTLS *__restrict /*tls*/)
{
  const DynamicPaintEffectData *data = static_cast<const DynamicPaintEffectData *>(userdata);

  const DynamicPaintSurface *surface = data->surface;
  const PaintSurfaceData *sData = surface->data;
  const PaintBakeData *bData = sData->bData;
  Vec3f *realCoord = bData->realCoord;

  Scene *scene = data->scene;

  float *force = data->force;
  ListBase *effectors = data->effectors;

  float forc[3] = {0};
  float vel[3] = {0};

  /* apply force fields */
  if (effectors) {
    EffectedPoint epoint;
    pd_point_from_loc(scene, realCoord[bData->s_pos[index]].v, vel, index, &epoint);
    epoint.vel_to_sec = 1.0f;
    BKE_effectors_apply(
        effectors, nullptr, surface->effector_weights, &epoint, forc, nullptr, nullptr);
  }

  /* if global gravity is enabled, add it too */
  if (scene->physics_settings.flag & PHYS_GLOBAL_GRAVITY) {
    /* also divide by 10 to about match default gravity
     * with default force strength (1.0). */
    madd_v3_v3fl(forc,
                 scene->physics_settings.gravity,
                 surface->effector_weights->global_gravity * surface->effector_weights->weight[0] /
                     10.0f);
  }

  /* add surface point velocity and acceleration if enabled */
  if (bData->velocity) {
    if (surface->drip_vel) {
      madd_v3_v3fl(forc, bData->velocity[index].v, surface->drip_vel * (-1.0f));
    }

    /* acceleration */
    if (bData->prev_velocity && surface->drip_acc) {
      float acc[3];
      copy_v3_v3(acc, bData->velocity[index].v);
      sub_v3_v3(acc, bData->prev_velocity[index].v);
      madd_v3_v3fl(forc, acc, surface->drip_acc * (-1.0f));
    }
  }

  /* force strength, and normalize force vec */
  force[index * 4 + 3] = normalize_v3_v3(&force[index * 4], forc);
}

static int dynamicPaint_prepareEffectStep(Depsgraph *depsgraph,
                                          DynamicPaintSurface *surface,
                                          Scene *scene,
                                          Object *ob,
                                          float **force,
                                          float timescale)
{
  double average_force = 0.0f;
  float shrink_speed = 0.0f, spread_speed = 0.0f;
  float fastest_effect, avg_dist;
  int steps;
  PaintSurfaceData *sData = surface->data;
  PaintBakeData *bData = sData->bData;

  /* Init force data if required */
  if (surface->effect & MOD_DPAINT_EFFECT_DO_DRIP) {
    ListBase *effectors = BKE_effectors_create(
        depsgraph, ob, nullptr, surface->effector_weights, false);

    /* allocate memory for force data (dir vector + strength) */
    *force = static_cast<float *>(
        MEM_mallocN(sizeof(float[4]) * sData->total_points, "PaintEffectForces"));

    if (*force) {
      DynamicPaintEffectData data{};
      data.surface = surface;
      data.scene = scene;
      data.force = *force;
      data.effectors = effectors;

      TaskParallelSettings settings;
      BLI_parallel_range_settings_defaults(&settings);
      settings.use_threading = (sData->total_points > 1000);
      BLI_task_parallel_range(
          0, sData->total_points, &data, dynamic_paint_prepare_effect_cb, &settings);

      /* calculate average values (single thread) */
      for (int index = 0; index < sData->total_points; index++) {
        average_force += (double)(*force)[index * 4 + 3];
      }
      average_force /= sData->total_points;
    }
    BKE_effectors_free(effectors);
  }

  /* Get number of required steps using average point distance
   * so that just a few ultra close pixels won't increase sub-steps to max. */

  /* Adjust number of required sub-step by fastest active effect. */
  if (surface->effect & MOD_DPAINT_EFFECT_DO_SPREAD) {
    spread_speed = surface->spread_speed;
  }
  if (surface->effect & MOD_DPAINT_EFFECT_DO_SHRINK) {
    shrink_speed = surface->shrink_speed;
  }

  fastest_effect = max_fff(spread_speed, shrink_speed, average_force);
  avg_dist = bData->average_dist * double(CANVAS_REL_SIZE) / double(getSurfaceDimension(sData));

  steps = int(ceilf(1.5f * EFF_MOVEMENT_PER_FRAME * fastest_effect / avg_dist * timescale));
  CLAMP(steps, 1, 20);

  return steps;
}

/**
 * Processes active effect step.
 */
static void dynamic_paint_effect_spread_cb(void *__restrict userdata,
                                           const int index,
                                           const TaskParallelTLS *__restrict /*tls*/)
{
  const DynamicPaintEffectData *data = static_cast<const DynamicPaintEffectData *>(userdata);

  const DynamicPaintSurface *surface = data->surface;
  const PaintSurfaceData *sData = surface->data;

  if (sData->adj_data->flags[index] & ADJ_BORDER_PIXEL) {
    return;
  }

  const int numOfNeighs = sData->adj_data->n_num[index];
  BakeAdjPoint *bNeighs = sData->bData->bNeighs;
  PaintPoint *pPoint = &((PaintPoint *)sData->type_data)[index];
  const PaintPoint *prevPoint = static_cast<const PaintPoint *>(data->prevPoint);
  const float eff_scale = data->eff_scale;

  const int *n_index = sData->adj_data->n_index;
  const int *n_target = sData->adj_data->n_target;

  /* Loop through neighboring points */
  for (int i = 0; i < numOfNeighs; i++) {
    const int n_idx = n_index[index] + i;
    float w_factor;
    const PaintPoint *pPoint_prev = &prevPoint[n_target[n_idx]];
    const float speed_scale = (bNeighs[n_idx].dist < eff_scale) ? 1.0f :
                                                                  eff_scale / bNeighs[n_idx].dist;
    const float color_mix = min_fff(pPoint_prev->wetness, pPoint->wetness, 1.0f) * 0.25f *
                            surface->color_spread_speed;

    /* do color mixing */
    if (color_mix) {
      mixColors(pPoint->e_color,
                pPoint->e_color[3],
                pPoint_prev->e_color,
                pPoint_prev->e_color[3],
                color_mix);
    }

    /* Only continue if surrounding point has higher wetness */
    if (pPoint_prev->wetness < pPoint->wetness || pPoint_prev->wetness < MIN_WETNESS) {
      continue;
    }

    w_factor = 1.0f / numOfNeighs * min_ff(pPoint_prev->wetness, 1.0f) * speed_scale;
    CLAMP(w_factor, 0.0f, 1.0f);

    /* mix new wetness and color */
    pPoint->wetness = pPoint->wetness + w_factor * (pPoint_prev->wetness - pPoint->wetness);
    pPoint->e_color[3] = mixColors(pPoint->e_color,
                                   pPoint->e_color[3],
                                   pPoint_prev->e_color,
                                   pPoint_prev->e_color[3],
                                   w_factor);
  }
}

static void dynamic_paint_effect_shrink_cb(void *__restrict userdata,
                                           const int index,
                                           const TaskParallelTLS *__restrict /*tls*/)
{
  const DynamicPaintEffectData *data = static_cast<const DynamicPaintEffectData *>(userdata);

  const DynamicPaintSurface *surface = data->surface;
  const PaintSurfaceData *sData = surface->data;

  if (sData->adj_data->flags[index] & ADJ_BORDER_PIXEL) {
    return;
  }

  const int numOfNeighs = sData->adj_data->n_num[index];
  BakeAdjPoint *bNeighs = sData->bData->bNeighs;
  PaintPoint *pPoint = &((PaintPoint *)sData->type_data)[index];
  const PaintPoint *prevPoint = static_cast<const PaintPoint *>(data->prevPoint);
  const float eff_scale = data->eff_scale;

  const int *n_index = sData->adj_data->n_index;
  const int *n_target = sData->adj_data->n_target;

  /* Loop through neighboring points */
  for (int i = 0; i < numOfNeighs; i++) {
    const int n_idx = n_index[index] + i;
    const float speed_scale = (bNeighs[n_idx].dist < eff_scale) ? 1.0f :
                                                                  eff_scale / bNeighs[n_idx].dist;
    const PaintPoint *pPoint_prev = &prevPoint[n_target[n_idx]];
    float a_factor, ea_factor, w_factor;

    /* Check if neighboring point has lower alpha,
     * if so, decrease this point's alpha as well. */
    if (pPoint->color[3] <= 0.0f && pPoint->e_color[3] <= 0.0f && pPoint->wetness <= 0.0f) {
      continue;
    }

    /* decrease factor for dry paint alpha */
    a_factor = max_ff((1.0f - pPoint_prev->color[3]) / numOfNeighs *
                          (pPoint->color[3] - pPoint_prev->color[3]) * speed_scale,
                      0.0f);
    /* decrease factor for wet paint alpha */
    ea_factor = max_ff((1.0f - pPoint_prev->e_color[3]) / 8 *
                           (pPoint->e_color[3] - pPoint_prev->e_color[3]) * speed_scale,
                       0.0f);
    /* decrease factor for paint wetness */
    w_factor = max_ff((1.0f - pPoint_prev->wetness) / 8 *
                          (pPoint->wetness - pPoint_prev->wetness) * speed_scale,
                      0.0f);

    pPoint->color[3] -= a_factor;
    CLAMP_MIN(pPoint->color[3], 0.0f);
    pPoint->e_color[3] -= ea_factor;
    CLAMP_MIN(pPoint->e_color[3], 0.0f);
    pPoint->wetness -= w_factor;
    CLAMP_MIN(pPoint->wetness, 0.0f);
  }
}

static void dynamic_paint_effect_drip_cb(void *__restrict userdata,
                                         const int index,
                                         const TaskParallelTLS *__restrict /*tls*/)
{
  const DynamicPaintEffectData *data = static_cast<const DynamicPaintEffectData *>(userdata);

  const DynamicPaintSurface *surface = data->surface;
  const PaintSurfaceData *sData = surface->data;

  if (sData->adj_data->flags[index] & ADJ_BORDER_PIXEL) {
    return;
  }

  BakeAdjPoint *bNeighs = sData->bData->bNeighs;
  PaintPoint *pPoint = &((PaintPoint *)sData->type_data)[index];
  const PaintPoint *prevPoint = static_cast<const PaintPoint *>(data->prevPoint);
  const PaintPoint *pPoint_prev = &prevPoint[index];
  const float *force = data->force;
  const float eff_scale = data->eff_scale;

  const int *n_target = sData->adj_data->n_target;

  uint8_t *point_locks = data->point_locks;

  int closest_id[2];
  float closest_d[2];

  /* adjust drip speed depending on wetness */
  float w_factor = pPoint_prev->wetness - 0.025f;
  if (w_factor <= 0) {
    return;
  }
  CLAMP(w_factor, 0.0f, 1.0f);

  float ppoint_wetness_diff = 0.0f;

  /* get force affect points */
  surface_determineForceTargetPoints(sData, index, &force[index * 4], closest_d, closest_id);

  /* Apply movement towards those two points */
  for (int i = 0; i < 2; i++) {
    const int n_idx = closest_id[i];
    if (n_idx != -1 && closest_d[i] > 0.0f) {
      const float dir_dot = closest_d[i];

      /* just skip if angle is too extreme */
      if (dir_dot <= 0.0f) {
        continue;
      }

      float dir_factor, a_factor;
      const float speed_scale = eff_scale * force[index * 4 + 3] / bNeighs[n_idx].dist;

      const uint n_trgt = uint(n_target[n_idx]);

      /* Sort of spin-lock, but only for given ePoint.
       * Since the odds a same ePoint is modified at the same time by several threads is very low,
       * this is much more efficient than a global spin lock. */
      const uint epointlock_idx = n_trgt / 8;
      const uint8_t epointlock_bitmask = 1 << (n_trgt & 7); /* 7 == 0b111 */
      while (atomic_fetch_and_or_uint8(&point_locks[epointlock_idx], epointlock_bitmask) &
             epointlock_bitmask) {
        /* pass */
      }

      PaintPoint *ePoint = &((PaintPoint *)sData->type_data)[n_trgt];
      const float e_wet = ePoint->wetness;

      dir_factor = min_ff(0.5f, dir_dot * min_ff(speed_scale, 1.0f) * w_factor);

      /* mix new wetness */
      ePoint->wetness += dir_factor;
      CLAMP(ePoint->wetness, 0.0f, MAX_WETNESS);

      /* mix new color */
      a_factor = dir_factor / pPoint_prev->wetness;
      CLAMP(a_factor, 0.0f, 1.0f);
      mixColors(ePoint->e_color,
                ePoint->e_color[3],
                pPoint_prev->e_color,
                pPoint_prev->e_color[3],
                a_factor);
      /* dripping is supposed to preserve alpha level */
      if (pPoint_prev->e_color[3] > ePoint->e_color[3]) {
        ePoint->e_color[3] += a_factor * pPoint_prev->e_color[3];
        CLAMP_MAX(ePoint->e_color[3], pPoint_prev->e_color[3]);
      }

      /* Decrease paint wetness on current point (just store diff here,
       * that way we can only lock current point once at the end to apply it). */
      ppoint_wetness_diff += (ePoint->wetness - e_wet);

#ifndef NDEBUG
      {
        uint8_t ret = atomic_fetch_and_and_uint8(&point_locks[epointlock_idx],
                                                 ~epointlock_bitmask);
        BLI_assert(ret & epointlock_bitmask);
      }
#else
      atomic_fetch_and_and_uint8(&point_locks[epointlock_idx], ~epointlock_bitmask);
#endif
    }
  }

  {
    const uint ppointlock_idx = index / 8;
    const uint8_t ppointlock_bitmask = 1 << (index & 7); /* 7 == 0b111 */
    while (atomic_fetch_and_or_uint8(&point_locks[ppointlock_idx], ppointlock_bitmask) &
           ppointlock_bitmask) {
      /* pass */
    }

    pPoint->wetness -= ppoint_wetness_diff;
    CLAMP(pPoint->wetness, 0.0f, MAX_WETNESS);

#ifndef NDEBUG
    {
      uint8_t ret = atomic_fetch_and_and_uint8(&point_locks[ppointlock_idx], ~ppointlock_bitmask);
      BLI_assert(ret & ppointlock_bitmask);
    }
#else
    atomic_fetch_and_and_uint8(&point_locks[ppointlock_idx], ~ppointlock_bitmask);
#endif
  }
}

static void dynamicPaint_doEffectStep(
    DynamicPaintSurface *surface,
    /* Cannot be const, because it is assigned to non-const variable.
     * NOLINTNEXTLINE: readability-non-const-parameter. */
    float *force,
    PaintPoint *prevPoint,
    float timescale,
    float steps)
{
  PaintSurfaceData *sData = surface->data;

  const float distance_scale = getSurfaceDimension(sData) / CANVAS_REL_SIZE;
  timescale /= steps;

  if (!sData->adj_data) {
    return;
  }

  /*
   * Spread Effect
   */
  if (surface->effect & MOD_DPAINT_EFFECT_DO_SPREAD) {
    const float eff_scale = distance_scale * EFF_MOVEMENT_PER_FRAME * surface->spread_speed *
                            timescale;

    /* Copy current surface to the previous points array to read unmodified values */
    memcpy(prevPoint, sData->type_data, sData->total_points * sizeof(PaintPoint));

    DynamicPaintEffectData data{};
    data.surface = surface;
    data.prevPoint = prevPoint;
    data.eff_scale = eff_scale;

    TaskParallelSettings settings;
    BLI_parallel_range_settings_defaults(&settings);
    settings.use_threading = (sData->total_points > 1000);
    BLI_task_parallel_range(
        0, sData->total_points, &data, dynamic_paint_effect_spread_cb, &settings);
  }

  /*
   * Shrink Effect
   */
  if (surface->effect & MOD_DPAINT_EFFECT_DO_SHRINK) {
    const float eff_scale = distance_scale * EFF_MOVEMENT_PER_FRAME * surface->shrink_speed *
                            timescale;

    /* Copy current surface to the previous points array to read unmodified values */
    memcpy(prevPoint, sData->type_data, sData->total_points * sizeof(PaintPoint));

    DynamicPaintEffectData data{};
    data.surface = surface;
    data.prevPoint = prevPoint;
    data.eff_scale = eff_scale;

    TaskParallelSettings settings;
    BLI_parallel_range_settings_defaults(&settings);
    settings.use_threading = (sData->total_points > 1000);
    BLI_task_parallel_range(
        0, sData->total_points, &data, dynamic_paint_effect_shrink_cb, &settings);
  }

  /*
   * Drip Effect
   */
  if (surface->effect & MOD_DPAINT_EFFECT_DO_DRIP && force) {
    const float eff_scale = distance_scale * EFF_MOVEMENT_PER_FRAME * timescale / 2.0f;

    /* Same as #BLI_bitmask, but handled atomically as 'ePoint' locks. */
    const size_t point_locks_size = (sData->total_points / 8) + 1;
    uint8_t *point_locks = static_cast<uint8_t *>(
        MEM_callocN(sizeof(*point_locks) * point_locks_size, __func__));

    /* Copy current surface to the previous points array to read unmodified values */
    memcpy(prevPoint, sData->type_data, sData->total_points * sizeof(PaintPoint));

    DynamicPaintEffectData data{};
    data.surface = surface;
    data.prevPoint = prevPoint;
    data.eff_scale = eff_scale;
    data.force = force;
    data.point_locks = point_locks;

    TaskParallelSettings settings;
    BLI_parallel_range_settings_defaults(&settings);
    settings.use_threading = (sData->total_points > 1000);
    BLI_task_parallel_range(
        0, sData->total_points, &data, dynamic_paint_effect_drip_cb, &settings);

    MEM_freeN(point_locks);
  }
}

static void dynamic_paint_border_cb(void *__restrict userdata,
                                    const int b_index,
                                    const TaskParallelTLS *__restrict /*tls*/)
{
  const DynamicPaintEffectData *data = static_cast<const DynamicPaintEffectData *>(userdata);

  const DynamicPaintSurface *surface = data->surface;
  const PaintSurfaceData *sData = surface->data;

  const int index = sData->adj_data->border[b_index];

  const int numOfNeighs = sData->adj_data->n_num[index];
  PaintPoint *pPoint = &((PaintPoint *)sData->type_data)[index];

  const int *n_index = sData->adj_data->n_index;
  const int *n_target = sData->adj_data->n_target;

  /* Average neighboring points. Intermediaries use premultiplied alpha. */
  float mix_color[4] = {0.0f, 0.0f, 0.0f, 0.0f};
  float mix_e_color[4] = {0.0f, 0.0f, 0.0f, 0.0f};
  float mix_wetness = 0.0f;

  for (int i = 0; i < numOfNeighs; i++) {
    const int n_idx = n_index[index] + i;
    const int target = n_target[n_idx];

    PaintPoint *pPoint2 = &((PaintPoint *)sData->type_data)[target];

    BLI_assert(!(sData->adj_data->flags[target] & ADJ_BORDER_PIXEL));

    madd_v3_v3fl(mix_color, pPoint2->color, pPoint2->color[3]);
    mix_color[3] += pPoint2->color[3];

    madd_v3_v3fl(mix_e_color, pPoint2->e_color, pPoint2->e_color[3]);
    mix_e_color[3] += pPoint2->e_color[3];

    mix_wetness += pPoint2->wetness;
  }

  const float divisor = 1.0f / numOfNeighs;

  if (mix_color[3]) {
    pPoint->color[3] = mix_color[3] * divisor;
    mul_v3_v3fl(pPoint->color, mix_color, divisor / pPoint->color[3]);
  }
  else {
    pPoint->color[3] = 0.0f;
  }

  if (mix_e_color[3]) {
    pPoint->e_color[3] = mix_e_color[3] * divisor;
    mul_v3_v3fl(pPoint->e_color, mix_e_color, divisor / pPoint->e_color[3]);
  }
  else {
    pPoint->e_color[3] = 0.0f;
  }

  pPoint->wetness = mix_wetness / numOfNeighs;
}

static void dynamicPaint_doBorderStep(DynamicPaintSurface *surface)
{
  PaintSurfaceData *sData = surface->data;

  if (!sData->adj_data || !sData->adj_data->border) {
    return;
  }

  /* Don't use prevPoint, relying on the condition that neighbors are never border pixels. */
  DynamicPaintEffectData data{};
  data.surface = surface;

  TaskParallelSettings settings;
  BLI_parallel_range_settings_defaults(&settings);
  settings.use_threading = (sData->adj_data->total_border > 1000);
  BLI_task_parallel_range(
      0, sData->adj_data->total_border, &data, dynamic_paint_border_cb, &settings);
}

static void dynamic_paint_wave_step_cb(void *__restrict userdata,
                                       const int index,
                                       const TaskParallelTLS *__restrict /*tls*/)
{
  const DynamicPaintEffectData *data = static_cast<const DynamicPaintEffectData *>(userdata);

  const DynamicPaintSurface *surface = data->surface;
  const PaintSurfaceData *sData = surface->data;
  BakeAdjPoint *bNeighs = sData->bData->bNeighs;
  const PaintWavePoint *prevPoint = static_cast<const PaintWavePoint *>(data->prevPoint);

  const float wave_speed = data->wave_speed;
  const float wave_scale = data->wave_scale;
  const float wave_max_slope = data->wave_max_slope;

  const float dt = data->dt;
  const float min_dist = data->min_dist;
  const float damp_factor = data->damp_factor;

  PaintWavePoint *wPoint = &((PaintWavePoint *)sData->type_data)[index];
  const int numOfNeighs = sData->adj_data->n_num[index];
  float force = 0.0f, avg_dist = 0.0f, avg_height = 0.0f, avg_n_height = 0.0f;
  int numOfN = 0, numOfRN = 0;

  if (wPoint->state > 0) {
    return;
  }

  const int *n_index = sData->adj_data->n_index;
  const int *n_target = sData->adj_data->n_target;
  const int *adj_flags = sData->adj_data->flags;

  /* calculate force from surrounding points */
  for (int i = 0; i < numOfNeighs; i++) {
    const int n_idx = n_index[index] + i;
    float dist = bNeighs[n_idx].dist * wave_scale;
    const PaintWavePoint *tPoint = &prevPoint[n_target[n_idx]];

    if (!dist || tPoint->state > 0) {
      continue;
    }

    CLAMP_MIN(dist, min_dist);
    avg_dist += dist;
    numOfN++;

    /* count average height for edge points for open borders */
    if (!(adj_flags[n_target[n_idx]] & ADJ_ON_MESH_EDGE)) {
      avg_n_height += tPoint->height;
      numOfRN++;
    }

    force += (tPoint->height - wPoint->height) / (dist * dist);
    avg_height += tPoint->height;
  }
  avg_dist = (numOfN) ? avg_dist / numOfN : 0.0f;

  if (surface->flags & MOD_DPAINT_WAVE_OPEN_BORDERS && adj_flags[index] & ADJ_ON_MESH_EDGE) {
    /* if open borders, apply a fake height to keep waves going on */
    avg_n_height = (numOfRN) ? avg_n_height / numOfRN : 0.0f;
    wPoint->height = (dt * wave_speed * avg_n_height + wPoint->height * avg_dist) /
                     (avg_dist + dt * wave_speed);
  }
  /* else do wave eq */
  else {
    /* add force towards zero height based on average dist */
    if (avg_dist) {
      force += (0.0f - wPoint->height) * surface->wave_spring / (avg_dist * avg_dist) / 2.0f;
    }

    /* change point velocity */
    wPoint->velocity += force * dt * wave_speed * wave_speed;
    /* damping */
    wPoint->velocity *= damp_factor;
    /* and new height */
    wPoint->height += wPoint->velocity * dt;

    /* limit wave slope steepness */
    if (wave_max_slope && avg_dist) {
      const float max_offset = wave_max_slope * avg_dist;
      const float offset = (numOfN) ? (avg_height / numOfN - wPoint->height) : 0.0f;
      if (offset > max_offset) {
        wPoint->height += offset - max_offset;
      }
      else if (offset < -max_offset) {
        wPoint->height += offset + max_offset;
      }
    }
  }

  if (data->reset_wave) {
    /* if there wasn't any brush intersection, clear isect height */
    if (wPoint->state == DPAINT_WAVE_NONE) {
      wPoint->brush_isect = 0.0f;
    }
    wPoint->state = DPAINT_WAVE_NONE;
  }
}

static void dynamicPaint_doWaveStep(DynamicPaintSurface *surface, float timescale)
{
  PaintSurfaceData *sData = surface->data;
  BakeAdjPoint *bNeighs = sData->bData->bNeighs;
  int index;
  int steps, ss;
  float dt, min_dist, damp_factor;
  const float wave_speed = surface->wave_speed;
  const float wave_max_slope = (surface->wave_smoothness >= 0.01f) ?
                                   (0.5f / surface->wave_smoothness) :
                                   0.0f;
  double average_dist = 0.0f;
  const float canvas_size = getSurfaceDimension(sData);
  const float wave_scale = CANVAS_REL_SIZE / canvas_size;

  /* allocate memory */
  PaintWavePoint *prevPoint = static_cast<PaintWavePoint *>(
      MEM_mallocN(sData->total_points * sizeof(PaintWavePoint), __func__));
  if (!prevPoint) {
    return;
  }

  /* calculate average neigh distance (single thread) */
  for (index = 0; index < sData->total_points; index++) {
    int numOfNeighs = sData->adj_data->n_num[index];

    for (int i = 0; i < numOfNeighs; i++) {
      average_dist += double(bNeighs[sData->adj_data->n_index[index] + i].dist);
    }
  }
  average_dist *= double(wave_scale) / sData->adj_data->total_targets;

  /* determine number of required steps */
  steps = (int)ceil(double(WAVE_TIME_FAC * timescale * surface->wave_timescale) /
                    (average_dist / double(wave_speed) / 3));
  CLAMP(steps, 1, 20);
  timescale /= steps;

  /* apply simulation values for final timescale */
  dt = WAVE_TIME_FAC * timescale * surface->wave_timescale;
  min_dist = wave_speed * dt * 1.5f;
  damp_factor = pow((1.0f - surface->wave_damping), timescale * surface->wave_timescale);

  for (ss = 0; ss < steps; ss++) {
    /* copy previous frame data */
    memcpy(prevPoint, sData->type_data, sData->total_points * sizeof(PaintWavePoint));

    DynamicPaintEffectData data{};
    data.surface = surface;
    data.prevPoint = prevPoint;
    data.wave_speed = wave_speed;
    data.wave_scale = wave_scale;
    data.wave_max_slope = wave_max_slope;
    data.dt = dt;
    data.min_dist = min_dist;
    data.damp_factor = damp_factor;
    data.reset_wave = (ss == steps - 1);

    TaskParallelSettings settings;
    BLI_parallel_range_settings_defaults(&settings);
    settings.use_threading = (sData->total_points > 1000);
    BLI_task_parallel_range(0, sData->total_points, &data, dynamic_paint_wave_step_cb, &settings);
  }

  MEM_freeN(prevPoint);
}

/* Do dissolve and fading effects */
static bool dynamic_paint_surface_needs_dry_dissolve(DynamicPaintSurface *surface)
{
  return (((surface->type == MOD_DPAINT_SURFACE_T_PAINT) &&
           (surface->flags & (MOD_DPAINT_USE_DRYING | MOD_DPAINT_DISSOLVE))) ||
          (ELEM(surface->type, MOD_DPAINT_SURFACE_T_DISPLACE, MOD_DPAINT_SURFACE_T_WEIGHT) &&
           (surface->flags & MOD_DPAINT_DISSOLVE)));
}

struct DynamicPaintDissolveDryData {
  const DynamicPaintSurface *surface;
  float timescale;
};

static void dynamic_paint_surface_pre_step_cb(void *__restrict userdata,
                                              const int index,
                                              const TaskParallelTLS *__restrict /*tls*/)
{
  const DynamicPaintDissolveDryData *data = static_cast<const DynamicPaintDissolveDryData *>(
      userdata);

  const DynamicPaintSurface *surface = data->surface;
  const PaintSurfaceData *sData = surface->data;
  const float timescale = data->timescale;

  /* Do drying dissolve effects */
  if (surface->type == MOD_DPAINT_SURFACE_T_PAINT) {
    PaintPoint *pPoint = &((PaintPoint *)sData->type_data)[index];
    /* drying */
    if (surface->flags & MOD_DPAINT_USE_DRYING) {
      if (pPoint->wetness >= MIN_WETNESS) {
        float f_color[4];
        float p_wetness = pPoint->wetness;

        value_dissolve(&pPoint->wetness,
                       surface->dry_speed,
                       timescale,
                       (surface->flags & MOD_DPAINT_DRY_LOG) != 0);
        CLAMP_MIN(pPoint->wetness, 0.0f);

        if (pPoint->wetness < surface->color_dry_threshold) {
          float dry_ratio = pPoint->wetness / p_wetness;

          /*
           * Slowly "shift" paint from wet layer to dry layer as it drys:
           */
          /* make sure alpha values are within proper range */
          CLAMP(pPoint->color[3], 0.0f, 1.0f);
          CLAMP(pPoint->e_color[3], 0.0f, 1.0f);

          /* get current final blended color of these layers */
          blendColors(
              pPoint->color, pPoint->color[3], pPoint->e_color, pPoint->e_color[3], f_color);
          /* reduce wet layer alpha by dry factor */
          pPoint->e_color[3] *= dry_ratio;

          /* Now calculate new alpha for dry layer that keeps final blended color unchanged. */
          pPoint->color[3] = (f_color[3] - pPoint->e_color[3]) / (1.0f - pPoint->e_color[3]);
          /* For each rgb component, calculate a new dry layer color that keeps the final blend
           * color with these new alpha values. (wet layer color doesn't change). */
          if (pPoint->color[3]) {
            for (int i = 0; i < 3; i++) {
              pPoint->color[i] = (f_color[i] * f_color[3] -
                                  pPoint->e_color[i] * pPoint->e_color[3]) /
                                 (pPoint->color[3] * (1.0f - pPoint->e_color[3]));
            }
          }
        }

        pPoint->state = DPAINT_PAINT_WET;
      }
      /* In case of just dried paint, just mix it to the dry layer and mark it empty. */
      else if (pPoint->state > 0) {
        float f_color[4];
        blendColors(pPoint->color, pPoint->color[3], pPoint->e_color, pPoint->e_color[3], f_color);
        copy_v4_v4(pPoint->color, f_color);
        /* clear wet layer */
        pPoint->wetness = 0.0f;
        pPoint->e_color[3] = 0.0f;
        pPoint->state = DPAINT_PAINT_DRY;
      }
    }

    if (surface->flags & MOD_DPAINT_DISSOLVE) {
      value_dissolve(&pPoint->color[3],
                     surface->diss_speed,
                     timescale,
                     (surface->flags & MOD_DPAINT_DISSOLVE_LOG) != 0);
      CLAMP_MIN(pPoint->color[3], 0.0f);

      value_dissolve(&pPoint->e_color[3],
                     surface->diss_speed,
                     timescale,
                     (surface->flags & MOD_DPAINT_DISSOLVE_LOG) != 0);
      CLAMP_MIN(pPoint->e_color[3], 0.0f);
    }
  }
  /* dissolve for float types */
  else if (surface->flags & MOD_DPAINT_DISSOLVE &&
           ELEM(surface->type, MOD_DPAINT_SURFACE_T_DISPLACE, MOD_DPAINT_SURFACE_T_WEIGHT)) {
    float *point = &((float *)sData->type_data)[index];
    /* log or linear */
    value_dissolve(
        point, surface->diss_speed, timescale, (surface->flags & MOD_DPAINT_DISSOLVE_LOG) != 0);
    CLAMP_MIN(*point, 0.0f);
  }
}

static bool dynamicPaint_surfaceHasMoved(DynamicPaintSurface *surface, Object *ob)
{
  PaintSurfaceData *sData = surface->data;
  PaintBakeData *bData = sData->bData;
  Mesh *mesh = dynamicPaint_canvas_mesh_get(surface->canvas);
  const float(*positions)[3] = BKE_mesh_vert_positions(mesh);

  int numOfVerts = mesh->totvert;

  if (!bData->prev_positions) {
    return true;
  }

  /* matrix comparison */
  if (!equals_m4m4(bData->prev_obmat, ob->object_to_world)) {
    return true;
  }

  /* vertices */
  for (int i = 0; i < numOfVerts; i++) {
    if (!equals_v3v3(bData->prev_positions[i], positions[i])) {
      return true;
    }
  }

  return false;
}

/* Prepare for surface step by creating PaintBakeNormal data */
struct DynamicPaintGenerateBakeData {
  const DynamicPaintSurface *surface;
  Object *ob;

  const float (*positions)[3];
  const float (*vert_normals)[3];
  const Vec3f *canvas_verts;

  bool do_velocity_data;
  bool new_bdata;
};

static void dynamic_paint_generate_bake_data_cb(void *__restrict userdata,
                                                const int index,
                                                const TaskParallelTLS *__restrict /*tls*/)
{
  const DynamicPaintGenerateBakeData *data = static_cast<const DynamicPaintGenerateBakeData *>(
      userdata);

  const DynamicPaintSurface *surface = data->surface;
  const PaintSurfaceData *sData = surface->data;
  const PaintAdjData *adj_data = sData->adj_data;
  const PaintBakeData *bData = sData->bData;

  Object *ob = data->ob;

  const Vec3f *canvas_verts = data->canvas_verts;

  const bool do_velocity_data = data->do_velocity_data;
  const bool new_bdata = data->new_bdata;

  float prev_point[3] = {0.0f, 0.0f, 0.0f};
  float temp_nor[3];

  if (do_velocity_data && !new_bdata) {
    copy_v3_v3(prev_point, bData->realCoord[bData->s_pos[index]].v);
  }

  /*
   * Calculate current 3D-position and normal of each surface point
   */
  if (surface->format == MOD_DPAINT_SURFACE_F_IMAGESEQ) {
    float n1[3], n2[3], n3[3];
    const ImgSeqFormatData *f_data = (ImgSeqFormatData *)sData->format_data;
    const PaintUVPoint *tPoint = &((PaintUVPoint *)f_data->uv_p)[index];

    bData->s_num[index] = (surface->flags & MOD_DPAINT_ANTIALIAS) ? 5 : 1;
    bData->s_pos[index] = index * bData->s_num[index];

    /* per sample coordinates */
    for (int ss = 0; ss < bData->s_num[index]; ss++) {
      interp_v3_v3v3v3(bData->realCoord[bData->s_pos[index] + ss].v,
                       canvas_verts[tPoint->v1].v,
                       canvas_verts[tPoint->v2].v,
                       canvas_verts[tPoint->v3].v,
                       f_data->barycentricWeights[index * bData->s_num[index] + ss].v);
    }

    /* Calculate current pixel surface normal */
    copy_v3_v3(n1, data->vert_normals[tPoint->v1]);
    copy_v3_v3(n2, data->vert_normals[tPoint->v2]);
    copy_v3_v3(n3, data->vert_normals[tPoint->v3]);

    interp_v3_v3v3v3(
        temp_nor, n1, n2, n3, f_data->barycentricWeights[index * bData->s_num[index]].v);
    normalize_v3(temp_nor);
    if (ELEM(surface->type, MOD_DPAINT_SURFACE_T_DISPLACE, MOD_DPAINT_SURFACE_T_WAVE)) {
      /* Prepare surface normal directional scale to easily convert
       * brush intersection amount between global and local space */
      float scaled_nor[3];
      mul_v3_v3v3(scaled_nor, temp_nor, ob->scale);
      bData->bNormal[index].normal_scale = len_v3(scaled_nor);
    }
    mul_mat3_m4_v3(ob->object_to_world, temp_nor);
    normalize_v3(temp_nor);
    negate_v3_v3(bData->bNormal[index].invNorm, temp_nor);
  }
  else if (surface->format == MOD_DPAINT_SURFACE_F_VERTEX) {
    int ss;
    if (surface->flags & MOD_DPAINT_ANTIALIAS && adj_data) {
      bData->s_num[index] = adj_data->n_num[index] + 1;
      bData->s_pos[index] = adj_data->n_index[index] + index;
    }
    else {
      bData->s_num[index] = 1;
      bData->s_pos[index] = index;
    }

    /* calculate position for each sample */
    for (ss = 0; ss < bData->s_num[index]; ss++) {
      /* first sample is always point center */
      copy_v3_v3(bData->realCoord[bData->s_pos[index] + ss].v, canvas_verts[index].v);
      if (ss > 0) {
        int t_index = adj_data->n_index[index] + (ss - 1);
        /* get vertex position at 1/3 of each neigh edge */
        mul_v3_fl(bData->realCoord[bData->s_pos[index] + ss].v, 2.0f / 3.0f);
        madd_v3_v3fl(bData->realCoord[bData->s_pos[index] + ss].v,
                     canvas_verts[adj_data->n_target[t_index]].v,
                     1.0f / 3.0f);
      }
    }

    /* normal */
    copy_v3_v3(temp_nor, data->vert_normals[index]);
    if (ELEM(surface->type, MOD_DPAINT_SURFACE_T_DISPLACE, MOD_DPAINT_SURFACE_T_WAVE)) {
      /* Prepare surface normal directional scale to easily convert
       * brush intersection amount between global and local space */
      float scaled_nor[3];
      mul_v3_v3v3(scaled_nor, temp_nor, ob->scale);
      bData->bNormal[index].normal_scale = len_v3(scaled_nor);
    }
    mul_mat3_m4_v3(ob->object_to_world, temp_nor);
    normalize_v3(temp_nor);
    negate_v3_v3(bData->bNormal[index].invNorm, temp_nor);
  }

  /* calculate speed vector */
  if (do_velocity_data && !new_bdata && !bData->clear) {
    sub_v3_v3v3(bData->velocity[index].v, bData->realCoord[bData->s_pos[index]].v, prev_point);
  }
}

static bool dynamicPaint_generateBakeData(DynamicPaintSurface *surface,
                                          Depsgraph *depsgraph,
                                          Object *ob)
{
  PaintSurfaceData *sData = surface->data;
  PaintBakeData *bData = sData->bData;
  Mesh *mesh = dynamicPaint_canvas_mesh_get(surface->canvas);
  int index;
  bool new_bdata = false;
  const bool do_velocity_data = ((surface->effect & MOD_DPAINT_EFFECT_DO_DRIP) ||
                                 (surface_getBrushFlags(surface, depsgraph) &
                                  BRUSH_USES_VELOCITY));
  const bool do_accel_data = (surface->effect & MOD_DPAINT_EFFECT_DO_DRIP) != 0;

  int canvasNumOfVerts = mesh->totvert;
  const float(*positions)[3] = BKE_mesh_vert_positions(mesh);
  Vec3f *canvas_verts;

  if (bData) {
    const bool surface_moved = dynamicPaint_surfaceHasMoved(surface, ob);

    /* Get previous speed for acceleration. */
    if (do_accel_data && bData->prev_velocity && bData->velocity) {
      memcpy(bData->prev_velocity, bData->velocity, sData->total_points * sizeof(Vec3f));
    }

    /* reset speed vectors */
    if (do_velocity_data && bData->velocity && (bData->clear || !surface_moved)) {
      memset(bData->velocity, 0, sData->total_points * sizeof(Vec3f));
    }

    /* if previous data exists and mesh hasn't moved, no need to recalc */
    if (!surface_moved) {
      return true;
    }
  }

  canvas_verts = (Vec3f *)MEM_mallocN(canvasNumOfVerts * sizeof(Vec3f),
                                      "Dynamic Paint transformed canvas verts");
  if (!canvas_verts) {
    return false;
  }

  /* allocate memory if required */
  if (!bData) {
    sData->bData = bData = (PaintBakeData *)MEM_callocN(sizeof(PaintBakeData),
                                                        "Dynamic Paint bake data");
    if (!bData) {
      if (canvas_verts) {
        MEM_freeN(canvas_verts);
      }
      return false;
    }

    /* Init bdata */
    bData->bNormal = (PaintBakeNormal *)MEM_mallocN(sData->total_points * sizeof(PaintBakeNormal),
                                                    "Dynamic Paint step data");
    bData->s_pos = static_cast<int *>(
        MEM_mallocN(sData->total_points * sizeof(uint), "Dynamic Paint bData s_pos"));
    bData->s_num = static_cast<int *>(
        MEM_mallocN(sData->total_points * sizeof(uint), "Dynamic Paint bData s_num"));
    bData->realCoord = (Vec3f *)MEM_mallocN(surface_totalSamples(surface) * sizeof(Vec3f),
                                            "Dynamic Paint point coords");
    bData->prev_positions = static_cast<float(*)[3]>(
        MEM_mallocN(canvasNumOfVerts * sizeof(float[3]), "Dynamic Paint bData prev_positions"));

    /* if any allocation failed, free everything */
    if (!bData->bNormal || !bData->s_pos || !bData->s_num || !bData->realCoord || !canvas_verts) {
      if (bData->bNormal) {
        MEM_freeN(bData->bNormal);
      }
      if (bData->s_pos) {
        MEM_freeN(bData->s_pos);
      }
      if (bData->s_num) {
        MEM_freeN(bData->s_num);
      }
      if (bData->realCoord) {
        MEM_freeN(bData->realCoord);
      }
      if (canvas_verts) {
        MEM_freeN(canvas_verts);
      }

      return setError(surface->canvas, N_("Not enough free memory"));
    }

    new_bdata = true;
  }

  if (do_velocity_data && !bData->velocity) {
    bData->velocity = (Vec3f *)MEM_callocN(sData->total_points * sizeof(Vec3f),
                                           "Dynamic Paint velocity");
  }
  if (do_accel_data && !bData->prev_velocity) {
    bData->prev_velocity = (Vec3f *)MEM_mallocN(sData->total_points * sizeof(Vec3f),
                                                "Dynamic Paint prev velocity");
    /* copy previous vel */
    if (bData->prev_velocity && bData->velocity) {
      memcpy(bData->prev_velocity, bData->velocity, sData->total_points * sizeof(Vec3f));
    }
  }

  /*
   * Make a transformed copy of canvas derived mesh vertices to avoid recalculation.
   */
  bData->mesh_bounds.valid = false;
  for (index = 0; index < canvasNumOfVerts; index++) {
    copy_v3_v3(canvas_verts[index].v, positions[index]);
    mul_m4_v3(ob->object_to_world, canvas_verts[index].v);
    boundInsert(&bData->mesh_bounds, canvas_verts[index].v);
  }

  /*
   * Prepare each surface point for a new step
   */
  DynamicPaintGenerateBakeData data{};
  data.surface = surface;
  data.ob = ob;
  data.positions = positions;
  data.vert_normals = BKE_mesh_vert_normals_ensure(mesh);
  data.canvas_verts = canvas_verts;
  data.do_velocity_data = do_velocity_data;
  data.new_bdata = new_bdata;

  TaskParallelSettings settings;
  BLI_parallel_range_settings_defaults(&settings);
  settings.use_threading = (sData->total_points > 1000);
  BLI_task_parallel_range(
      0, sData->total_points, &data, dynamic_paint_generate_bake_data_cb, &settings);

  MEM_freeN(canvas_verts);

  /* generate surface space partitioning grid */
  surfaceGenerateGrid(surface);
  /* Calculate current frame adjacency point distances and global directions. */
  dynamicPaint_prepareAdjacencyData(surface, false);

  /* Copy current frame vertices to check against in next frame */
  copy_m4_m4(bData->prev_obmat, ob->object_to_world);
  memcpy(bData->prev_positions, positions, canvasNumOfVerts * sizeof(float[3]));

  bData->clear = 0;

  return true;
}

/*
 * Do Dynamic Paint step. Paints scene brush objects of current state/frame to the surface.
 */
static int dynamicPaint_doStep(Depsgraph *depsgraph,
                               Scene *scene,
                               Object *ob,
                               DynamicPaintSurface *surface,
                               float timescale,
                               float subframe)
{
  PaintSurfaceData *sData = surface->data;
  PaintBakeData *bData = sData->bData;
  DynamicPaintCanvasSettings *canvas = surface->canvas;
  const bool for_render = (DEG_get_mode(depsgraph) == DAG_EVAL_RENDER);
  int ret = 1;

  if (sData->total_points < 1) {
    return 0;
  }

  if (dynamic_paint_surface_needs_dry_dissolve(surface)) {
    DynamicPaintDissolveDryData data{};
    data.surface = surface;
    data.timescale = timescale;

    TaskParallelSettings settings;
    BLI_parallel_range_settings_defaults(&settings);
    settings.use_threading = (sData->total_points > 1000);
    BLI_task_parallel_range(
        0, sData->total_points, &data, dynamic_paint_surface_pre_step_cb, &settings);
  }

  /*
   * Loop through surface's target paint objects and do painting
   */
  {
    uint numobjects;
    Object **objects = BKE_collision_objects_create(
        depsgraph, nullptr, surface->brush_group, &numobjects, eModifierType_DynamicPaint);

    /* backup current scene frame */
    int scene_frame = scene->r.cfra;
    float scene_subframe = scene->r.subframe;

    for (int i = 0; i < numobjects; i++) {
      Object *brushObj = objects[i];

      /* check if target has an active dp modifier */
      ModifierData *md = BKE_modifiers_findby_type(brushObj, eModifierType_DynamicPaint);
      if (md && md->mode & (eModifierMode_Realtime | eModifierMode_Render)) {
        DynamicPaintModifierData *pmd2 = (DynamicPaintModifierData *)md;
        /* make sure we're dealing with a brush */
        if (pmd2->brush && pmd2->type == MOD_DYNAMICPAINT_TYPE_BRUSH) {
          DynamicPaintBrushSettings *brush = pmd2->brush;

          /* calculate brush speed vectors if required */
          if (surface->type == MOD_DPAINT_SURFACE_T_PAINT && brush->flags & MOD_DPAINT_DO_SMUDGE) {
            bData->brush_velocity = static_cast<float *>(MEM_callocN(
                sizeof(float[4]) * sData->total_points, "Dynamic Paint brush velocity"));
            /* init adjacency data if not already */
            if (!sData->adj_data) {
              dynamicPaint_initAdjacencyData(surface, true);
            }
            if (!bData->bNeighs) {
              dynamicPaint_prepareAdjacencyData(surface, true);
            }
          }

          /* update object data on this subframe */
          if (subframe) {
            scene_setSubframe(scene, subframe);
            BKE_object_modifier_update_subframe(depsgraph,
                                                scene,
                                                brushObj,
                                                true,
                                                SUBFRAME_RECURSION,
                                                BKE_scene_ctime_get(scene),
                                                eModifierType_DynamicPaint);
          }

          /* Apply brush on the surface depending on its collision type */
          if (brush->psys && brush->psys->part &&
              ELEM(brush->psys->part->type,
                   PART_EMITTER,
                   PART_FLUID,
                   PART_FLUID_FLIP,
                   PART_FLUID_SPRAY,
                   PART_FLUID_BUBBLE,
                   PART_FLUID_FOAM,
                   PART_FLUID_TRACER,
                   PART_FLUID_SPRAYFOAM,
                   PART_FLUID_SPRAYBUBBLE,
                   PART_FLUID_FOAMBUBBLE,
                   PART_FLUID_SPRAYFOAMBUBBLE) &&
              psys_check_enabled(brushObj, brush->psys, for_render)) {
            /* Paint a particle system */
            dynamicPaint_paintParticles(surface, brush->psys, brush, timescale);
          }
          /* Object center distance: */
          if (brush->collision == MOD_DPAINT_COL_POINT && brushObj != ob) {
            dynamicPaint_paintSinglePoint(
                depsgraph, surface, brushObj->loc, brush, brushObj, scene, timescale);
          }
          /* Mesh volume/proximity: */
          else if (brushObj != ob) {
            dynamicPaint_paintMesh(depsgraph, surface, brush, brushObj, scene, timescale);
          }

          /* reset object to its original state */
          if (subframe) {
            scene->r.cfra = scene_frame;
            scene->r.subframe = scene_subframe;
            BKE_object_modifier_update_subframe(depsgraph,
                                                scene,
                                                brushObj,
                                                true,
                                                SUBFRAME_RECURSION,
                                                BKE_scene_ctime_get(scene),
                                                eModifierType_DynamicPaint);
          }

          /* process special brush effects, like smudge */
          if (bData->brush_velocity) {
            if (surface->type == MOD_DPAINT_SURFACE_T_PAINT &&
                brush->flags & MOD_DPAINT_DO_SMUDGE) {
              dynamicPaint_doSmudge(surface, brush, timescale);
            }
            MEM_freeN(bData->brush_velocity);
            bData->brush_velocity = nullptr;
          }
        }
      }
    }

    BKE_collision_objects_free(objects);
  }

  /* surfaces operations that use adjacency data */
  if (sData->adj_data && bData->bNeighs) {
    /* wave type surface simulation step */
    if (surface->type == MOD_DPAINT_SURFACE_T_WAVE) {
      dynamicPaint_doWaveStep(surface, timescale);
    }

    /* paint surface effects */
    if (surface->effect && surface->type == MOD_DPAINT_SURFACE_T_PAINT) {
      int steps = 1, s;
      PaintPoint *prevPoint;
      float *force = nullptr;

      /* Allocate memory for surface previous points to read unchanged values from */
      prevPoint = static_cast<PaintPoint *>(
          MEM_mallocN(sData->total_points * sizeof(PaintPoint), "PaintSurfaceDataCopy"));
      if (!prevPoint) {
        return setError(canvas, N_("Not enough free memory"));
      }

      /* Prepare effects and get number of required steps */
      steps = dynamicPaint_prepareEffectStep(depsgraph, surface, scene, ob, &force, timescale);
      for (s = 0; s < steps; s++) {
        dynamicPaint_doEffectStep(surface, force, prevPoint, timescale, float(steps));
      }

      /* Free temporary effect data */
      if (prevPoint) {
        MEM_freeN(prevPoint);
      }
      if (force) {
        MEM_freeN(force);
      }
    }

    /* paint island border pixels */
    if (surface->type == MOD_DPAINT_SURFACE_T_PAINT) {
      dynamicPaint_doBorderStep(surface);
    }
  }

  return ret;
}

int dynamicPaint_calculateFrame(
    DynamicPaintSurface *surface, Depsgraph *depsgraph, Scene *scene, Object *cObject, int frame)
{
  float timescale = 1.0f;

  /* apply previous displace on derivedmesh if incremental surface */
  if (surface->flags & MOD_DPAINT_DISP_INCREMENTAL) {
    dynamicPaint_applySurfaceDisplace(surface, dynamicPaint_canvas_mesh_get(surface->canvas));
  }

  /* update bake data */
  dynamicPaint_generateBakeData(surface, depsgraph, cObject);

  /* don't do substeps for first frame */
  if (surface->substeps && (frame != surface->start_frame)) {
    int st;
    timescale = 1.0f / (surface->substeps + 1);

    for (st = 1; st <= surface->substeps; st++) {
      float subframe = float(st) / (surface->substeps + 1);
      if (!dynamicPaint_doStep(depsgraph, scene, cObject, surface, timescale, subframe)) {
        return 0;
      }
    }
  }

  return dynamicPaint_doStep(depsgraph, scene, cObject, surface, timescale, 0.0f);
}<|MERGE_RESOLUTION|>--- conflicted
+++ resolved
@@ -1497,13 +1497,8 @@
   const PaintSurfaceData *sData = data->surface->data;
   PaintPoint *pPoint = (PaintPoint *)sData->type_data;
 
-<<<<<<< HEAD
   const blender::Span<int> corner_verts = data->corner_verts;
-  const MLoopTri *mlooptri = data->mlooptri;
-=======
-  const blender::Span<MLoop> loops = data->loops;
   const blender::Span<MLoopTri> looptris = data->looptris;
->>>>>>> 4ffae99d
   const float(*mloopuv)[2] = data->mloopuv;
   ImagePool *pool = data->pool;
   Tex *tex = data->surface->init_texture;
@@ -1514,11 +1509,7 @@
 
   for (int j = 3; j--;) {
     TexResult texres = {0};
-<<<<<<< HEAD
-    const int vert = corner_verts[mlooptri[i].tri[j]];
-=======
-    const uint vert = loops[looptris[i].tri[j]].v;
->>>>>>> 4ffae99d
+    const int vert = corner_verts[looptris[i].tri[j]];
 
     /* remap to [-1.0, 1.0] */
     uv[0] = mloopuv[looptris[i].tri[j]][0] * 2.0f - 1.0f;
@@ -1627,14 +1618,8 @@
   else if (surface->init_color_type == MOD_DPAINT_INITIAL_TEXTURE) {
     Tex *tex = surface->init_texture;
 
-<<<<<<< HEAD
     const blender::Span<int> corner_verts = mesh->corner_verts();
-    const MLoopTri *mlooptri = BKE_mesh_runtime_looptri_ensure(mesh);
-    const int tottri = BKE_mesh_runtime_looptri_len(mesh);
-=======
-    const blender::Span<MLoop> loops = mesh->loops();
     const blender::Span<MLoopTri> looptris = mesh->looptris();
->>>>>>> 4ffae99d
 
     char uvname[MAX_CUSTOMDATA_LAYER_NAME];
 
@@ -1658,13 +1643,8 @@
 
       DynamicPaintSetInitColorData data{};
       data.surface = surface;
-<<<<<<< HEAD
       data.corner_verts = corner_verts;
-      data.mlooptri = mlooptri;
-=======
-      data.loops = loops;
       data.looptris = looptris;
->>>>>>> 4ffae99d
       data.mloopuv = mloopuv;
       data.pool = pool;
       data.scene_color_manage = scene_color_manage;
@@ -2213,12 +2193,7 @@
 
   blender::Span<MLoopTri> looptris;
   const float (*mloopuv)[2];
-<<<<<<< HEAD
   blender::Span<int> corner_verts;
-  int tottri;
-=======
-  blender::Span<MLoop> loops;
->>>>>>> 4ffae99d
 
   const Bounds2D *faceBB;
   uint32_t *active_points;
@@ -2237,12 +2212,7 @@
 
   const blender::Span<MLoopTri> looptris = data->looptris;
   const float(*mloopuv)[2] = data->mloopuv;
-<<<<<<< HEAD
   const blender::Span<int> corner_verts = data->corner_verts;
-  const int tottri = data->tottri;
-=======
-  const blender::Span<MLoop> loops = data->loops;
->>>>>>> 4ffae99d
 
   const Bounds2D *faceBB = data->faceBB;
 
@@ -2313,15 +2283,9 @@
           tPoint->tri_index = i;
 
           /* save vertex indexes */
-<<<<<<< HEAD
-          tPoint->v1 = corner_verts[mlooptri[i].tri[0]];
-          tPoint->v2 = corner_verts[mlooptri[i].tri[1]];
-          tPoint->v3 = corner_verts[mlooptri[i].tri[2]];
-=======
-          tPoint->v1 = loops[looptris[i].tri[0]].v;
-          tPoint->v2 = loops[looptris[i].tri[1]].v;
-          tPoint->v3 = loops[looptris[i].tri[2]].v;
->>>>>>> 4ffae99d
+          tPoint->v1 = corner_verts[looptris[i].tri[0]];
+          tPoint->v2 = corner_verts[looptris[i].tri[1]];
+          tPoint->v3 = corner_verts[looptris[i].tri[2]];
 
           sample = 5; /* make sure we exit sample loop as well */
           break;
@@ -2409,15 +2373,9 @@
               }
 
               /* save vertex indexes */
-<<<<<<< HEAD
-              tPoint->v1 = corner_verts[mlooptri[i].tri[0]];
-              tPoint->v2 = corner_verts[mlooptri[i].tri[1]];
-              tPoint->v3 = corner_verts[mlooptri[i].tri[2]];
-=======
-              tPoint->v1 = loops[looptris[i].tri[0]].v;
-              tPoint->v2 = loops[looptris[i].tri[1]].v;
-              tPoint->v3 = loops[looptris[i].tri[2]].v;
->>>>>>> 4ffae99d
+              tPoint->v1 = corner_verts[looptris[i].tri[0]];
+              tPoint->v2 = corner_verts[looptris[i].tri[1]];
+              tPoint->v3 = corner_verts[looptris[i].tri[2]];
 
               break;
             }
@@ -2558,13 +2516,8 @@
                                              int in_edge,
                                              int depth)
 {
-<<<<<<< HEAD
   const blender::Span<int> corner_verts = data->corner_verts;
-  const MLoopTri *mlooptri = data->mlooptri;
-=======
-  const blender::Span<MLoop> loops = data->loops;
   const blender::Span<MLoopTri> looptris = data->looptris;
->>>>>>> 4ffae99d
   const float(*mloopuv)[2] = data->mloopuv;
 
   const uint *loop_idx = looptris[tri_index].tri;
@@ -2877,14 +2830,8 @@
     return setError(canvas, N_("Cannot bake non-'image sequence' formats"));
   }
 
-<<<<<<< HEAD
   const blender::Span<int> corner_verts = mesh->corner_verts();
-  mlooptri = BKE_mesh_runtime_looptri_ensure(mesh);
-  const int tottri = BKE_mesh_runtime_looptri_len(mesh);
-=======
-  const blender::Span<MLoop> loops = mesh->loops();
   const blender::Span<MLoopTri> looptris = mesh->looptris();
->>>>>>> 4ffae99d
 
   /* get uv map */
   if (CustomData_has_layer(&mesh->ldata, CD_PROP_FLOAT2)) {
@@ -2972,12 +2919,7 @@
     data.tempWeights = tempWeights;
     data.looptris = looptris;
     data.mloopuv = mloopuv;
-<<<<<<< HEAD
     data.corner_verts = corner_verts;
-    data.tottri = tottri;
-=======
-    data.loops = loops;
->>>>>>> 4ffae99d
     data.faceBB = faceBB;
 
     {
@@ -3033,15 +2975,9 @@
         BKE_mesh_vert_looptri_map_create(&vert_to_looptri_map,
                                          &vert_to_looptri_map_mem,
                                          mesh->totvert,
-<<<<<<< HEAD
-                                         mlooptri,
-                                         tottri,
-                                         corner_verts.data(),
-=======
                                          looptris.data(),
                                          looptris.size(),
-                                         loops.data(),
->>>>>>> 4ffae99d
+                                         corner_verts.data(),
                                          mesh->totloop);
 
         int total_border = 0;
@@ -3499,26 +3435,15 @@
 {
   const BVHTreeFromMesh *data = (BVHTreeFromMesh *)userdata;
   const float(*positions)[3] = data->vert_positions;
-<<<<<<< HEAD
-  const MLoopTri *mlooptri = data->looptri;
+  const MLoopTri *looptris = data->looptri;
   const int *corner_verts = data->corner_verts;
-=======
-  const MLoopTri *looptris = data->looptri;
-  const MLoop *loops = data->loop;
->>>>>>> 4ffae99d
 
   const float *t0, *t1, *t2;
   float dist;
 
-<<<<<<< HEAD
-  t0 = positions[corner_verts[mlooptri[index].tri[0]]];
-  t1 = positions[corner_verts[mlooptri[index].tri[1]]];
-  t2 = positions[corner_verts[mlooptri[index].tri[2]]];
-=======
-  t0 = positions[loops[looptris[index].tri[0]].v];
-  t1 = positions[loops[looptris[index].tri[1]].v];
-  t2 = positions[loops[looptris[index].tri[2]].v];
->>>>>>> 4ffae99d
+  t0 = positions[corner_verts[looptris[index].tri[0]]];
+  t1 = positions[corner_verts[looptris[index].tri[1]]];
+  t2 = positions[corner_verts[looptris[index].tri[2]]];
 
   dist = bvhtree_ray_tri_intersection(ray, hit->dist, t0, t1, t2);
 
@@ -3542,25 +3467,14 @@
 {
   const BVHTreeFromMesh *data = (BVHTreeFromMesh *)userdata;
   const float(*positions)[3] = data->vert_positions;
-<<<<<<< HEAD
-  const MLoopTri *mlooptri = data->looptri;
+  const MLoopTri *looptris = data->looptri;
   const int *corner_verts = data->corner_verts;
   float nearest_tmp[3], dist_sq;
 
   const float *t0, *t1, *t2;
-  t0 = positions[corner_verts[mlooptri[index].tri[0]]];
-  t1 = positions[corner_verts[mlooptri[index].tri[1]]];
-  t2 = positions[corner_verts[mlooptri[index].tri[2]]];
-=======
-  const MLoopTri *looptris = data->looptri;
-  const MLoop *loops = data->loop;
-  float nearest_tmp[3], dist_sq;
-
-  const float *t0, *t1, *t2;
-  t0 = positions[loops[looptris[index].tri[0]].v];
-  t1 = positions[loops[looptris[index].tri[1]].v];
-  t2 = positions[loops[looptris[index].tri[2]].v];
->>>>>>> 4ffae99d
+  t0 = positions[corner_verts[looptris[index].tri[0]]];
+  t1 = positions[corner_verts[looptris[index].tri[1]]];
+  t2 = positions[corner_verts[looptris[index].tri[2]]];
 
   closest_on_tri_to_point_v3(nearest_tmp, co, t0, t1, t2);
   dist_sq = len_squared_v3v3(co, nearest_tmp);
@@ -3993,13 +3907,8 @@
 
   Mesh *mesh;
   const float (*positions)[3];
-<<<<<<< HEAD
   blender::Span<int> corner_verts;
-  const MLoopTri *mlooptri;
-=======
-  blender::Span<MLoop> loops;
   blender::Span<MLoopTri> looptris;
->>>>>>> 4ffae99d
   float brush_radius;
   const float *avg_brushNor;
   const Vec3f *brushVelocity;
@@ -4032,13 +3941,8 @@
   const int c_index = data->c_index;
 
   const float(*positions)[3] = data->positions;
-<<<<<<< HEAD
   const blender::Span<int> corner_verts = data->corner_verts;
-  const MLoopTri *mlooptri = data->mlooptri;
-=======
-  const blender::Span<MLoop> loops = data->loops;
   const blender::Span<MLoopTri> looptris = data->looptris;
->>>>>>> 4ffae99d
   const float brush_radius = data->brush_radius;
   const float *avg_brushNor = data->avg_brushNor;
   const Vec3f *brushVelocity = data->brushVelocity;
@@ -4111,15 +4015,9 @@
 
         /* For optimization sake, hit point normal isn't calculated in ray cast loop */
         const int vtri[3] = {
-<<<<<<< HEAD
-            corner_verts[mlooptri[hit.index].tri[0]],
-            corner_verts[mlooptri[hit.index].tri[1]],
-            corner_verts[mlooptri[hit.index].tri[2]],
-=======
-            int(loops[looptris[hit.index].tri[0]].v),
-            int(loops[looptris[hit.index].tri[1]].v),
-            int(loops[looptris[hit.index].tri[2]].v),
->>>>>>> 4ffae99d
+            corner_verts[looptris[hit.index].tri[0]],
+            corner_verts[looptris[hit.index].tri[1]],
+            corner_verts[looptris[hit.index].tri[2]],
         };
         float dot;
 
@@ -4267,15 +4165,9 @@
       float brushPointVelocity[3];
       float velocity[3];
 
-<<<<<<< HEAD
-      const int v1 = corner_verts[mlooptri[hitTri].tri[0]];
-      const int v2 = corner_verts[mlooptri[hitTri].tri[1]];
-      const int v3 = corner_verts[mlooptri[hitTri].tri[2]];
-=======
-      const int v1 = loops[looptris[hitTri].tri[0]].v;
-      const int v2 = loops[looptris[hitTri].tri[1]].v;
-      const int v3 = loops[looptris[hitTri].tri[2]].v;
->>>>>>> 4ffae99d
+      const int v1 = corner_verts[looptris[hitTri].tri[0]];
+      const int v2 = corner_verts[looptris[hitTri].tri[1]];
+      const int v3 = corner_verts[looptris[hitTri].tri[2]];
 
       /* calculate barycentric weights for hit point */
       interp_weights_tri_v3(weights, positions[v1], positions[v2], positions[v3], hitCoord);
@@ -4397,13 +4289,8 @@
     mesh = BKE_mesh_copy_for_eval(brush_mesh, false);
     float(*positions)[3] = BKE_mesh_vert_positions_for_write(mesh);
     const float(*vert_normals)[3] = BKE_mesh_vert_normals_ensure(mesh);
-<<<<<<< HEAD
-    mlooptri = BKE_mesh_runtime_looptri_ensure(mesh);
     const blender::Span<int> corner_verts = mesh->corner_verts();
-=======
     const blender::Span<MLoopTri> looptris = mesh->looptris();
-    const blender::Span<MLoop> loops = mesh->loops();
->>>>>>> 4ffae99d
     numOfVerts = mesh->totvert;
 
     /* Transform collider vertices to global space
@@ -4457,13 +4344,8 @@
           data.c_index = c_index;
           data.mesh = mesh;
           data.positions = positions;
-<<<<<<< HEAD
           data.corner_verts = corner_verts;
-          data.mlooptri = mlooptri;
-=======
-          data.loops = loops;
           data.looptris = looptris;
->>>>>>> 4ffae99d
           data.brush_radius = brush_radius;
           data.avg_brushNor = avg_brushNor;
           data.brushVelocity = brushVelocity;
