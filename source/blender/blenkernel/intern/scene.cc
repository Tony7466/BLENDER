/* SPDX-FileCopyrightText: 2001-2002 NaN Holding BV. All rights reserved.
 *
 * SPDX-License-Identifier: GPL-2.0-or-later */

/** \file
 * \ingroup bke
 */

/* Allow using deprecated functionality for .blend file I/O. */
#define DNA_DEPRECATED_ALLOW

#include <cstddef>
#include <cstdio>
#include <cstring>
#include <optional>

#include "MEM_guardedalloc.h"

#include "DNA_anim_types.h"
#include "DNA_collection_types.h"
#include "DNA_curveprofile_types.h"
#include "DNA_defaults.h"
#include "DNA_gpencil_legacy_types.h"
#include "DNA_lightprobe_types.h"
#include "DNA_linestyle_types.h"
#include "DNA_mask_types.h"
#include "DNA_material_types.h"
#include "DNA_mesh_types.h"
#include "DNA_node_types.h"
#include "DNA_object_types.h"
#include "DNA_rigidbody_types.h"
#include "DNA_scene_types.h"
#include "DNA_screen_types.h"
#include "DNA_sequence_types.h"
#include "DNA_sound_types.h"
#include "DNA_space_types.h"
#include "DNA_text_types.h"
#include "DNA_vfont_types.h"
#include "DNA_view3d_types.h"
#include "DNA_windowmanager_types.h"
#include "DNA_world_types.h"

#include "BKE_callbacks.hh"
#include "BLI_blenlib.h"
#include "BLI_math_rotation.h"
#include "BLI_string.h"
#include "BLI_string_utils.hh"
#include "BLI_task.h"
#include "BLI_threads.h"
#include "BLI_utildefines.h"

#include "BLO_readfile.hh"

#include "BLT_translation.hh"

#include "BKE_action.h"
#include "BKE_anim_data.hh"
#include "BKE_animsys.h"
#include "BKE_bpath.hh"
#include "BKE_collection.hh"
#include "BKE_colortools.hh"
#include "BKE_curveprofile.h"
#include "BKE_duplilist.hh"
#include "BKE_editmesh.hh"
#include "BKE_effect.h"
#include "BKE_fcurve.hh"
#include "BKE_idprop.hh"
#include "BKE_idtype.hh"
#include "BKE_image.h"
#include "BKE_image_format.h"
#include "BKE_layer.hh"
#include "BKE_lib_id.hh"
#include "BKE_lib_query.hh"
#include "BKE_lib_remap.hh"
#include "BKE_main.hh"
#include "BKE_mesh_types.hh"
#include "BKE_node_runtime.hh"
#include "BKE_paint.hh"
#include "BKE_pointcache.h"
#include "BKE_preview_image.hh"
#include "BKE_rigidbody.h"
#include "BKE_scene.hh"
#include "BKE_scene_runtime.hh"
#include "BKE_screen.hh"
#include "BKE_sound.h"
#include "BKE_unit.hh"
#include "BKE_workspace.hh"

#include "DEG_depsgraph.hh"
#include "DEG_depsgraph_build.hh"
#include "DEG_depsgraph_debug.hh"
#include "DEG_depsgraph_query.hh"

#include "RE_engine.h"

#include "RNA_access.hh"

#include "SEQ_iterator.hh"
#include "SEQ_sequencer.hh"

#include "BLO_read_write.hh"

#include "IMB_colormanagement.hh"
#include "IMB_imbuf.hh"

#include "DRW_engine.hh"

#include "bmesh.hh"

using blender::bke::SceneRuntime;

CurveMapping *BKE_sculpt_default_cavity_curve()

{
  CurveMapping *cumap = BKE_curvemapping_add(1, 0, 0, 1, 1);

  cumap->flag &= ~CUMA_EXTEND_EXTRAPOLATE;
  cumap->preset = CURVE_PRESET_LINE;

  BKE_curvemap_reset(cumap->cm, &cumap->clipr, cumap->preset, CURVEMAP_SLOPE_POSITIVE);
  BKE_curvemapping_changed(cumap, false);
  BKE_curvemapping_init(cumap);

  return cumap;
}

void BKE_sculpt_check_cavity_curves(Sculpt *sd)
{
  if (!sd->automasking_cavity_curve) {
    sd->automasking_cavity_curve = BKE_sculpt_default_cavity_curve();
  }

  if (!sd->automasking_cavity_curve_op) {
    sd->automasking_cavity_curve_op = BKE_sculpt_default_cavity_curve();
  }
}

static void scene_init_data(ID *id)
{
  Scene *scene = (Scene *)id;
  const char *colorspace_name;
  SceneRenderView *srv;
  CurveMapping *mblur_shutter_curve;

  BLI_assert(MEMCMP_STRUCT_AFTER_IS_ZERO(scene, id));

  MEMCPY_STRUCT_AFTER(scene, DNA_struct_default_get(Scene), id);

  STRNCPY(scene->r.bake.filepath, U.renderdir);

  mblur_shutter_curve = &scene->r.mblur_shutter_curve;
  BKE_curvemapping_set_defaults(mblur_shutter_curve, 1, 0.0f, 0.0f, 1.0f, 1.0f, HD_AUTO);
  BKE_curvemapping_init(mblur_shutter_curve);
  BKE_curvemap_reset(mblur_shutter_curve->cm,
                     &mblur_shutter_curve->clipr,
                     CURVE_PRESET_MAX,
                     CURVEMAP_SLOPE_POS_NEG);

  scene->toolsettings = DNA_struct_default_alloc(ToolSettings);

  scene->toolsettings->autokey_mode = uchar(U.autokey_mode);

  /* Grease pencil multi-frame falloff curve. */
  scene->toolsettings->gp_sculpt.cur_falloff = BKE_curvemapping_add(1, 0.0f, 0.0f, 1.0f, 1.0f);
  CurveMapping *gp_falloff_curve = scene->toolsettings->gp_sculpt.cur_falloff;
  BKE_curvemapping_init(gp_falloff_curve);
  BKE_curvemap_reset(
      gp_falloff_curve->cm, &gp_falloff_curve->clipr, CURVE_PRESET_GAUSS, CURVEMAP_SLOPE_POSITIVE);

  scene->toolsettings->gp_sculpt.cur_primitive = BKE_curvemapping_add(1, 0.0f, 0.0f, 1.0f, 1.0f);
  CurveMapping *gp_primitive_curve = scene->toolsettings->gp_sculpt.cur_primitive;
  BKE_curvemapping_init(gp_primitive_curve);
  BKE_curvemap_reset(gp_primitive_curve->cm,
                     &gp_primitive_curve->clipr,
                     CURVE_PRESET_BELL,
                     CURVEMAP_SLOPE_POSITIVE);

  scene->unit.system = USER_UNIT_METRIC;
  scene->unit.scale_length = 1.0f;
  scene->unit.length_unit = uchar(BKE_unit_base_of_type_get(USER_UNIT_METRIC, B_UNIT_LENGTH));
  scene->unit.mass_unit = uchar(BKE_unit_base_of_type_get(USER_UNIT_METRIC, B_UNIT_MASS));
  scene->unit.time_unit = uchar(BKE_unit_base_of_type_get(USER_UNIT_METRIC, B_UNIT_TIME));
  scene->unit.temperature_unit = uchar(
      BKE_unit_base_of_type_get(USER_UNIT_METRIC, B_UNIT_TEMPERATURE));

  /* Anti-Aliasing threshold. */
  scene->grease_pencil_settings.smaa_threshold = 1.0f;

  {
    ParticleEditSettings *pset;
    pset = &scene->toolsettings->particle;
    for (size_t i = 1; i < ARRAY_SIZE(pset->brush); i++) {
      pset->brush[i] = pset->brush[0];
    }
    pset->brush[PE_BRUSH_CUT].strength = 1.0f;
  }

  STRNCPY(scene->r.engine, RE_engine_id_BLENDER_EEVEE);

  STRNCPY(scene->r.pic, U.renderdir);

  /* NOTE: in header_info.c the scene copy happens...,
   * if you add more to renderdata it has to be checked there. */

  /* multiview - stereo */
  BKE_scene_add_render_view(scene, STEREO_LEFT_NAME);
  srv = static_cast<SceneRenderView *>(scene->r.views.first);
  STRNCPY(srv->suffix, STEREO_LEFT_SUFFIX);

  BKE_scene_add_render_view(scene, STEREO_RIGHT_NAME);
  srv = static_cast<SceneRenderView *>(scene->r.views.last);
  STRNCPY(srv->suffix, STEREO_RIGHT_SUFFIX);

  BKE_sound_reset_scene_runtime(scene);

  /* color management */
  colorspace_name = IMB_colormanagement_role_colorspace_name_get(COLOR_ROLE_DEFAULT_SEQUENCER);

  BKE_color_managed_display_settings_init(&scene->display_settings);
  BKE_color_managed_view_settings_init_render(
      &scene->view_settings, &scene->display_settings, "Filmic");
  STRNCPY(scene->sequencer_colorspace_settings.name, colorspace_name);

  BKE_image_format_init(&scene->r.im_format, true);
  BKE_image_format_init(&scene->r.bake.im_format, true);

  /* Curve Profile */
  scene->toolsettings->custom_bevel_profile_preset = BKE_curveprofile_add(PROF_PRESET_LINE);

  /* Sequencer */
  scene->toolsettings->sequencer_tool_settings = SEQ_tool_settings_init();

  for (size_t i = 0; i < ARRAY_SIZE(scene->orientation_slots); i++) {
    scene->orientation_slots[i].index_custom = -1;
  }

  /* Master Collection */
  scene->master_collection = BKE_collection_master_add(scene);

  BKE_view_layer_add(scene, DATA_("ViewLayer"), nullptr, VIEWLAYER_ADD_NEW);

  scene->runtime = MEM_new<SceneRuntime>(__func__);
}

static void scene_copy_markers(Scene *scene_dst, const Scene *scene_src, const int flag)
{
  BLI_duplicatelist(&scene_dst->markers, &scene_src->markers);
  LISTBASE_FOREACH (TimeMarker *, marker, &scene_dst->markers) {
    if (marker->prop != nullptr) {
      marker->prop = IDP_CopyProperty_ex(marker->prop, flag);
    }
  }
}

static void scene_copy_data(Main *bmain,
                            std::optional<Library *> owner_library,
                            ID *id_dst,
                            const ID *id_src,
                            const int flag)
{
  Scene *scene_dst = (Scene *)id_dst;
  const Scene *scene_src = (const Scene *)id_src;
  /* We never handle user-count here for own data. */
  const int flag_subdata = flag | LIB_ID_CREATE_NO_USER_REFCOUNT;
  /* We always need allocation of our private ID data. */
  const int flag_private_id_data = flag & ~LIB_ID_CREATE_NO_ALLOCATE;

  scene_dst->ed = nullptr;
  scene_dst->depsgraph_hash = nullptr;
  scene_dst->fps_info = nullptr;

  /* Master Collection */
  if (scene_src->master_collection) {
    BKE_id_copy_in_lib(bmain,
                       owner_library,
                       &scene_src->master_collection->id,
                       &scene_dst->id,
                       reinterpret_cast<ID **>(&scene_dst->master_collection),
                       flag_private_id_data);
  }

  /* View Layers */
  LISTBASE_FOREACH (ViewLayer *, view_layer, &scene_src->view_layers) {
    BKE_view_layer_synced_ensure(scene_src, view_layer);
  }
  BLI_duplicatelist(&scene_dst->view_layers, &scene_src->view_layers);
  for (ViewLayer *view_layer_src = static_cast<ViewLayer *>(scene_src->view_layers.first),
                 *view_layer_dst = static_cast<ViewLayer *>(scene_dst->view_layers.first);
       view_layer_src;
       view_layer_src = view_layer_src->next, view_layer_dst = view_layer_dst->next)
  {
    BKE_view_layer_copy_data(scene_dst, scene_src, view_layer_dst, view_layer_src, flag_subdata);
  }

  scene_copy_markers(scene_dst, scene_src, flag);

  BLI_duplicatelist(&(scene_dst->transform_spaces), &(scene_src->transform_spaces));
  BLI_duplicatelist(&(scene_dst->r.views), &(scene_src->r.views));
  BKE_keyingsets_copy(&(scene_dst->keyingsets), &(scene_src->keyingsets));

  if (scene_src->nodetree) {
    BKE_id_copy_in_lib(bmain,
                       owner_library,
                       &scene_src->nodetree->id,
                       &scene_dst->id,
                       reinterpret_cast<ID **>(&scene_dst->nodetree),
                       flag_private_id_data);
    /* TODO this should not be needed anymore? Should be handled by generic remapping code in
     * #BKE_id_copy_in_lib. */
    BKE_libblock_relink_ex(bmain,
                           scene_dst->nodetree,
                           (void *)(&scene_src->id),
                           &scene_dst->id,
                           ID_REMAP_SKIP_NEVER_NULL_USAGE | ID_REMAP_SKIP_USER_CLEAR);
  }

  if (scene_src->rigidbody_world) {
    scene_dst->rigidbody_world = BKE_rigidbody_world_copy(scene_src->rigidbody_world,
                                                          flag_subdata);
  }

  /* copy color management settings */
  BKE_color_managed_display_settings_copy(&scene_dst->display_settings,
                                          &scene_src->display_settings);
  BKE_color_managed_view_settings_copy(&scene_dst->view_settings, &scene_src->view_settings);
  BKE_color_managed_colorspace_settings_copy(&scene_dst->sequencer_colorspace_settings,
                                             &scene_src->sequencer_colorspace_settings);

  BKE_image_format_copy(&scene_dst->r.im_format, &scene_src->r.im_format);
  BKE_image_format_copy(&scene_dst->r.bake.im_format, &scene_src->r.bake.im_format);

  BKE_curvemapping_copy_data(&scene_dst->r.mblur_shutter_curve, &scene_src->r.mblur_shutter_curve);

  /* tool settings */
  scene_dst->toolsettings = BKE_toolsettings_copy(scene_dst->toolsettings, flag_subdata);

  if (scene_src->display.shading.prop) {
    scene_dst->display.shading.prop = IDP_CopyProperty(scene_src->display.shading.prop);
  }

  BKE_sound_reset_scene_runtime(scene_dst);

  /* Copy sequencer, this is local data! */
  if (scene_src->ed) {
    scene_dst->ed = MEM_cnew<Editing>(__func__);
    scene_dst->ed->seqbasep = &scene_dst->ed->seqbase;
    SEQ_sequence_base_dupli_recursive(scene_src,
                                      scene_dst,
                                      &scene_dst->ed->seqbase,
                                      &scene_src->ed->seqbase,
                                      SEQ_DUPE_ALL,
                                      flag_subdata);
    BLI_duplicatelist(&scene_dst->ed->channels, &scene_src->ed->channels);
    scene_dst->ed->displayed_channels = &scene_dst->ed->channels;
  }

  if ((flag & LIB_ID_COPY_NO_PREVIEW) == 0) {
    BKE_previewimg_id_copy(&scene_dst->id, &scene_src->id);
  }
  else {
    scene_dst->preview = nullptr;
  }

  BKE_scene_copy_data_eevee(scene_dst, scene_src);

  scene_dst->runtime = MEM_new<SceneRuntime>(__func__);
}

static void scene_free_markers(Scene *scene, bool do_id_user)
{
  LISTBASE_FOREACH_MUTABLE (TimeMarker *, marker, &scene->markers) {
    if (marker->prop != nullptr) {
      IDP_FreePropertyContent_ex(marker->prop, do_id_user);
      MEM_freeN(marker->prop);
    }
    MEM_freeN(marker);
  }
}

static void scene_free_data(ID *id)
{
  Scene *scene = (Scene *)id;
  const bool do_id_user = false;

  DRW_drawdata_free(id);

  SEQ_editing_free(scene, do_id_user);

  BKE_keyingsets_free(&scene->keyingsets);

  /* is no lib link block, but scene extension */
  if (scene->nodetree) {
    blender::bke::ntreeFreeEmbeddedTree(scene->nodetree);
    MEM_freeN(scene->nodetree);
    scene->nodetree = nullptr;
  }

  if (scene->rigidbody_world) {
    /* Prevent rigidbody freeing code to follow other IDs pointers, this should never be allowed
     * nor necessary from here, and with new undo code, those pointers may be fully invalid or
     * worse, pointing to data actually belonging to new BMain! */
    scene->rigidbody_world->constraints = nullptr;
    scene->rigidbody_world->group = nullptr;
    BKE_rigidbody_free_world(scene);
  }

  scene_free_markers(scene, do_id_user);
  BLI_freelistN(&scene->transform_spaces);
  BLI_freelistN(&scene->r.views);

  BKE_toolsettings_free(scene->toolsettings);
  scene->toolsettings = nullptr;

  BKE_scene_free_depsgraph_hash(scene);

  MEM_SAFE_FREE(scene->fps_info);

  BKE_sound_destroy_scene(scene);

  BKE_color_managed_view_settings_free(&scene->view_settings);
  BKE_image_format_free(&scene->r.im_format);
  BKE_image_format_free(&scene->r.bake.im_format);

  BKE_previewimg_free(&scene->preview);
  BKE_curvemapping_free_data(&scene->r.mblur_shutter_curve);

  LISTBASE_FOREACH_MUTABLE (ViewLayer *, view_layer, &scene->view_layers) {
    BLI_remlink(&scene->view_layers, view_layer);
    BKE_view_layer_free_ex(view_layer, do_id_user);
  }

  /* Master Collection */
  /* TODO: what to do with do_id_user? it's also true when just
   * closing the file which seems wrong? should decrement users
   * for objects directly in the master collection? then other
   * collections in the scene need to do it too? */
  if (scene->master_collection) {
    BKE_collection_free_data(scene->master_collection);
    BKE_libblock_free_data_py(&scene->master_collection->id);
    MEM_freeN(scene->master_collection);
    scene->master_collection = nullptr;
  }

  if (scene->display.shading.prop) {
    IDP_FreeProperty(scene->display.shading.prop);
    scene->display.shading.prop = nullptr;
  }

  /* These are freed on `do_versions`. */
  BLI_assert(scene->layer_properties == nullptr);

  MEM_delete(scene->runtime);
}

static void scene_foreach_rigidbodyworldSceneLooper(RigidBodyWorld * /*rbw*/,
                                                    ID **id_pointer,
                                                    void *user_data,
                                                    int cb_flag)
{
  LibraryForeachIDData *data = (LibraryForeachIDData *)user_data;
  BKE_LIB_FOREACHID_PROCESS_FUNCTION_CALL(
      data, BKE_lib_query_foreachid_process(data, id_pointer, cb_flag));
}

/**
 * This code is shared by both the regular `foreach_id` looper, and the code trying to restore or
 * preserve ID pointers like brushes across undo-steps.
 */
enum eSceneForeachUndoPreserveProcess {
  /* Undo when preserving tool-settings from old scene, we also want to try to preserve that ID
   * pointer from its old scene's value. */
  SCENE_FOREACH_UNDO_RESTORE,
  /* Undo when preserving tool-settings from old scene, we want to keep the new value of that ID
   * pointer. */
  SCENE_FOREACH_UNDO_NO_RESTORE,
};

static void scene_foreach_toolsettings_id_pointer_process(
    ID **id_p,
    const eSceneForeachUndoPreserveProcess action,
    BlendLibReader *reader,
    ID **id_old_p,
    const uint cb_flag)
{
  switch (action) {
    case SCENE_FOREACH_UNDO_RESTORE: {
      ID *id_old = *id_old_p;
      /* Old data has not been remapped to new values of the pointers, if we want to keep the old
       * pointer here we need its new address. */
      ID *id_old_new = id_old != nullptr ? BLO_read_get_new_id_address_from_session_uid(
                                               reader, id_old->session_uid) :
                                           nullptr;
      /* The new address may be the same as the old one, in which case there is nothing to do. */
      if (id_old_new == id_old) {
        break;
      }
      if (id_old_new != nullptr) {
        BLI_assert(id_old == id_old_new->orig_id);
        *id_old_p = id_old_new;
        if (cb_flag & IDWALK_CB_USER) {
          id_us_plus_no_lib(id_old_new);
          id_us_min(id_old);
        }
        break;
      }

      /* We failed to find a new valid pointer for the previous ID, just keep the current one as
       * if we had been under #SCENE_FOREACH_UNDO_NO_RESTORE case.
       *
       * There is a nasty twist here though: a previous call to 'undo_preserve' on the Scene ID may
       * have modified it, even though the undo step detected it as unmodified. In such case, the
       * value of `*id_p` may end up also pointing to an invalid (no more in newly read Main) ID,
       * so it also needs to be checked from its `session_uid`. */
      ID *id = *id_p;
      ID *id_new = id != nullptr ?
                       BLO_read_get_new_id_address_from_session_uid(reader, id->session_uid) :
                       nullptr;
      if (id_new != id) {
        *id_p = id_new;
        if (cb_flag & IDWALK_CB_USER) {
          id_us_plus_no_lib(id_new);
          id_us_min(id);
        }
      }
      std::swap(*id_p, *id_old_p);
      break;
    }
    case SCENE_FOREACH_UNDO_NO_RESTORE:
      /* Counteract the swap of the whole ToolSettings container struct. */
      std::swap(*id_p, *id_old_p);
      break;
  }
}

/* Special handling is needed here, as `scene_foreach_toolsettings` (and its dependency
 * `scene_foreach_paint`) are also used by `scene_undo_preserve`, where `LibraryForeachIDData
 * *data` is nullptr. */
#define BKE_LIB_FOREACHID_UNDO_PRESERVE_PROCESS_IDSUPER_P( \
    _data, _id_p, _do_undo_restore, _action, _reader, _id_old_p, _cb_flag) \
  { \
    if (_do_undo_restore) { \
      scene_foreach_toolsettings_id_pointer_process( \
          (ID **)(_id_p), _action, _reader, (ID **)(_id_old_p), _cb_flag); \
    } \
    else { \
      BLI_assert((_data) != nullptr); \
      BKE_LIB_FOREACHID_PROCESS_IDSUPER_P(_data, _id_p, _cb_flag); \
    } \
  } \
  (void)0

#define BKE_LIB_FOREACHID_UNDO_PRESERVE_PROCESS_FUNCTION_CALL( \
    _data, _do_undo_restore, _func_call) \
  { \
    if (_do_undo_restore) { \
      _func_call; \
    } \
    else { \
      BLI_assert((_data) != nullptr); \
      BKE_LIB_FOREACHID_PROCESS_FUNCTION_CALL(_data, _func_call); \
    } \
  } \
  (void)0

static void scene_foreach_paint(LibraryForeachIDData *data,
                                Paint *paint,
                                const bool do_undo_restore,
                                BlendLibReader *reader,
                                Paint *paint_old)
{
  /* `paint` may be nullptr in 'undo_preserve' case, when the relevant sub-data does not exist in
   * newly read toolsettings, but does exist in old existing ones.
   *
   * This function should never be called in case the old toolsettings do not have the relevant
   * `paint_old` data. */
  BLI_assert(paint_old != nullptr);

  Brush *brush_tmp = nullptr;
  Brush **brush_p = paint ? &paint->brush : &brush_tmp;
  BKE_LIB_FOREACHID_UNDO_PRESERVE_PROCESS_IDSUPER_P(data,
                                                    brush_p,
                                                    do_undo_restore,
                                                    SCENE_FOREACH_UNDO_RESTORE,
                                                    reader,
                                                    &paint_old->brush,
                                                    IDWALK_CB_USER);

  for (int i = 0; i < paint_old->tool_slots_len; i++) {
    /* This is a bit tricky.
     *  - In case we do not do `undo_restore`, `paint` and `paint_old` pointers are the same, so
     *    this is equivalent to simply looping over slots from `paint`.
     *  - In case we do `undo_restore`, we only want to consider the slots from the old one, since
     *    those are the one we keep in the end.
     *    + In case the new data has less valid slots, we feed in a dummy null pointer.
     *    + In case the new data has more valid slots, the extra ones are ignored.
     */
    brush_tmp = nullptr;
    brush_p = (paint && i < paint->tool_slots_len) ? &paint->tool_slots[i].brush : &brush_tmp;
    BKE_LIB_FOREACHID_UNDO_PRESERVE_PROCESS_IDSUPER_P(data,
                                                      brush_p,
                                                      do_undo_restore,
                                                      SCENE_FOREACH_UNDO_RESTORE,
                                                      reader,
                                                      &paint_old->tool_slots[i].brush,
                                                      IDWALK_CB_USER);
  }

  Palette *palette_tmp = nullptr;
  Palette **palette_p = paint ? &paint->palette : &palette_tmp;
  BKE_LIB_FOREACHID_UNDO_PRESERVE_PROCESS_IDSUPER_P(data,
                                                    palette_p,
                                                    do_undo_restore,
                                                    SCENE_FOREACH_UNDO_RESTORE,
                                                    reader,
                                                    &paint_old->palette,
                                                    IDWALK_CB_USER);
}

static void scene_foreach_toolsettings(LibraryForeachIDData *data,
                                       ToolSettings *toolsett,
                                       const bool do_undo_restore,
                                       BlendLibReader *reader,
                                       ToolSettings *toolsett_old)
{
  /* In regular foreach_id case, only one set of data is processed, both pointers are expected to
   * be the same.
   *
   * In undo_preserve case, both pointers may be different (see #lib_link_all for why they may be
   * the same in some cases). */
  BLI_assert(do_undo_restore || (toolsett == toolsett_old));
  BLI_assert(!ELEM(nullptr, toolsett, toolsett_old));

  /* NOTE: In 'undo_preserve' case, the 'old' data is the source of truth here, since it is the one
   * that will be re-used in newly read Main and therefore needs valid, existing in new Main, ID
   * pointers. */

  BKE_LIB_FOREACHID_UNDO_PRESERVE_PROCESS_IDSUPER_P(data,
                                                    &toolsett->particle.scene,
                                                    do_undo_restore,
                                                    SCENE_FOREACH_UNDO_NO_RESTORE,
                                                    reader,
                                                    &toolsett_old->particle.scene,
                                                    IDWALK_CB_NOP);
  BKE_LIB_FOREACHID_UNDO_PRESERVE_PROCESS_IDSUPER_P(data,
                                                    &toolsett->particle.object,
                                                    do_undo_restore,
                                                    SCENE_FOREACH_UNDO_NO_RESTORE,
                                                    reader,
                                                    &toolsett_old->particle.object,
                                                    IDWALK_CB_NOP);
  BKE_LIB_FOREACHID_UNDO_PRESERVE_PROCESS_IDSUPER_P(data,
                                                    &toolsett->particle.shape_object,
                                                    do_undo_restore,
                                                    SCENE_FOREACH_UNDO_NO_RESTORE,
                                                    reader,
                                                    &toolsett_old->particle.shape_object,
                                                    IDWALK_CB_NOP);

  scene_foreach_paint(
      data, &toolsett->imapaint.paint, do_undo_restore, reader, &toolsett_old->imapaint.paint);
  BKE_LIB_FOREACHID_UNDO_PRESERVE_PROCESS_IDSUPER_P(data,
                                                    &toolsett->imapaint.stencil,
                                                    do_undo_restore,
                                                    SCENE_FOREACH_UNDO_RESTORE,
                                                    reader,
                                                    &toolsett_old->imapaint.stencil,
                                                    IDWALK_CB_USER);
  BKE_LIB_FOREACHID_UNDO_PRESERVE_PROCESS_IDSUPER_P(data,
                                                    &toolsett->imapaint.clone,
                                                    do_undo_restore,
                                                    SCENE_FOREACH_UNDO_RESTORE,
                                                    reader,
                                                    &toolsett_old->imapaint.clone,
                                                    IDWALK_CB_USER);
  BKE_LIB_FOREACHID_UNDO_PRESERVE_PROCESS_IDSUPER_P(data,
                                                    &toolsett->imapaint.canvas,
                                                    do_undo_restore,
                                                    SCENE_FOREACH_UNDO_RESTORE,
                                                    reader,
                                                    &toolsett_old->imapaint.canvas,
                                                    IDWALK_CB_USER);

  Paint *paint, *paint_old;

  if (toolsett_old->vpaint) {
    paint = toolsett->vpaint ? &toolsett->vpaint->paint : nullptr;
    paint_old = &toolsett_old->vpaint->paint;
    BKE_LIB_FOREACHID_UNDO_PRESERVE_PROCESS_FUNCTION_CALL(
        data,
        do_undo_restore,
        scene_foreach_paint(data, paint, do_undo_restore, reader, paint_old));
  }
  if (toolsett_old->wpaint) {
    paint = toolsett->wpaint ? &toolsett->wpaint->paint : nullptr;
    paint_old = &toolsett_old->wpaint->paint;
    BKE_LIB_FOREACHID_UNDO_PRESERVE_PROCESS_FUNCTION_CALL(
        data,
        do_undo_restore,
        scene_foreach_paint(data, paint, do_undo_restore, reader, paint_old));
  }
  if (toolsett_old->sculpt) {
    paint = toolsett->sculpt ? &toolsett->sculpt->paint : nullptr;
    paint_old = &toolsett_old->sculpt->paint;
    BKE_LIB_FOREACHID_UNDO_PRESERVE_PROCESS_FUNCTION_CALL(
        data,
        do_undo_restore,
        scene_foreach_paint(data, paint, do_undo_restore, reader, paint_old));

    Object *gravity_object = toolsett->sculpt ? toolsett->sculpt->gravity_object : nullptr;
    Object *gravity_object_old = toolsett_old->sculpt->gravity_object;
    BKE_LIB_FOREACHID_UNDO_PRESERVE_PROCESS_IDSUPER_P(data,
                                                      &gravity_object,
                                                      do_undo_restore,
                                                      SCENE_FOREACH_UNDO_NO_RESTORE,
                                                      reader,
                                                      &gravity_object_old,
                                                      IDWALK_CB_NOP);
    if (toolsett->sculpt) {
      toolsett->sculpt->gravity_object = gravity_object;
    }
    toolsett_old->sculpt->gravity_object = gravity_object_old;
  }
  if (toolsett_old->gp_paint) {
    paint = toolsett->gp_paint ? &toolsett->gp_paint->paint : nullptr;
    paint_old = &toolsett_old->gp_paint->paint;
    BKE_LIB_FOREACHID_UNDO_PRESERVE_PROCESS_FUNCTION_CALL(
        data,
        do_undo_restore,
        scene_foreach_paint(data, paint, do_undo_restore, reader, paint_old));
  }
  if (toolsett_old->gp_vertexpaint) {
    paint = toolsett->gp_vertexpaint ? &toolsett->gp_vertexpaint->paint : nullptr;
    paint_old = &toolsett_old->gp_vertexpaint->paint;
    BKE_LIB_FOREACHID_UNDO_PRESERVE_PROCESS_FUNCTION_CALL(
        data,
        do_undo_restore,
        scene_foreach_paint(data, paint, do_undo_restore, reader, paint_old));
  }
  if (toolsett_old->gp_sculptpaint) {
    paint = toolsett->gp_sculptpaint ? &toolsett->gp_sculptpaint->paint : nullptr;
    paint_old = &toolsett_old->gp_sculptpaint->paint;
    BKE_LIB_FOREACHID_UNDO_PRESERVE_PROCESS_FUNCTION_CALL(
        data,
        do_undo_restore,
        scene_foreach_paint(data, paint, do_undo_restore, reader, paint_old));
  }
  if (toolsett_old->gp_weightpaint) {
    paint = toolsett->gp_weightpaint ? &toolsett->gp_weightpaint->paint : nullptr;
    paint_old = &toolsett_old->gp_weightpaint->paint;
    BKE_LIB_FOREACHID_UNDO_PRESERVE_PROCESS_FUNCTION_CALL(
        data,
        do_undo_restore,
        scene_foreach_paint(data, paint, do_undo_restore, reader, paint_old));
  }
  if (toolsett_old->curves_sculpt) {
    paint = toolsett->curves_sculpt ? &toolsett->curves_sculpt->paint : nullptr;
    paint_old = &toolsett_old->curves_sculpt->paint;
    BKE_LIB_FOREACHID_UNDO_PRESERVE_PROCESS_FUNCTION_CALL(
        data,
        do_undo_restore,
        scene_foreach_paint(data, paint, do_undo_restore, reader, paint_old));
  }

  BKE_LIB_FOREACHID_UNDO_PRESERVE_PROCESS_IDSUPER_P(
      data,
      &toolsett->gp_sculpt.guide.reference_object,
      do_undo_restore,
      SCENE_FOREACH_UNDO_NO_RESTORE,
      reader,
      &toolsett_old->gp_sculpt.guide.reference_object,
      IDWALK_CB_NOP);
}

#undef BKE_LIB_FOREACHID_UNDO_PRESERVE_PROCESS_IDSUPER
#undef BKE_LIB_FOREACHID_UNDO_PRESERVE_PROCESS_FUNCTION_CALL

static void scene_foreach_layer_collection(LibraryForeachIDData *data,
                                           ListBase *lb,
                                           const bool is_master)
{
  const int data_flags = BKE_lib_query_foreachid_process_flags_get(data);

  LISTBASE_FOREACH (LayerCollection *, lc, lb) {
    if ((data_flags & IDWALK_NO_ORIG_POINTERS_ACCESS) == 0 && lc->collection != nullptr) {
      BLI_assert(is_master == ((lc->collection->id.flag & LIB_EMBEDDED_DATA) != 0));
    }
    const int cb_flag = is_master ? IDWALK_CB_EMBEDDED_NOT_OWNING : IDWALK_CB_NOP;
    BKE_LIB_FOREACHID_PROCESS_IDSUPER(data, lc->collection, cb_flag | IDWALK_CB_DIRECT_WEAK_LINK);
    scene_foreach_layer_collection(data, &lc->layer_collections, false);
  }
}

static bool seq_foreach_member_id_cb(Sequence *seq, void *user_data)
{
  LibraryForeachIDData *data = static_cast<LibraryForeachIDData *>(user_data);
  const int flag = BKE_lib_query_foreachid_process_flags_get(data);

/* Only for deprecated data. */
#define FOREACHID_PROCESS_ID_NOCHECK(_data, _id_super, _cb_flag) \
  { \
    BKE_lib_query_foreachid_process((_data), reinterpret_cast<ID **>(&(_id_super)), (_cb_flag)); \
    if (BKE_lib_query_foreachid_iter_stop(_data)) { \
      return false; \
    } \
  } \
  ((void)0)

#define FOREACHID_PROCESS_IDSUPER(_data, _id_super, _cb_flag) \
  { \
    CHECK_TYPE(&((_id_super)->id), ID *); \
    FOREACHID_PROCESS_ID_NOCHECK(_data, _id_super, _cb_flag); \
  } \
  ((void)0)

  FOREACHID_PROCESS_IDSUPER(data, seq->scene, IDWALK_CB_NEVER_SELF);
  FOREACHID_PROCESS_IDSUPER(data, seq->scene_camera, IDWALK_CB_NOP);
  FOREACHID_PROCESS_IDSUPER(data, seq->clip, IDWALK_CB_USER);
  FOREACHID_PROCESS_IDSUPER(data, seq->mask, IDWALK_CB_USER);
  FOREACHID_PROCESS_IDSUPER(data, seq->sound, IDWALK_CB_USER);
  IDP_foreach_property(seq->prop, IDP_TYPE_FILTER_ID, [&](IDProperty *prop) {
    BKE_lib_query_idpropertiesForeachIDLink_callback(prop, data);
  });
  LISTBASE_FOREACH (SequenceModifierData *, smd, &seq->modifiers) {
    FOREACHID_PROCESS_IDSUPER(data, smd->mask_id, IDWALK_CB_USER);
  }

  if (seq->type == SEQ_TYPE_TEXT && seq->effectdata) {
    TextVars *text_data = static_cast<TextVars *>(seq->effectdata);
    FOREACHID_PROCESS_IDSUPER(data, text_data->text_font, IDWALK_CB_USER);
  }

  if (flag & IDWALK_DO_DEPRECATED_POINTERS) {
    FOREACHID_PROCESS_ID_NOCHECK(data, seq->ipo, IDWALK_CB_USER);
  }

#undef FOREACHID_PROCESS_IDSUPER
#undef FOREACHID_PROCESS_ID_NOCHECK

  return true;
}

static void scene_foreach_id(ID *id, LibraryForeachIDData *data)
{
  Scene *scene = reinterpret_cast<Scene *>(id);
  const int flag = BKE_lib_query_foreachid_process_flags_get(data);

  BKE_LIB_FOREACHID_PROCESS_IDSUPER(data, scene->camera, IDWALK_CB_NOP);
  BKE_LIB_FOREACHID_PROCESS_IDSUPER(data, scene->world, IDWALK_CB_USER);
  BKE_LIB_FOREACHID_PROCESS_IDSUPER(data, scene->set, IDWALK_CB_NEVER_SELF);
  BKE_LIB_FOREACHID_PROCESS_IDSUPER(data, scene->clip, IDWALK_CB_USER);
  BKE_LIB_FOREACHID_PROCESS_IDSUPER(data, scene->gpd, IDWALK_CB_USER);
  BKE_LIB_FOREACHID_PROCESS_IDSUPER(data, scene->r.bake.cage_object, IDWALK_CB_NOP);
  if (scene->nodetree) {
    /* nodetree **are owned by IDs**, treat them as mere sub-data and not real ID! */
    BKE_LIB_FOREACHID_PROCESS_FUNCTION_CALL(
        data, BKE_library_foreach_ID_embedded(data, (ID **)&scene->nodetree));
  }
  if (scene->ed) {
    BKE_LIB_FOREACHID_PROCESS_FUNCTION_CALL(
        data, SEQ_for_each_callback(&scene->ed->seqbase, seq_foreach_member_id_cb, data));
  }

  BKE_LIB_FOREACHID_PROCESS_FUNCTION_CALL(data,
                                          BKE_keyingsets_foreach_id(data, &scene->keyingsets));

  /* This pointer can be nullptr during old files reading, better be safe than sorry. */
  if (scene->master_collection != nullptr) {
    BKE_LIB_FOREACHID_PROCESS_FUNCTION_CALL(
        data, BKE_library_foreach_ID_embedded(data, (ID **)&scene->master_collection));
  }

  LISTBASE_FOREACH (ViewLayer *, view_layer, &scene->view_layers) {
    BKE_LIB_FOREACHID_PROCESS_IDSUPER(data, view_layer->mat_override, IDWALK_CB_USER);
    BKE_LIB_FOREACHID_PROCESS_IDSUPER(data, view_layer->world_override, IDWALK_CB_USER);
    BKE_LIB_FOREACHID_PROCESS_FUNCTION_CALL(
        data,
        IDP_foreach_property(view_layer->id_properties, IDP_TYPE_FILTER_ID, [&](IDProperty *prop) {
          BKE_lib_query_idpropertiesForeachIDLink_callback(prop, data);
        }));

    BKE_view_layer_synced_ensure(scene, view_layer);
    LISTBASE_FOREACH (Base *, base, BKE_view_layer_object_bases_get(view_layer)) {
      BKE_LIB_FOREACHID_PROCESS_IDSUPER(
          data,
          base->object,
          IDWALK_CB_NOP | IDWALK_CB_OVERRIDE_LIBRARY_NOT_OVERRIDABLE | IDWALK_CB_DIRECT_WEAK_LINK);
    }

    BKE_LIB_FOREACHID_PROCESS_FUNCTION_CALL(
        data, scene_foreach_layer_collection(data, &view_layer->layer_collections, true));

    LISTBASE_FOREACH (FreestyleModuleConfig *, fmc, &view_layer->freestyle_config.modules) {
      BKE_LIB_FOREACHID_PROCESS_IDSUPER(data, fmc->script, IDWALK_CB_NOP);
    }

    LISTBASE_FOREACH (FreestyleLineSet *, fls, &view_layer->freestyle_config.linesets) {
      BKE_LIB_FOREACHID_PROCESS_IDSUPER(data, fls->group, IDWALK_CB_USER);
      BKE_LIB_FOREACHID_PROCESS_IDSUPER(data, fls->linestyle, IDWALK_CB_USER);
    }
  }

  LISTBASE_FOREACH (TimeMarker *, marker, &scene->markers) {
    BKE_LIB_FOREACHID_PROCESS_IDSUPER(data, marker->camera, IDWALK_CB_NOP);
    BKE_LIB_FOREACHID_PROCESS_FUNCTION_CALL(
        data, IDP_foreach_property(marker->prop, IDP_TYPE_FILTER_ID, [&](IDProperty *prop) {
          BKE_lib_query_idpropertiesForeachIDLink_callback(prop, data);
        }));
  }

  ToolSettings *toolsett = scene->toolsettings;
  if (toolsett) {
    BKE_LIB_FOREACHID_PROCESS_FUNCTION_CALL(
        data, scene_foreach_toolsettings(data, toolsett, false, nullptr, toolsett));
  }

  if (scene->rigidbody_world) {
    BKE_LIB_FOREACHID_PROCESS_FUNCTION_CALL(
        data,
        BKE_rigidbody_world_id_loop(
            scene->rigidbody_world, scene_foreach_rigidbodyworldSceneLooper, data));
  }

  if (flag & IDWALK_DO_DEPRECATED_POINTERS) {
    LISTBASE_FOREACH_MUTABLE (Base *, base_legacy, &scene->base) {
      BKE_LIB_FOREACHID_PROCESS_IDSUPER(data, base_legacy->object, IDWALK_CB_NOP);
    }

    LISTBASE_FOREACH (SceneRenderLayer *, srl, &scene->r.layers) {
      BKE_LIB_FOREACHID_PROCESS_IDSUPER(data, srl->mat_override, IDWALK_CB_USER);
      LISTBASE_FOREACH (FreestyleModuleConfig *, fmc, &srl->freestyleConfig.modules) {
        BKE_LIB_FOREACHID_PROCESS_IDSUPER(data, fmc->script, IDWALK_CB_NOP);
      }
      LISTBASE_FOREACH (FreestyleLineSet *, fls, &srl->freestyleConfig.linesets) {
        BKE_LIB_FOREACHID_PROCESS_IDSUPER(data, fls->linestyle, IDWALK_CB_USER);
        BKE_LIB_FOREACHID_PROCESS_IDSUPER(data, fls->group, IDWALK_CB_USER);
      }
    }
  }
}

static bool seq_foreach_path_callback(Sequence *seq, void *user_data)
{
  if (SEQ_HAS_PATH(seq)) {
    StripElem *se = seq->strip->stripdata;
    BPathForeachPathData *bpath_data = (BPathForeachPathData *)user_data;

    if (ELEM(seq->type, SEQ_TYPE_MOVIE, SEQ_TYPE_SOUND_RAM) && se) {
      BKE_bpath_foreach_path_dirfile_fixed_process(bpath_data,
                                                   seq->strip->dirpath,
                                                   sizeof(seq->strip->dirpath),
                                                   se->filename,
                                                   sizeof(se->filename));
    }
    else if ((seq->type == SEQ_TYPE_IMAGE) && se) {
      /* NOTE: An option not to loop over all strips could be useful? */
      uint len = uint(MEM_allocN_len(se)) / uint(sizeof(*se));
      uint i;

      if (bpath_data->flag & BKE_BPATH_FOREACH_PATH_SKIP_MULTIFILE) {
        /* only operate on one path */
        len = std::min(1u, len);
      }

      for (i = 0; i < len; i++, se++) {
        BKE_bpath_foreach_path_dirfile_fixed_process(bpath_data,
                                                     seq->strip->dirpath,
                                                     sizeof(seq->strip->dirpath),
                                                     se->filename,
                                                     sizeof(se->filename));
      }
    }
    else {
      /* simple case */
      BKE_bpath_foreach_path_fixed_process(
          bpath_data, seq->strip->dirpath, sizeof(seq->strip->dirpath));
    }
  }
  return true;
}

static void scene_foreach_path(ID *id, BPathForeachPathData *bpath_data)
{
  Scene *scene = (Scene *)id;
  if (scene->ed != nullptr) {
    SEQ_for_each_callback(&scene->ed->seqbase, seq_foreach_path_callback, bpath_data);
  }
}

static void scene_blend_write(BlendWriter *writer, ID *id, const void *id_address)
{
  Scene *sce = (Scene *)id;

  BLO_Write_IDBuffer *temp_embedded_id_buffer = BLO_write_allocate_id_buffer();

  if (BLO_write_is_undo(writer)) {
    /* Clean up, important in undo case to reduce false detection of changed data-blocks. */
    /* XXX This UI data should not be stored in Scene at all... */
    memset(&sce->cursor, 0, sizeof(sce->cursor));
  }

  /* write LibData */
  BLO_write_id_struct(writer, Scene, id_address, &sce->id);
  BKE_id_blend_write(writer, &sce->id);

  BKE_keyingsets_blend_write(writer, &sce->keyingsets);

  /* direct data */
  ToolSettings *tos = sce->toolsettings;
  BLO_write_struct(writer, ToolSettings, tos);
  if (tos->vpaint) {
    BLO_write_struct(writer, VPaint, tos->vpaint);
    BKE_paint_blend_write(writer, &tos->vpaint->paint);
  }
  if (tos->wpaint) {
    BLO_write_struct(writer, VPaint, tos->wpaint);
    BKE_paint_blend_write(writer, &tos->wpaint->paint);
  }
  if (tos->sculpt) {
    BLO_write_struct(writer, Sculpt, tos->sculpt);
    if (tos->sculpt->automasking_cavity_curve) {
      BKE_curvemapping_blend_write(writer, tos->sculpt->automasking_cavity_curve);
    }
    if (tos->sculpt->automasking_cavity_curve_op) {
      BKE_curvemapping_blend_write(writer, tos->sculpt->automasking_cavity_curve_op);
    }

    BKE_paint_blend_write(writer, &tos->sculpt->paint);
  }
  if (tos->uvsculpt.strength_curve) {
    BKE_curvemapping_blend_write(writer, tos->uvsculpt.strength_curve);
  }
  if (tos->gp_paint) {
    BLO_write_struct(writer, GpPaint, tos->gp_paint);
    BKE_paint_blend_write(writer, &tos->gp_paint->paint);
  }
  if (tos->gp_vertexpaint) {
    BLO_write_struct(writer, GpVertexPaint, tos->gp_vertexpaint);
    BKE_paint_blend_write(writer, &tos->gp_vertexpaint->paint);
  }
  if (tos->gp_sculptpaint) {
    BLO_write_struct(writer, GpSculptPaint, tos->gp_sculptpaint);
    BKE_paint_blend_write(writer, &tos->gp_sculptpaint->paint);
  }
  if (tos->gp_weightpaint) {
    BLO_write_struct(writer, GpWeightPaint, tos->gp_weightpaint);
    BKE_paint_blend_write(writer, &tos->gp_weightpaint->paint);
  }
  if (tos->curves_sculpt) {
    BLO_write_struct(writer, CurvesSculpt, tos->curves_sculpt);
    BKE_paint_blend_write(writer, &tos->curves_sculpt->paint);
  }
  /* write grease-pencil custom ipo curve to file */
  if (tos->gp_interpolate.custom_ipo) {
    BKE_curvemapping_blend_write(writer, tos->gp_interpolate.custom_ipo);
  }
  /* write grease-pencil multi-frame falloff curve to file */
  if (tos->gp_sculpt.cur_falloff) {
    BKE_curvemapping_blend_write(writer, tos->gp_sculpt.cur_falloff);
  }
  /* write grease-pencil primitive curve to file */
  if (tos->gp_sculpt.cur_primitive) {
    BKE_curvemapping_blend_write(writer, tos->gp_sculpt.cur_primitive);
  }
  /* Write the curve profile to the file. */
  if (tos->custom_bevel_profile_preset) {
    BKE_curveprofile_blend_write(writer, tos->custom_bevel_profile_preset);
  }
  if (tos->sequencer_tool_settings) {
    BLO_write_struct(writer, SequencerToolSettings, tos->sequencer_tool_settings);
  }

  BKE_paint_blend_write(writer, &tos->imapaint.paint);

  Editing *ed = sce->ed;
  if (ed) {
    BLO_write_struct(writer, Editing, ed);

    SEQ_blend_write(writer, &ed->seqbase);
    LISTBASE_FOREACH (SeqTimelineChannel *, channel, &ed->channels) {
      BLO_write_struct(writer, SeqTimelineChannel, channel);
    }
    /* new; meta stack too, even when its nasty restore code */
    LISTBASE_FOREACH (MetaStack *, ms, &ed->metastack) {
      BLO_write_struct(writer, MetaStack, ms);
    }
  }

  /* writing dynamic list of TimeMarkers to the blend file */
  LISTBASE_FOREACH (TimeMarker *, marker, &sce->markers) {
    BLO_write_struct(writer, TimeMarker, marker);

    if (marker->prop != nullptr) {
      IDP_BlendWrite(writer, marker->prop);
    }
  }

  /* writing dynamic list of TransformOrientations to the blend file */
  LISTBASE_FOREACH (TransformOrientation *, ts, &sce->transform_spaces) {
    BLO_write_struct(writer, TransformOrientation, ts);
  }

  /* writing MultiView to the blend file */
  LISTBASE_FOREACH (SceneRenderView *, srv, &sce->r.views) {
    BLO_write_struct(writer, SceneRenderView, srv);
  }

  if (sce->nodetree) {
    BLO_write_init_id_buffer_from_id(
        temp_embedded_id_buffer, &sce->nodetree->id, BLO_write_is_undo(writer));
    bNodeTree *temp_nodetree = reinterpret_cast<bNodeTree *>(
        BLO_write_get_id_buffer_temp_id(temp_embedded_id_buffer));
    /* Set deprecated chunksize for forward compatibility. */
    temp_nodetree->chunksize = 256;
    BLO_write_struct_at_address(writer, bNodeTree, sce->nodetree, temp_nodetree);
    blender::bke::ntreeBlendWrite(writer, temp_nodetree);
  }

  BKE_color_managed_view_settings_blend_write(writer, &sce->view_settings);
  BKE_image_format_blend_write(writer, &sce->r.im_format);
  BKE_image_format_blend_write(writer, &sce->r.bake.im_format);

  /* writing RigidBodyWorld data to the blend file */
  if (sce->rigidbody_world) {
    /* Set deprecated pointers to prevent crashes of older Blenders */
    sce->rigidbody_world->pointcache = sce->rigidbody_world->shared->pointcache;
    sce->rigidbody_world->ptcaches = sce->rigidbody_world->shared->ptcaches;
    BLO_write_struct(writer, RigidBodyWorld, sce->rigidbody_world);

    BLO_write_struct(writer, RigidBodyWorld_Shared, sce->rigidbody_world->shared);
    BLO_write_struct(writer, EffectorWeights, sce->rigidbody_world->effector_weights);
    BKE_ptcache_blend_write(writer, &(sce->rigidbody_world->shared->ptcaches));
  }

  BKE_previewimg_blend_write(writer, sce->preview);
  BKE_curvemapping_curves_blend_write(writer, &sce->r.mblur_shutter_curve);

  LISTBASE_FOREACH (ViewLayer *, view_layer, &sce->view_layers) {
    BKE_view_layer_blend_write(writer, sce, view_layer);
  }

  if (sce->master_collection) {
    BLO_write_init_id_buffer_from_id(
        temp_embedded_id_buffer, &sce->master_collection->id, BLO_write_is_undo(writer));
    BKE_collection_blend_write_prepare_nolib(
        writer,
        reinterpret_cast<Collection *>(BLO_write_get_id_buffer_temp_id(temp_embedded_id_buffer)));
    BLO_write_struct_at_address(writer,
                                Collection,
                                sce->master_collection,
                                BLO_write_get_id_buffer_temp_id(temp_embedded_id_buffer));
    BKE_collection_blend_write_nolib(
        writer,
        reinterpret_cast<Collection *>(BLO_write_get_id_buffer_temp_id(temp_embedded_id_buffer)));
  }

  BKE_screen_view3d_shading_blend_write(writer, &sce->display.shading);

  /* Freed on `do_versions()`. */
  BLI_assert(sce->layer_properties == nullptr);

  BLO_write_destroy_id_buffer(&temp_embedded_id_buffer);
}

static void direct_link_paint_helper(BlendDataReader *reader, const Scene *scene, Paint **paint)
{
  /* TODO: is this needed. */
  BLO_read_struct(reader, Paint, paint);

  if (*paint) {
    BKE_paint_blend_read_data(reader, scene, *paint);
  }
}

static void link_recurs_seq(BlendDataReader *reader, ListBase *lb)
{
  BLO_read_struct_list(reader, Sequence, lb);

  LISTBASE_FOREACH_MUTABLE (Sequence *, seq, lb) {
    /* Sanity check. */
    if (!SEQ_valid_strip_channel(seq)) {
      BLI_freelinkN(lb, seq);
      BLO_read_data_reports(reader)->count.sequence_strips_skipped++;
    }
    else if (seq->seqbase.first) {
      link_recurs_seq(reader, &seq->seqbase);
    }
  }
}

static void scene_blend_read_data(BlendDataReader *reader, ID *id)
{
  Scene *sce = (Scene *)id;

  sce->depsgraph_hash = nullptr;
  sce->fps_info = nullptr;

  memset(&sce->customdata_mask, 0, sizeof(sce->customdata_mask));
  memset(&sce->customdata_mask_modal, 0, sizeof(sce->customdata_mask_modal));

  BKE_sound_reset_scene_runtime(sce);

  /* set users to one by default, not in lib-link, this will increase it for compo nodes */
  id_us_ensure_real(&sce->id);

  sce->runtime = MEM_new<SceneRuntime>(__func__);

  BLO_read_struct_list(reader, Base, &(sce->base));

  BLO_read_struct_list(reader, KeyingSet, &sce->keyingsets);
  BKE_keyingsets_blend_read_data(reader, &sce->keyingsets);

  BLO_read_struct(reader, Base, &sce->basact);

  BLO_read_struct(reader, ToolSettings, &sce->toolsettings);
  if (sce->toolsettings) {

    /* Reset last_location and last_hit, so they are not remembered across sessions. In some files
     * these are also NaN, which could lead to crashes in painting. */
    UnifiedPaintSettings *ups = &sce->toolsettings->unified_paint_settings;
    zero_v3(ups->last_location);
    ups->last_hit = 0;

    direct_link_paint_helper(reader, sce, (Paint **)&sce->toolsettings->sculpt);
    direct_link_paint_helper(reader, sce, (Paint **)&sce->toolsettings->vpaint);
    direct_link_paint_helper(reader, sce, (Paint **)&sce->toolsettings->wpaint);
    direct_link_paint_helper(reader, sce, (Paint **)&sce->toolsettings->gp_paint);
    direct_link_paint_helper(reader, sce, (Paint **)&sce->toolsettings->gp_vertexpaint);
    direct_link_paint_helper(reader, sce, (Paint **)&sce->toolsettings->gp_sculptpaint);
    direct_link_paint_helper(reader, sce, (Paint **)&sce->toolsettings->gp_weightpaint);
    direct_link_paint_helper(reader, sce, (Paint **)&sce->toolsettings->curves_sculpt);

    BKE_paint_blend_read_data(reader, sce, &sce->toolsettings->imapaint.paint);

    sce->toolsettings->particle.paintcursor = nullptr;
    sce->toolsettings->particle.scene = nullptr;
    sce->toolsettings->particle.object = nullptr;
    sce->toolsettings->gp_sculpt.paintcursor = nullptr;
    if (sce->toolsettings->uvsculpt.strength_curve) {
      BLO_read_struct(reader, CurveMapping, &sce->toolsettings->uvsculpt.strength_curve);
      BKE_curvemapping_blend_read(reader, sce->toolsettings->uvsculpt.strength_curve);
      BKE_curvemapping_init(sce->toolsettings->uvsculpt.strength_curve);
    }

    if (sce->toolsettings->sculpt) {
      BLO_read_struct(reader, CurveMapping, &sce->toolsettings->sculpt->automasking_cavity_curve);
      BLO_read_struct(
          reader, CurveMapping, &sce->toolsettings->sculpt->automasking_cavity_curve_op);

      if (sce->toolsettings->sculpt->automasking_cavity_curve) {
        BKE_curvemapping_blend_read(reader, sce->toolsettings->sculpt->automasking_cavity_curve);
        BKE_curvemapping_init(sce->toolsettings->sculpt->automasking_cavity_curve);
      }

      if (sce->toolsettings->sculpt->automasking_cavity_curve_op) {
        BKE_curvemapping_blend_read(reader,
                                    sce->toolsettings->sculpt->automasking_cavity_curve_op);
        BKE_curvemapping_init(sce->toolsettings->sculpt->automasking_cavity_curve_op);
      }

      BKE_sculpt_check_cavity_curves(sce->toolsettings->sculpt);
    }

    /* Relink grease pencil interpolation curves. */
    BLO_read_struct(reader, CurveMapping, &sce->toolsettings->gp_interpolate.custom_ipo);
    if (sce->toolsettings->gp_interpolate.custom_ipo) {
      BKE_curvemapping_blend_read(reader, sce->toolsettings->gp_interpolate.custom_ipo);
    }
    /* Relink grease pencil multi-frame falloff curve. */
    BLO_read_struct(reader, CurveMapping, &sce->toolsettings->gp_sculpt.cur_falloff);
    if (sce->toolsettings->gp_sculpt.cur_falloff) {
      BKE_curvemapping_blend_read(reader, sce->toolsettings->gp_sculpt.cur_falloff);
    }
    /* Relink grease pencil primitive curve. */
    BLO_read_struct(reader, CurveMapping, &sce->toolsettings->gp_sculpt.cur_primitive);
    if (sce->toolsettings->gp_sculpt.cur_primitive) {
      BKE_curvemapping_blend_read(reader, sce->toolsettings->gp_sculpt.cur_primitive);
    }

    /* Relink toolsettings curve profile. */
    BLO_read_struct(reader, CurveProfile, &sce->toolsettings->custom_bevel_profile_preset);
    if (sce->toolsettings->custom_bevel_profile_preset) {
      BKE_curveprofile_blend_read(reader, sce->toolsettings->custom_bevel_profile_preset);
    }

    BLO_read_data_address(reader, &sce->toolsettings->paint_mode.canvas_image);
    BLO_read_struct(reader, SequencerToolSettings, &sce->toolsettings->sequencer_tool_settings);
  }

  if (sce->ed) {
    ListBase *old_seqbasep = &sce->ed->seqbase;
    ListBase *old_displayed_channels = &sce->ed->channels;

    BLO_read_struct(reader, Editing, &sce->ed);
    Editing *ed = sce->ed;

    BLO_read_struct(reader, Sequence, &ed->act_seq);
    ed->cache = nullptr;
    ed->prefetch_job = nullptr;
    ed->runtime.sequence_lookup = nullptr;
<<<<<<< HEAD
    ed->runtime.anim_lookup = nullptr;
=======
    ed->runtime.media_presence = nullptr;
>>>>>>> 2ffd69aa

    /* recursive link sequences, lb will be correctly initialized */
    link_recurs_seq(reader, &ed->seqbase);

    /* Read in sequence member data. */
    SEQ_blend_read(reader, &ed->seqbase);
    BLO_read_struct_list(reader, SeqTimelineChannel, &ed->channels);

    /* link metastack, slight abuse of structs here,
     * have to restore pointer to internal part in struct */
    {
      Sequence temp;
      void *seqbase_poin;
      void *channels_poin;
      intptr_t seqbase_offset;
      intptr_t channels_offset;

      seqbase_offset = intptr_t(&(temp).seqbase) - intptr_t(&temp);
      channels_offset = intptr_t(&(temp).channels) - intptr_t(&temp);

      /* seqbase root pointer */
      if (ed->seqbasep == old_seqbasep) {
        ed->seqbasep = &ed->seqbase;
      }
      else {
        seqbase_poin = POINTER_OFFSET(ed->seqbasep, -seqbase_offset);

        seqbase_poin = BLO_read_get_new_data_address(reader, seqbase_poin);

        if (seqbase_poin) {
          ed->seqbasep = (ListBase *)POINTER_OFFSET(seqbase_poin, seqbase_offset);
        }
        else {
          ed->seqbasep = &ed->seqbase;
        }
      }

      /* Active channels root pointer. */
      if (ELEM(ed->displayed_channels, old_displayed_channels, nullptr)) {
        ed->displayed_channels = &ed->channels;
      }
      else {
        channels_poin = POINTER_OFFSET(ed->displayed_channels, -channels_offset);
        channels_poin = BLO_read_get_new_data_address(reader, channels_poin);

        if (channels_poin) {
          ed->displayed_channels = (ListBase *)POINTER_OFFSET(channels_poin, channels_offset);
        }
        else {
          ed->displayed_channels = &ed->channels;
        }
      }

      /* stack */
      BLO_read_struct_list(reader, MetaStack, &(ed->metastack));

      LISTBASE_FOREACH (MetaStack *, ms, &ed->metastack) {
        BLO_read_struct(reader, Sequence, &ms->parseq);

        if (ms->oldbasep == old_seqbasep) {
          ms->oldbasep = &ed->seqbase;
        }
        else {
          seqbase_poin = POINTER_OFFSET(ms->oldbasep, -seqbase_offset);
          seqbase_poin = BLO_read_get_new_data_address(reader, seqbase_poin);
          if (seqbase_poin) {
            ms->oldbasep = (ListBase *)POINTER_OFFSET(seqbase_poin, seqbase_offset);
          }
          else {
            ms->oldbasep = &ed->seqbase;
          }
        }

        if (ELEM(ms->old_channels, old_displayed_channels, nullptr)) {
          ms->old_channels = &ed->channels;
        }
        else {
          channels_poin = POINTER_OFFSET(ms->old_channels, -channels_offset);
          channels_poin = BLO_read_get_new_data_address(reader, channels_poin);

          if (channels_poin) {
            ms->old_channels = (ListBase *)POINTER_OFFSET(channels_poin, channels_offset);
          }
          else {
            ms->old_channels = &ed->channels;
          }
        }
      }
    }
  }

#ifdef DURIAN_CAMERA_SWITCH
  /* Runtime */
  sce->r.mode &= ~R_NO_CAMERA_SWITCH;
#endif

  BLO_read_struct_list(reader, TimeMarker, &(sce->markers));
  LISTBASE_FOREACH (TimeMarker *, marker, &sce->markers) {
    BLO_read_struct(reader, IDProperty, &marker->prop);
    IDP_BlendDataRead(reader, &marker->prop);
  }

  BLO_read_struct_list(reader, TransformOrientation, &(sce->transform_spaces));
  BLO_read_struct_list(reader, SceneRenderLayer, &(sce->r.layers));
  BLO_read_struct_list(reader, SceneRenderView, &(sce->r.views));

  LISTBASE_FOREACH (SceneRenderLayer *, srl, &sce->r.layers) {
    BLO_read_struct(reader, IDProperty, &srl->prop);
    IDP_BlendDataRead(reader, &srl->prop);
    BLO_read_struct_list(reader, FreestyleModuleConfig, &(srl->freestyleConfig.modules));
    BLO_read_struct_list(reader, FreestyleLineSet, &(srl->freestyleConfig.linesets));
  }

  BKE_color_managed_view_settings_blend_read_data(reader, &sce->view_settings);
  BKE_image_format_blend_read_data(reader, &sce->r.im_format);
  BKE_image_format_blend_read_data(reader, &sce->r.bake.im_format);

  BLO_read_struct(reader, RigidBodyWorld, &sce->rigidbody_world);
  RigidBodyWorld *rbw = sce->rigidbody_world;
  if (rbw) {
    BLO_read_struct(reader, RigidBodyWorld_Shared, &rbw->shared);

    if (rbw->shared == nullptr) {
      /* Link deprecated caches if they exist, so we can use them for versioning.
       * We should only do this when rbw->shared == nullptr, because those pointers
       * are always set (for compatibility with older Blenders). We mustn't link
       * the same pointcache twice. */
      BKE_ptcache_blend_read_data(reader, &rbw->ptcaches, &rbw->pointcache, false);

      /* make sure simulation starts from the beginning after loading file */
      if (rbw->pointcache) {
        rbw->ltime = float(rbw->pointcache->startframe);
      }
    }
    else {
      /* must nullify the reference to physics sim object, since it no-longer exist
       * (and will need to be recalculated)
       */
      rbw->shared->physics_world = nullptr;

      /* link caches */
      BKE_ptcache_blend_read_data(reader, &rbw->shared->ptcaches, &rbw->shared->pointcache, false);

      /* make sure simulation starts from the beginning after loading file */
      if (rbw->shared->pointcache) {
        rbw->ltime = float(rbw->shared->pointcache->startframe);
      }
    }
    rbw->objects = nullptr;
    rbw->numbodies = 0;

    /* set effector weights */
    BLO_read_struct(reader, EffectorWeights, &rbw->effector_weights);
    if (!rbw->effector_weights) {
      rbw->effector_weights = BKE_effector_add_weights(nullptr);
    }
  }

  BLO_read_struct(reader, PreviewImage, &sce->preview);
  BKE_previewimg_blend_read(reader, sce->preview);

  BKE_curvemapping_blend_read(reader, &sce->r.mblur_shutter_curve);

  /* insert into global old-new map for reading without UI (link_global accesses it again) */
  BLO_read_glob_list(reader, &sce->view_layers);
  LISTBASE_FOREACH (ViewLayer *, view_layer, &sce->view_layers) {
    BKE_view_layer_blend_read_data(reader, view_layer);
  }

  BKE_screen_view3d_shading_blend_read_data(reader, &sce->display.shading);

  BLO_read_struct(reader, IDProperty, &sce->layer_properties);
  IDP_BlendDataRead(reader, &sce->layer_properties);
}

/* patch for missing scene IDs, can't be in do-versions */
static void scene_blend_read_after_liblink(BlendLibReader *reader, ID *id)
{
  Scene *sce = reinterpret_cast<Scene *>(id);

  LISTBASE_FOREACH_MUTABLE (Base *, base_legacy, &sce->base) {
    if (base_legacy->object == nullptr) {
      BLO_reportf_wrap(BLO_read_lib_reports(reader),
                       RPT_WARNING,
                       RPT_("LIB: object lost from scene: '%s'"),
                       sce->id.name + 2);
      BLI_remlink(&sce->base, base_legacy);
      if (base_legacy == sce->basact) {
        sce->basact = nullptr;
      }
      MEM_freeN(base_legacy);
    }
  }

  LISTBASE_FOREACH (ViewLayer *, view_layer, &sce->view_layers) {
    BKE_view_layer_blend_read_after_liblink(reader, id, view_layer);
  }

#ifdef USE_SETSCENE_CHECK
  if (sce->set != nullptr) {
    sce->flag |= SCE_READFILE_LIBLINK_NEED_SETSCENE_CHECK;
  }
#endif
  if (ID_IS_LINKED(sce)) {
    /* Linked scenes never have NLA tweak mode enabled. This works in concert with code in
     * BKE_animdata_blend_read_data, which also ensures that linked AnimData structs are never
     * linked in NLA tweak mode. */
    sce->flag &= ~SCE_NLA_EDIT_ON;
  }
}

static void scene_undo_preserve(BlendLibReader *reader, ID *id_new, ID *id_old)
{
  Scene *scene_new = (Scene *)id_new;
  Scene *scene_old = (Scene *)id_old;

  std::swap(scene_old->cursor, scene_new->cursor);
  if (scene_new->toolsettings != nullptr && scene_old->toolsettings != nullptr) {
    /* First try to restore ID pointers that can be and should be preserved (like brushes or
     * palettes), and counteract the swap of the whole ToolSettings structs below for the others
     * (like object ones). */
    scene_foreach_toolsettings(
        nullptr, scene_new->toolsettings, true, reader, scene_old->toolsettings);
    std::swap(*scene_old->toolsettings, *scene_new->toolsettings);
  }
}

static void scene_lib_override_apply_post(ID *id_dst, ID * /*id_src*/)
{
  Scene *scene = (Scene *)id_dst;

  if (scene->rigidbody_world != nullptr) {
    PTCacheID pid;
    BKE_ptcache_id_from_rigidbody(&pid, nullptr, scene->rigidbody_world);
    LISTBASE_FOREACH (PointCache *, point_cache, pid.ptcaches) {
      point_cache->flag |= PTCACHE_FLAG_INFO_DIRTY;
    }
  }
}

constexpr IDTypeInfo get_type_info()
{
  IDTypeInfo info{};
  info.id_code = ID_SCE;
  info.id_filter = FILTER_ID_SCE;
  info.dependencies_id_types = (FILTER_ID_OB | FILTER_ID_WO | FILTER_ID_SCE | FILTER_ID_MC |
                                FILTER_ID_MA | FILTER_ID_GR | FILTER_ID_TXT | FILTER_ID_LS |
                                FILTER_ID_MSK | FILTER_ID_SO | FILTER_ID_GD_LEGACY | FILTER_ID_BR |
                                FILTER_ID_PAL | FILTER_ID_IM | FILTER_ID_NT);
  info.main_listbase_index = INDEX_ID_SCE;
  info.struct_size = sizeof(Scene);
  info.name = "Scene";
  info.name_plural = "scenes";
  info.translation_context = BLT_I18NCONTEXT_ID_SCENE;
  info.flags = IDTYPE_FLAGS_NEVER_UNUSED;
  info.asset_type_info = nullptr;

  info.init_data = scene_init_data;
  info.copy_data = scene_copy_data;
  info.free_data = scene_free_data;
  /* For now default `BKE_lib_id_make_local_generic()` should work, may need more work though to
   * support all possible corner cases. */
  info.make_local = nullptr;
  info.foreach_id = scene_foreach_id;
  info.foreach_cache = nullptr;
  info.foreach_path = scene_foreach_path;
  info.owner_pointer_get = nullptr;

  info.blend_write = scene_blend_write;
  info.blend_read_data = scene_blend_read_data;
  info.blend_read_after_liblink = scene_blend_read_after_liblink;

  info.blend_read_undo_preserve = scene_undo_preserve;

  info.lib_override_apply_post = scene_lib_override_apply_post;
  return info;
}
IDTypeInfo IDType_ID_SCE = get_type_info();

const char *RE_engine_id_BLENDER_EEVEE = "BLENDER_EEVEE";
const char *RE_engine_id_BLENDER_EEVEE_NEXT = "BLENDER_EEVEE_NEXT";
const char *RE_engine_id_BLENDER_WORKBENCH = "BLENDER_WORKBENCH";
const char *RE_engine_id_CYCLES = "CYCLES";

static void remove_sequencer_fcurves(Scene *sce)
{
  AnimData *adt = BKE_animdata_from_id(&sce->id);

  if (adt && adt->action) {
    LISTBASE_FOREACH_MUTABLE (FCurve *, fcu, &adt->action->curves) {
      if ((fcu->rna_path) && strstr(fcu->rna_path, "sequences_all")) {
        action_groups_remove_channel(adt->action, fcu);
        BKE_fcurve_free(fcu);
      }
    }
  }
}

ToolSettings *BKE_toolsettings_copy(ToolSettings *toolsettings, const int flag)
{
  if (toolsettings == nullptr) {
    return nullptr;
  }
  ToolSettings *ts = static_cast<ToolSettings *>(MEM_dupallocN(toolsettings));
  if (ts->vpaint) {
    ts->vpaint = static_cast<VPaint *>(MEM_dupallocN(ts->vpaint));
    BKE_paint_copy(&ts->vpaint->paint, &ts->vpaint->paint, flag);
  }
  if (ts->wpaint) {
    ts->wpaint = static_cast<VPaint *>(MEM_dupallocN(ts->wpaint));
    BKE_paint_copy(&ts->wpaint->paint, &ts->wpaint->paint, flag);
  }
  if (ts->sculpt) {
    ts->sculpt = static_cast<Sculpt *>(MEM_dupallocN(ts->sculpt));
    BKE_paint_copy(&ts->sculpt->paint, &ts->sculpt->paint, flag);

    if (ts->sculpt->automasking_cavity_curve) {
      ts->sculpt->automasking_cavity_curve = BKE_curvemapping_copy(
          ts->sculpt->automasking_cavity_curve);
      BKE_curvemapping_init(ts->sculpt->automasking_cavity_curve);
    }

    if (ts->sculpt->automasking_cavity_curve_op) {
      ts->sculpt->automasking_cavity_curve_op = BKE_curvemapping_copy(
          ts->sculpt->automasking_cavity_curve_op);
      BKE_curvemapping_init(ts->sculpt->automasking_cavity_curve_op);
    }
  }
  if (ts->uvsculpt.strength_curve) {
    ts->uvsculpt.strength_curve = BKE_curvemapping_copy(ts->uvsculpt.strength_curve);
    BKE_curvemapping_init(ts->uvsculpt.strength_curve);
  }
  if (ts->gp_paint) {
    ts->gp_paint = static_cast<GpPaint *>(MEM_dupallocN(ts->gp_paint));
    BKE_paint_copy(&ts->gp_paint->paint, &ts->gp_paint->paint, flag);
  }
  if (ts->gp_vertexpaint) {
    ts->gp_vertexpaint = static_cast<GpVertexPaint *>(MEM_dupallocN(ts->gp_vertexpaint));
    BKE_paint_copy(&ts->gp_vertexpaint->paint, &ts->gp_vertexpaint->paint, flag);
  }
  if (ts->gp_sculptpaint) {
    ts->gp_sculptpaint = static_cast<GpSculptPaint *>(MEM_dupallocN(ts->gp_sculptpaint));
    BKE_paint_copy(&ts->gp_sculptpaint->paint, &ts->gp_sculptpaint->paint, flag);
  }
  if (ts->gp_weightpaint) {
    ts->gp_weightpaint = static_cast<GpWeightPaint *>(MEM_dupallocN(ts->gp_weightpaint));
    BKE_paint_copy(&ts->gp_weightpaint->paint, &ts->gp_weightpaint->paint, flag);
  }
  if (ts->curves_sculpt) {
    ts->curves_sculpt = static_cast<CurvesSculpt *>(MEM_dupallocN(ts->curves_sculpt));
    BKE_paint_copy(&ts->curves_sculpt->paint, &ts->curves_sculpt->paint, flag);
  }

  BKE_paint_copy(&ts->imapaint.paint, &ts->imapaint.paint, flag);
  ts->particle.paintcursor = nullptr;
  ts->particle.scene = nullptr;
  ts->particle.object = nullptr;

  /* duplicate Grease Pencil interpolation curve */
  ts->gp_interpolate.custom_ipo = BKE_curvemapping_copy(ts->gp_interpolate.custom_ipo);
  /* Duplicate Grease Pencil multi-frame falloff. */
  ts->gp_sculpt.cur_falloff = BKE_curvemapping_copy(ts->gp_sculpt.cur_falloff);
  ts->gp_sculpt.cur_primitive = BKE_curvemapping_copy(ts->gp_sculpt.cur_primitive);

  ts->custom_bevel_profile_preset = BKE_curveprofile_copy(ts->custom_bevel_profile_preset);

  ts->sequencer_tool_settings = SEQ_tool_settings_copy(ts->sequencer_tool_settings);
  return ts;
}

void BKE_toolsettings_free(ToolSettings *toolsettings)
{
  if (toolsettings == nullptr) {
    return;
  }
  if (toolsettings->vpaint) {
    BKE_paint_free(&toolsettings->vpaint->paint);
    MEM_freeN(toolsettings->vpaint);
  }
  if (toolsettings->wpaint) {
    BKE_paint_free(&toolsettings->wpaint->paint);
    MEM_freeN(toolsettings->wpaint);
  }
  if (toolsettings->sculpt) {
    if (toolsettings->sculpt->automasking_cavity_curve) {
      BKE_curvemapping_free(toolsettings->sculpt->automasking_cavity_curve);
    }
    if (toolsettings->sculpt->automasking_cavity_curve_op) {
      BKE_curvemapping_free(toolsettings->sculpt->automasking_cavity_curve_op);
    }

    BKE_paint_free(&toolsettings->sculpt->paint);
    MEM_freeN(toolsettings->sculpt);
  }
  if (toolsettings->uvsculpt.strength_curve) {
    BKE_curvemapping_free(toolsettings->uvsculpt.strength_curve);
  }
  if (toolsettings->gp_paint) {
    BKE_paint_free(&toolsettings->gp_paint->paint);
    MEM_freeN(toolsettings->gp_paint);
  }
  if (toolsettings->gp_vertexpaint) {
    BKE_paint_free(&toolsettings->gp_vertexpaint->paint);
    MEM_freeN(toolsettings->gp_vertexpaint);
  }
  if (toolsettings->gp_sculptpaint) {
    BKE_paint_free(&toolsettings->gp_sculptpaint->paint);
    MEM_freeN(toolsettings->gp_sculptpaint);
  }
  if (toolsettings->gp_weightpaint) {
    BKE_paint_free(&toolsettings->gp_weightpaint->paint);
    MEM_freeN(toolsettings->gp_weightpaint);
  }
  if (toolsettings->curves_sculpt) {
    BKE_paint_free(&toolsettings->curves_sculpt->paint);
    MEM_freeN(toolsettings->curves_sculpt);
  }
  BKE_paint_free(&toolsettings->imapaint.paint);

  /* free Grease Pencil interpolation curve */
  if (toolsettings->gp_interpolate.custom_ipo) {
    BKE_curvemapping_free(toolsettings->gp_interpolate.custom_ipo);
  }
  /* free Grease Pencil multi-frame falloff curve */
  if (toolsettings->gp_sculpt.cur_falloff) {
    BKE_curvemapping_free(toolsettings->gp_sculpt.cur_falloff);
  }
  if (toolsettings->gp_sculpt.cur_primitive) {
    BKE_curvemapping_free(toolsettings->gp_sculpt.cur_primitive);
  }

  if (toolsettings->custom_bevel_profile_preset) {
    BKE_curveprofile_free(toolsettings->custom_bevel_profile_preset);
  }

  if (toolsettings->sequencer_tool_settings) {
    SEQ_tool_settings_free(toolsettings->sequencer_tool_settings);
  }

  MEM_freeN(toolsettings);
}

void BKE_scene_copy_data_eevee(Scene *sce_dst, const Scene *sce_src)
{
  /* Copy eevee data between scenes. */
  sce_dst->eevee = sce_src->eevee;
}

Scene *BKE_scene_duplicate(Main *bmain, Scene *sce, eSceneCopyMethod type)
{
  Scene *sce_copy;

  /* TODO: this should/could most likely be replaced by call to more generic code at some point...
   * But for now, let's keep it well isolated here. */
  if (type == SCE_COPY_EMPTY) {
    ListBase rv;

    sce_copy = BKE_scene_add(bmain, sce->id.name + 2);

    rv = sce_copy->r.views;
    BKE_curvemapping_free_data(&sce_copy->r.mblur_shutter_curve);
    sce_copy->r = sce->r;
    sce_copy->r.views = rv;
    sce_copy->unit = sce->unit;
    sce_copy->physics_settings = sce->physics_settings;
    sce_copy->audio = sce->audio;
    BKE_scene_copy_data_eevee(sce_copy, sce);

    if (sce->id.properties) {
      sce_copy->id.properties = IDP_CopyProperty(sce->id.properties);
    }

    BKE_sound_destroy_scene(sce_copy);

    /* copy color management settings */
    BKE_color_managed_display_settings_copy(&sce_copy->display_settings, &sce->display_settings);
    BKE_color_managed_view_settings_copy(&sce_copy->view_settings, &sce->view_settings);
    BKE_color_managed_colorspace_settings_copy(&sce_copy->sequencer_colorspace_settings,
                                               &sce->sequencer_colorspace_settings);

    BKE_image_format_copy(&sce_copy->r.im_format, &sce->r.im_format);
    BKE_image_format_copy(&sce_copy->r.bake.im_format, &sce->r.bake.im_format);

    BKE_curvemapping_copy_data(&sce_copy->r.mblur_shutter_curve, &sce->r.mblur_shutter_curve);

    /* viewport display settings */
    sce_copy->display = sce->display;

    /* tool settings */
    BKE_toolsettings_free(sce_copy->toolsettings);
    sce_copy->toolsettings = BKE_toolsettings_copy(sce->toolsettings, 0);

    BKE_sound_reset_scene_runtime(sce_copy);

    /* grease pencil */
    sce_copy->gpd = nullptr;

    sce_copy->preview = nullptr;

    return sce_copy;
  }

  eDupli_ID_Flags duplicate_flags = (eDupli_ID_Flags)(U.dupflag | USER_DUP_OBJECT);

  sce_copy = (Scene *)BKE_id_copy(bmain, (ID *)sce);
  id_us_min(&sce_copy->id);
  id_us_ensure_real(&sce_copy->id);

  BKE_animdata_duplicate_id_action(bmain, &sce_copy->id, duplicate_flags);

  /* Extra actions, most notably SCE_FULL_COPY also duplicates several 'children' datablocks. */

  if (type == SCE_COPY_FULL) {
    /* Scene duplication is always root of duplication currently. */
    const bool is_subprocess = false;
    const bool is_root_id = true;
    const int copy_flags = LIB_ID_COPY_DEFAULT;

    if (!is_subprocess) {
      BKE_main_id_newptr_and_tag_clear(bmain);
    }
    if (is_root_id) {
      /* In case root duplicated ID is linked, assume we want to get a local copy of it and
       * duplicate all expected linked data. */
      if (ID_IS_LINKED(sce)) {
        duplicate_flags = (eDupli_ID_Flags)(duplicate_flags | USER_DUP_LINKED_ID);
      }
    }

    /* Copy Freestyle LineStyle datablocks. */
    LISTBASE_FOREACH (ViewLayer *, view_layer_dst, &sce_copy->view_layers) {
      LISTBASE_FOREACH (FreestyleLineSet *, lineset, &view_layer_dst->freestyle_config.linesets) {
        BKE_id_copy_for_duplicate(bmain, (ID *)lineset->linestyle, duplicate_flags, copy_flags);
      }
    }

    /* Full copy of world (included animations) */
    BKE_id_copy_for_duplicate(bmain, (ID *)sce->world, duplicate_flags, copy_flags);

    /* Full copy of GreasePencil. */
    BKE_id_copy_for_duplicate(bmain, (ID *)sce->gpd, duplicate_flags, copy_flags);

    /* Deep-duplicate collections and objects (using preferences' settings for which sub-data to
     * duplicate along the object itself). */
    BKE_collection_duplicate(bmain,
                             nullptr,
                             sce_copy->master_collection,
                             duplicate_flags,
                             LIB_ID_DUPLICATE_IS_SUBPROCESS);

    /* Rigid body world collections may not be instantiated as scene's collections, ensure they
     * also get properly duplicated. */
    if (sce_copy->rigidbody_world != nullptr) {
      if (sce_copy->rigidbody_world->group != nullptr) {
        BKE_collection_duplicate(bmain,
                                 nullptr,
                                 sce_copy->rigidbody_world->group,
                                 duplicate_flags,
                                 LIB_ID_DUPLICATE_IS_SUBPROCESS);
      }
      if (sce_copy->rigidbody_world->constraints != nullptr) {
        BKE_collection_duplicate(bmain,
                                 nullptr,
                                 sce_copy->rigidbody_world->constraints,
                                 duplicate_flags,
                                 LIB_ID_DUPLICATE_IS_SUBPROCESS);
      }
    }

    if (!is_subprocess) {
      /* This code will follow into all ID links using an ID tagged with LIB_TAG_NEW. */
      BKE_libblock_relink_to_newid(bmain, &sce_copy->id, 0);

#ifndef NDEBUG
      /* Call to `BKE_libblock_relink_to_newid` above is supposed to have cleared all those
       * flags. */
      ID *id_iter;
      FOREACH_MAIN_ID_BEGIN (bmain, id_iter) {
        BLI_assert((id_iter->tag & LIB_TAG_NEW) == 0);
      }
      FOREACH_MAIN_ID_END;
#endif

      /* Cleanup. */
      BKE_main_id_newptr_and_tag_clear(bmain);

      BKE_main_collection_sync(bmain);
    }
  }
  else {
    /* Remove sequencer if not full copy */
    /* XXX Why in Hell? :/ */
    remove_sequencer_fcurves(sce_copy);
    SEQ_editing_free(sce_copy, true);
  }

  return sce_copy;
}

void BKE_scene_groups_relink(Scene *sce)
{
  if (sce->rigidbody_world) {
    BKE_rigidbody_world_groups_relink(sce->rigidbody_world);
  }
}

bool BKE_scene_can_be_removed(const Main *bmain, const Scene *scene)
{
  /* Linked scenes can always be removed. */
  if (ID_IS_LINKED(scene)) {
    return true;
  }
  /* Local scenes can only be removed, when there is at least one local scene left. */
  LISTBASE_FOREACH (Scene *, other_scene, &bmain->scenes) {
    if (other_scene != scene && !ID_IS_LINKED(other_scene)) {
      return true;
    }
  }
  return false;
}

Scene *BKE_scene_add(Main *bmain, const char *name)
{
  Scene *sce = static_cast<Scene *>(BKE_id_new(bmain, ID_SCE, name));
  id_us_min(&sce->id);
  id_us_ensure_real(&sce->id);

  return sce;
}

bool BKE_scene_object_find(Scene *scene, Object *ob)
{
  LISTBASE_FOREACH (ViewLayer *, view_layer, &scene->view_layers) {
    BKE_view_layer_synced_ensure(scene, view_layer);
    if (BLI_findptr(BKE_view_layer_object_bases_get(view_layer), ob, offsetof(Base, object))) {
      return true;
    }
  }
  return false;
}

Object *BKE_scene_object_find_by_name(const Scene *scene, const char *name)
{
  LISTBASE_FOREACH (ViewLayer *, view_layer, &scene->view_layers) {
    BKE_view_layer_synced_ensure(scene, view_layer);
    LISTBASE_FOREACH (Base *, base, BKE_view_layer_object_bases_get(view_layer)) {
      if (STREQ(base->object->id.name + 2, name)) {
        return base->object;
      }
    }
  }
  return nullptr;
}

void BKE_scene_set_background(Main *bmain, Scene *scene)
{
  /* check for cyclic sets, for reading old files but also for definite security (py?) */
  BKE_scene_validate_setscene(bmain, scene);

  /* Deselect objects (for data select). */
  LISTBASE_FOREACH (Object *, ob, &bmain->objects) {
    ob->flag &= ~SELECT;
  }

  /* copy layers and flags from bases to objects */
  LISTBASE_FOREACH (ViewLayer *, view_layer, &scene->view_layers) {
    BKE_view_layer_synced_ensure(scene, view_layer);
    LISTBASE_FOREACH (Base *, base, BKE_view_layer_object_bases_get(view_layer)) {
      /* collection patch... */
      BKE_scene_object_base_flag_sync_from_base(base);
    }
  }
  /* No full animation update, this to enable render code to work
   * (render code calls own animation updates). */
}

Scene *BKE_scene_set_name(Main *bmain, const char *name)
{
  Scene *sce = (Scene *)BKE_libblock_find_name(bmain, ID_SCE, name);
  if (sce) {
    BKE_scene_set_background(bmain, sce);
    printf("Scene switch for render: '%s' in file: '%s'\n", name, BKE_main_blendfile_path(bmain));
    return sce;
  }

  printf("Can't find scene: '%s' in file: '%s'\n", name, BKE_main_blendfile_path(bmain));
  return nullptr;
}

int BKE_scene_base_iter_next(
    Depsgraph *depsgraph, SceneBaseIter *iter, Scene **scene, int val, Base **base, Object **ob)
{
  bool run_again = true;

  /* init */
  if (val == 0) {
    iter->phase = F_START;
    iter->dupob = nullptr;
    iter->duplilist = nullptr;
    iter->dupli_refob = nullptr;
  }
  else {
    /* run_again is set when a duplilist has been ended */
    while (run_again) {
      run_again = false;

      /* the first base */
      if (iter->phase == F_START) {
        ViewLayer *view_layer = (depsgraph) ? DEG_get_evaluated_view_layer(depsgraph) :
                                              BKE_view_layer_context_active_PLACEHOLDER(*scene);
        BKE_view_layer_synced_ensure(*scene, view_layer);
        *base = static_cast<Base *>(BKE_view_layer_object_bases_get(view_layer)->first);
        if (*base) {
          *ob = (*base)->object;
          iter->phase = F_SCENE;
        }
        else {
          /* exception: empty scene layer */
          while ((*scene)->set) {
            (*scene) = (*scene)->set;
            ViewLayer *view_layer_set = BKE_view_layer_default_render(*scene);
            BKE_view_layer_synced_ensure(*scene, view_layer_set);
            ListBase *object_bases = BKE_view_layer_object_bases_get(view_layer_set);
            if (object_bases->first) {
              *base = static_cast<Base *>(object_bases->first);
              *ob = (*base)->object;
              iter->phase = F_SCENE;
              break;
            }
          }
        }
      }
      else {
        if (*base && iter->phase != F_DUPLI) {
          *base = (*base)->next;
          if (*base) {
            *ob = (*base)->object;
          }
          else {
            if (iter->phase == F_SCENE) {
              /* (*scene) is finished, now do the set */
              while ((*scene)->set) {
                (*scene) = (*scene)->set;
                ViewLayer *view_layer_set = BKE_view_layer_default_render(*scene);
                BKE_view_layer_synced_ensure(*scene, view_layer_set);
                ListBase *object_bases = BKE_view_layer_object_bases_get(view_layer_set);
                if (object_bases->first) {
                  *base = static_cast<Base *>(object_bases->first);
                  *ob = (*base)->object;
                  break;
                }
              }
            }
          }
        }
      }

      if (*base == nullptr) {
        iter->phase = F_START;
      }
      else {
        if (iter->phase != F_DUPLI) {
          if (depsgraph && (*base)->object->transflag & OB_DUPLI) {
            /* Collections cannot be duplicated for meta-balls yet,
             * this enters eternal loop because of
             * makeDispListMBall getting called inside of collection_duplilist */
            if ((*base)->object->instance_collection == nullptr) {
              iter->duplilist = object_duplilist(depsgraph, (*scene), (*base)->object);

              iter->dupob = static_cast<DupliObject *>(iter->duplilist->first);

              if (!iter->dupob) {
                free_object_duplilist(iter->duplilist);
                iter->duplilist = nullptr;
              }
              iter->dupli_refob = nullptr;
            }
          }
        }
        /* handle dupli's */
        if (iter->dupob) {
          (*base)->flag_legacy |= OB_FROMDUPLI;
          *ob = iter->dupob->ob;
          iter->phase = F_DUPLI;

          if (iter->dupli_refob != *ob) {
            if (iter->dupli_refob) {
              /* Restore previous object's real matrix. */
              copy_m4_m4(iter->dupli_refob->runtime->object_to_world.ptr(), iter->omat);
            }
            /* Backup new object's real matrix. */
            iter->dupli_refob = *ob;
            copy_m4_m4(iter->omat, iter->dupli_refob->object_to_world().ptr());
          }
          copy_m4_m4((*ob)->runtime->object_to_world.ptr(), iter->dupob->mat);

          iter->dupob = iter->dupob->next;
        }
        else if (iter->phase == F_DUPLI) {
          iter->phase = F_SCENE;
          (*base)->flag_legacy &= ~OB_FROMDUPLI;

          if (iter->dupli_refob) {
            /* Restore last object's real matrix. */
            copy_m4_m4(iter->dupli_refob->runtime->object_to_world.ptr(), iter->omat);
            iter->dupli_refob = nullptr;
          }

          free_object_duplilist(iter->duplilist);
          iter->duplilist = nullptr;
          run_again = true;
        }
      }
    }
  }

  return iter->phase;
}

bool BKE_scene_has_view_layer(const Scene *scene, const ViewLayer *layer)
{
  return BLI_findindex(&scene->view_layers, layer) != -1;
}

Scene *BKE_scene_find_from_collection(const Main *bmain, const Collection *collection)
{
  LISTBASE_FOREACH (Scene *, scene, &bmain->scenes) {
    LISTBASE_FOREACH (ViewLayer *, layer, &scene->view_layers) {
      if (BKE_view_layer_has_collection(layer, collection)) {
        return scene;
      }
    }
  }

  return nullptr;
}

#ifdef DURIAN_CAMERA_SWITCH
Object *BKE_scene_camera_switch_find(Scene *scene)
{
  if (scene->r.mode & R_NO_CAMERA_SWITCH) {
    return nullptr;
  }

  const int ctime = int(BKE_scene_ctime_get(scene));
  int frame = -(MAXFRAME + 1);
  int min_frame = MAXFRAME + 1;
  Object *camera = nullptr;
  Object *first_camera = nullptr;

  LISTBASE_FOREACH (TimeMarker *, m, &scene->markers) {
    if (m->camera && (m->camera->visibility_flag & OB_HIDE_RENDER) == 0) {
      if ((m->frame <= ctime) && (m->frame > frame)) {
        camera = m->camera;
        frame = m->frame;

        if (frame == ctime) {
          break;
        }
      }

      if (m->frame < min_frame) {
        first_camera = m->camera;
        min_frame = m->frame;
      }
    }
  }

  if (camera == nullptr) {
    /* If there's no marker to the left of current frame,
     * use camera from left-most marker to solve all sort
     * of Schrodinger uncertainties.
     */
    return first_camera;
  }

  return camera;
}
#endif

bool BKE_scene_camera_switch_update(Scene *scene)
{
#ifdef DURIAN_CAMERA_SWITCH
  Object *camera = BKE_scene_camera_switch_find(scene);
  if (camera && (camera != scene->camera)) {
    scene->camera = camera;
    DEG_id_tag_update(&scene->id, ID_RECALC_SYNC_TO_EVAL);
    return true;
  }
#else
  (void)scene;
#endif
  return false;
}

const char *BKE_scene_find_marker_name(const Scene *scene, int frame)
{
  const ListBase *markers = &scene->markers;
  const TimeMarker *m1, *m2;

  /* search through markers for match */
  for (m1 = static_cast<const TimeMarker *>(markers->first),
      m2 = static_cast<const TimeMarker *>(markers->last);
       m1 && m2;
       m1 = m1->next, m2 = m2->prev)
  {
    if (m1->frame == frame) {
      return m1->name;
    }

    if (m1 == m2) {
      break;
    }

    if (m2->frame == frame) {
      return m2->name;
    }
  }

  return nullptr;
}

const char *BKE_scene_find_last_marker_name(const Scene *scene, int frame)
{
  const TimeMarker *best_marker = nullptr;
  int best_frame = -MAXFRAME * 2;
  LISTBASE_FOREACH (const TimeMarker *, marker, &scene->markers) {
    if (marker->frame == frame) {
      return marker->name;
    }

    if (marker->frame > best_frame && marker->frame < frame) {
      best_marker = marker;
      best_frame = marker->frame;
    }
  }

  return best_marker ? best_marker->name : nullptr;
}

int BKE_scene_frame_snap_by_seconds(Scene *scene, double interval_in_seconds, int frame)
{
  const int fps = round_db_to_int(FPS * interval_in_seconds);
  const int second_prev = frame - mod_i(frame, fps);
  const int second_next = second_prev + fps;
  const int delta_prev = frame - second_prev;
  const int delta_next = second_next - frame;
  return (delta_prev < delta_next) ? second_prev : second_next;
}

void BKE_scene_remove_rigidbody_object(Main *bmain, Scene *scene, Object *ob, const bool free_us)
{
  /* remove rigid body constraint from world before removing object */
  if (ob->rigidbody_constraint) {
    BKE_rigidbody_remove_constraint(bmain, scene, ob, free_us);
  }
  /* remove rigid body object from world before removing object */
  if (ob->rigidbody_object) {
    BKE_rigidbody_remove_object(bmain, scene, ob, free_us);
  }
}

bool BKE_scene_validate_setscene(Main *bmain, Scene *sce)
{
  Scene *sce_iter;
  int a, totscene;

  if (sce->set == nullptr) {
    return true;
  }
  totscene = BLI_listbase_count(&bmain->scenes);

  for (a = 0, sce_iter = sce; sce_iter->set; sce_iter = sce_iter->set, a++) {
    /* more iterations than scenes means we have a cycle */
    if (a > totscene) {
      /* The tested scene gets zeroed, that's typically current scene. */
      sce->set = nullptr;
      return false;
    }
  }

  return true;
}

float BKE_scene_ctime_get(const Scene *scene)
{
  return BKE_scene_frame_to_ctime(scene, scene->r.cfra);
}

float BKE_scene_frame_to_ctime(const Scene *scene, const int frame)
{
  float ctime = frame;
  ctime += scene->r.subframe;
  ctime *= scene->r.framelen;

  return ctime;
}

float BKE_scene_frame_get(const Scene *scene)
{
  return scene->r.cfra + scene->r.subframe;
}

void BKE_scene_frame_set(Scene *scene, float frame)
{
  double intpart;
  scene->r.subframe = modf(double(frame), &intpart);
  scene->r.cfra = int(intpart);
}

/* -------------------------------------------------------------------- */
/** \name Scene Orientation Slots
 * \{ */

TransformOrientationSlot *BKE_scene_orientation_slot_get(Scene *scene, int slot_index)
{
  if ((scene->orientation_slots[slot_index].flag & SELECT) == 0) {
    slot_index = SCE_ORIENT_DEFAULT;
  }
  return &scene->orientation_slots[slot_index];
}

TransformOrientationSlot *BKE_scene_orientation_slot_get_from_flag(Scene *scene, int flag)
{
  BLI_assert(flag && !(flag & ~(V3D_GIZMO_SHOW_OBJECT_TRANSLATE | V3D_GIZMO_SHOW_OBJECT_ROTATE |
                                V3D_GIZMO_SHOW_OBJECT_SCALE)));
  int slot_index = SCE_ORIENT_DEFAULT;
  if (flag & V3D_GIZMO_SHOW_OBJECT_TRANSLATE) {
    slot_index = SCE_ORIENT_TRANSLATE;
  }
  else if (flag & V3D_GIZMO_SHOW_OBJECT_ROTATE) {
    slot_index = SCE_ORIENT_ROTATE;
  }
  else if (flag & V3D_GIZMO_SHOW_OBJECT_SCALE) {
    slot_index = SCE_ORIENT_SCALE;
  }
  return BKE_scene_orientation_slot_get(scene, slot_index);
}

void BKE_scene_orientation_slot_set_index(TransformOrientationSlot *orient_slot, int orientation)
{
  const bool is_custom = orientation >= V3D_ORIENT_CUSTOM;
  orient_slot->type = is_custom ? V3D_ORIENT_CUSTOM : orientation;
  orient_slot->index_custom = is_custom ? (orientation - V3D_ORIENT_CUSTOM) : -1;
}

int BKE_scene_orientation_slot_get_index(const TransformOrientationSlot *orient_slot)
{
  return (orient_slot->type == V3D_ORIENT_CUSTOM) ?
             (orient_slot->type + orient_slot->index_custom) :
             orient_slot->type;
}

int BKE_scene_orientation_get_index(Scene *scene, int slot_index)
{
  TransformOrientationSlot *orient_slot = BKE_scene_orientation_slot_get(scene, slot_index);
  return BKE_scene_orientation_slot_get_index(orient_slot);
}

int BKE_scene_orientation_get_index_from_flag(Scene *scene, int flag)
{
  TransformOrientationSlot *orient_slot = BKE_scene_orientation_slot_get_from_flag(scene, flag);
  return BKE_scene_orientation_slot_get_index(orient_slot);
}

/** \} */

static bool check_rendered_viewport_visible(Main *bmain)
{
  wmWindowManager *wm = static_cast<wmWindowManager *>(bmain->wm.first);
  LISTBASE_FOREACH (const wmWindow *, window, &wm->windows) {
    const bScreen *screen = BKE_workspace_active_screen_get(window->workspace_hook);
    Scene *scene = window->scene;
    RenderEngineType *type = RE_engines_find(scene->r.engine);

    if (type->draw_engine || !type->render) {
      continue;
    }

    LISTBASE_FOREACH (ScrArea *, area, &screen->areabase) {
      View3D *v3d = static_cast<View3D *>(area->spacedata.first);
      if (area->spacetype != SPACE_VIEW3D) {
        continue;
      }
      if (v3d->shading.type == OB_RENDER) {
        return true;
      }
    }
  }
  return false;
}

/* TODO(@ideasman42): shouldn't we be able to use 'DEG_get_view_layer' here?
 * Currently this is nullptr on load, so don't. */
static void prepare_mesh_for_viewport_render(Main *bmain,
                                             const Scene *scene,
                                             ViewLayer *view_layer)
{
  /* This is needed to prepare mesh to be used by the render
   * engine from the viewport rendering. We do loading here
   * so all the objects which shares the same mesh datablock
   * are nicely tagged for update and updated.
   *
   * This makes it so viewport render engine doesn't need to
   * call loading of the edit data for the mesh objects.
   */
  BKE_view_layer_synced_ensure(scene, view_layer);
  Object *obedit = BKE_view_layer_edit_object_get(view_layer);
  if (obedit) {
    Mesh *mesh = static_cast<Mesh *>(obedit->data);
    if ((obedit->type == OB_MESH) &&
        ((obedit->id.recalc & ID_RECALC_ALL) || (mesh->id.recalc & ID_RECALC_ALL)))
    {
      if (check_rendered_viewport_visible(bmain)) {
        BMesh *bm = mesh->runtime->edit_mesh->bm;
        BMeshToMeshParams params{};
        params.calc_object_remap = true;
        params.update_shapekey_indices = true;
        BM_mesh_bm_to_me(bmain, bm, mesh, &params);
        DEG_id_tag_update(&mesh->id, 0);
      }
    }
  }
}

void BKE_scene_update_sound(Depsgraph *depsgraph, Main *bmain)
{
  Scene *scene = DEG_get_evaluated_scene(depsgraph);
  const int recalc = scene->id.recalc;
  BKE_sound_ensure_scene(scene);
  if (recalc & ID_RECALC_FRAME_CHANGE) {
    BKE_sound_seek_scene(bmain, scene);
  }
  if (recalc & ID_RECALC_AUDIO_FPS) {
    BKE_sound_update_fps(bmain, scene);
  }
  if (recalc & ID_RECALC_AUDIO_VOLUME) {
    BKE_sound_set_scene_volume(scene, scene->audio.volume);
  }
  if (recalc & ID_RECALC_AUDIO_MUTE) {
    const bool is_mute = (DEG_get_mode(depsgraph) == DAG_EVAL_VIEWPORT) &&
                         (scene->audio.flag & AUDIO_MUTE);
    BKE_sound_mute_scene(scene, is_mute);
  }
  if (recalc & ID_RECALC_AUDIO_LISTENER) {
    BKE_sound_update_scene_listener(scene);
  }
  BKE_sound_update_scene(depsgraph, scene);
}

void BKE_scene_update_tag_audio_volume(Depsgraph * /*depsgraph*/, Scene *scene)
{
  BLI_assert(DEG_is_evaluated_id(&scene->id));
  /* The volume is actually updated in BKE_scene_update_sound(), from either
   * scene_graph_update_tagged() or from BKE_scene_graph_update_for_newframe(). */
  scene->id.recalc |= ID_RECALC_AUDIO_VOLUME;
}

/* TODO(sergey): This actually should become view_layer_graph or so.
 * Same applies to update_for_newframe.
 *
 * If only_if_tagged is truth then the function will do nothing if the dependency graph is up
 * to date already.
 */
static void scene_graph_update_tagged(Depsgraph *depsgraph, Main *bmain, bool only_if_tagged)
{
  if (only_if_tagged && DEG_is_fully_evaluated(depsgraph)) {
    return;
  }

  Scene *scene = DEG_get_input_scene(depsgraph);
  ViewLayer *view_layer = DEG_get_input_view_layer(depsgraph);
  bool used_multiple_passes = false;

  bool run_callbacks = DEG_id_type_any_updated(depsgraph);
  if (run_callbacks) {
    BKE_callback_exec_id(bmain, &scene->id, BKE_CB_EVT_DEPSGRAPH_UPDATE_PRE);
  }

  for (int pass = 0; pass < 2; pass++) {
    /* (Re-)build dependency graph if needed. */
    DEG_graph_relations_update(depsgraph);
    /* Uncomment this to check if graph was properly tagged for update. */
    // DEG_debug_graph_relations_validate(depsgraph, bmain, scene);
    /* Flush editing data if needed. */
    prepare_mesh_for_viewport_render(bmain, scene, view_layer);
    /* Update all objects: drivers, matrices, etc. flags set
     * by depsgraph or manual, no layer check here, gets correct flushed. */
    DEG_evaluate_on_refresh(depsgraph, DEG_EVALUATE_SYNC_WRITEBACK_YES);
    /* Update sound system. */
    BKE_scene_update_sound(depsgraph, bmain);
    /* Notify python about depsgraph update. */
    if (run_callbacks) {
      BKE_callback_exec_id_depsgraph(
          bmain, &scene->id, depsgraph, BKE_CB_EVT_DEPSGRAPH_UPDATE_POST);

      /* It is possible that the custom callback modified scene and removed some IDs from the main
       * database. In this case DEG_editors_update() will crash because it iterates over all IDs
       * which depsgraph was built for.
       *
       * The solution is to update relations prior to this call, avoiding access to freed IDs.
       * Should be safe because relations update is supposed to preserve flags of all IDs which are
       * still a part of the dependency graph. If an ID is kicked out of the dependency graph it
       * should also be fine because when/if it's added to another dependency graph it will need to
       * be tagged for an update anyway.
       *
       * If there are no relations changed by the callback this call will do nothing. */
      DEG_graph_relations_update(depsgraph);
    }

    /* If user callback did not tag anything for update we can skip second iteration.
     * Otherwise we update scene once again, but without running callbacks to bring
     * scene to a fully evaluated state with user modifications taken into account. */
    if (DEG_is_fully_evaluated(depsgraph)) {
      break;
    }

    /* Clear recalc flags for second pass, but back them up for editors update. */
    const bool backup = true;
    DEG_ids_clear_recalc(depsgraph, backup);
    used_multiple_passes = true;
    run_callbacks = false;
  }

  /* Inform editors about changes, using recalc flags from both passes. */
  if (used_multiple_passes) {
    DEG_ids_restore_recalc(depsgraph);
  }
  const bool is_time_update = false;
  DEG_editors_update(depsgraph, is_time_update);

  const bool backup = false;
  DEG_ids_clear_recalc(depsgraph, backup);
}

void BKE_scene_graph_update_tagged(Depsgraph *depsgraph, Main *bmain)
{
  scene_graph_update_tagged(depsgraph, bmain, false);
}

void BKE_scene_graph_evaluated_ensure(Depsgraph *depsgraph, Main *bmain)
{
  scene_graph_update_tagged(depsgraph, bmain, true);
}

void BKE_scene_graph_update_for_newframe_ex(Depsgraph *depsgraph, const bool clear_recalc)
{
  Scene *scene = DEG_get_input_scene(depsgraph);
  Main *bmain = DEG_get_bmain(depsgraph);
  bool used_multiple_passes = false;

  /* Keep this first. */
  BKE_callback_exec_id(bmain, &scene->id, BKE_CB_EVT_FRAME_CHANGE_PRE);

  for (int pass = 0; pass < 2; pass++) {
    /* Update animated image textures for particles, modifiers, gpu, etc,
     * call this at the start so modifiers with textures don't lag 1 frame.
     */
    BKE_image_editors_update_frame(bmain, scene->r.cfra);
    DEG_graph_relations_update(depsgraph);
    /* Update all objects: drivers, matrices, etc. flags set
     * by depsgraph or manual, no layer check here, gets correct flushed.
     *
     * NOTE: Only update for new frame on first iteration. Second iteration is for ensuring user
     * edits from callback are properly taken into account. Doing a time update on those would
     * lose any possible unkeyed changes made by the handler. */
    if (pass == 0) {
      const float frame = BKE_scene_frame_get(scene);
      DEG_evaluate_on_framechange(depsgraph, frame, DEG_EVALUATE_SYNC_WRITEBACK_YES);
    }
    else {
      DEG_evaluate_on_refresh(depsgraph, DEG_EVALUATE_SYNC_WRITEBACK_YES);
    }
    /* Update sound system animation. */
    BKE_scene_update_sound(depsgraph, bmain);

    /* Notify editors and python about recalc. */
    if (pass == 0) {
      BKE_callback_exec_id_depsgraph(bmain, &scene->id, depsgraph, BKE_CB_EVT_FRAME_CHANGE_POST);

      /* NOTE: Similar to this case in scene_graph_update_tagged(). Need to ensure that
       * DEG_editors_update() doesn't access freed memory of possibly removed ID. */
      DEG_graph_relations_update(depsgraph);
    }

    /* If user callback did not tag anything for update we can skip second iteration.
     * Otherwise we update scene once again, but without running callbacks to bring
     * scene to a fully evaluated state with user modifications taken into account. */
    if (DEG_is_fully_evaluated(depsgraph)) {
      break;
    }

    /* Clear recalc flags for second pass, but back them up for editors update. */
    const bool backup = true;
    DEG_ids_clear_recalc(depsgraph, backup);
    used_multiple_passes = true;
  }

  /* Inform editors about changes, using recalc flags from both passes. */
  if (used_multiple_passes) {
    DEG_ids_restore_recalc(depsgraph);
  }

  const bool is_time_update = true;
  DEG_editors_update(depsgraph, is_time_update);

  /* Clear recalc flags, can be skipped for e.g. renderers that will read these
   * and clear the flags later. */
  if (clear_recalc) {
    const bool backup = false;
    DEG_ids_clear_recalc(depsgraph, backup);
  }
}

void BKE_scene_graph_update_for_newframe(Depsgraph *depsgraph)
{
  BKE_scene_graph_update_for_newframe_ex(depsgraph, true);
}

void BKE_scene_view_layer_graph_evaluated_ensure(Main *bmain, Scene *scene, ViewLayer *view_layer)
{
  Depsgraph *depsgraph = BKE_scene_ensure_depsgraph(bmain, scene, view_layer);
  DEG_make_active(depsgraph);
  BKE_scene_graph_update_tagged(depsgraph, bmain);
}

SceneRenderView *BKE_scene_add_render_view(Scene *sce, const char *name)
{
  if (!name) {
    name = DATA_("RenderView");
  }

  SceneRenderView *srv = MEM_cnew<SceneRenderView>(__func__);
  STRNCPY(srv->name, name);
  BLI_uniquename(&sce->r.views,
                 srv,
                 DATA_("RenderView"),
                 '.',
                 offsetof(SceneRenderView, name),
                 sizeof(srv->name));
  BLI_addtail(&sce->r.views, srv);

  return srv;
}

bool BKE_scene_remove_render_view(Scene *scene, SceneRenderView *srv)
{
  const int act = BLI_findindex(&scene->r.views, srv);

  if (act == -1) {
    return false;
  }
  if (scene->r.views.first == scene->r.views.last) {
    /* ensure 1 view is kept */
    return false;
  }

  BLI_remlink(&scene->r.views, srv);
  MEM_freeN(srv);

  scene->r.actview = 0;

  return true;
}

/* render simplification */

int get_render_subsurf_level(const RenderData *r, int lvl, bool for_render)
{
  if (r->mode & R_SIMPLIFY) {
    if (for_render) {
      return min_ii(r->simplify_subsurf_render, lvl);
    }

    return min_ii(r->simplify_subsurf, lvl);
  }

  return lvl;
}

int get_render_child_particle_number(const RenderData *r, int child_num, bool for_render)
{
  if (r->mode & R_SIMPLIFY) {
    if (for_render) {
      return int(r->simplify_particles_render * child_num);
    }

    return int(r->simplify_particles * child_num);
  }

  return child_num;
}

Base *_setlooper_base_step(Scene **sce_iter, ViewLayer *view_layer, Base *base)
{
  if (base && base->next) {
    /* Common case, step to the next. */
    return base->next;
  }
  if ((base == nullptr) && (view_layer != nullptr)) {
    /* First time looping, return the scenes first base. */
    /* For the first loop we should get the layer from workspace when available. */
    BKE_view_layer_synced_ensure(*sce_iter, view_layer);
    ListBase *object_bases = BKE_view_layer_object_bases_get(view_layer);
    if (object_bases->first) {
      return static_cast<Base *>(object_bases->first);
    }
    /* No base on this scene layer. */
    goto next_set;
  }
  else {
  next_set:
    /* Reached the end, get the next base in the set. */
    while ((*sce_iter = (*sce_iter)->set)) {
      ViewLayer *view_layer_set = BKE_view_layer_default_render(*sce_iter);
      base = (Base *)BKE_view_layer_object_bases_get(view_layer_set)->first;

      if (base) {
        return base;
      }
    }
  }

  return nullptr;
}

bool BKE_scene_use_shading_nodes_custom(Scene *scene)
{
  RenderEngineType *type = RE_engines_find(scene->r.engine);
  return (type && type->flag & RE_USE_SHADING_NODES_CUSTOM);
}

bool BKE_scene_use_spherical_stereo(Scene *scene)
{
  RenderEngineType *type = RE_engines_find(scene->r.engine);
  return (type && type->flag & RE_USE_SPHERICAL_STEREO);
}

bool BKE_scene_uses_blender_eevee(const Scene *scene)
{
  return STREQ(scene->r.engine, RE_engine_id_BLENDER_EEVEE) ||
         STREQ(scene->r.engine, RE_engine_id_BLENDER_EEVEE_NEXT);
}

bool BKE_scene_uses_blender_workbench(const Scene *scene)
{
  return STREQ(scene->r.engine, RE_engine_id_BLENDER_WORKBENCH);
}

bool BKE_scene_uses_cycles(const Scene *scene)
{
  return STREQ(scene->r.engine, RE_engine_id_CYCLES);
}

bool BKE_scene_uses_shader_previews(const Scene *scene)
{
  return BKE_scene_uses_blender_eevee(scene) || BKE_scene_uses_cycles(scene);
}

/* This enumeration has to match the one defined in the Cycles addon. */
enum eCyclesFeatureSet {
  CYCLES_FEATURES_SUPPORTED = 0,
  CYCLES_FEATURES_EXPERIMENTAL = 1,
};

bool BKE_scene_uses_cycles_experimental_features(Scene *scene)
{
  BLI_assert(BKE_scene_uses_cycles(scene));
  PointerRNA scene_ptr = RNA_id_pointer_create(&scene->id);
  PointerRNA cycles_ptr = RNA_pointer_get(&scene_ptr, "cycles");

  if (RNA_pointer_is_null(&cycles_ptr)) {
    /* The pointer only exists if Cycles is enabled. */
    return false;
  }

  return RNA_enum_get(&cycles_ptr, "feature_set") == CYCLES_FEATURES_EXPERIMENTAL;
}

void BKE_scene_base_flag_to_objects(const Scene *scene, ViewLayer *view_layer)
{
  BKE_view_layer_synced_ensure(scene, view_layer);
  LISTBASE_FOREACH (Base *, base, BKE_view_layer_object_bases_get(view_layer)) {
    BKE_scene_object_base_flag_sync_from_base(base);
  }
}

void BKE_scene_object_base_flag_sync_from_base(Base *base)
{
  Object *ob = base->object;
  ob->base_flag = base->flag;
}

void BKE_scene_disable_color_management(Scene *scene)
{
  ColorManagedDisplaySettings *display_settings = &scene->display_settings;
  ColorManagedViewSettings *view_settings = &scene->view_settings;
  const char *view;
  const char *none_display_name;

  none_display_name = IMB_colormanagement_display_get_none_name();

  STRNCPY(display_settings->display_device, none_display_name);

  view = IMB_colormanagement_view_get_raw_or_default_name(display_settings->display_device);

  if (view) {
    STRNCPY(view_settings->view_transform, view);
  }
}

bool BKE_scene_check_rigidbody_active(const Scene *scene)
{
  return scene && scene->rigidbody_world && scene->rigidbody_world->group &&
         !(scene->rigidbody_world->flag & RBW_FLAG_MUTED);
}

int BKE_render_num_threads(const RenderData *rd)
{
  int threads;

  /* override set from command line? */
  threads = BLI_system_num_threads_override_get();

  if (threads > 0) {
    return threads;
  }

  /* fixed number of threads specified in scene? */
  if (rd->mode & R_FIXED_THREADS) {
    threads = rd->threads;
  }
  else {
    threads = BLI_system_thread_count();
  }

  return max_ii(threads, 1);
}

int BKE_scene_num_threads(const Scene *scene)
{
  return BKE_render_num_threads(&scene->r);
}

void BKE_render_resolution(const RenderData *r, const bool use_crop, int *r_width, int *r_height)
{
  *r_width = (r->xsch * r->size) / 100;
  *r_height = (r->ysch * r->size) / 100;

  if (use_crop && (r->mode & R_BORDER) && (r->mode & R_CROP)) {
    *r_width *= BLI_rctf_size_x(&r->border);
    *r_height *= BLI_rctf_size_y(&r->border);
  }
}

int BKE_render_preview_pixel_size(const RenderData *r)
{
  if (r->preview_pixel_size == 0) {
    return (U.pixelsize > 1.5f) ? 2 : 1;
  }
  return r->preview_pixel_size;
}

double BKE_scene_unit_scale(const UnitSettings *unit, const int unit_type, double value)
{
  if (unit->system == USER_UNIT_NONE) {
    /* Never apply scale_length when not using a unit setting! */
    return value;
  }

  switch (unit_type) {
    case B_UNIT_LENGTH:
    case B_UNIT_VELOCITY:
    case B_UNIT_ACCELERATION:
      return value * double(unit->scale_length);
    case B_UNIT_AREA:
    case B_UNIT_POWER:
      return value * pow(unit->scale_length, 2);
    case B_UNIT_VOLUME:
      return value * pow(unit->scale_length, 3);
    case B_UNIT_MASS:
      return value * pow(unit->scale_length, 3);
    case B_UNIT_CAMERA: /* *Do not* use scene's unit scale for camera focal lens! See #42026. */
    case B_UNIT_WAVELENGTH: /* Wavelength values are independent of the scene scale. */
    default:
      return value;
  }
}

/******************** multiview *************************/

int BKE_scene_multiview_num_views_get(const RenderData *rd)
{
  int totviews = 0;

  if ((rd->scemode & R_MULTIVIEW) == 0) {
    return 1;
  }

  if (rd->views_format == SCE_VIEWS_FORMAT_STEREO_3D) {
    SceneRenderView *srv = static_cast<SceneRenderView *>(
        BLI_findstring(&rd->views, STEREO_LEFT_NAME, offsetof(SceneRenderView, name)));
    if ((srv && srv->viewflag & SCE_VIEW_DISABLE) == 0) {
      totviews++;
    }

    srv = static_cast<SceneRenderView *>(
        BLI_findstring(&rd->views, STEREO_RIGHT_NAME, offsetof(SceneRenderView, name)));
    if ((srv && srv->viewflag & SCE_VIEW_DISABLE) == 0) {
      totviews++;
    }
  }
  else {
    LISTBASE_FOREACH (SceneRenderView *, srv, &rd->views) {
      if ((srv->viewflag & SCE_VIEW_DISABLE) == 0) {
        totviews++;
      }
    }
  }
  return totviews;
}

bool BKE_scene_multiview_is_stereo3d(const RenderData *rd)
{
  SceneRenderView *srv[2];

  if ((rd->scemode & R_MULTIVIEW) == 0) {
    return false;
  }

  srv[0] = (SceneRenderView *)BLI_findstring(
      &rd->views, STEREO_LEFT_NAME, offsetof(SceneRenderView, name));
  srv[1] = (SceneRenderView *)BLI_findstring(
      &rd->views, STEREO_RIGHT_NAME, offsetof(SceneRenderView, name));

  return (srv[0] && ((srv[0]->viewflag & SCE_VIEW_DISABLE) == 0) && srv[1] &&
          ((srv[1]->viewflag & SCE_VIEW_DISABLE) == 0));
}

bool BKE_scene_multiview_is_render_view_active(const RenderData *rd, const SceneRenderView *srv)
{
  if (srv == nullptr) {
    return false;
  }

  if ((rd->scemode & R_MULTIVIEW) == 0) {
    return false;
  }

  if (srv->viewflag & SCE_VIEW_DISABLE) {
    return false;
  }

  if (rd->views_format == SCE_VIEWS_FORMAT_MULTIVIEW) {
    return true;
  }

  /* SCE_VIEWS_SETUP_BASIC */
  if (STR_ELEM(srv->name, STEREO_LEFT_NAME, STEREO_RIGHT_NAME)) {
    return true;
  }

  return false;
}

bool BKE_scene_multiview_is_render_view_first(const RenderData *rd, const char *viewname)
{
  if ((rd->scemode & R_MULTIVIEW) == 0) {
    return true;
  }

  if ((!viewname) || (!viewname[0])) {
    return true;
  }

  LISTBASE_FOREACH (const SceneRenderView *, srv, &rd->views) {
    if (BKE_scene_multiview_is_render_view_active(rd, srv)) {
      return STREQ(viewname, srv->name);
    }
  }

  return true;
}

bool BKE_scene_multiview_is_render_view_last(const RenderData *rd, const char *viewname)
{
  if ((rd->scemode & R_MULTIVIEW) == 0) {
    return true;
  }

  if ((!viewname) || (!viewname[0])) {
    return true;
  }

  LISTBASE_FOREACH_BACKWARD (const SceneRenderView *, srv, &rd->views) {
    if (BKE_scene_multiview_is_render_view_active(rd, srv)) {
      return STREQ(viewname, srv->name);
    }
  }

  return true;
}

SceneRenderView *BKE_scene_multiview_render_view_findindex(const RenderData *rd, const int view_id)
{
  SceneRenderView *srv;
  size_t nr;

  if ((rd->scemode & R_MULTIVIEW) == 0) {
    return nullptr;
  }

  for (srv = static_cast<SceneRenderView *>(rd->views.first), nr = 0; srv; srv = srv->next) {
    if (BKE_scene_multiview_is_render_view_active(rd, srv)) {
      if (nr++ == view_id) {
        return srv;
      }
    }
  }
  return srv;
}

const char *BKE_scene_multiview_render_view_name_get(const RenderData *rd, const int view_id)
{
  SceneRenderView *srv = BKE_scene_multiview_render_view_findindex(rd, view_id);

  if (srv) {
    return srv->name;
  }

  return "";
}

int BKE_scene_multiview_view_id_get(const RenderData *rd, const char *viewname)
{
  SceneRenderView *srv;
  size_t nr;

  if ((!rd) || ((rd->scemode & R_MULTIVIEW) == 0)) {
    return 0;
  }

  if ((!viewname) || (!viewname[0])) {
    return 0;
  }

  for (srv = static_cast<SceneRenderView *>(rd->views.first), nr = 0; srv; srv = srv->next) {
    if (BKE_scene_multiview_is_render_view_active(rd, srv)) {
      if (STREQ(viewname, srv->name)) {
        return nr;
      }

      nr += 1;
    }
  }

  return 0;
}

void BKE_scene_multiview_filepath_get(const SceneRenderView *srv,
                                      const char *filepath,
                                      char *r_filepath)
{
  BLI_strncpy(r_filepath, filepath, FILE_MAX);
  BLI_path_suffix(r_filepath, FILE_MAX, srv->suffix, "");
}

void BKE_scene_multiview_view_filepath_get(const RenderData *rd,
                                           const char *filepath,
                                           const char *viewname,
                                           char *r_filepath)
{
  SceneRenderView *srv;
  char suffix[FILE_MAX];

  srv = static_cast<SceneRenderView *>(
      BLI_findstring(&rd->views, viewname, offsetof(SceneRenderView, name)));
  if (srv) {
    STRNCPY(suffix, srv->suffix);
  }
  else {
    STRNCPY(suffix, viewname);
  }

  BLI_strncpy(r_filepath, filepath, FILE_MAX);
  BLI_path_suffix(r_filepath, FILE_MAX, suffix, "");
}

const char *BKE_scene_multiview_view_suffix_get(const RenderData *rd, const char *viewname)
{
  SceneRenderView *srv;

  if ((viewname == nullptr) || (viewname[0] == '\0')) {
    return viewname;
  }

  srv = static_cast<SceneRenderView *>(
      BLI_findstring(&rd->views, viewname, offsetof(SceneRenderView, name)));
  if (srv) {
    return srv->suffix;
  }

  return viewname;
}

const char *BKE_scene_multiview_view_id_suffix_get(const RenderData *rd, const int view_id)
{
  if ((rd->scemode & R_MULTIVIEW) == 0) {
    return "";
  }

  const char *viewname = BKE_scene_multiview_render_view_name_get(rd, view_id);
  return BKE_scene_multiview_view_suffix_get(rd, viewname);
}

void BKE_scene_multiview_view_prefix_get(Scene *scene,
                                         const char *filepath,
                                         char *r_prefix,
                                         const char **r_ext)
{
  const char *unused;
  const char delims[] = {'.', '\0'};

  r_prefix[0] = '\0';

  /* Split `filepath` into base name and extension. */
  const size_t basename_len = BLI_str_rpartition(filepath, delims, r_ext, &unused);
  if (*r_ext == nullptr) {
    return;
  }
  BLI_assert(basename_len > 0);

  /* Split base name into prefix and known suffix. */
  LISTBASE_FOREACH (SceneRenderView *, srv, &scene->r.views) {
    if (BKE_scene_multiview_is_render_view_active(&scene->r, srv)) {
      const size_t suffix_len = strlen(srv->suffix);
      if (basename_len >= suffix_len &&
          STREQLEN(filepath + basename_len - suffix_len, srv->suffix, suffix_len))
      {
        BLI_strncpy(r_prefix, filepath, basename_len - suffix_len + 1);
        break;
      }
    }
  }
}

void BKE_scene_multiview_videos_dimensions_get(const RenderData *rd,
                                               const size_t width,
                                               const size_t height,
                                               size_t *r_width,
                                               size_t *r_height)
{
  if ((rd->scemode & R_MULTIVIEW) && rd->im_format.views_format == R_IMF_VIEWS_STEREO_3D) {
    IMB_stereo3d_write_dimensions(rd->im_format.stereo3d_format.display_mode,
                                  (rd->im_format.stereo3d_format.flag & S3D_SQUEEZED_FRAME) != 0,
                                  width,
                                  height,
                                  r_width,
                                  r_height);
  }
  else {
    *r_width = width;
    *r_height = height;
  }
}

int BKE_scene_multiview_num_videos_get(const RenderData *rd)
{
  if (BKE_imtype_is_movie(rd->im_format.imtype) == false) {
    return 0;
  }

  if ((rd->scemode & R_MULTIVIEW) == 0) {
    return 1;
  }

  if (rd->im_format.views_format == R_IMF_VIEWS_STEREO_3D) {
    return 1;
  }

  /* R_IMF_VIEWS_INDIVIDUAL */
  return BKE_scene_multiview_num_views_get(rd);
}

/* Manipulation of depsgraph storage. */

/* This is a key which identifies depsgraph. */
struct DepsgraphKey {
  const ViewLayer *view_layer;
  /* TODO(sergey): Need to include window somehow (same layer might be in a
   * different states in different windows).
   */
};

static uint depsgraph_key_hash(const void *key_v)
{
  const DepsgraphKey *key = static_cast<const DepsgraphKey *>(key_v);
  uint hash = BLI_ghashutil_ptrhash(key->view_layer);
  /* TODO(sergey): Include hash from other fields in the key. */
  return hash;
}

static bool depsgraph_key_compare(const void *key_a_v, const void *key_b_v)
{
  const DepsgraphKey *key_a = static_cast<const DepsgraphKey *>(key_a_v);
  const DepsgraphKey *key_b = static_cast<const DepsgraphKey *>(key_b_v);
  /* TODO(sergey): Compare rest of. */
  return !(key_a->view_layer == key_b->view_layer);
}

static void depsgraph_key_free(void *key_v)
{
  DepsgraphKey *key = static_cast<DepsgraphKey *>(key_v);
  MEM_freeN(key);
}

static void depsgraph_key_value_free(void *value)
{
  Depsgraph *depsgraph = static_cast<Depsgraph *>(value);
  DEG_graph_free(depsgraph);
}

void BKE_scene_allocate_depsgraph_hash(Scene *scene)
{
  scene->depsgraph_hash = BLI_ghash_new(
      depsgraph_key_hash, depsgraph_key_compare, "Scene Depsgraph Hash");
}

void BKE_scene_ensure_depsgraph_hash(Scene *scene)
{
  if (scene->depsgraph_hash == nullptr) {
    BKE_scene_allocate_depsgraph_hash(scene);
  }
}

void BKE_scene_free_depsgraph_hash(Scene *scene)
{
  if (scene->depsgraph_hash == nullptr) {
    return;
  }
  BLI_ghash_free(scene->depsgraph_hash, depsgraph_key_free, depsgraph_key_value_free);
  scene->depsgraph_hash = nullptr;
}

void BKE_scene_free_view_layer_depsgraph(Scene *scene, ViewLayer *view_layer)
{
  if (scene->depsgraph_hash != nullptr) {
    DepsgraphKey key = {view_layer};
    BLI_ghash_remove(scene->depsgraph_hash, &key, depsgraph_key_free, depsgraph_key_value_free);
  }
}

/* Query depsgraph for a specific contexts. */

static Depsgraph **scene_get_depsgraph_p(Scene *scene,
                                         ViewLayer *view_layer,
                                         const bool allocate_ghash_entry)
{
  /* bmain may be nullptr here! */
  BLI_assert(scene != nullptr);
  BLI_assert(view_layer != nullptr);
  BLI_assert(BKE_scene_has_view_layer(scene, view_layer));

  /* Make sure hash itself exists. */
  if (allocate_ghash_entry) {
    BKE_scene_ensure_depsgraph_hash(scene);
  }
  if (scene->depsgraph_hash == nullptr) {
    return nullptr;
  }

  DepsgraphKey key;
  key.view_layer = view_layer;

  Depsgraph **depsgraph_ptr;
  if (!allocate_ghash_entry) {
    depsgraph_ptr = (Depsgraph **)BLI_ghash_lookup_p(scene->depsgraph_hash, &key);
    return depsgraph_ptr;
  }

  DepsgraphKey **key_ptr;
  if (BLI_ghash_ensure_p_ex(
          scene->depsgraph_hash, &key, (void ***)&key_ptr, (void ***)&depsgraph_ptr))
  {
    return depsgraph_ptr;
  }

  /* Depsgraph was not found in the ghash, but the key still needs allocating. */
  *key_ptr = MEM_new<DepsgraphKey>(__func__);
  **key_ptr = key;

  *depsgraph_ptr = nullptr;
  return depsgraph_ptr;
}

static Depsgraph **scene_ensure_depsgraph_p(Main *bmain, Scene *scene, ViewLayer *view_layer)
{
  BLI_assert(bmain != nullptr);

  Depsgraph **depsgraph_ptr = scene_get_depsgraph_p(scene, view_layer, true);
  if (depsgraph_ptr == nullptr) {
    /* The scene has no depsgraph hash. */
    return nullptr;
  }
  if (*depsgraph_ptr != nullptr) {
    /* The depsgraph was found, no need to allocate. */
    return depsgraph_ptr;
  }

  /* Allocate a new depsgraph. scene_get_depsgraph_p() already ensured that the pointer is stored
   * in the scene's depsgraph hash. */
  *depsgraph_ptr = DEG_graph_new(bmain, scene, view_layer, DAG_EVAL_VIEWPORT);

  /* TODO(sergey): Would be cool to avoid string format print,
   * but is a bit tricky because we can't know in advance whether
   * we will ever enable debug messages for this depsgraph.
   */
  char name[1024];
  SNPRINTF(name, "%s :: %s", scene->id.name, view_layer->name);
  DEG_debug_name_set(*depsgraph_ptr, name);

  /* These viewport depsgraphs communicate changes to the editors. */
  DEG_enable_editors_update(*depsgraph_ptr);

  return depsgraph_ptr;
}

Depsgraph *BKE_scene_get_depsgraph(const Scene *scene, const ViewLayer *view_layer)
{
  BLI_assert(BKE_scene_has_view_layer(scene, view_layer));

  if (scene->depsgraph_hash == nullptr) {
    return nullptr;
  }

  DepsgraphKey key;
  key.view_layer = view_layer;
  return static_cast<Depsgraph *>(BLI_ghash_lookup(scene->depsgraph_hash, &key));
}

Depsgraph *BKE_scene_ensure_depsgraph(Main *bmain, Scene *scene, ViewLayer *view_layer)
{
  Depsgraph **depsgraph_ptr = scene_ensure_depsgraph_p(bmain, scene, view_layer);
  return (depsgraph_ptr != nullptr) ? *depsgraph_ptr : nullptr;
}

static char *scene_undo_depsgraph_gen_key(Scene *scene, ViewLayer *view_layer, char *key_full)
{
  if (key_full == nullptr) {
    key_full = static_cast<char *>(MEM_callocN(MAX_ID_NAME + FILE_MAX + MAX_NAME, __func__));
  }

  size_t key_full_offset = BLI_strncpy_rlen(key_full, scene->id.name, MAX_ID_NAME);
  if (ID_IS_LINKED(scene)) {
    key_full_offset += BLI_strncpy_rlen(
        key_full + key_full_offset, scene->id.lib->filepath, FILE_MAX);
  }
  key_full_offset += BLI_strncpy_rlen(key_full + key_full_offset, view_layer->name, MAX_NAME);
  BLI_assert(key_full_offset < MAX_ID_NAME + FILE_MAX + MAX_NAME);

  return key_full;
}

GHash *BKE_scene_undo_depsgraphs_extract(Main *bmain)
{
  GHash *depsgraph_extract = BLI_ghash_new(
      BLI_ghashutil_strhash_p, BLI_ghashutil_strcmp, __func__);

  LISTBASE_FOREACH (Scene *, scene, &bmain->scenes) {
    if (scene->depsgraph_hash == nullptr) {
      /* In some cases, e.g. when undo has to perform multiple steps at once, no depsgraph will
       * be built so this pointer may be nullptr. */
      continue;
    }
    LISTBASE_FOREACH (ViewLayer *, view_layer, &scene->view_layers) {
      DepsgraphKey key;
      key.view_layer = view_layer;
      Depsgraph **depsgraph = (Depsgraph **)BLI_ghash_lookup_p(scene->depsgraph_hash, &key);

      if (depsgraph != nullptr && *depsgraph != nullptr) {
        char *key_full = scene_undo_depsgraph_gen_key(scene, view_layer, nullptr);

        /* We steal the depsgraph from the scene. */
        BLI_ghash_insert(depsgraph_extract, key_full, *depsgraph);
        *depsgraph = nullptr;
      }
    }
  }

  return depsgraph_extract;
}

void BKE_scene_undo_depsgraphs_restore(Main *bmain, GHash *depsgraph_extract)
{
  LISTBASE_FOREACH (Scene *, scene, &bmain->scenes) {
    LISTBASE_FOREACH (ViewLayer *, view_layer, &scene->view_layers) {
      char key_full[MAX_ID_NAME + FILE_MAX + MAX_NAME] = {0};
      scene_undo_depsgraph_gen_key(scene, view_layer, key_full);

      Depsgraph **depsgraph_extract_ptr = (Depsgraph **)BLI_ghash_lookup_p(depsgraph_extract,
                                                                           key_full);
      if (depsgraph_extract_ptr == nullptr) {
        continue;
      }
      BLI_assert(*depsgraph_extract_ptr != nullptr);

      Depsgraph **depsgraph_scene_ptr = scene_get_depsgraph_p(scene, view_layer, true);
      BLI_assert(depsgraph_scene_ptr != nullptr);
      BLI_assert(*depsgraph_scene_ptr == nullptr);

      /* We steal the depsgraph back from our 'extract' storage to the scene. */
      Depsgraph *depsgraph = *depsgraph_extract_ptr;

      DEG_graph_replace_owners(depsgraph, bmain, scene, view_layer);

      DEG_graph_tag_relations_update(depsgraph);

      *depsgraph_scene_ptr = depsgraph;
      *depsgraph_extract_ptr = nullptr;
    }
  }

  BLI_ghash_free(depsgraph_extract, MEM_freeN, depsgraph_key_value_free);
}

/* -------------------------------------------------------------------- */
/** \name Scene Orientation
 * \{ */

void BKE_scene_transform_orientation_remove(Scene *scene, TransformOrientation *orientation)
{
  const int orientation_index = BKE_scene_transform_orientation_get_index(scene, orientation);

  for (int i = 0; i < ARRAY_SIZE(scene->orientation_slots); i++) {
    TransformOrientationSlot *orient_slot = &scene->orientation_slots[i];
    if (orient_slot->index_custom == orientation_index) {
      /* could also use orientation_index-- */
      orient_slot->type = V3D_ORIENT_GLOBAL;
      orient_slot->index_custom = -1;
    }
    else if (orient_slot->index_custom > orientation_index) {
      BLI_assert(orient_slot->type == V3D_ORIENT_CUSTOM);
      orient_slot->index_custom--;
    }
  }

  BLI_freelinkN(&scene->transform_spaces, orientation);
}

TransformOrientation *BKE_scene_transform_orientation_find(const Scene *scene, const int index)
{
  return static_cast<TransformOrientation *>(BLI_findlink(&scene->transform_spaces, index));
}

int BKE_scene_transform_orientation_get_index(const Scene *scene,
                                              const TransformOrientation *orientation)
{
  return BLI_findindex(&scene->transform_spaces, orientation);
}

/** \} */

/* -------------------------------------------------------------------- */
/** \name Scene Cursor Rotation
 *
 * Matches #BKE_object_rot_to_mat3 and #BKE_object_mat3_to_rot.
 * \{ */

void BKE_scene_cursor_rot_to_mat3(const View3DCursor *cursor, float mat[3][3])
{
  if (cursor->rotation_mode > 0) {
    eulO_to_mat3(mat, cursor->rotation_euler, cursor->rotation_mode);
  }
  else if (cursor->rotation_mode == ROT_MODE_AXISANGLE) {
    axis_angle_to_mat3(mat, cursor->rotation_axis, cursor->rotation_angle);
  }
  else {
    float tquat[4];
    normalize_qt_qt(tquat, cursor->rotation_quaternion);
    quat_to_mat3(mat, tquat);
  }
}

void BKE_scene_cursor_rot_to_quat(const View3DCursor *cursor, float quat[4])
{
  if (cursor->rotation_mode > 0) {
    eulO_to_quat(quat, cursor->rotation_euler, cursor->rotation_mode);
  }
  else if (cursor->rotation_mode == ROT_MODE_AXISANGLE) {
    axis_angle_to_quat(quat, cursor->rotation_axis, cursor->rotation_angle);
  }
  else {
    normalize_qt_qt(quat, cursor->rotation_quaternion);
  }
}

void BKE_scene_cursor_mat3_to_rot(View3DCursor *cursor, const float mat[3][3], bool use_compat)
{
  BLI_ASSERT_UNIT_M3(mat);

  switch (cursor->rotation_mode) {
    case ROT_MODE_QUAT: {
      float quat[4];
      mat3_normalized_to_quat(quat, mat);
      if (use_compat) {
        float quat_orig[4];
        copy_v4_v4(quat_orig, cursor->rotation_quaternion);
        quat_to_compatible_quat(cursor->rotation_quaternion, quat, quat_orig);
      }
      else {
        copy_v4_v4(cursor->rotation_quaternion, quat);
      }
      break;
    }
    case ROT_MODE_AXISANGLE: {
      mat3_to_axis_angle(cursor->rotation_axis, &cursor->rotation_angle, mat);
      break;
    }
    default: {
      if (use_compat) {
        mat3_to_compatible_eulO(
            cursor->rotation_euler, cursor->rotation_euler, cursor->rotation_mode, mat);
      }
      else {
        mat3_to_eulO(cursor->rotation_euler, cursor->rotation_mode, mat);
      }
      break;
    }
  }
}

void BKE_scene_cursor_quat_to_rot(View3DCursor *cursor, const float quat[4], bool use_compat)
{
  BLI_ASSERT_UNIT_QUAT(quat);

  switch (cursor->rotation_mode) {
    case ROT_MODE_QUAT: {
      if (use_compat) {
        float quat_orig[4];
        copy_v4_v4(quat_orig, cursor->rotation_quaternion);
        quat_to_compatible_quat(cursor->rotation_quaternion, quat, quat_orig);
      }
      else {
        copy_qt_qt(cursor->rotation_quaternion, quat);
      }
      break;
    }
    case ROT_MODE_AXISANGLE: {
      quat_to_axis_angle(cursor->rotation_axis, &cursor->rotation_angle, quat);
      break;
    }
    default: {
      if (use_compat) {
        quat_to_compatible_eulO(
            cursor->rotation_euler, cursor->rotation_euler, cursor->rotation_mode, quat);
      }
      else {
        quat_to_eulO(cursor->rotation_euler, cursor->rotation_mode, quat);
      }
      break;
    }
  }
}

void BKE_scene_cursor_to_mat4(const View3DCursor *cursor, float mat[4][4])
{
  float mat3[3][3];
  BKE_scene_cursor_rot_to_mat3(cursor, mat3);
  copy_m4_m3(mat, mat3);
  copy_v3_v3(mat[3], cursor->location);
}

void BKE_scene_cursor_from_mat4(View3DCursor *cursor, const float mat[4][4], bool use_compat)
{
  float mat3[3][3];
  copy_m3_m4(mat3, mat);
  BKE_scene_cursor_mat3_to_rot(cursor, mat3, use_compat);
  copy_v3_v3(cursor->location, mat[3]);
}

/** \} */<|MERGE_RESOLUTION|>--- conflicted
+++ resolved
@@ -1297,11 +1297,8 @@
     ed->cache = nullptr;
     ed->prefetch_job = nullptr;
     ed->runtime.sequence_lookup = nullptr;
-<<<<<<< HEAD
     ed->runtime.anim_lookup = nullptr;
-=======
     ed->runtime.media_presence = nullptr;
->>>>>>> 2ffd69aa
 
     /* recursive link sequences, lb will be correctly initialized */
     link_recurs_seq(reader, &ed->seqbase);
