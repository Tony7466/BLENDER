--- conflicted
+++ resolved
@@ -164,16 +164,9 @@
     const float(*vertexCos)[3] = mesh->runtime->edit_data->vertexCos;
 
     /* XXX: investigate using EditMesh data. */
-<<<<<<< HEAD
-    const float(*lnors)[3] = (flag & MESH_FOREACH_USE_NORMAL) ?
-                                 BKE_mesh_corner_normals_ensure(mesh) :
-                                 nullptr;
-=======
     const float(*loop_normals)[3] = (flag & MESH_FOREACH_USE_NORMAL) ?
-                                        static_cast<const float(*)[3]>(
-                                            CustomData_get_layer(&mesh->ldata, CD_NORMAL)) :
+                                        BKE_mesh_corner_normals_ensure(mesh) :
                                         nullptr;
->>>>>>> 96abaae9
 
     int f_idx;
 
@@ -192,24 +185,13 @@
     }
   }
   else {
-<<<<<<< HEAD
-    const float(*lnors)[3] = (flag & MESH_FOREACH_USE_NORMAL) ?
-                                 BKE_mesh_corner_normals_ensure(mesh) :
-                                 nullptr;
-
-    const MVert *mv = BKE_mesh_verts(mesh);
-    const MLoop *ml = BKE_mesh_loops(mesh);
-    const MPoly *mp = BKE_mesh_polys(mesh);
-=======
     const float(*loop_normals)[3] = (flag & MESH_FOREACH_USE_NORMAL) ?
-                                        static_cast<const float(*)[3]>(
-                                            CustomData_get_layer(&mesh->ldata, CD_NORMAL)) :
+                                        BKE_mesh_corner_normals_ensure(mesh) :
                                         nullptr;
 
     const float(*positions)[3] = BKE_mesh_vert_positions(mesh);
     const blender::Span<MPoly> polys = mesh->polys();
     const blender::Span<MLoop> loops = mesh->loops();
->>>>>>> 96abaae9
     const int *v_index = static_cast<const int *>(
         CustomData_get_layer(&mesh->vdata, CD_ORIGINDEX));
     const int *f_index = static_cast<const int *>(
