/* SPDX-FileCopyrightText: 2023 Blender Foundation
 *
 * SPDX-License-Identifier: GPL-2.0-or-later */

/** \file
 * \ingroup bke
 *
 * Functions for iterating mesh features.
 */

#include "DNA_mesh_types.h"
#include "DNA_meshdata_types.h"

#include "BKE_customdata.h"
#include "BKE_editmesh.h"
#include "BKE_editmesh_cache.hh"
#include "BKE_mesh.hh"
#include "BKE_mesh_iterators.h"

#include "BLI_bitmap.h"
#include "BLI_math.h"

#include "MEM_guardedalloc.h"

/* General note on iterating verts/loops/edges/faces and end mode.
 *
 * The edit mesh pointer is set for both final and cage meshes in both cases when there are
 * modifiers applied and not. This helps consistency of checks in the draw manager, where the
 * existence of the edit mesh pointer does not depend on object configuration.
 *
 * For the iterating, however, we need to follow the `CD_ORIGINDEX` code paths when there are
 * modifiers applied on the cage. In the code terms it means that the check for the edit mode code
 * path needs to consist of both edit mesh and edit data checks. */

void BKE_mesh_foreach_mapped_vert(
    const Mesh *mesh,
    void (*func)(void *userData, int index, const float co[3], const float no[3]),
    void *userData,
    MeshForeachFlag flag)
{
  if (mesh->edit_mesh != nullptr && mesh->runtime->edit_data != nullptr) {
    BMEditMesh *em = mesh->edit_mesh;
    BMesh *bm = em->bm;
    BMIter iter;
    BMVert *eve;
    int i;
    if (!mesh->runtime->edit_data->vertexCos.is_empty()) {
      const blender::Span<blender::float3> positions = mesh->runtime->edit_data->vertexCos;
      blender::Span<blender::float3> vert_normals;
      if (flag & MESH_FOREACH_USE_NORMAL) {
        BKE_editmesh_cache_ensure_vert_normals(em, mesh->runtime->edit_data);
        vert_normals = mesh->runtime->edit_data->vertexNos;
      }
      BM_ITER_MESH_INDEX (eve, &iter, bm, BM_VERTS_OF_MESH, i) {
        const float *no = (flag & MESH_FOREACH_USE_NORMAL) ? &vert_normals[i].x : nullptr;
        func(userData, i, positions[i], no);
      }
    }
    else {
      BM_ITER_MESH_INDEX (eve, &iter, bm, BM_VERTS_OF_MESH, i) {
        const float *no = (flag & MESH_FOREACH_USE_NORMAL) ? eve->no : nullptr;
        func(userData, i, eve->co, no);
      }
    }
  }
  else {
    const blender::Span<blender::float3> positions = mesh->vert_positions();
    const int *index = static_cast<const int *>(
        CustomData_get_layer(&mesh->vert_data, CD_ORIGINDEX));
    blender::Span<blender::float3> vert_normals;
    if (flag & MESH_FOREACH_USE_NORMAL) {
      vert_normals = mesh->vert_normals();
    }

    if (index) {
      for (int i = 0; i < mesh->totvert; i++) {
        const float *no = (flag & MESH_FOREACH_USE_NORMAL) ? &vert_normals[i].x : nullptr;
        const int orig = *index++;
        if (orig == ORIGINDEX_NONE) {
          continue;
        }
        func(userData, orig, positions[i], no);
      }
    }
    else {
      for (int i = 0; i < mesh->totvert; i++) {
        const float *no = (flag & MESH_FOREACH_USE_NORMAL) ? &vert_normals[i].x : nullptr;
        func(userData, i, positions[i], no);
      }
    }
  }
}

void BKE_mesh_foreach_mapped_edge(
    Mesh *mesh,
    const int tot_edges,
    void (*func)(void *userData, int index, const float v0co[3], const float v1co[3]),
    void *userData)
{
  if (mesh->edit_mesh != nullptr && mesh->runtime->edit_data) {
    BMEditMesh *em = mesh->edit_mesh;
    BMesh *bm = em->bm;
    BMIter iter;
    BMEdge *eed;
    int i;
    if (!mesh->runtime->edit_data->vertexCos.is_empty()) {
      const blender::Span<blender::float3> positions = mesh->runtime->edit_data->vertexCos;
      BM_mesh_elem_index_ensure(bm, BM_VERT);
      BM_ITER_MESH_INDEX (eed, &iter, bm, BM_EDGES_OF_MESH, i) {
        func(userData,
             i,
             positions[BM_elem_index_get(eed->v1)],
             positions[BM_elem_index_get(eed->v2)]);
      }
    }
    else {
      BM_ITER_MESH_INDEX (eed, &iter, bm, BM_EDGES_OF_MESH, i) {
        func(userData, i, eed->v1->co, eed->v2->co);
      }
    }
  }
  else {
    const blender::Span<blender::float3> positions = mesh->vert_positions();
    const blender::Span<blender::int2> edges = mesh->edges();
    const int *index = static_cast<const int *>(
        CustomData_get_layer(&mesh->edge_data, CD_ORIGINDEX));

    if (index) {
      for (const int i : edges.index_range()) {

        const int orig = *index++;
        if (orig == ORIGINDEX_NONE) {
          continue;
        }
        func(userData, orig, positions[edges[i][0]], positions[edges[i][1]]);
      }
    }
    else if (mesh->totedge == tot_edges) {
      for (const int i : edges.index_range()) {
        func(userData, i, positions[edges[i][0]], positions[edges[i][1]]);
      }
    }
  }
}

void BKE_mesh_foreach_mapped_loop(Mesh *mesh,
                                  void (*func)(void *userData,
                                               int vertex_index,
                                               int face_index,
                                               const float co[3],
                                               const float no[3]),
                                  void *userData,
                                  MeshForeachFlag flag)
{

  /* We can't use `dm->getLoopDataLayout(dm)` here,
   * we want to always access `dm->loopData`, `EditDerivedBMesh` would
   * return loop data from BMesh itself. */
  if (mesh->edit_mesh != nullptr && mesh->runtime->edit_data) {
    BMEditMesh *em = mesh->edit_mesh;
    BMesh *bm = em->bm;
    BMIter iter;
    BMFace *efa;

    const blender::Span<blender::float3> positions = mesh->runtime->edit_data->vertexCos;

    /* XXX: investigate using EditMesh data. */
    blender::Span<blender::float3> corner_normals;
    if (flag & MESH_FOREACH_USE_NORMAL) {
<<<<<<< HEAD
      corner_normals = mesh->corner_normals();
=======
      corner_normals = {
          static_cast<const blender::float3 *>(CustomData_get_layer(&mesh->loop_data, CD_NORMAL)),
          mesh->totloop};
>>>>>>> aebc743b
    }

    int f_idx;

    BM_mesh_elem_index_ensure(bm, BM_VERT);

    BM_ITER_MESH_INDEX (efa, &iter, bm, BM_FACES_OF_MESH, f_idx) {
      BMLoop *l_iter, *l_first;

      l_iter = l_first = BM_FACE_FIRST_LOOP(efa);
      do {
        const BMVert *eve = l_iter->v;
        const int v_idx = BM_elem_index_get(eve);
        func(userData,
             v_idx,
             f_idx,
             positions.is_empty() ? positions[v_idx] : blender::float3(eve->co),
             corner_normals.is_empty() ? nullptr : &corner_normals[BM_elem_index_get(l_iter)].x);
      } while ((l_iter = l_iter->next) != l_first);
    }
  }
  else {
    blender::Span<blender::float3> corner_normals;
    if (flag & MESH_FOREACH_USE_NORMAL) {
<<<<<<< HEAD
      corner_normals = mesh->corner_normals();
=======
      corner_normals = {
          static_cast<const blender::float3 *>(CustomData_get_layer(&mesh->loop_data, CD_NORMAL)),
          mesh->totloop};
>>>>>>> aebc743b
    }

    const blender::Span<blender::float3> positions = mesh->vert_positions();
    const blender::OffsetIndices faces = mesh->faces();
    const blender::Span<int> corner_verts = mesh->corner_verts();
    const int *v_index = static_cast<const int *>(
        CustomData_get_layer(&mesh->vert_data, CD_ORIGINDEX));
    const int *f_index = static_cast<const int *>(
        CustomData_get_layer(&mesh->face_data, CD_ORIGINDEX));

    if (v_index || f_index) {
      for (const int face_i : faces.index_range()) {
        for (const int corner : faces[face_i]) {
          const int vert = corner_verts[corner];
          const int v_idx = v_index ? v_index[vert] : vert;
          const int f_idx = f_index ? f_index[face_i] : face_i;
          const float *no = corner_normals.is_empty() ? nullptr : &corner_normals[corner].x;
          if (ELEM(ORIGINDEX_NONE, v_idx, f_idx)) {
            continue;
          }
          func(userData, v_idx, f_idx, positions[vert], no);
        }
      }
    }
    else {
      for (const int face_i : faces.index_range()) {
        for (const int corner : faces[face_i]) {
          const int vert = corner_verts[corner];
          const float *no = corner_normals.is_empty() ? nullptr : &corner_normals[corner].x;
          func(userData, vert, face_i, positions[vert], no);
        }
      }
    }
  }
}

void BKE_mesh_foreach_mapped_face_center(
    Mesh *mesh,
    void (*func)(void *userData, int index, const float cent[3], const float no[3]),
    void *userData,
    MeshForeachFlag flag)
{
  using namespace blender;
  if (mesh->edit_mesh != nullptr && mesh->runtime->edit_data != nullptr) {
    BMEditMesh *em = mesh->edit_mesh;
    BMesh *bm = em->bm;
    blender::Span<blender::float3> face_centers;
    blender::Span<blender::float3> face_normals;
    BMFace *efa;
    BMIter iter;
    int i;

    BKE_editmesh_cache_ensure_face_centers(em, mesh->runtime->edit_data);
    face_centers = mesh->runtime->edit_data->faceCos; /* always set */

    if (flag & MESH_FOREACH_USE_NORMAL) {
      BKE_editmesh_cache_ensure_face_normals(em, mesh->runtime->edit_data);
      face_normals = mesh->runtime->edit_data->faceNos; /* maybe nullptr */
    }

    if (!face_normals.is_empty()) {
      BM_ITER_MESH_INDEX (efa, &iter, bm, BM_FACES_OF_MESH, i) {
        const float *no = face_normals[i];
        func(userData, i, face_centers[i], no);
      }
    }
    else {
      BM_ITER_MESH_INDEX (efa, &iter, bm, BM_FACES_OF_MESH, i) {
        const float *no = (flag & MESH_FOREACH_USE_NORMAL) ? efa->no : nullptr;
        func(userData, i, face_centers[i], no);
      }
    }
  }
  else {
    const blender::Span<float3> positions = mesh->vert_positions();
    const blender::OffsetIndices faces = mesh->faces();
    const blender::Span<int> corner_verts = mesh->corner_verts();
    const int *index = static_cast<const int *>(
        CustomData_get_layer(&mesh->face_data, CD_ORIGINDEX));

    if (index) {
      for (const int i : faces.index_range()) {
        const int orig = *index++;
        if (orig == ORIGINDEX_NONE) {
          continue;
        }
        const Span<int> face_verts = corner_verts.slice(faces[i]);
        const float3 center = bke::mesh::face_center_calc(positions, face_verts);
        if (flag & MESH_FOREACH_USE_NORMAL) {
          const float3 normal = bke::mesh::face_normal_calc(positions, face_verts);
          func(userData, orig, center, normal);
        }
        else {
          func(userData, orig, center, nullptr);
        }
      }
    }
    else {
      for (const int i : faces.index_range()) {
        const Span<int> face_verts = corner_verts.slice(faces[i]);
        const float3 center = bke::mesh::face_center_calc(positions, face_verts);
        if (flag & MESH_FOREACH_USE_NORMAL) {
          const float3 normal = bke::mesh::face_normal_calc(positions, face_verts);
          func(userData, i, center, normal);
        }
        else {
          func(userData, i, center, nullptr);
        }
      }
    }
  }
}

void BKE_mesh_foreach_mapped_subdiv_face_center(
    Mesh *mesh,
    void (*func)(void *userData, int index, const float cent[3], const float no[3]),
    void *userData,
    MeshForeachFlag flag)
{
  const blender::Span<blender::float3> positions = mesh->vert_positions();
  const blender::OffsetIndices faces = mesh->faces();
  const blender::Span<int> corner_verts = mesh->corner_verts();
  blender::Span<blender::float3> vert_normals;
  if (flag & MESH_FOREACH_USE_NORMAL) {
    vert_normals = mesh->vert_normals();
  }
  const int *index = static_cast<const int *>(
      CustomData_get_layer(&mesh->face_data, CD_ORIGINDEX));
  const blender::BitSpan facedot_tags = mesh->runtime->subsurf_face_dot_tags;

  if (index) {
    for (const int i : faces.index_range()) {
      const int orig = *index++;
      if (orig == ORIGINDEX_NONE) {
        continue;
      }
      for (const int vert : corner_verts.slice(faces[i])) {
        if (facedot_tags[vert]) {
          func(userData,
               orig,
               positions[vert],
               (flag & MESH_FOREACH_USE_NORMAL) ? &vert_normals[vert].x : nullptr);
        }
      }
    }
  }
  else {
    for (const int i : faces.index_range()) {
      for (const int vert : corner_verts.slice(faces[i])) {
        if (facedot_tags[vert]) {
          func(userData,
               i,
               positions[vert],
               (flag & MESH_FOREACH_USE_NORMAL) ? &vert_normals[vert].x : nullptr);
        }
      }
    }
  }
}

/* Helpers based on above foreach loopers> */

struct MappedVCosData {
  float (*vertexcos)[3];
  BLI_bitmap *vertex_visit;
};

static void get_vertexcos__mapFunc(void *user_data,
                                   int index,
                                   const float co[3],
                                   const float /*no*/[3])
{
  MappedVCosData *mapped_vcos_data = (MappedVCosData *)user_data;

  if (BLI_BITMAP_TEST(mapped_vcos_data->vertex_visit, index) == 0) {
    /* We need coord from prototype vertex, not from copies,
     * we assume they stored in the beginning of vertex array stored in evaluated mesh
     * (mirror modifier for eg does this). */
    copy_v3_v3(mapped_vcos_data->vertexcos[index], co);
    BLI_BITMAP_ENABLE(mapped_vcos_data->vertex_visit, index);
  }
}

void BKE_mesh_foreach_mapped_vert_coords_get(const Mesh *me_eval,
                                             float (*r_cos)[3],
                                             const int totcos)
{
  MappedVCosData user_data;
  memset(r_cos, 0, sizeof(*r_cos) * totcos);
  user_data.vertexcos = r_cos;
  user_data.vertex_visit = BLI_BITMAP_NEW(totcos, __func__);
  BKE_mesh_foreach_mapped_vert(me_eval, get_vertexcos__mapFunc, &user_data, MESH_FOREACH_NOP);
  MEM_freeN(user_data.vertex_visit);
}<|MERGE_RESOLUTION|>--- conflicted
+++ resolved
@@ -167,13 +167,7 @@
     /* XXX: investigate using EditMesh data. */
     blender::Span<blender::float3> corner_normals;
     if (flag & MESH_FOREACH_USE_NORMAL) {
-<<<<<<< HEAD
       corner_normals = mesh->corner_normals();
-=======
-      corner_normals = {
-          static_cast<const blender::float3 *>(CustomData_get_layer(&mesh->loop_data, CD_NORMAL)),
-          mesh->totloop};
->>>>>>> aebc743b
     }
 
     int f_idx;
@@ -198,13 +192,7 @@
   else {
     blender::Span<blender::float3> corner_normals;
     if (flag & MESH_FOREACH_USE_NORMAL) {
-<<<<<<< HEAD
       corner_normals = mesh->corner_normals();
-=======
-      corner_normals = {
-          static_cast<const blender::float3 *>(CustomData_get_layer(&mesh->loop_data, CD_NORMAL)),
-          mesh->totloop};
->>>>>>> aebc743b
     }
 
     const blender::Span<blender::float3> positions = mesh->vert_positions();
