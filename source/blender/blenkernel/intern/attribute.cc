--- conflicted
+++ resolved
@@ -192,8 +192,6 @@
   char result_name[MAX_CUSTOMDATA_LAYER_NAME];
   BKE_id_attribute_calc_unique_name(id, new_name, result_name);
 
-<<<<<<< HEAD
-=======
   if (layer->type == CD_PROP_FLOAT2 && GS(id->name) == ID_ME) {
     /* Rename UV sub-attributes. */
     char buffer_src[MAX_CUSTOMDATA_LAYER_NAME];
@@ -212,7 +210,6 @@
                                       BKE_uv_map_pin_name_get(result_name, buffer_dst),
                                       reports);
   }
->>>>>>> d9398bb5
   if (StringRef(old_name) == BKE_id_attributes_active_color_name(id)) {
     BKE_id_attributes_active_color_set(id, result_name);
   }
@@ -411,17 +408,10 @@
           const bool is_active_color_attribute = name == StringRef(mesh->active_color_attribute);
           const bool is_default_color_attribute = name == StringRef(mesh->default_color_attribute);
           if (BM_data_layer_free_named(em->bm, data, name)) {
-<<<<<<< HEAD
-            if (name == StringRef(mesh->active_color_attribute)) {
-              MEM_SAFE_FREE(mesh->active_color_attribute);
-            }
-            else if (name == StringRef(mesh->default_color_attribute)) {
-=======
             if (is_active_color_attribute) {
               MEM_SAFE_FREE(mesh->active_color_attribute);
             }
             else if (is_default_color_attribute) {
->>>>>>> d9398bb5
               MEM_SAFE_FREE(mesh->default_color_attribute);
             }
             return true;
