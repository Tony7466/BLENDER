--- conflicted
+++ resolved
@@ -791,17 +791,10 @@
 
   /* Add the position attribute later so it can be shared in some cases.*/
   Mesh *mesh = BKE_mesh_new_nomain(
-<<<<<<< HEAD
-      offsets.vert.last(), offsets.edge.last(), offsets.poly.last(), offsets.loop.last());
-  MutableSpan<float3> positions = mesh->vert_positions_for_write();
-=======
       0, offsets.edge.last(), offsets.poly.last(), offsets.loop.last());
   CustomData_free_layer_named(&mesh->vdata, "position", 0);
   mesh->totvert = offsets.vert.last();
 
-  mesh->flag |= ME_AUTOSMOOTH;
-  mesh->smoothresh = DEG2RADF(180.0f);
->>>>>>> bef20cd3
   MutableSpan<int2> edges = mesh->edges_for_write();
   MutableSpan<int> poly_offsets = mesh->poly_offsets_for_write();
   MutableSpan<int> corner_verts = mesh->corner_verts_for_write();
