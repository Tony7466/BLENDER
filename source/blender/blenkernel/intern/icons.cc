--- conflicted
+++ resolved
@@ -523,57 +523,6 @@
 
 void BKE_previewimg_ensure(PreviewImage *prv, const int size)
 {
-<<<<<<< HEAD
-  if ((prv->tag & PRV_TAG_DEFFERED) != 0) {
-    const bool do_icon = ((size == ICON_SIZE_ICON) && !prv->rect[ICON_SIZE_ICON]);
-    const bool do_preview = ((size == ICON_SIZE_PREVIEW) && !prv->rect[ICON_SIZE_PREVIEW]);
-
-    if (do_icon || do_preview) {
-      ImBuf *thumb;
-      char *prv_deferred_data = (char *)PRV_DEFERRED_DATA(prv);
-      int source = prv_deferred_data[0];
-      char *filepath = &prv_deferred_data[1];
-      int icon_w, icon_h;
-
-      thumb = IMB_thumb_manage(filepath, THB_LARGE, (ThumbSource)source);
-
-      if (thumb) {
-        /* #PreviewImage assumes pre-multiplied alpha. */
-        IMB_premultiply_alpha(thumb);
-
-        if (do_preview) {
-          prv->w[ICON_SIZE_PREVIEW] = thumb->x;
-          prv->h[ICON_SIZE_PREVIEW] = thumb->y;
-          prv->rect[ICON_SIZE_PREVIEW] = (uint *)MEM_dupallocN(thumb->rect);
-          prv->flag[ICON_SIZE_PREVIEW] &= ~(PRV_CHANGED | PRV_USER_EDITED | PRV_RENDERING);
-        }
-        if (do_icon) {
-          if (thumb->x > thumb->y) {
-            icon_w = ICON_RENDER_DEFAULT_HEIGHT;
-            icon_h = (thumb->y * icon_w) / thumb->x + 1;
-          }
-          else if (thumb->x < thumb->y) {
-            icon_h = ICON_RENDER_DEFAULT_HEIGHT;
-            icon_w = (thumb->x * icon_h) / thumb->y + 1;
-          }
-          else {
-            icon_w = icon_h = ICON_RENDER_DEFAULT_HEIGHT;
-          }
-
-          IMB_scaleImBuf(thumb, icon_w, icon_h);
-          prv->w[ICON_SIZE_ICON] = icon_w;
-          prv->h[ICON_SIZE_ICON] = icon_h;
-          prv->rect[ICON_SIZE_ICON] = (uint *)MEM_dupallocN(thumb->rect);
-          prv->flag[ICON_SIZE_ICON] &= ~(PRV_CHANGED | PRV_USER_EDITED | PRV_RENDERING);
-        }
-        IMB_freeImBuf(thumb);
-      }
-      else {
-        /* Thumbnail loading doesn't differentiate between sizes, so if loading for one size fails
-         * it would fail for the other too. No point in tagging the sizes separately. */
-        prv->tag |= PRV_TAG_LOADING_FAILED;
-      }
-=======
   if ((prv->tag & PRV_TAG_DEFFERED) == 0) {
     return;
   }
@@ -594,6 +543,9 @@
 
   thumb = IMB_thumb_manage(filepath, THB_LARGE, (ThumbSource)source);
   if (!thumb) {
+    /* Thumbnail loading doesn't differentiate between sizes, so if loading for one size fails
+     * it would fail for the other too. No point in tagging the sizes separately. */
+    prv->tag |= PRV_TAG_LOADING_FAILED;
     return;
   }
 
@@ -610,7 +562,6 @@
     if (thumb->x > thumb->y) {
       icon_w = ICON_RENDER_DEFAULT_HEIGHT;
       icon_h = (thumb->y * icon_w) / thumb->x + 1;
->>>>>>> 9d422f2f
     }
     else if (thumb->x < thumb->y) {
       icon_h = ICON_RENDER_DEFAULT_HEIGHT;
