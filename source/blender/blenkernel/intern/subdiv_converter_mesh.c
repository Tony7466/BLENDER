/* SPDX-License-Identifier: GPL-2.0-or-later
 * Copyright 2018 Blender Foundation. All rights reserved. */

/** \file
 * \ingroup bke
 */

#include "subdiv_converter.h"

#include <string.h>

#include "DNA_mesh_types.h"
#include "DNA_meshdata_types.h"

#include "BLI_bitmap.h"
#include "BLI_utildefines.h"

#include "BKE_customdata.h"
#include "BKE_mesh.h"
#include "BKE_mesh_mapping.h"
#include "BKE_subdiv.h"

#include "MEM_guardedalloc.h"

#include "opensubdiv_capi.h"
#include "opensubdiv_converter_capi.h"

#include "bmesh_class.h"

/* Enable work-around for non-working CPU evaluator when using bilinear scheme.
 * This forces Catmark scheme with all edges marked as infinitely sharp. */
#define BUGGY_SIMPLE_SCHEME_WORKAROUND 1

typedef struct ConverterStorage {
  SubdivSettings settings;
  const Mesh *mesh;
  const float (*positions)[3];
  const MEdge *edges;
  const MPoly *polys;
  const int *corner_verts;
  const int *corner_edges;

  /* CustomData layer for vertex sharpnesses. */
  const float *cd_vertex_crease;
  /* CustomData layer for edge sharpness. */
  const float *cd_edge_crease;
  /* Indexed by loop index, value denotes index of face-varying vertex
   * which corresponds to the UV coordinate.
   */
  int *loop_uv_indices;
  int num_uv_coordinates;
  /* Indexed by coarse mesh elements, gives index of corresponding element
   * with ignoring all non-manifold entities.
   *
   * NOTE: This isn't strictly speaking manifold, this is more like non-loose
   * geometry index. As in, index of element as if there were no loose edges
   * or vertices in the mesh.
   */
  int *manifold_vertex_index;
  /* Indexed by vertex index from mesh, corresponds to whether this vertex has
   * infinite sharpness due to non-manifold topology.
   */
  BLI_bitmap *infinite_sharp_vertices_map;
  /* Reverse mapping to above. */
  int *manifold_vertex_index_reverse;
  int *manifold_edge_index_reverse;
  /* Number of non-loose elements. */
  int num_manifold_vertices;
  int num_manifold_edges;
} ConverterStorage;

static OpenSubdiv_SchemeType get_scheme_type(const OpenSubdiv_Converter *converter)
{
#if BUGGY_SIMPLE_SCHEME_WORKAROUND
  (void)converter;
  return OSD_SCHEME_CATMARK;
#else
  ConverterStorage *storage = converter->user_data;
  if (storage->settings.is_simple) {
    return OSD_SCHEME_BILINEAR;
  }
  else {
    return OSD_SCHEME_CATMARK;
  }
#endif
}

static OpenSubdiv_VtxBoundaryInterpolation get_vtx_boundary_interpolation(
    const struct OpenSubdiv_Converter *converter)
{
  ConverterStorage *storage = converter->user_data;
  return BKE_subdiv_converter_vtx_boundary_interpolation_from_settings(&storage->settings);
}

static OpenSubdiv_FVarLinearInterpolation get_fvar_linear_interpolation(
    const OpenSubdiv_Converter *converter)
{
  ConverterStorage *storage = converter->user_data;
  return BKE_subdiv_converter_fvar_linear_from_settings(&storage->settings);
}

static bool specifies_full_topology(const OpenSubdiv_Converter *UNUSED(converter))
{
  return false;
}

static int get_num_faces(const OpenSubdiv_Converter *converter)
{
  ConverterStorage *storage = converter->user_data;
  return storage->mesh->totpoly;
}

static int get_num_edges(const OpenSubdiv_Converter *converter)
{
  ConverterStorage *storage = converter->user_data;
  return storage->num_manifold_edges;
}

static int get_num_vertices(const OpenSubdiv_Converter *converter)
{
  ConverterStorage *storage = converter->user_data;
  return storage->num_manifold_vertices;
}

static int get_num_face_vertices(const OpenSubdiv_Converter *converter, int manifold_face_index)
{
  ConverterStorage *storage = converter->user_data;
  return storage->polys[manifold_face_index].totloop;
}

static void get_face_vertices(const OpenSubdiv_Converter *converter,
                              int manifold_face_index,
                              int *manifold_face_vertices)
{
  ConverterStorage *storage = converter->user_data;
  const MPoly *poly = &storage->polys[manifold_face_index];
  for (int i = 0; i < poly->totloop; i++) {
    const int vert_i = storage->corner_verts[poly->loopstart + i];
    manifold_face_vertices[i] = storage->manifold_vertex_index[vert_i];
  }
}

static void get_edge_vertices(const OpenSubdiv_Converter *converter,
                              int manifold_edge_index,
                              int *manifold_edge_vertices)
{
  ConverterStorage *storage = converter->user_data;
  const int edge_index = storage->manifold_edge_index_reverse[manifold_edge_index];
  const MEdge *edge = &storage->edges[edge_index];
  manifold_edge_vertices[0] = storage->manifold_vertex_index[edge->v1];
  manifold_edge_vertices[1] = storage->manifold_vertex_index[edge->v2];
}

static float get_edge_sharpness(const OpenSubdiv_Converter *converter, int manifold_edge_index)
{
  ConverterStorage *storage = converter->user_data;
#if BUGGY_SIMPLE_SCHEME_WORKAROUND
  if (storage->settings.is_simple) {
    return 10.0f;
  }
#endif
  if (!storage->settings.use_creases || storage->cd_edge_crease == NULL) {
    return 0.0f;
  }
  const int edge_index = storage->manifold_edge_index_reverse[manifold_edge_index];
  return BKE_subdiv_crease_to_sharpness_f(storage->cd_edge_crease[edge_index]);
}

static bool is_infinite_sharp_vertex(const OpenSubdiv_Converter *converter,
                                     int manifold_vertex_index)
{
  ConverterStorage *storage = converter->user_data;
#if BUGGY_SIMPLE_SCHEME_WORKAROUND
  if (storage->settings.is_simple) {
    return true;
  }
#endif
  const int vertex_index = storage->manifold_vertex_index_reverse[manifold_vertex_index];
  return BLI_BITMAP_TEST_BOOL(storage->infinite_sharp_vertices_map, vertex_index);
}

static float get_vertex_sharpness(const OpenSubdiv_Converter *converter, int manifold_vertex_index)
{
  ConverterStorage *storage = converter->user_data;
  if (!storage->settings.use_creases || storage->cd_vertex_crease == NULL) {
    return 0.0f;
  }
  const int vertex_index = storage->manifold_vertex_index_reverse[manifold_vertex_index];
  return BKE_subdiv_crease_to_sharpness_f(storage->cd_vertex_crease[vertex_index]);
}

static int get_num_uv_layers(const OpenSubdiv_Converter *converter)
{
  ConverterStorage *storage = converter->user_data;
  const Mesh *mesh = storage->mesh;
  return CustomData_number_of_layers(&mesh->ldata, CD_MLOOPUV);
}

static void precalc_uv_layer(const OpenSubdiv_Converter *converter, const int layer_index)
{
  ConverterStorage *storage = converter->user_data;
  const Mesh *mesh = storage->mesh;
  const MLoopUV *mloopuv = CustomData_get_layer_n(&mesh->ldata, CD_MLOOPUV, layer_index);
  const int num_poly = mesh->totpoly;
  const int num_vert = mesh->totvert;
  const float limit[2] = {STD_UV_CONNECT_LIMIT, STD_UV_CONNECT_LIMIT};
  /* Initialize memory required for the operations. */
  if (storage->loop_uv_indices == NULL) {
    storage->loop_uv_indices = MEM_malloc_arrayN(
        mesh->totloop, sizeof(int), "loop uv vertex index");
  }
  UvVertMap *uv_vert_map = BKE_mesh_uv_vert_map_create(
      storage->polys,
      (const bool *)CustomData_get_layer_named(&mesh->pdata, CD_PROP_BOOL, ".hide_poly"),
      (const bool *)CustomData_get_layer_named(&mesh->pdata, CD_PROP_BOOL, ".select_poly"),
      storage->corner_verts,
      mloopuv,
      num_poly,
      num_vert,
      limit,
      false,
      true);
  /* NOTE: First UV vertex is supposed to be always marked as separate. */
  storage->num_uv_coordinates = -1;
  for (int vertex_index = 0; vertex_index < num_vert; vertex_index++) {
    const UvMapVert *uv_vert = BKE_mesh_uv_vert_map_get_vert(uv_vert_map, vertex_index);
    while (uv_vert != NULL) {
      if (uv_vert->separate) {
        storage->num_uv_coordinates++;
      }
      const MPoly *mp = &storage->polys[uv_vert->poly_index];
      const int global_loop_index = mp->loopstart + uv_vert->loop_of_poly_index;
      storage->loop_uv_indices[global_loop_index] = storage->num_uv_coordinates;
      uv_vert = uv_vert->next;
    }
  }
  /* So far this value was used as a 0-based index, actual number of UV
   * vertices is 1 more.
   */
  storage->num_uv_coordinates += 1;
  BKE_mesh_uv_vert_map_free(uv_vert_map);
}

static void finish_uv_layer(const OpenSubdiv_Converter *UNUSED(converter))
{
}

static int get_num_uvs(const OpenSubdiv_Converter *converter)
{
  ConverterStorage *storage = converter->user_data;
  return storage->num_uv_coordinates;
}

static int get_face_corner_uv_index(const OpenSubdiv_Converter *converter,
                                    const int face_index,
                                    const int corner)
{
  ConverterStorage *storage = converter->user_data;
  const MPoly *mp = &storage->polys[face_index];
  return storage->loop_uv_indices[mp->loopstart + corner];
}

static void free_user_data(const OpenSubdiv_Converter *converter)
{
  ConverterStorage *user_data = converter->user_data;
  MEM_SAFE_FREE(user_data->loop_uv_indices);
  MEM_freeN(user_data->manifold_vertex_index);
  MEM_freeN(user_data->infinite_sharp_vertices_map);
  MEM_freeN(user_data->manifold_vertex_index_reverse);
  MEM_freeN(user_data->manifold_edge_index_reverse);
  MEM_freeN(user_data);
}

static void init_functions(OpenSubdiv_Converter *converter)
{
  converter->getSchemeType = get_scheme_type;
  converter->getVtxBoundaryInterpolation = get_vtx_boundary_interpolation;
  converter->getFVarLinearInterpolation = get_fvar_linear_interpolation;
  converter->specifiesFullTopology = specifies_full_topology;

  converter->getNumFaces = get_num_faces;
  converter->getNumEdges = get_num_edges;
  converter->getNumVertices = get_num_vertices;

  converter->getNumFaceVertices = get_num_face_vertices;
  converter->getFaceVertices = get_face_vertices;
  converter->getFaceEdges = NULL;

  converter->getEdgeVertices = get_edge_vertices;
  converter->getNumEdgeFaces = NULL;
  converter->getEdgeFaces = NULL;
  converter->getEdgeSharpness = get_edge_sharpness;

  converter->getNumVertexEdges = NULL;
  converter->getVertexEdges = NULL;
  converter->getNumVertexFaces = NULL;
  converter->getVertexFaces = NULL;
  converter->isInfiniteSharpVertex = is_infinite_sharp_vertex;
  converter->getVertexSharpness = get_vertex_sharpness;

  converter->getNumUVLayers = get_num_uv_layers;
  converter->precalcUVLayer = precalc_uv_layer;
  converter->finishUVLayer = finish_uv_layer;
  converter->getNumUVCoordinates = get_num_uvs;
  converter->getFaceCornerUVIndex = get_face_corner_uv_index;

  converter->freeUserData = free_user_data;
}

static void initialize_manifold_index_array(const BLI_bitmap *used_map,
                                            const int num_elements,
                                            int **r_indices,
                                            int **r_indices_reverse,
                                            int *r_num_manifold_elements)
{
  int *indices = NULL;
  if (r_indices != NULL) {
    indices = MEM_malloc_arrayN(num_elements, sizeof(int), "manifold indices");
  }
  int *indices_reverse = NULL;
  if (r_indices_reverse != NULL) {
    indices_reverse = MEM_malloc_arrayN(num_elements, sizeof(int), "manifold indices reverse");
  }
  int offset = 0;
  for (int i = 0; i < num_elements; i++) {
    if (BLI_BITMAP_TEST_BOOL(used_map, i)) {
      if (indices != NULL) {
        indices[i] = i - offset;
      }
      if (indices_reverse != NULL) {
        indices_reverse[i - offset] = i;
      }
    }
    else {
      if (indices != NULL) {
        indices[i] = -1;
      }
      offset++;
    }
  }
  if (r_indices != NULL) {
    *r_indices = indices;
  }
  if (r_indices_reverse != NULL) {
    *r_indices_reverse = indices_reverse;
  }
  *r_num_manifold_elements = num_elements - offset;
}

static void initialize_manifold_indices(ConverterStorage *storage)
{
  const Mesh *mesh = storage->mesh;
  const MEdge *medge = storage->edges;
  const MPoly *mpoly = storage->polys;
  /* Set bits of elements which are not loose. */
  BLI_bitmap *vert_used_map = BLI_BITMAP_NEW(mesh->totvert, "vert used map");
  BLI_bitmap *edge_used_map = BLI_BITMAP_NEW(mesh->totedge, "edge used map");
  for (int poly_index = 0; poly_index < mesh->totpoly; poly_index++) {
    const MPoly *poly = &mpoly[poly_index];
    for (int i = 0; i < poly->totloop; i++) {
      const int corner = poly->loopstart + i;
      BLI_BITMAP_ENABLE(vert_used_map, storage->corner_verts[corner]);
      BLI_BITMAP_ENABLE(edge_used_map, storage->corner_edges[corner]);
    }
  }
  initialize_manifold_index_array(vert_used_map,
                                  mesh->totvert,
                                  &storage->manifold_vertex_index,
                                  &storage->manifold_vertex_index_reverse,
                                  &storage->num_manifold_vertices);
  initialize_manifold_index_array(edge_used_map,
                                  mesh->totedge,
                                  NULL,
                                  &storage->manifold_edge_index_reverse,
                                  &storage->num_manifold_edges);
  /* Initialize infinite sharp mapping. */
  storage->infinite_sharp_vertices_map = BLI_BITMAP_NEW(mesh->totvert, "vert used map");
  for (int edge_index = 0; edge_index < mesh->totedge; edge_index++) {
    if (!BLI_BITMAP_TEST_BOOL(edge_used_map, edge_index)) {
      const MEdge *edge = &medge[edge_index];
      BLI_BITMAP_ENABLE(storage->infinite_sharp_vertices_map, edge->v1);
      BLI_BITMAP_ENABLE(storage->infinite_sharp_vertices_map, edge->v2);
    }
  }
  /* Free working variables. */
  MEM_freeN(vert_used_map);
  MEM_freeN(edge_used_map);
}

static void init_user_data(OpenSubdiv_Converter *converter,
                           const SubdivSettings *settings,
                           const Mesh *mesh)
{
  ConverterStorage *user_data = MEM_mallocN(sizeof(ConverterStorage), __func__);
  user_data->settings = *settings;
  user_data->mesh = mesh;
<<<<<<< HEAD
  user_data->positions = BKE_mesh_positions(mesh);
=======
  user_data->positions = BKE_mesh_vert_positions(mesh);
>>>>>>> a7e1815c
  user_data->edges = BKE_mesh_edges(mesh);
  user_data->polys = BKE_mesh_polys(mesh);
  user_data->corner_verts = BKE_mesh_corner_verts(mesh);
  user_data->corner_edges = BKE_mesh_corner_edges(mesh);
  user_data->cd_vertex_crease = CustomData_get_layer(&mesh->vdata, CD_CREASE);
  user_data->cd_edge_crease = CustomData_get_layer(&mesh->edata, CD_CREASE);
  user_data->loop_uv_indices = NULL;
  initialize_manifold_indices(user_data);
  converter->user_data = user_data;
}

void BKE_subdiv_converter_init_for_mesh(struct OpenSubdiv_Converter *converter,
                                        const SubdivSettings *settings,
                                        const Mesh *mesh)
{
  init_functions(converter);
  init_user_data(converter, settings, mesh);
}<|MERGE_RESOLUTION|>--- conflicted
+++ resolved
@@ -394,11 +394,7 @@
   ConverterStorage *user_data = MEM_mallocN(sizeof(ConverterStorage), __func__);
   user_data->settings = *settings;
   user_data->mesh = mesh;
-<<<<<<< HEAD
-  user_data->positions = BKE_mesh_positions(mesh);
-=======
   user_data->positions = BKE_mesh_vert_positions(mesh);
->>>>>>> a7e1815c
   user_data->edges = BKE_mesh_edges(mesh);
   user_data->polys = BKE_mesh_polys(mesh);
   user_data->corner_verts = BKE_mesh_corner_verts(mesh);
