/* SPDX-License-Identifier: GPL-2.0-or-later
 * Copyright 2008 Blender Foundation. */

/** \file
 * \ingroup bke
 */

#include <cmath>
#include <cstddef>
#include <cstdio>
#include <cstdlib>
#include <cstring>

#include "CLG_log.h"

#include "MEM_guardedalloc.h"

#include "BLI_array_utils.h"
#include "BLI_blenlib.h"
#include "BLI_ghash.h"
#include "BLI_hash.h"
#include "BLI_heap.h"
#include "BLI_math_vector.h"
#include "BLI_math_vector_types.hh"
#include "BLI_polyfill_2d.h"
#include "BLI_span.hh"

#include "DNA_gpencil_modifier_types.h"
#include "DNA_gpencil_types.h"
#include "DNA_material_types.h"
#include "DNA_mesh_types.h"
#include "DNA_meshdata_types.h"
#include "DNA_scene_types.h"
#include "DNA_screen_types.h"

#include "BLT_translation.h"

#include "BKE_attribute.hh"
#include "BKE_context.h"
#include "BKE_deform.h"
#include "BKE_gpencil.h"
#include "BKE_gpencil_curve.h"
#include "BKE_gpencil_geom.h"
#include "BKE_main.h"
#include "BKE_material.h"
#include "BKE_mesh.h"
#include "BKE_object.h"

#include "DEG_depsgraph_query.h"

using blender::float3;
using blender::Span;

/* -------------------------------------------------------------------- */
/** \name Grease Pencil Object: Bound-box Support
 * \{ */

bool BKE_gpencil_stroke_minmax(const bGPDstroke *gps,
                               const bool use_select,
                               float r_min[3],
                               float r_max[3])
{
  if (gps == nullptr) {
    return false;
  }

  bool changed = false;
  if (use_select) {
    for (const bGPDspoint &pt : Span(gps->points, gps->totpoints)) {
      if (pt.flag & GP_SPOINT_SELECT) {
        minmax_v3v3_v3(r_min, r_max, &pt.x);
        changed = true;
      }
    }
  }
  else {
    for (const bGPDspoint &pt : Span(gps->points, gps->totpoints)) {
      minmax_v3v3_v3(r_min, r_max, &pt.x);
      changed = true;
    }
  }

  return changed;
}

bool BKE_gpencil_data_minmax(const bGPdata *gpd, float r_min[3], float r_max[3])
{
  bool changed = false;

  INIT_MINMAX(r_min, r_max);

  if (gpd == nullptr) {
    return changed;
  }

  LISTBASE_FOREACH (bGPDlayer *, gpl, &gpd->layers) {
    bGPDframe *gpf = gpl->actframe;

    if (gpf != nullptr) {
      LISTBASE_FOREACH (bGPDstroke *, gps, &gpf->strokes) {
        changed |= BKE_gpencil_stroke_minmax(gps, false, r_min, r_max);
      }
    }
  }

  return changed;
}

void BKE_gpencil_centroid_3d(bGPdata *gpd, float r_centroid[3])
{
  float3 min;
  float3 max;
  BKE_gpencil_data_minmax(gpd, min, max);

  const float3 tot = min + max;
  mul_v3_v3fl(r_centroid, tot, 0.5f);
}

void BKE_gpencil_stroke_boundingbox_calc(bGPDstroke *gps)
{
  INIT_MINMAX(gps->boundbox_min, gps->boundbox_max);
  BKE_gpencil_stroke_minmax(gps, false, gps->boundbox_min, gps->boundbox_max);
}

/**
 * Create bounding box values.
 * \param ob: Grease pencil object
 */
static void boundbox_gpencil(Object *ob)
{
  if (ob->runtime.bb == nullptr) {
    ob->runtime.bb = MEM_cnew<BoundBox>("GPencil boundbox");
  }

  BoundBox *bb = ob->runtime.bb;
  bGPdata *gpd = (bGPdata *)ob->data;

  float3 min;
  float3 max;
  if (!BKE_gpencil_data_minmax(gpd, min, max)) {
    min = float3(-1);
    max = float3(1);
  }

  BKE_boundbox_init_from_minmax(bb, min, max);

  bb->flag &= ~BOUNDBOX_DIRTY;
}

BoundBox *BKE_gpencil_boundbox_get(Object *ob)
{
  if (ELEM(nullptr, ob, ob->data)) {
    return nullptr;
  }

  bGPdata *gpd = (bGPdata *)ob->data;
  if ((ob->runtime.bb) && ((gpd->flag & GP_DATA_CACHE_IS_DIRTY) == 0)) {
    return ob->runtime.bb;
  }

  boundbox_gpencil(ob);

  Object *ob_orig = (Object *)DEG_get_original_id(&ob->id);
  /* Update orig object's boundbox with re-computed evaluated values. This function can be
   * called with the evaluated object and need update the original object bound box data
   * to keep both values synchronized. */
  if (!ELEM(ob_orig, nullptr, ob)) {
    if (ob_orig->runtime.bb == nullptr) {
      ob_orig->runtime.bb = MEM_cnew<BoundBox>("GPencil boundbox");
    }
    for (int i = 0; i < 8; i++) {
      copy_v3_v3(ob_orig->runtime.bb->vec[i], ob->runtime.bb->vec[i]);
    }
  }

  return ob->runtime.bb;
}

/** \} */

/* -------------------------------------------------------------------- */
/** \name Stroke Sample
 * \{ */

static int stroke_march_next_point(const bGPDstroke *gps,
                                   const int index_next_pt,
                                   const float *current,
                                   const float dist,
                                   float *result,
                                   float *pressure,
                                   float *strength,
                                   float *vert_color,
                                   float *uv_fac,
                                   float *uv_fill,
                                   float *uv_rot,
                                   float *ratio_result,
                                   int *index_from,
                                   int *index_to)
{
  float remaining_till_next = 0.0f;
  float remaining_march = dist;
  float step_start[3];
  float point[3];
  int next_point_index = index_next_pt;
  bGPDspoint *pt = nullptr;

  if (next_point_index == gps->totpoints) {
    next_point_index = 0;
  }

  copy_v3_v3(step_start, current);
  pt = &gps->points[next_point_index];
  copy_v3_v3(point, &pt->x);
  remaining_till_next = len_v3v3(point, step_start);

  while (remaining_till_next < remaining_march && next_point_index) {
    remaining_march -= remaining_till_next;
    pt = &gps->points[next_point_index];
    if (pt->flag & GP_SPOINT_TEMP_TAG) {
      pt = &gps->points[next_point_index];
      copy_v3_v3(result, &pt->x);
      *pressure = gps->points[next_point_index].pressure;
      *strength = gps->points[next_point_index].strength;
      memcpy(vert_color, gps->points[next_point_index].vert_color, sizeof(float[4]));

      *index_from = next_point_index == 0 ? (gps->totpoints - 1) : (next_point_index - 1);
      *index_to = next_point_index;
      *ratio_result = 1.0f;
      next_point_index++;
      return next_point_index == 0 ? gps->totpoints : next_point_index;
    }
    next_point_index++;
    copy_v3_v3(point, &pt->x);
    copy_v3_v3(step_start, point);
    if (!(next_point_index < gps->totpoints)) {
      if (gps->flag & GP_STROKE_CYCLIC) {
        next_point_index = 0;
      }
      else {
        next_point_index = gps->totpoints - 1;
        remaining_till_next = 0;
        break;
      }
    }
    pt = &gps->points[next_point_index];
    copy_v3_v3(point, &pt->x);
    remaining_till_next = len_v3v3(point, step_start);
  }
  if (remaining_till_next < remaining_march) {
    pt = &gps->points[next_point_index];
    copy_v3_v3(result, &pt->x);
    *pressure = gps->points[next_point_index].pressure;
    *strength = gps->points[next_point_index].strength;
    memcpy(vert_color, gps->points[next_point_index].vert_color, sizeof(float[4]));

    *index_from = next_point_index == 0 ? (gps->totpoints - 1) : (next_point_index - 1);
    *index_to = next_point_index;
    *ratio_result = 1.0f;

    return 0;
  }

  *index_from = next_point_index == 0 ? (gps->totpoints - 1) : (next_point_index - 1);
  *index_to = next_point_index;

  float ratio = remaining_march / remaining_till_next;
  interp_v3_v3v3(result, step_start, point, ratio);
  *ratio_result = ratio;
  float d1 = len_v3v3(result, &gps->points[*index_from].x);
  float d2 = len_v3v3(result, &gps->points[next_point_index].x);
  float vratio = d1 / (d1 + d2);

  *pressure = interpf(
      gps->points[next_point_index].pressure, gps->points[*index_from].pressure, vratio);
  *strength = interpf(
      gps->points[next_point_index].strength, gps->points[*index_from].strength, vratio);
  *uv_fac = interpf(gps->points[next_point_index].uv_fac, gps->points[*index_from].uv_fac, vratio);
  *uv_rot = interpf(gps->points[next_point_index].uv_rot, gps->points[*index_from].uv_rot, vratio);
  interp_v2_v2v2(
      uv_fill, gps->points[*index_from].uv_fill, gps->points[next_point_index].uv_fill, vratio);
  interp_v4_v4v4(vert_color,
                 gps->points[*index_from].vert_color,
                 gps->points[next_point_index].vert_color,
                 vratio);

  return next_point_index == 0 ? gps->totpoints : next_point_index;
}

static int stroke_march_next_point_no_interp(const bGPDstroke *gps,
                                             const int index_next_pt,
                                             const float *current,
                                             const float dist,
                                             const float sharp_threshold,
                                             float *result)
{
  float remaining_till_next = 0.0f;
  float remaining_march = dist;
  float step_start[3];
  float point[3];
  int next_point_index = index_next_pt;
  bGPDspoint *pt = nullptr;

  if (next_point_index == gps->totpoints) {
    next_point_index = 0;
  }

  copy_v3_v3(step_start, current);
  pt = &gps->points[next_point_index];
  copy_v3_v3(point, &pt->x);
  remaining_till_next = len_v3v3(point, step_start);

  while (remaining_till_next < remaining_march && next_point_index) {
    remaining_march -= remaining_till_next;
    pt = &gps->points[next_point_index];
    if (next_point_index < gps->totpoints - 1 &&
        angle_v3v3v3(&gps->points[next_point_index - 1].x,
                     &gps->points[next_point_index].x,
                     &gps->points[next_point_index + 1].x) < sharp_threshold) {
      copy_v3_v3(result, &pt->x);
      pt->flag |= GP_SPOINT_TEMP_TAG;
      next_point_index++;
      return next_point_index == 0 ? gps->totpoints : next_point_index;
    }
    next_point_index++;
    copy_v3_v3(point, &pt->x);
    copy_v3_v3(step_start, point);
    if (!(next_point_index < gps->totpoints)) {
      if (gps->flag & GP_STROKE_CYCLIC) {
        next_point_index = 0;
      }
      else {
        next_point_index = gps->totpoints - 1;
        remaining_till_next = 0;
        break;
      }
    }
    pt = &gps->points[next_point_index];
    copy_v3_v3(point, &pt->x);
    remaining_till_next = len_v3v3(point, step_start);
  }
  if (remaining_till_next < remaining_march) {
    pt = &gps->points[next_point_index];
    copy_v3_v3(result, &pt->x);
    /* Stroke marching only terminates here. */
    return 0;
  }

  float ratio = remaining_march / remaining_till_next;
  interp_v3_v3v3(result, step_start, point, ratio);
  return next_point_index == 0 ? gps->totpoints : next_point_index;
}

static int stroke_march_count(const bGPDstroke *gps, const float dist, const float sharp_threshold)
{
  int point_count = 0;
  float point[3];
  int next_point_index = 1;
  bGPDspoint *pt = nullptr;

  pt = &gps->points[0];
  copy_v3_v3(point, &pt->x);
  point_count++;

  /* Sharp points will be tagged by the stroke_march_next_point_no_interp() call below. */
  for (int i = 0; i < gps->totpoints; i++) {
    gps->points[i].flag &= (~GP_SPOINT_TEMP_TAG);
  }

  while ((next_point_index = stroke_march_next_point_no_interp(
              gps, next_point_index, point, dist, sharp_threshold, point)) > -1) {
    point_count++;
    if (next_point_index == 0) {
      break; /* last point finished */
    }
  }
  return point_count;
}

static void stroke_defvert_create_nr_list(MDeformVert *dv_list,
                                          int count,
                                          ListBase *result,
                                          int *totweight)
{
  LinkData *ld;
  MDeformVert *dv;
  MDeformWeight *dw;
  int i, j;
  int tw = 0;
  for (i = 0; i < count; i++) {
    dv = &dv_list[i];

    /* find def_nr in list, if not exist, then create one */
    for (j = 0; j < dv->totweight; j++) {
      bool found = false;
      dw = &dv->dw[j];
      for (ld = (LinkData *)result->first; ld; ld = ld->next) {
        if (ld->data == POINTER_FROM_INT(dw->def_nr)) {
          found = true;
          break;
        }
      }
      if (!found) {
        ld = MEM_cnew<LinkData>("def_nr_item");
        ld->data = POINTER_FROM_INT(dw->def_nr);
        BLI_addtail(result, ld);
        tw++;
      }
    }
  }

  *totweight = tw;
}

static MDeformVert *stroke_defvert_new_count(int count, int totweight, ListBase *def_nr_list)
{
  int i, j;
  LinkData *ld;
  MDeformVert *dst = (MDeformVert *)MEM_mallocN(count * sizeof(MDeformVert), "new_deformVert");

  for (i = 0; i < count; i++) {
    dst[i].dw = (MDeformWeight *)MEM_mallocN(sizeof(MDeformWeight) * totweight,
                                             "new_deformWeight");
    dst[i].totweight = totweight;
    j = 0;
    /* re-assign deform groups */
    for (ld = (LinkData *)def_nr_list->first; ld; ld = ld->next) {
      dst[i].dw[j].def_nr = POINTER_AS_INT(ld->data);
      j++;
    }
  }

  return dst;
}

static void stroke_interpolate_deform_weights(
    bGPDstroke *gps, int index_from, int index_to, float ratio, MDeformVert *vert)
{
  const MDeformVert *vl = &gps->dvert[index_from];
  const MDeformVert *vr = &gps->dvert[index_to];

  for (int i = 0; i < vert->totweight; i++) {
    float wl = BKE_defvert_find_weight(vl, vert->dw[i].def_nr);
    float wr = BKE_defvert_find_weight(vr, vert->dw[i].def_nr);
    vert->dw[i].weight = interpf(wr, wl, ratio);
  }
}

bool BKE_gpencil_stroke_sample(bGPdata *gpd,
                               bGPDstroke *gps,
                               const float dist,
                               const bool select,
                               const float sharp_threshold)
{
  bGPDspoint *pt = gps->points;
  bGPDspoint *pt1 = nullptr;
  bGPDspoint *pt2 = nullptr;
  LinkData *ld;
  ListBase def_nr_list = {nullptr};

  if (gps->totpoints < 2 || dist < FLT_EPSILON) {
    return false;
  }
  /* TODO: Implement feature point preservation. */
  int count = stroke_march_count(gps, dist, sharp_threshold);
  const bool is_cyclic = (gps->flag & GP_STROKE_CYCLIC) != 0;
  if (is_cyclic) {
    count--;
  }

  bGPDspoint *new_pt = (bGPDspoint *)MEM_callocN(sizeof(bGPDspoint) * count,
                                                 "gp_stroke_points_sampled");
  MDeformVert *new_dv = nullptr;

  int result_totweight;

  if (gps->dvert != nullptr) {
    stroke_defvert_create_nr_list(gps->dvert, gps->totpoints, &def_nr_list, &result_totweight);
    new_dv = stroke_defvert_new_count(count, result_totweight, &def_nr_list);
  }

  int next_point_index = 1;
  int i = 0;
  float pressure, strength, ratio_result;
  float uv_fac, uv_rot, uv_fill[2];
  float vert_color[4];
  int index_from, index_to;
  float last_coord[3];

  /*  1st point is always at the start */
  pt1 = &gps->points[0];
  copy_v3_v3(last_coord, &pt1->x);
  pt2 = &new_pt[i];
  copy_v3_v3(&pt2->x, last_coord);
  new_pt[i].pressure = pt[0].pressure;
  new_pt[i].strength = pt[0].strength;
  copy_v3_v3(&pt2->x, last_coord);
  new_pt[i].pressure = pt[0].pressure;
  new_pt[i].strength = pt[0].strength;
  new_pt[i].uv_fac = pt[0].uv_fac;
  new_pt[i].uv_rot = pt[0].uv_rot;
  copy_v2_v2(new_pt[i].uv_fill, pt[0].uv_fill);
  copy_v4_v4(new_pt[i].vert_color, pt[0].vert_color);
  if (select) {
    new_pt[i].flag |= GP_SPOINT_SELECT;
  }
  i++;

  if (new_dv) {
    stroke_interpolate_deform_weights(gps, 0, 0, 0, &new_dv[0]);
  }

  /* The rest. */
  while ((next_point_index = stroke_march_next_point(gps,
                                                     next_point_index,
                                                     last_coord,
                                                     dist,
                                                     last_coord,
                                                     &pressure,
                                                     &strength,
                                                     vert_color,
                                                     &uv_fac,
                                                     uv_fill,
                                                     &uv_rot,
                                                     &ratio_result,
                                                     &index_from,
                                                     &index_to)) > -1) {
    if (is_cyclic && next_point_index == 0) {
      break; /* last point finished */
    }
    pt2 = &new_pt[i];
    copy_v3_v3(&pt2->x, last_coord);
    new_pt[i].pressure = pressure;
    new_pt[i].strength = strength;
    new_pt[i].uv_fac = uv_fac;
    new_pt[i].uv_rot = uv_rot;
    copy_v2_v2(new_pt[i].uv_fill, uv_fill);

    memcpy(new_pt[i].vert_color, vert_color, sizeof(float[4]));
    if (select) {
      new_pt[i].flag |= GP_SPOINT_SELECT;
    }

    if (new_dv) {
      stroke_interpolate_deform_weights(gps, index_from, index_to, ratio_result, &new_dv[i]);
    }

    i++;
    if (next_point_index == 0) {
      break; /* last point finished */
    }
  }

  gps->points = new_pt;
  /* Free original vertex list. */
  MEM_freeN(pt);

  if (new_dv) {
    /* Free original weight data. */
    BKE_gpencil_free_stroke_weights(gps);
    MEM_freeN(gps->dvert);
    while ((ld = (LinkData *)BLI_pophead(&def_nr_list))) {
      MEM_freeN(ld);
    }

    gps->dvert = new_dv;
  }

  BLI_assert(i == count);
  gps->totpoints = i;

  /* Calc geometry data. */
  BKE_gpencil_stroke_geometry_update(gpd, gps);

  return true;
}

/**
 * Give extra stroke points before and after the original tip points.
 * \param gps: Target stroke
 * \param count_before: how many extra points to be added before a stroke
 * \param count_after: how many extra points to be added after a stroke
 */
static bool BKE_gpencil_stroke_extra_points(bGPDstroke *gps,
                                            const int count_before,
                                            const int count_after)
{
  bGPDspoint *pts = gps->points;

  BLI_assert(count_before >= 0);
  BLI_assert(count_after >= 0);
  if (!count_before && !count_after) {
    return false;
  }

  const int new_count = count_before + count_after + gps->totpoints;

  bGPDspoint *new_pts = (bGPDspoint *)MEM_mallocN(sizeof(bGPDspoint) * new_count, __func__);

  for (int i = 0; i < count_before; i++) {
    new_pts[i] = blender::dna::shallow_copy(pts[0]);
  }
  memcpy(static_cast<void *>(&new_pts[count_before]), pts, sizeof(bGPDspoint) * gps->totpoints);
  for (int i = new_count - count_after; i < new_count; i++) {
    new_pts[i] = blender::dna::shallow_copy(pts[gps->totpoints - 1]);
  }

  if (gps->dvert) {
    MDeformVert *new_dv = (MDeformVert *)MEM_mallocN(sizeof(MDeformVert) * new_count, __func__);

    for (int i = 0; i < new_count; i++) {
      MDeformVert *dv = &gps->dvert[CLAMPIS(i - count_before, 0, gps->totpoints - 1)];
      int inew = i;
      new_dv[inew].flag = dv->flag;
      new_dv[inew].totweight = dv->totweight;
      new_dv[inew].dw = (MDeformWeight *)MEM_mallocN(sizeof(MDeformWeight) * dv->totweight,
                                                     __func__);
      memcpy(new_dv[inew].dw, dv->dw, sizeof(MDeformWeight) * dv->totweight);
    }
    BKE_gpencil_free_stroke_weights(gps);
    MEM_freeN(gps->dvert);
    gps->dvert = new_dv;
  }

  MEM_freeN(gps->points);
  gps->points = new_pts;
  gps->totpoints = new_count;

  return true;
}

bool BKE_gpencil_stroke_stretch(bGPDstroke *gps,
                                const float dist,
                                const float overshoot_fac,
                                const short mode,
                                const bool follow_curvature,
                                const int extra_point_count,
                                const float segment_influence,
                                const float max_angle,
                                const bool invert_curvature)
{
#define BOTH 0
#define START 1
#define END 2

  const bool do_start = ELEM(mode, BOTH, START);
  const bool do_end = ELEM(mode, BOTH, END);
  float used_percent_length = overshoot_fac;
  CLAMP(used_percent_length, 1e-4f, 1.0f);
  if (!isfinite(used_percent_length)) {
    /* #used_percent_length must always be finite, otherwise a segfault occurs.
     * Since this function should never segfault, set #used_percent_length to a safe fallback. */
    /* NOTE: This fallback is used if gps->totpoints == 2, see MOD_gpencillength.c */
    used_percent_length = 0.1f;
  }

  if (gps->totpoints <= 1 || dist < FLT_EPSILON || extra_point_count <= 0) {
    return false;
  }

  /* NOTE: When it's just a straight line, we don't need to do the curvature stuff. */
  if (!follow_curvature || gps->totpoints <= 2) {
    /* Not following curvature, just straight line. */
    /* NOTE: #overshoot_point_param can not be zero. */
    float overshoot_point_param = used_percent_length * (gps->totpoints - 1);
    float result[3];

    if (do_start) {
      int index1 = floor(overshoot_point_param);
      int index2 = ceil(overshoot_point_param);
      interp_v3_v3v3(result,
                     &gps->points[index1].x,
                     &gps->points[index2].x,
                     fmodf(overshoot_point_param, 1.0f));
      sub_v3_v3(result, &gps->points[0].x);
      if (UNLIKELY(is_zero_v3(result))) {
        sub_v3_v3v3(result, &gps->points[1].x, &gps->points[0].x);
      }
      madd_v3_v3fl(&gps->points[0].x, result, -dist / len_v3(result));
    }

    if (do_end) {
      int index1 = gps->totpoints - 1 - floor(overshoot_point_param);
      int index2 = gps->totpoints - 1 - ceil(overshoot_point_param);
      interp_v3_v3v3(result,
                     &gps->points[index1].x,
                     &gps->points[index2].x,
                     fmodf(overshoot_point_param, 1.0f));
      sub_v3_v3(result, &gps->points[gps->totpoints - 1].x);
      if (UNLIKELY(is_zero_v3(result))) {
        sub_v3_v3v3(
            result, &gps->points[gps->totpoints - 2].x, &gps->points[gps->totpoints - 1].x);
      }
      madd_v3_v3fl(&gps->points[gps->totpoints - 1].x, result, -dist / len_v3(result));
    }
    return true;
  }

  /* Curvature calculation. */

  /* First allocate the new stroke size. */
  const int first_old_index = do_start ? extra_point_count : 0;
  const int last_old_index = gps->totpoints - 1 + first_old_index;
  const int orig_totpoints = gps->totpoints;
  BKE_gpencil_stroke_extra_points(gps, first_old_index, do_end ? extra_point_count : 0);

  /* The fractional amount of points to query when calculating the average curvature of the
   * strokes. */
  const float overshoot_parameter = used_percent_length * (orig_totpoints - 2);
  int overshoot_pointcount = ceil(overshoot_parameter);
  CLAMP(overshoot_pointcount, 1, orig_totpoints - 2);

  /* Do for both sides without code duplication. */
  float no[3], vec1[3], vec2[3], total_angle[3];
  for (int k = 0; k < 2; k++) {
    if ((k == 0 && !do_start) || (k == 1 && !do_end)) {
      continue;
    }

    const int start_i = k == 0 ? first_old_index :
                                 last_old_index;  // first_old_index, last_old_index
    const int dir_i = 1 - k * 2;                  // 1, -1

    sub_v3_v3v3(vec1, &gps->points[start_i + dir_i].x, &gps->points[start_i].x);
    zero_v3(total_angle);
    float segment_length = normalize_v3(vec1);
    float overshoot_length = 0.0f;

    /* Accumulate rotation angle and length. */
    int j = 0;
    for (int i = start_i; j < overshoot_pointcount; i += dir_i, j++) {
      /* Don't fully add last segment to get continuity in overshoot_fac. */
      float fac = fmin(overshoot_parameter - j, 1.0f);

      /* Read segments. */
      copy_v3_v3(vec2, vec1);
      sub_v3_v3v3(vec1, &gps->points[i + dir_i * 2].x, &gps->points[i + dir_i].x);
      const float len = normalize_v3(vec1);
      float angle = angle_normalized_v3v3(vec1, vec2) * fac;

      /* Add half of both adjacent legs of the current angle. */
      const float added_len = (segment_length + len) * 0.5f * fac;
      overshoot_length += added_len;
      segment_length = len;

      if (angle > max_angle) {
        continue;
      }
      if (angle > M_PI * 0.995f) {
        continue;
      }

      angle *= powf(added_len, segment_influence);

      cross_v3_v3v3(no, vec1, vec2);
      normalize_v3_length(no, angle);
      add_v3_v3(total_angle, no);
    }

    if (UNLIKELY(overshoot_length == 0.0f)) {
      /* Don't do a proper extension if the used points are all in the same position. */
      continue;
    }

    sub_v3_v3v3(vec1, &gps->points[start_i].x, &gps->points[start_i + dir_i].x);
    /* In general curvature = 1/radius. For the case without the
     * weights introduced by #segment_influence, the calculation is:
     * `curvature = delta angle/delta arclength = len_v3(total_angle) / overshoot_length` */
    float curvature = normalize_v3(total_angle) / overshoot_length;
    /* Compensate for the weights powf(added_len, segment_influence). */
    curvature /= powf(overshoot_length / fminf(overshoot_parameter, float(j)), segment_influence);
    if (invert_curvature) {
      curvature = -curvature;
    }
    const float angle_step = curvature * dist / extra_point_count;
    float step_length = dist / extra_point_count;
    if (fabsf(angle_step) > FLT_EPSILON) {
      /* Make a direct step length from the assigned arc step length. */
      step_length *= sin(angle_step * 0.5f) / (angle_step * 0.5f);
    }
    else {
      zero_v3(total_angle);
    }
    const float prev_length = normalize_v3_length(vec1, step_length);

    /* Build rotation matrix here to get best performance. */
    float rot[3][3];
    float q[4];
    axis_angle_to_quat(q, total_angle, angle_step);
    quat_to_mat3(rot, q);

    /* Rotate the starting direction to account for change in edge lengths. */
    axis_angle_to_quat(q,
                       total_angle,
                       fmaxf(0.0f, 1.0f - fabs(segment_influence)) *
                           (curvature * prev_length - angle_step) / 2.0f);
    mul_qt_v3(q, vec1);

    /* Now iteratively accumulate the segments with a rotating added direction. */
    for (int i = start_i - dir_i, j = 0; j < extra_point_count; i -= dir_i, j++) {
      mul_v3_m3v3(vec1, rot, vec1);
      add_v3_v3v3(&gps->points[i].x, vec1, &gps->points[i + dir_i].x);
    }
  }
  return true;
}

/** \} */

/* -------------------------------------------------------------------- */
/** \name Stroke Trim
 * \{ */

bool BKE_gpencil_stroke_trim_points(bGPDstroke *gps,
                                    const int index_from,
                                    const int index_to,
                                    const bool keep_point)
{
  bGPDspoint *pt = gps->points, *new_pt;
  MDeformVert *dv, *new_dv;

  const int new_count = index_to - index_from + 1;

  if (new_count >= gps->totpoints) {
    return false;
  }

  if ((!keep_point) && (new_count == 1)) {
    if (gps->dvert) {
      BKE_gpencil_free_stroke_weights(gps);
      MEM_freeN(gps->dvert);
    }
    MEM_freeN(gps->points);
    gps->points = nullptr;
    gps->dvert = nullptr;
    gps->totpoints = 0;
    return false;
  }

  new_pt = (bGPDspoint *)MEM_mallocN(sizeof(bGPDspoint) * new_count, "gp_stroke_points_trimmed");
  memcpy(static_cast<void *>(new_pt), &pt[index_from], sizeof(bGPDspoint) * new_count);

  if (gps->dvert) {
    new_dv = (MDeformVert *)MEM_mallocN(sizeof(MDeformVert) * new_count,
                                        "gp_stroke_dverts_trimmed");
    for (int i = 0; i < new_count; i++) {
      dv = &gps->dvert[i + index_from];
      new_dv[i].flag = dv->flag;
      new_dv[i].totweight = dv->totweight;
      new_dv[i].dw = (MDeformWeight *)MEM_mallocN(sizeof(MDeformWeight) * dv->totweight,
                                                  "gp_stroke_dverts_dw_trimmed");
      for (int j = 0; j < dv->totweight; j++) {
        new_dv[i].dw[j].weight = dv->dw[j].weight;
        new_dv[i].dw[j].def_nr = dv->dw[j].def_nr;
      }
    }
    BKE_gpencil_free_stroke_weights(gps);
    MEM_freeN(gps->dvert);
    gps->dvert = new_dv;
  }

  MEM_freeN(gps->points);
  gps->points = new_pt;
  gps->totpoints = new_count;

  return true;
}

/** \} */

/* -------------------------------------------------------------------- */
/** \name Stroke Split
 * \{ */

bool BKE_gpencil_stroke_split(bGPdata *gpd,
                              bGPDframe *gpf,
                              bGPDstroke *gps,
                              const int before_index,
                              bGPDstroke **remaining_gps)
{
  bGPDstroke *new_gps;
  bGPDspoint *pt = gps->points, *new_pt;
  MDeformVert *dv, *new_dv;

  if (before_index >= gps->totpoints || before_index == 0) {
    return false;
  }

  const int new_count = gps->totpoints - before_index;
  const int old_count = before_index;

  /* Handle remaining segments first. */

  new_gps = BKE_gpencil_stroke_add_existing_style(
      gpf, gps, gps->mat_nr, new_count, gps->thickness);

  new_pt = new_gps->points; /* Allocated from above. */
  memcpy(static_cast<void *>(new_pt), &pt[before_index], sizeof(bGPDspoint) * new_count);

  if (gps->dvert) {
    new_dv = (MDeformVert *)MEM_mallocN(sizeof(MDeformVert) * new_count,
                                        "gp_stroke_dverts_remaining(MDeformVert)");
    for (int i = 0; i < new_count; i++) {
      dv = &gps->dvert[i + before_index];
      new_dv[i].flag = dv->flag;
      new_dv[i].totweight = dv->totweight;
      new_dv[i].dw = (MDeformWeight *)MEM_mallocN(sizeof(MDeformWeight) * dv->totweight,
                                                  "gp_stroke_dverts_dw_remaining(MDeformWeight)");
      for (int j = 0; j < dv->totweight; j++) {
        new_dv[i].dw[j].weight = dv->dw[j].weight;
        new_dv[i].dw[j].def_nr = dv->dw[j].def_nr;
      }
    }
    new_gps->dvert = new_dv;
  }

  (*remaining_gps) = new_gps;

  /* Trim the original stroke into a shorter one.
   * Keep the end point. */

  BKE_gpencil_stroke_trim_points(gps, 0, old_count, false);
  BKE_gpencil_stroke_geometry_update(gpd, gps);
  return true;
}

/** \} */

/* -------------------------------------------------------------------- */
/** \name Stroke Shrink
 * \{ */

bool BKE_gpencil_stroke_shrink(bGPDstroke *gps, const float dist, const short mode)
{
#define START 1
#define END 2

  bGPDspoint *pt = gps->points, *second_last;
  int i;

  if (gps->totpoints < 2) {
    if (gps->totpoints == 1) {
      second_last = &pt[1];
      if (len_v3v3(&second_last->x, &pt->x) < dist) {
        BKE_gpencil_stroke_trim_points(gps, 0, 0, false);
        return true;
      }
    }

    return false;
  }

  second_last = &pt[gps->totpoints - 2];

  float len;
  float len1, cut_len1;
  float len2, cut_len2;
  len1 = len2 = cut_len1 = cut_len2 = 0.0f;

  int index_start = 0;
  int index_end = 0;
  if (mode == START) {
    i = 0;
    index_end = gps->totpoints - 1;
    while (len1 < dist && gps->totpoints > i + 1) {
      len = len_v3v3(&pt[i].x, &pt[i + 1].x);
      len1 += len;
      cut_len1 = len1 - dist;
      i++;
    }
    index_start = i - 1;
    interp_v3_v3v3(&pt[index_start].x, &pt[index_start + 1].x, &pt[index_start].x, cut_len1 / len);
  }

  if (mode == END) {
    index_start = 0;
    i = 2;
    while (len2 < dist && gps->totpoints >= i) {
      second_last = &pt[gps->totpoints - i];
      len = len_v3v3(&second_last[1].x, &second_last->x);
      len2 += len;
      cut_len2 = len2 - dist;
      i++;
    }
    index_end = gps->totpoints - i + 2;
    interp_v3_v3v3(&pt[index_end].x, &pt[index_end - 1].x, &pt[index_end].x, cut_len2 / len);
  }

  if (index_end <= index_start) {
    index_start = index_end = 0; /* empty stroke */
  }

  if ((index_end == index_start + 1) && (cut_len1 + cut_len2 < 0)) {
    index_start = index_end = 0; /* no length left to cut */
  }

  BKE_gpencil_stroke_trim_points(gps, index_start, index_end, false);

  if (gps->totpoints == 0) {
    return false;
  }

  return true;
}

/** \} */

/* -------------------------------------------------------------------- */
/** \name Stroke Smooth Positions
 * \{ */

bool BKE_gpencil_stroke_smooth_point(bGPDstroke *gps,
                                     int point_index,
                                     float influence,
                                     int iterations,
                                     const bool smooth_caps,
                                     const bool keep_shape,
                                     bGPDstroke *r_gps)
{
  /* If nothing to do, return early */
  if (gps->totpoints <= 2 || iterations <= 0) {
    return false;
  }

  /* - Overview of the algorithm here and in the following smooth functions:
   *
   *   The smooth functions return the new attribute in question for a single point.
   *   The result is stored in r_gps->points[point_index], while the data is read from gps.
   *   To get a correct result, duplicate the stroke point data and read from the copy,
   *   while writing to the real stroke. Not doing that will result in acceptable, but
   *   asymmetric results.
   *
   * This algorithm works as long as all points are being smoothed. If there is
   * points that should not get smoothed, use the old repeat smooth pattern with
   * the parameter "iterations" set to 1 or 2. (2 matches the old algorithm).
   */

  const bGPDspoint *pt = &gps->points[point_index];
  const bool is_cyclic = (gps->flag & GP_STROKE_CYCLIC) != 0;
  /* If smooth_caps is false, the caps will not be translated by smoothing. */
  if (!smooth_caps && !is_cyclic && ELEM(point_index, 0, gps->totpoints - 1)) {
    copy_v3_v3(&r_gps->points[point_index].x, &pt->x);
    return true;
  }

  /* This function uses a binomial kernel, which is the discrete version of gaussian blur.
   * The weight for a vertex at the relative index point_index is
   * w = nCr(n, j + n/2) / 2^n = (n/1 * (n-1)/2 * ... * (n-j-n/2)/(j+n/2)) / 2^n
   * All weights together sum up to 1
   * This is equivalent to doing multiple iterations of averaging neighbors,
   * where n = iterations * 2 and -n/2 <= j <= n/2
   *
   * Now the problem is that nCr(n, j + n/2) is very hard to compute for n > 500, since even
   * double precision isn't sufficient. A very good robust approximation for n > 20 is
   * nCr(n, j + n/2) / 2^n = sqrt(2/(pi*n)) * exp(-2*j*j/n)
   *
   * There is one more problem left: The old smooth algorithm was doing a more aggressive
   * smooth. To solve that problem, choose a different n/2, which does not match the range and
   * normalize the weights on finish. This may cause some artifacts at low values.
   *
   * keep_shape is a new option to stop the stroke from severely deforming.
   * It uses different partially negative weights.
   * w = 2 * (nCr(n, j + n/2) / 2^n) - (nCr(3*n, j + n) / 2^(3*n))
   *   ~ 2 * sqrt(2/(pi*n)) * exp(-2*j*j/n) - sqrt(2/(pi*3*n)) * exp(-2*j*j/(3*n))
   * All weights still sum up to 1.
   * Note these weights only work because the averaging is done in relative coordinates.
   */
  float sco[3] = {0.0f, 0.0f, 0.0f};
  float tmp[3];
  const int n_half = keep_shape ? (iterations * iterations) / 8 + iterations :
                                  (iterations * iterations) / 4 + 2 * iterations + 12;
  double w = keep_shape ? 2.0 : 1.0;
  double w2 = keep_shape ?
                  (1.0 / M_SQRT3) * exp((2 * iterations * iterations) / double(n_half * 3)) :
                  0.0;
  double total_w = 0.0;
  for (int step = iterations; step > 0; step--) {
    int before = point_index - step;
    int after = point_index + step;
    float w_before = float(w - w2);
    float w_after = float(w - w2);

    if (is_cyclic) {
      before = (before % gps->totpoints + gps->totpoints) % gps->totpoints;
      after = after % gps->totpoints;
    }
    else {
      if (before < 0) {
        if (!smooth_caps) {
          w_before *= -before / float(point_index);
        }
        before = 0;
      }
      if (after > gps->totpoints - 1) {
        if (!smooth_caps) {
          w_after *= (after - (gps->totpoints - 1)) / float(gps->totpoints - 1 - point_index);
        }
        after = gps->totpoints - 1;
      }
    }

    /* Add both these points in relative coordinates to the weighted average sum. */
    sub_v3_v3v3(tmp, &gps->points[before].x, &pt->x);
    madd_v3_v3fl(sco, tmp, w_before);
    sub_v3_v3v3(tmp, &gps->points[after].x, &pt->x);
    madd_v3_v3fl(sco, tmp, w_after);

    total_w += w_before;
    total_w += w_after;

    w *= (n_half + step) / double(n_half + 1 - step);
    w2 *= (n_half * 3 + step) / double(n_half * 3 + 1 - step);
  }
  total_w += w - w2;
  /* The accumulated weight total_w should be
   * ~sqrt(M_PI * n_half) * exp((iterations * iterations) / n_half) < 100
   * here, but sometimes not quite. */
  mul_v3_fl(sco, float(1.0 / total_w));
  /* Shift back to global coordinates. */
  add_v3_v3(sco, &pt->x);

  /* Based on influence factor, blend between original and optimal smoothed coordinate. */
  interp_v3_v3v3(&r_gps->points[point_index].x, &pt->x, sco, influence);

  return true;
}

/** \} */

/* -------------------------------------------------------------------- */
/** \name Stroke Smooth Strength
 * \{ */

bool BKE_gpencil_stroke_smooth_strength(
    bGPDstroke *gps, int point_index, float influence, int iterations, bGPDstroke *r_gps)
{
  /* If nothing to do, return early */
  if (gps->totpoints <= 2 || iterations <= 0) {
    return false;
  }

  /* See BKE_gpencil_stroke_smooth_point for details on the algorithm. */

  const bGPDspoint *pt = &gps->points[point_index];
  const bool is_cyclic = (gps->flag & GP_STROKE_CYCLIC) != 0;
  float strength = 0.0f;
  const int n_half = (iterations * iterations) / 4 + iterations;
  double w = 1.0;
  double total_w = 0.0;
  for (int step = iterations; step > 0; step--) {
    int before = point_index - step;
    int after = point_index + step;
    float w_before = float(w);
    float w_after = float(w);

    if (is_cyclic) {
      before = (before % gps->totpoints + gps->totpoints) % gps->totpoints;
      after = after % gps->totpoints;
    }
    else {
      CLAMP_MIN(before, 0);
      CLAMP_MAX(after, gps->totpoints - 1);
    }

    /* Add both these points in relative coordinates to the weighted average sum. */
    strength += w_before * (gps->points[before].strength - pt->strength);
    strength += w_after * (gps->points[after].strength - pt->strength);

    total_w += w_before;
    total_w += w_after;

    w *= (n_half + step) / double(n_half + 1 - step);
  }
  total_w += w;
  /* The accumulated weight total_w should be
   * ~sqrt(M_PI * n_half) * exp((iterations * iterations) / n_half) < 100
   * here, but sometimes not quite. */
  strength /= total_w;

  /* Based on influence factor, blend between original and optimal smoothed value. */
  r_gps->points[point_index].strength = pt->strength + strength * influence;

  return true;
}

/** \} */

/* -------------------------------------------------------------------- */
/** \name Stroke Smooth Thickness
 * \{ */

bool BKE_gpencil_stroke_smooth_thickness(
    bGPDstroke *gps, int point_index, float influence, int iterations, bGPDstroke *r_gps)
{
  /* If nothing to do, return early */
  if (gps->totpoints <= 2 || iterations <= 0) {
    return false;
  }

  /* See BKE_gpencil_stroke_smooth_point for details on the algorithm. */

  const bGPDspoint *pt = &gps->points[point_index];
  const bool is_cyclic = (gps->flag & GP_STROKE_CYCLIC) != 0;
  float pressure = 0.0f;
  const int n_half = (iterations * iterations) / 4 + iterations;
  double w = 1.0;
  double total_w = 0.0;
  for (int step = iterations; step > 0; step--) {
    int before = point_index - step;
    int after = point_index + step;
    float w_before = float(w);
    float w_after = float(w);

    if (is_cyclic) {
      before = (before % gps->totpoints + gps->totpoints) % gps->totpoints;
      after = after % gps->totpoints;
    }
    else {
      CLAMP_MIN(before, 0);
      CLAMP_MAX(after, gps->totpoints - 1);
    }

    /* Add both these points in relative coordinates to the weighted average sum. */
    pressure += w_before * (gps->points[before].pressure - pt->pressure);
    pressure += w_after * (gps->points[after].pressure - pt->pressure);

    total_w += w_before;
    total_w += w_after;

    w *= (n_half + step) / double(n_half + 1 - step);
  }
  total_w += w;
  /* The accumulated weight total_w should be
   * ~sqrt(M_PI * n_half) * exp((iterations * iterations) / n_half) < 100
   * here, but sometimes not quite. */
  pressure /= total_w;

  /* Based on influence factor, blend between original and optimal smoothed value. */
  r_gps->points[point_index].pressure = pt->pressure + pressure * influence;

  return true;
}

/** \} */

/* -------------------------------------------------------------------- */
/** \name Stroke Smooth UV
 * \{ */

bool BKE_gpencil_stroke_smooth_uv(struct bGPDstroke *gps,
                                  int point_index,
                                  float influence,
                                  int iterations,
                                  struct bGPDstroke *r_gps)
{
  /* If nothing to do, return early */
  if (gps->totpoints <= 2 || iterations <= 0) {
    return false;
  }

  /* See BKE_gpencil_stroke_smooth_point for details on the algorithm. */

  const bGPDspoint *pt = &gps->points[point_index];
  const bool is_cyclic = (gps->flag & GP_STROKE_CYCLIC) != 0;

  /* If don't change the caps. */
  if (!is_cyclic && ELEM(point_index, 0, gps->totpoints - 1)) {
    r_gps->points[point_index].uv_rot = pt->uv_rot;
    r_gps->points[point_index].uv_fac = pt->uv_fac;
    return true;
  }

  float uv_rot = 0.0f;
  float uv_fac = 0.0f;
  const int n_half = iterations * iterations + iterations;
  double w = 1.0;
  double total_w = 0.0;
  for (int step = iterations; step > 0; step--) {
    int before = point_index - step;
    int after = point_index + step;
    float w_before = float(w);
    float w_after = float(w);

    if (is_cyclic) {
      before = (before % gps->totpoints + gps->totpoints) % gps->totpoints;
      after = after % gps->totpoints;
    }
    else {
      if (before < 0) {
        w_before *= -before / float(point_index);
        before = 0;
      }
      if (after > gps->totpoints - 1) {
        w_after *= (after - (gps->totpoints - 1)) / float(gps->totpoints - 1 - point_index);
        after = gps->totpoints - 1;
      }
    }

    /* Add both these points in relative coordinates to the weighted average sum. */
    uv_rot += w_before * (gps->points[before].uv_rot - pt->uv_rot);
    uv_rot += w_after * (gps->points[after].uv_rot - pt->uv_rot);
    uv_fac += w_before * (gps->points[before].uv_fac - pt->uv_fac);
    uv_fac += w_after * (gps->points[after].uv_fac - pt->uv_fac);

    total_w += w_before;
    total_w += w_after;

    w *= (n_half + step) / double(n_half + 1 - step);
  }
  total_w += w;
  /* The accumulated weight total_w should be
   * ~sqrt(M_PI * n_half) * exp((iterations * iterations) / n_half) < 100
   * here, but sometimes not quite. */
  uv_rot /= total_w;
  uv_fac /= total_w;

  /* Based on influence factor, blend between original and optimal smoothed value. */
  r_gps->points[point_index].uv_rot = pt->uv_rot + uv_rot * influence;
  r_gps->points[point_index].uv_fac = pt->uv_fac + uv_fac * influence;

  return true;
}

void BKE_gpencil_stroke_smooth(bGPDstroke *gps,
                               const float influence,
                               const int iterations,
                               const bool smooth_position,
                               const bool smooth_strength,
                               const bool smooth_thickness,
                               const bool smooth_uv,
                               const bool keep_shape,
                               const float *weights)
{
  if (influence <= 0 || iterations <= 0) {
    return;
  }

  /* Make a copy of the point data to avoid directionality of the smooth operation. */
  bGPDstroke gps_old = blender::dna::shallow_copy(*gps);
  gps_old.points = (bGPDspoint *)MEM_dupallocN(gps->points);

  /* Smooth stroke. */
  for (int i = 0; i < gps->totpoints; i++) {
    float val = influence;
    if (weights != nullptr) {
      val *= weights[i];
      if (val <= 0.0f) {
        continue;
      }
    }

    /* TODO: Currently the weights only control the influence, but is would be much better if they
     * would control the distribution used in smooth, similar to how the ends are handled. */

    /* Perform smoothing. */
    if (smooth_position) {
      BKE_gpencil_stroke_smooth_point(&gps_old, i, val, iterations, false, keep_shape, gps);
    }
    if (smooth_strength) {
      BKE_gpencil_stroke_smooth_strength(&gps_old, i, val, iterations, gps);
    }
    if (smooth_thickness) {
      BKE_gpencil_stroke_smooth_thickness(&gps_old, i, val, iterations, gps);
    }
    if (smooth_uv) {
      BKE_gpencil_stroke_smooth_uv(&gps_old, i, val, iterations, gps);
    }
  }

  /* Free the copied points array. */
  MEM_freeN(gps_old.points);
}

void BKE_gpencil_stroke_2d_flat(const bGPDspoint *points,
                                int totpoints,
                                float (*points2d)[2],
                                int *r_direction)
{
  BLI_assert(totpoints >= 2);

  const bGPDspoint *pt0 = &points[0];
  const bGPDspoint *pt1 = &points[1];
  const bGPDspoint *pt3 = &points[int(totpoints * 0.75)];

  float locx[3];
  float locy[3];
  float loc3[3];
  float normal[3];

  /* local X axis (p0 -> p1) */
  sub_v3_v3v3(locx, &pt1->x, &pt0->x);

  /* point vector at 3/4 */
  float v3[3];
  if (totpoints == 2) {
    mul_v3_v3fl(v3, &pt3->x, 0.001f);
  }
  else {
    copy_v3_v3(v3, &pt3->x);
  }

  sub_v3_v3v3(loc3, v3, &pt0->x);

  /* vector orthogonal to polygon plane */
  cross_v3_v3v3(normal, locx, loc3);

  /* local Y axis (cross to normal/x axis) */
  cross_v3_v3v3(locy, normal, locx);

  /* Normalize vectors */
  normalize_v3(locx);
  normalize_v3(locy);

  /* Calculate last point first. */
  const bGPDspoint *pt_last = &points[totpoints - 1];
  float tmp[3];
  sub_v3_v3v3(tmp, &pt_last->x, &pt0->x);

  points2d[totpoints - 1][0] = dot_v3v3(tmp, locx);
  points2d[totpoints - 1][1] = dot_v3v3(tmp, locy);

  /* Calculate the scalar cross product of the 2d points. */
  float cross = 0.0f;
  float *co_curr;
  float *co_prev = (float *)&points2d[totpoints - 1];

  /* Get all points in local space */
  for (int i = 0; i < totpoints - 1; i++) {
    const bGPDspoint *pt = &points[i];
    float loc[3];

    /* Get local space using first point as origin */
    sub_v3_v3v3(loc, &pt->x, &pt0->x);

    points2d[i][0] = dot_v3v3(loc, locx);
    points2d[i][1] = dot_v3v3(loc, locy);

    /* Calculate cross product. */
    co_curr = (float *)&points2d[i][0];
    cross += (co_curr[0] - co_prev[0]) * (co_curr[1] + co_prev[1]);
    co_prev = (float *)&points2d[i][0];
  }

  /* Concave (-1), Convex (1) */
  *r_direction = (cross >= 0.0f) ? 1 : -1;
}

void BKE_gpencil_stroke_2d_flat_ref(const bGPDspoint *ref_points,
                                    int ref_totpoints,
                                    const bGPDspoint *points,
                                    int totpoints,
                                    float (*points2d)[2],
                                    const float scale,
                                    int *r_direction)
{
  BLI_assert(totpoints >= 2);

  const bGPDspoint *pt0 = &ref_points[0];
  const bGPDspoint *pt1 = &ref_points[1];
  const bGPDspoint *pt3 = &ref_points[int(ref_totpoints * 0.75)];

  float locx[3];
  float locy[3];
  float loc3[3];
  float normal[3];

  /* local X axis (p0 -> p1) */
  sub_v3_v3v3(locx, &pt1->x, &pt0->x);

  /* point vector at 3/4 */
  float v3[3];
  if (totpoints == 2) {
    mul_v3_v3fl(v3, &pt3->x, 0.001f);
  }
  else {
    copy_v3_v3(v3, &pt3->x);
  }

  sub_v3_v3v3(loc3, v3, &pt0->x);

  /* vector orthogonal to polygon plane */
  cross_v3_v3v3(normal, locx, loc3);

  /* local Y axis (cross to normal/x axis) */
  cross_v3_v3v3(locy, normal, locx);

  /* Normalize vectors */
  normalize_v3(locx);
  normalize_v3(locy);

  /* Get all points in local space */
  for (int i = 0; i < totpoints; i++) {
    const bGPDspoint *pt = &points[i];
    float loc[3];
    float v1[3];
    float vn[3] = {0.0f, 0.0f, 0.0f};

    /* apply scale to extremes of the stroke to get better collision detection
     * the scale is divided to get more control in the UI parameter
     */
    /* first point */
    if (i == 0) {
      const bGPDspoint *pt_next = &points[i + 1];
      sub_v3_v3v3(vn, &pt->x, &pt_next->x);
      normalize_v3(vn);
      mul_v3_fl(vn, scale / 10.0f);
      add_v3_v3v3(v1, &pt->x, vn);
    }
    /* last point */
    else if (i == totpoints - 1) {
      const bGPDspoint *pt_prev = &points[i - 1];
      sub_v3_v3v3(vn, &pt->x, &pt_prev->x);
      normalize_v3(vn);
      mul_v3_fl(vn, scale / 10.0f);
      add_v3_v3v3(v1, &pt->x, vn);
    }
    else {
      copy_v3_v3(v1, &pt->x);
    }

    /* Get local space using first point as origin (ref stroke) */
    sub_v3_v3v3(loc, v1, &pt0->x);

    points2d[i][0] = dot_v3v3(loc, locx);
    points2d[i][1] = dot_v3v3(loc, locy);
  }

  /* Concave (-1), Convex (1), or Auto-detect (0)? */
  *r_direction = int(locy[2]);
}

/* Calc texture coordinates using flat projected points. */
static void gpencil_calc_stroke_fill_uv(const float (*points2d)[2],
                                        bGPDstroke *gps,
                                        const float minv[2],
                                        const float maxv[2],
                                        float (*r_uv)[2])
{
  const float s = sin(gps->uv_rotation);
  const float c = cos(gps->uv_rotation);

  /* Calc center for rotation. */
  float center[2] = {0.5f, 0.5f};
  float d[2];
  d[0] = maxv[0] - minv[0];
  d[1] = maxv[1] - minv[1];
  for (int i = 0; i < gps->totpoints; i++) {
    r_uv[i][0] = (points2d[i][0] - minv[0]) / d[0];
    r_uv[i][1] = (points2d[i][1] - minv[1]) / d[1];

    /* Apply translation. */
    add_v2_v2(r_uv[i], gps->uv_translation);

    /* Apply Rotation. */
    r_uv[i][0] -= center[0];
    r_uv[i][1] -= center[1];

    float x = r_uv[i][0] * c - r_uv[i][1] * s;
    float y = r_uv[i][0] * s + r_uv[i][1] * c;

    r_uv[i][0] = x + center[0];
    r_uv[i][1] = y + center[1];

    /* Apply scale. */
    if (gps->uv_scale != 0.0f) {
      mul_v2_fl(r_uv[i], 1.0f / gps->uv_scale);
    }
  }
}

/** \} */

/* -------------------------------------------------------------------- */
/** \name Stroke Fill Triangulate
 * \{ */

void BKE_gpencil_stroke_fill_triangulate(bGPDstroke *gps)
{
  BLI_assert(gps->totpoints >= 3);

  /* allocate memory for temporary areas */
  gps->tot_triangles = gps->totpoints - 2;
  uint(*tmp_triangles)[3] = (uint(*)[3])MEM_mallocN(sizeof(*tmp_triangles) * gps->tot_triangles,
                                                    "GP Stroke temp triangulation");
  float(*points2d)[2] = (float(*)[2])MEM_mallocN(sizeof(*points2d) * gps->totpoints,
                                                 "GP Stroke temp 2d points");
  float(*uv)[2] = (float(*)[2])MEM_mallocN(sizeof(*uv) * gps->totpoints,
                                           "GP Stroke temp 2d uv data");

  int direction = 0;

  /* convert to 2d and triangulate */
  BKE_gpencil_stroke_2d_flat(gps->points, gps->totpoints, points2d, &direction);
  BLI_polyfill_calc(points2d, uint(gps->totpoints), direction, tmp_triangles);

  /* calc texture coordinates automatically */
  float minv[2];
  float maxv[2];
  /* first needs bounding box data */
  ARRAY_SET_ITEMS(minv, -1.0f, -1.0f);
  ARRAY_SET_ITEMS(maxv, 1.0f, 1.0f);

  /* calc uv data */
  gpencil_calc_stroke_fill_uv(points2d, gps, minv, maxv, uv);

  /* Save triangulation data. */
  if (gps->tot_triangles > 0) {
    MEM_SAFE_FREE(gps->triangles);
    gps->triangles = (bGPDtriangle *)MEM_callocN(sizeof(*gps->triangles) * gps->tot_triangles,
                                                 "GP Stroke triangulation");

    for (int i = 0; i < gps->tot_triangles; i++) {
      memcpy(gps->triangles[i].verts, tmp_triangles[i], sizeof(uint[3]));
    }

    /* Copy UVs to bGPDspoint. */
    for (int i = 0; i < gps->totpoints; i++) {
      copy_v2_v2(gps->points[i].uv_fill, uv[i]);
    }
  }
  else {
    /* No triangles needed - Free anything allocated previously */
    if (gps->triangles) {
      MEM_freeN(gps->triangles);
    }

    gps->triangles = nullptr;
  }

  /* clear memory */
  MEM_SAFE_FREE(tmp_triangles);
  MEM_SAFE_FREE(points2d);
  MEM_SAFE_FREE(uv);
}

void BKE_gpencil_stroke_uv_update(bGPDstroke *gps)
{
  if (gps == nullptr || gps->totpoints == 0) {
    return;
  }

  bGPDspoint *pt = gps->points;
  float totlen = 0.0f;
  pt[0].uv_fac = totlen;
  for (int i = 1; i < gps->totpoints; i++) {
    totlen += len_v3v3(&pt[i - 1].x, &pt[i].x);
    pt[i].uv_fac = totlen;
  }
}

void BKE_gpencil_stroke_geometry_update(bGPdata *gpd, bGPDstroke *gps)
{
  if (gps == nullptr) {
    return;
  }

  if (gps->editcurve != nullptr) {
    if (GPENCIL_CURVE_EDIT_SESSIONS_ON(gpd)) {
      /* curve geometry was updated: stroke needs recalculation */
      if (gps->flag & GP_STROKE_NEEDS_CURVE_UPDATE) {
        bool is_adaptive = gpd->flag & GP_DATA_CURVE_ADAPTIVE_RESOLUTION;
        BKE_gpencil_stroke_update_geometry_from_editcurve(
            gps, gpd->curve_edit_resolution, is_adaptive);
        gps->flag &= ~GP_STROKE_NEEDS_CURVE_UPDATE;
      }
    }
    else {
      /* stroke geometry was updated: editcurve needs recalculation */
      gps->editcurve->flag |= GP_CURVE_NEEDS_STROKE_UPDATE;
    }
  }

  if (gps->totpoints > 2) {
    BKE_gpencil_stroke_fill_triangulate(gps);
  }
  else {
    gps->tot_triangles = 0;
    MEM_SAFE_FREE(gps->triangles);
  }

  /* calc uv data along the stroke */
  BKE_gpencil_stroke_uv_update(gps);

  /* Calc stroke bounding box. */
  BKE_gpencil_stroke_boundingbox_calc(gps);
}

float BKE_gpencil_stroke_length(const bGPDstroke *gps, bool use_3d)
{
  if (!gps->points || gps->totpoints < 2) {
    return 0.0f;
  }
  float *last_pt = &gps->points[0].x;
  float total_length = 0.0f;
  for (int i = 1; i < gps->totpoints; i++) {
    bGPDspoint *pt = &gps->points[i];
    if (use_3d) {
      total_length += len_v3v3(&pt->x, last_pt);
    }
    else {
      total_length += len_v2v2(&pt->x, last_pt);
    }
    last_pt = &pt->x;
  }
  return total_length;
}

float BKE_gpencil_stroke_segment_length(const struct bGPDstroke *gps,
                                        const int start_index,
                                        const int end_index,
                                        bool use_3d)
{
  if (!gps->points || gps->totpoints < 2 || end_index <= start_index) {
    return 0.0f;
  }

  int index = MAX2(start_index, 0) + 1;
  int last_index = MIN2(end_index, gps->totpoints - 1) + 1;

  float *last_pt = &gps->points[index - 1].x;
  float total_length = 0.0f;
  for (int i = index; i < last_index; i++) {
    bGPDspoint *pt = &gps->points[i];
    if (use_3d) {
      total_length += len_v3v3(&pt->x, last_pt);
    }
    else {
      total_length += len_v2v2(&pt->x, last_pt);
    }
    last_pt = &pt->x;
  }
  return total_length;
}

bool BKE_gpencil_stroke_trim(bGPdata *gpd, bGPDstroke *gps)
{
  if (gps->totpoints < 4) {
    return false;
  }
  bool intersect = false;
  int start = 0;
  int end = 0;
  float point[3];
  /* loop segments from start until we have an intersection */
  for (int i = 0; i < gps->totpoints - 2; i++) {
    start = i;
    bGPDspoint *a = &gps->points[start];
    bGPDspoint *b = &gps->points[start + 1];
    for (int j = start + 2; j < gps->totpoints - 1; j++) {
      end = j + 1;
      bGPDspoint *c = &gps->points[j];
      bGPDspoint *d = &gps->points[end];
      float pointb[3];
      /* get intersection */
      if (isect_line_line_v3(&a->x, &b->x, &c->x, &d->x, point, pointb)) {
        if (len_v3(point) > 0.0f) {
          float closest[3];
          /* check intersection is on both lines */
          float lambda = closest_to_line_v3(closest, point, &a->x, &b->x);
          if ((lambda <= 0.0f) || (lambda >= 1.0f)) {
            continue;
          }
          lambda = closest_to_line_v3(closest, point, &c->x, &d->x);
          if ((lambda <= 0.0f) || (lambda >= 1.0f)) {
            continue;
          }

          intersect = true;
          break;
        }
      }
    }
    if (intersect) {
      break;
    }
  }

  /* trim unwanted points */
  if (intersect) {

    /* save points */
    bGPDspoint *old_points = (bGPDspoint *)MEM_dupallocN(gps->points);
    MDeformVert *old_dvert = nullptr;
    MDeformVert *dvert_src = nullptr;

    if (gps->dvert != nullptr) {
      old_dvert = (MDeformVert *)MEM_dupallocN(gps->dvert);
    }

    /* resize gps */
    int newtot = end - start + 1;

    gps->points = (bGPDspoint *)MEM_recallocN(gps->points, sizeof(*gps->points) * newtot);
    if (gps->dvert != nullptr) {
      gps->dvert = (MDeformVert *)MEM_recallocN(gps->dvert, sizeof(*gps->dvert) * newtot);
    }

    for (int i = 0; i < newtot; i++) {
      int idx = start + i;
      bGPDspoint *pt_src = &old_points[idx];
      bGPDspoint *pt_new = &gps->points[i];
      *pt_new = blender::dna::shallow_copy(*pt_src);
      if (gps->dvert != nullptr) {
        dvert_src = &old_dvert[idx];
        MDeformVert *dvert = &gps->dvert[i];
        memcpy(dvert, dvert_src, sizeof(MDeformVert));
        if (dvert_src->dw) {
          memcpy(dvert->dw, dvert_src->dw, sizeof(MDeformWeight));
        }
      }
      if (ELEM(idx, start, end)) {
        copy_v3_v3(&pt_new->x, point);
      }
    }

    gps->totpoints = newtot;

    MEM_SAFE_FREE(old_points);
    MEM_SAFE_FREE(old_dvert);
  }

  BKE_gpencil_stroke_geometry_update(gpd, gps);

  return intersect;
}

bool BKE_gpencil_stroke_close(bGPDstroke *gps)
{
  bGPDspoint *pt1 = nullptr;
  bGPDspoint *pt2 = nullptr;

  /* Only can close a stroke with 3 points or more. */
  if (gps->totpoints < 3) {
    return false;
  }

  /* Calc average distance between points to get same level of sampling. */
  float dist_tot = 0.0f;
  for (int i = 0; i < gps->totpoints - 1; i++) {
    pt1 = &gps->points[i];
    pt2 = &gps->points[i + 1];
    dist_tot += len_v3v3(&pt1->x, &pt2->x);
  }
  /* Calc the average distance. */
  float dist_avg = dist_tot / (gps->totpoints - 1);

  /* Calc distance between last and first point. */
  pt1 = &gps->points[gps->totpoints - 1];
  pt2 = &gps->points[0];
  float dist_close = len_v3v3(&pt1->x, &pt2->x);

  /* if the distance to close is very small, don't need add points and just enable cyclic. */
  if (dist_close <= dist_avg) {
    gps->flag |= GP_STROKE_CYCLIC;
    return true;
  }

  /* Calc number of points required using the average distance. */
  int tot_newpoints = MAX2(dist_close / dist_avg, 1);

  /* Resize stroke array. */
  int old_tot = gps->totpoints;
  gps->totpoints += tot_newpoints;
  gps->points = (bGPDspoint *)MEM_recallocN(gps->points, sizeof(*gps->points) * gps->totpoints);
  if (gps->dvert != nullptr) {
    gps->dvert = (MDeformVert *)MEM_recallocN(gps->dvert, sizeof(*gps->dvert) * gps->totpoints);
  }

  /* Generate new points */
  pt1 = &gps->points[old_tot - 1];
  pt2 = &gps->points[0];
  bGPDspoint *pt = &gps->points[old_tot];
  for (int i = 1; i < tot_newpoints + 1; i++, pt++) {
    float step = (tot_newpoints > 1) ? (float(i) / float(tot_newpoints)) : 0.99f;
    /* Clamp last point to be near, but not on top of first point. */
    if ((tot_newpoints > 1) && (i == tot_newpoints)) {
      step *= 0.99f;
    }

    /* Average point. */
    interp_v3_v3v3(&pt->x, &pt1->x, &pt2->x, step);
    pt->pressure = interpf(pt2->pressure, pt1->pressure, step);
    pt->strength = interpf(pt2->strength, pt1->strength, step);
    pt->flag = 0;
    interp_v4_v4v4(pt->vert_color, pt1->vert_color, pt2->vert_color, step);
    /* Set point as selected. */
    if (gps->flag & GP_STROKE_SELECT) {
      pt->flag |= GP_SPOINT_SELECT;
    }

    /* Set weights. */
    if (gps->dvert != nullptr) {
      MDeformVert *dvert1 = &gps->dvert[old_tot - 1];
      MDeformWeight *dw1 = BKE_defvert_ensure_index(dvert1, 0);
      float weight_1 = dw1 ? dw1->weight : 0.0f;

      MDeformVert *dvert2 = &gps->dvert[0];
      MDeformWeight *dw2 = BKE_defvert_ensure_index(dvert2, 0);
      float weight_2 = dw2 ? dw2->weight : 0.0f;

      MDeformVert *dvert_final = &gps->dvert[old_tot + i - 1];
      dvert_final->totweight = 0;
      MDeformWeight *dw = BKE_defvert_ensure_index(dvert_final, 0);
      if (dvert_final->dw) {
        dw->weight = interpf(weight_2, weight_1, step);
      }
    }
  }

  /* Enable cyclic flag. */
  gps->flag |= GP_STROKE_CYCLIC;

  return true;
}

/** \} */

/* -------------------------------------------------------------------- */
/** \name Dissolve Points
 * \{ */

void BKE_gpencil_dissolve_points(bGPdata *gpd, bGPDframe *gpf, bGPDstroke *gps, const short tag)
{
  bGPDspoint *pt;
  MDeformVert *dvert = nullptr;
  int i;

  int tot = gps->totpoints; /* number of points in new buffer */
  /* first pass: count points to remove */
  /* Count how many points are selected (i.e. how many to remove) */
  for (i = 0, pt = gps->points; i < gps->totpoints; i++, pt++) {
    if (pt->flag & tag) {
      /* selected point - one of the points to remove */
      tot--;
    }
  }

  /* if no points are left, we simply delete the entire stroke */
  if (tot <= 0) {
    /* remove the entire stroke */
    if (gps->points) {
      MEM_freeN(gps->points);
    }
    if (gps->dvert) {
      BKE_gpencil_free_stroke_weights(gps);
      MEM_freeN(gps->dvert);
    }
    if (gps->triangles) {
      MEM_freeN(gps->triangles);
    }
    BLI_freelinkN(&gpf->strokes, gps);
  }
  else {
    /* just copy all points to keep into a smaller buffer */
    bGPDspoint *new_points = (bGPDspoint *)MEM_callocN(sizeof(bGPDspoint) * tot,
                                                       "new gp stroke points copy");
    bGPDspoint *npt = new_points;

    MDeformVert *new_dvert = nullptr;
    MDeformVert *ndvert = nullptr;

    if (gps->dvert != nullptr) {
      new_dvert = (MDeformVert *)MEM_callocN(sizeof(MDeformVert) * tot,
                                             "new gp stroke weights copy");
      ndvert = new_dvert;
    }

    (gps->dvert != nullptr) ? dvert = gps->dvert : nullptr;
    for (i = 0, pt = gps->points; i < gps->totpoints; i++, pt++) {
      if ((pt->flag & tag) == 0) {
        *npt = blender::dna::shallow_copy(*pt);
        npt++;

        if (gps->dvert != nullptr) {
          *ndvert = *dvert;
          ndvert->dw = (MDeformWeight *)MEM_dupallocN(dvert->dw);
          ndvert++;
        }
      }
      if (gps->dvert != nullptr) {
        dvert++;
      }
    }

    /* free the old buffer */
    if (gps->points) {
      MEM_freeN(gps->points);
    }
    if (gps->dvert) {
      BKE_gpencil_free_stroke_weights(gps);
      MEM_freeN(gps->dvert);
    }

    /* save the new buffer */
    gps->points = new_points;
    gps->dvert = new_dvert;
    gps->totpoints = tot;

    /* triangles cache needs to be recalculated */
    BKE_gpencil_stroke_geometry_update(gpd, gps);
  }
}

/** \} */

/* -------------------------------------------------------------------- */
/** \name Normal Calculation
 * \{ */

void BKE_gpencil_stroke_normal(const bGPDstroke *gps, float r_normal[3])
{
  if (gps->totpoints < 3) {
    zero_v3(r_normal);
    return;
  }

  bGPDspoint *points = gps->points;
  int totpoints = gps->totpoints;

  const bGPDspoint *pt0 = &points[0];
  const bGPDspoint *pt1 = &points[1];
  const bGPDspoint *pt3 = &points[int(totpoints * 0.75)];

  float vec1[3];
  float vec2[3];

  /* initial vector (p0 -> p1) */
  sub_v3_v3v3(vec1, &pt1->x, &pt0->x);

  /* point vector at 3/4 */
  sub_v3_v3v3(vec2, &pt3->x, &pt0->x);

  /* vector orthogonal to polygon plane */
  cross_v3_v3v3(r_normal, vec1, vec2);

  /* Normalize vector */
  normalize_v3(r_normal);
}

/** \} */

/* -------------------------------------------------------------------- */
/** \name Stroke Simplify
 * \{ */

void BKE_gpencil_stroke_simplify_adaptive(bGPdata *gpd, bGPDstroke *gps, float epsilon)
{
  bGPDspoint *old_points = (bGPDspoint *)MEM_dupallocN(gps->points);
  int totpoints = gps->totpoints;
  char *marked = nullptr;
  char work;

  int start = 0;
  int end = gps->totpoints - 1;

  marked = (char *)MEM_callocN(totpoints, "GP marked array");
  marked[start] = 1;
  marked[end] = 1;

  work = 1;
  int totmarked = 0;
  /* while still reducing */
  while (work) {
    int ls, le;
    work = 0;

    ls = start;
    le = start + 1;

    /* while not over interval */
    while (ls < end) {
      int max_i = 0;
      /* divided to get more control */
      float max_dist = epsilon / 10.0f;

      /* find the next marked point */
      while (marked[le] == 0) {
        le++;
      }

      for (int i = ls + 1; i < le; i++) {
        float point_on_line[3];
        float dist;

        closest_to_line_segment_v3(
            point_on_line, &old_points[i].x, &old_points[ls].x, &old_points[le].x);

        dist = len_v3v3(point_on_line, &old_points[i].x);

        if (dist > max_dist) {
          max_dist = dist;
          max_i = i;
        }
      }

      if (max_i != 0) {
        work = 1;
        marked[max_i] = 1;
        totmarked++;
      }

      ls = le;
      le = ls + 1;
    }
  }

  /* adding points marked */
  MDeformVert *old_dvert = nullptr;
  MDeformVert *dvert_src = nullptr;

  if (gps->dvert != nullptr) {
    old_dvert = (MDeformVert *)MEM_dupallocN(gps->dvert);
  }
  /* resize gps */
  int j = 0;
  for (int i = 0; i < totpoints; i++) {
    bGPDspoint *pt_src = &old_points[i];
    bGPDspoint *pt = &gps->points[j];

    if ((marked[i]) || (i == 0) || (i == totpoints - 1)) {
      *pt = blender::dna::shallow_copy(*pt_src);
      if (gps->dvert != nullptr) {
        dvert_src = &old_dvert[i];
        MDeformVert *dvert = &gps->dvert[j];
        memcpy(dvert, dvert_src, sizeof(MDeformVert));
        if (dvert_src->dw) {
          memcpy(dvert->dw, dvert_src->dw, sizeof(MDeformWeight));
        }
      }
      j++;
    }
    else {
      if (gps->dvert != nullptr) {
        dvert_src = &old_dvert[i];
        BKE_gpencil_free_point_weights(dvert_src);
      }
    }
  }

  gps->totpoints = j;

  /* Calc geometry data. */
  BKE_gpencil_stroke_geometry_update(gpd, gps);

  MEM_SAFE_FREE(old_points);
  MEM_SAFE_FREE(old_dvert);
  MEM_SAFE_FREE(marked);
}

void BKE_gpencil_stroke_simplify_fixed(bGPdata *gpd, bGPDstroke *gps)
{
  if (gps->totpoints < 4) {
    return;
  }

  /* save points */
  bGPDspoint *old_points = (bGPDspoint *)MEM_dupallocN(gps->points);
  MDeformVert *old_dvert = nullptr;
  MDeformVert *dvert_src = nullptr;

  if (gps->dvert != nullptr) {
    old_dvert = (MDeformVert *)MEM_dupallocN(gps->dvert);
  }

  /* resize gps */
  int newtot = (gps->totpoints - 2) / 2;
  if ((gps->totpoints % 2) != 0) {
    newtot++;
  }
  newtot += 2;

  gps->points = (bGPDspoint *)MEM_recallocN(gps->points, sizeof(*gps->points) * newtot);
  if (gps->dvert != nullptr) {
    gps->dvert = (MDeformVert *)MEM_recallocN(gps->dvert, sizeof(*gps->dvert) * newtot);
  }

  int j = 0;
  for (int i = 0; i < gps->totpoints; i++) {
    bGPDspoint *pt_src = &old_points[i];
    bGPDspoint *pt = &gps->points[j];

    if ((i == 0) || (i == gps->totpoints - 1) || ((i % 2) > 0.0)) {
      *pt = blender::dna::shallow_copy(*pt_src);
      if (gps->dvert != nullptr) {
        dvert_src = &old_dvert[i];
        MDeformVert *dvert = &gps->dvert[j];
        memcpy(dvert, dvert_src, sizeof(MDeformVert));
        if (dvert_src->dw) {
          memcpy(dvert->dw, dvert_src->dw, sizeof(MDeformWeight));
        }
      }
      j++;
    }
    else {
      if (gps->dvert != nullptr) {
        dvert_src = &old_dvert[i];
        BKE_gpencil_free_point_weights(dvert_src);
      }
    }
  }

  gps->totpoints = j;
  /* Calc geometry data. */
  BKE_gpencil_stroke_geometry_update(gpd, gps);

  MEM_SAFE_FREE(old_points);
  MEM_SAFE_FREE(old_dvert);
}

void BKE_gpencil_stroke_subdivide(bGPdata *gpd, bGPDstroke *gps, int level, int type)
{
  bGPDspoint *temp_points;
  MDeformVert *temp_dverts = nullptr;
  MDeformVert *dvert = nullptr;
  MDeformVert *dvert_final = nullptr;
  MDeformVert *dvert_next = nullptr;
  int totnewpoints, oldtotpoints;

  bool cyclic = (gps->flag & GP_STROKE_CYCLIC) != 0;

  for (int s = 0; s < level; s++) {
    totnewpoints = gps->totpoints;
    if (!cyclic) {
      totnewpoints--;
    }
    /* duplicate points in a temp area */
    temp_points = gps->points;
    oldtotpoints = gps->totpoints;

    /* resize the points arrays */
    gps->totpoints += totnewpoints;
    gps->points = (bGPDspoint *)MEM_malloc_arrayN(gps->totpoints, sizeof(*gps->points), __func__);
    if (gps->dvert != nullptr) {
      temp_dverts = gps->dvert;
      gps->dvert = (MDeformVert *)MEM_malloc_arrayN(gps->totpoints, sizeof(*gps->dvert), __func__);
    }

    /* move points from last to first to new place */
    for (int i = 0; i < oldtotpoints; i++) {
      bGPDspoint *pt = &temp_points[i];
      bGPDspoint *pt_final = &gps->points[i * 2];

      copy_v3_v3(&pt_final->x, &pt->x);
      pt_final->pressure = pt->pressure;
      pt_final->strength = pt->strength;
      pt_final->uv_rot = pt->uv_rot;
      pt_final->uv_fac = pt->uv_fac;
      pt_final->time = pt->time;
      pt_final->flag = pt->flag;
      pt_final->runtime.pt_orig = pt->runtime.pt_orig;
      pt_final->runtime.idx_orig = pt->runtime.idx_orig;
      copy_v4_v4(pt_final->vert_color, pt->vert_color);
      copy_v4_v4(pt_final->uv_fill, pt->uv_fill);

      if (gps->dvert != nullptr) {
        dvert = &temp_dverts[i];
        dvert_final = &gps->dvert[i * 2];
        dvert_final->totweight = dvert->totweight;
        dvert_final->dw = dvert->dw;
      }
    }
    /* interpolate mid points */
    for (int i = cyclic ? 0 : 1, j = cyclic ? oldtotpoints - 1 : 0; i < oldtotpoints; j = i, i++) {
      bGPDspoint *pt = &temp_points[j];
      bGPDspoint *next = &temp_points[i];
      bGPDspoint *pt_final = &gps->points[j * 2 + 1];

      /* add a half way point */
      interp_v3_v3v3(&pt_final->x, &pt->x, &next->x, 0.5f);
      pt_final->pressure = interpf(pt->pressure, next->pressure, 0.5f);
      pt_final->strength = interpf(pt->strength, next->strength, 0.5f);
      pt_final->uv_rot = interpf(pt->uv_rot, next->uv_rot, 0.5f);
      pt_final->uv_fac = interpf(pt->uv_fac, next->uv_fac, 0.5f);
      interp_v4_v4v4(pt_final->uv_fill, pt->uv_fill, next->uv_fill, 0.5f);
      CLAMP(pt_final->strength, GPENCIL_STRENGTH_MIN, 1.0f);
      pt_final->time = 0;
      pt_final->runtime.pt_orig = nullptr;
      pt_final->flag = 0;
      interp_v4_v4v4(pt_final->vert_color, pt->vert_color, next->vert_color, 0.5f);

      if (gps->dvert != nullptr) {
        dvert = &temp_dverts[j];
        dvert_next = &temp_dverts[i];
        dvert_final = &gps->dvert[j * 2 + 1];

        dvert_final->totweight = dvert->totweight;
        dvert_final->dw = (MDeformWeight *)MEM_dupallocN(dvert->dw);

        /* interpolate weight values */
        for (int d = 0; d < dvert->totweight; d++) {
          MDeformWeight *dw_a = &dvert->dw[d];
          if (dvert_next->totweight > d) {
            MDeformWeight *dw_b = &dvert_next->dw[d];
            MDeformWeight *dw_final = &dvert_final->dw[d];
            dw_final->weight = interpf(dw_a->weight, dw_b->weight, 0.5f);
          }
        }
      }
    }

    MEM_SAFE_FREE(temp_points);
    MEM_SAFE_FREE(temp_dverts);

    /* Move points to smooth stroke (not simple type). */
    if (type != GP_SUBDIV_SIMPLE) {
      float mid[3];
      /* extreme points are not changed */
      for (int i = cyclic ? 0 : 2, j = cyclic ? gps->totpoints - 2 : 0; i < gps->totpoints - 2;
           j = i, i += 2) {
        bGPDspoint *prev = &gps->points[j + 1];
        bGPDspoint *pt = &gps->points[i];
        bGPDspoint *next = &gps->points[i + 1];

        /* move point */
        interp_v3_v3v3(mid, &prev->x, &next->x, 0.5f);
        interp_v3_v3v3(&pt->x, mid, &pt->x, 0.5f);
      }
    }
  }

  /* Calc geometry data. */
  BKE_gpencil_stroke_geometry_update(gpd, gps);
}

/** \} */

/* -------------------------------------------------------------------- */
/** \name Merge by Distance
 * \{ */

void BKE_gpencil_stroke_merge_distance(bGPdata *gpd,
                                       bGPDframe *gpf,
                                       bGPDstroke *gps,
                                       const float threshold,
                                       const bool use_unselected)
{
  bGPDspoint *pt = nullptr;
  bGPDspoint *pt_next = nullptr;
  float tagged = false;
  /* Use square distance to speed up loop */
  const float th_square = threshold * threshold;
  /* Need to have something to merge. */
  if (gps->totpoints < 2) {
    return;
  }
  int i = 0;
  int step = 1;
  while ((i < gps->totpoints - 1) && (i + step < gps->totpoints)) {
    pt = &gps->points[i];
    if (pt->flag & GP_SPOINT_TAG) {
      i++;
      step = 1;
      continue;
    }
    pt_next = &gps->points[i + step];
    /* Do not recalc tagged points. */
    if (pt_next->flag & GP_SPOINT_TAG) {
      step++;
      continue;
    }
    /* Check if contiguous points are selected. */
    if (!use_unselected) {
      if (((pt->flag & GP_SPOINT_SELECT) == 0) || ((pt_next->flag & GP_SPOINT_SELECT) == 0)) {
        i++;
        step = 1;
        continue;
      }
    }
    float len_square = len_squared_v3v3(&pt->x, &pt_next->x);
    if (len_square <= th_square) {
      tagged = true;
      if (i != gps->totpoints - 1) {
        /* Tag second point for delete. */
        pt_next->flag |= GP_SPOINT_TAG;
      }
      else {
        pt->flag |= GP_SPOINT_TAG;
      }
      /* Jump to next pair of points, keeping first point segment equals. */
      step++;
    }
    else {
      /* Analyze next point. */
      i++;
      step = 1;
    }
  }

  /* Always untag extremes. */
  pt = &gps->points[0];
  pt->flag &= ~GP_SPOINT_TAG;
  pt = &gps->points[gps->totpoints - 1];
  pt->flag &= ~GP_SPOINT_TAG;

  /* Dissolve tagged points */
  if (tagged) {
    BKE_gpencil_dissolve_points(gpd, gpf, gps, GP_SPOINT_TAG);
  }

  /* Calc geometry data. */
  BKE_gpencil_stroke_geometry_update(gpd, gps);
}

struct GpEdge {
  uint v1, v2;
  /* Coordinates. */
  float v1_co[3], v2_co[3];
  /* Normals. */
  float n1[3], n2[3];
  /* Direction of the segment. */
  float vec[3];
  int flag;
};

static int gpencil_next_edge(
    GpEdge *gp_edges, int totedges, GpEdge *gped_init, const float threshold, const bool reverse)
{
  int edge = -1;
  float last_angle = 999999.0f;
  for (int i = 0; i < totedges; i++) {
    GpEdge *gped = &gp_edges[i];
    if (gped->flag != 0) {
      continue;
    }
    if (reverse) {
      if (gped_init->v1 != gped->v2) {
        continue;
      }
    }
    else {
      if (gped_init->v2 != gped->v1) {
        continue;
      }
    }
    /* Look for straight lines. */
    float angle = angle_v3v3(gped->vec, gped_init->vec);
    if ((angle < threshold) && (angle <= last_angle)) {
      edge = i;
      last_angle = angle;
    }
  }

  return edge;
}

static int gpencil_walk_edge(GHash *v_table,
                             GpEdge *gp_edges,
                             int totedges,
                             uint *stroke_array,
                             int init_idx,
                             const float angle,
                             const bool reverse)
{
  GpEdge *gped_init = &gp_edges[init_idx];
  int idx = 1;
  int edge = 0;
  while (edge > -1) {
    edge = gpencil_next_edge(gp_edges, totedges, gped_init, angle, reverse);
    if (edge > -1) {
      GpEdge *gped = &gp_edges[edge];
      stroke_array[idx] = edge;
      gped->flag = 1;
      gped_init = &gp_edges[edge];
      idx++;

      /* Avoid following already visited vertices. */
      if (reverse) {
        if (BLI_ghash_haskey(v_table, POINTER_FROM_INT(gped->v1))) {
          edge = -1;
        }
        else {
          BLI_ghash_insert(v_table, POINTER_FROM_INT(gped->v1), POINTER_FROM_INT(gped->v1));
        }
      }
      else {
        if (BLI_ghash_haskey(v_table, POINTER_FROM_INT(gped->v2))) {
          edge = -1;
        }
        else {
          BLI_ghash_insert(v_table, POINTER_FROM_INT(gped->v2), POINTER_FROM_INT(gped->v2));
        }
      }
    }
  }

  return idx;
}

static void gpencil_generate_edgeloops(Object *ob,
                                       bGPdata *gpd,
                                       bGPDframe *gpf_stroke,
                                       int stroke_mat_index,
                                       const float angle,
                                       const int thickness,
                                       const float offset,
                                       const float matrix[4][4],
                                       const bool use_seams,
                                       const bool use_vgroups)
{
  using namespace blender;
  Mesh *me = (Mesh *)ob->data;
  if (me->totedge == 0) {
    return;
  }
  const Span<float3> vert_positions = me->vert_positions();
  const Span<MEdge> edges = me->edges();
  const Span<MDeformVert> dverts = me->deform_verts();
  const float(*vert_normals)[3] = BKE_mesh_vert_normals_ensure(me);
  const bke::AttributeAccessor attributes = me->attributes();
  const VArray<bool> uv_seams = attributes.lookup_or_default<bool>(
      ".uv_seam", ATTR_DOMAIN_EDGE, false);

  /* Arrays for all edge vertices (forward and backward) that form a edge loop.
   * This is reused for each edge-loop to create gpencil stroke. */
  uint *stroke = (uint *)MEM_mallocN(sizeof(uint) * me->totedge * 2, __func__);
  uint *stroke_fw = (uint *)MEM_mallocN(sizeof(uint) * me->totedge, __func__);
  uint *stroke_bw = (uint *)MEM_mallocN(sizeof(uint) * me->totedge, __func__);

  /* Create array with all edges. */
  GpEdge *gp_edges = (GpEdge *)MEM_callocN(sizeof(GpEdge) * me->totedge, __func__);
  GpEdge *gped = nullptr;
  for (int i = 0; i < me->totedge; i++) {
    const MEdge *edge = &edges[i];
    gped = &gp_edges[i];
    copy_v3_v3(gped->n1, vert_normals[edge->v1]);

    gped->v1 = edge->v1;
    copy_v3_v3(gped->v1_co, vert_positions[edge->v1]);

    copy_v3_v3(gped->n2, vert_normals[edge->v2]);
    gped->v2 = edge->v2;
    copy_v3_v3(gped->v2_co, vert_positions[edge->v2]);

    sub_v3_v3v3(gped->vec, vert_positions[edge->v1], vert_positions[edge->v2]);

    /* If use seams, mark as done if not a seam. */
    if ((use_seams) && !uv_seams[i]) {
      gped->flag = 1;
    }
  }

  /* Loop edges to find edgeloops */
  bool pending = true;
  int e = 0;
  while (pending) {
    gped = &gp_edges[e];
    /* Look first unused edge. */
    if (gped->flag != 0) {
      e++;
      if (e == me->totedge) {
        pending = false;
      }
      continue;
    }
    /* Add current edge to arrays. */
    stroke_fw[0] = e;
    stroke_bw[0] = e;
    gped->flag = 1;

    /* Hash used to avoid loop over same vertices. */
    GHash *v_table = BLI_ghash_int_new(__func__);
    /* Look forward edges. */
    int totedges = gpencil_walk_edge(v_table, gp_edges, me->totedge, stroke_fw, e, angle, false);
    /* Look backward edges. */
    int totbw = gpencil_walk_edge(v_table, gp_edges, me->totedge, stroke_bw, e, angle, true);

    BLI_ghash_free(v_table, nullptr, nullptr);

    /* Join both arrays. */
    int array_len = 0;
    for (int i = totbw - 1; i > 0; i--) {
      stroke[array_len] = stroke_bw[i];
      array_len++;
    }
    for (int i = 0; i < totedges; i++) {
      stroke[array_len] = stroke_fw[i];
      array_len++;
    }

    /* Create Stroke. */
    bGPDstroke *gps_stroke = BKE_gpencil_stroke_add(
        gpf_stroke, MAX2(stroke_mat_index, 0), array_len + 1, thickness * thickness, false);

    /* Create dvert data. */
    if (use_vgroups && !dverts.is_empty()) {
      gps_stroke->dvert = (MDeformVert *)MEM_callocN(sizeof(MDeformVert) * (array_len + 1),
                                                     "gp_stroke_dverts");
    }

    /* Create first segment. */
    float fpt[3];
    for (int i = 0; i < array_len + 1; i++) {
      int vertex_index = i == 0 ? gp_edges[stroke[0]].v1 : gp_edges[stroke[i - 1]].v2;
      /* Add segment. */
      bGPDspoint *pt = &gps_stroke->points[i];
      copy_v3_v3(fpt, vert_normals[vertex_index]);
      mul_v3_v3fl(fpt, fpt, offset);
      add_v3_v3v3(&pt->x, vert_positions[vertex_index], fpt);
      mul_m4_v3(matrix, &pt->x);

      pt->pressure = 1.0f;
      pt->strength = 1.0f;

      /* Copy vertex groups from mesh. Assuming they already exist in the same order. */
      if (use_vgroups && !dverts.is_empty()) {
        MDeformVert *dv = &gps_stroke->dvert[i];
        const MDeformVert *src_dv = &dverts[vertex_index];
        dv->totweight = src_dv->totweight;
        dv->dw = (MDeformWeight *)MEM_callocN(sizeof(MDeformWeight) * dv->totweight,
                                              "gp_stroke_dverts_dw");
        for (int j = 0; j < dv->totweight; j++) {
          dv->dw[j].weight = src_dv->dw[j].weight;
          dv->dw[j].def_nr = src_dv->dw[j].def_nr;
        }
      }
    }

    BKE_gpencil_stroke_geometry_update(gpd, gps_stroke);
  }

  /* Free memory. */
  MEM_SAFE_FREE(stroke);
  MEM_SAFE_FREE(stroke_fw);
  MEM_SAFE_FREE(stroke_bw);
  MEM_SAFE_FREE(gp_edges);
}

/* Helper: Add gpencil material using material as base. */
static Material *gpencil_add_material(Main *bmain,
                                      Object *ob_gp,
                                      const char *name,
                                      const float color[4],
                                      const bool use_stroke,
                                      const bool use_fill,
                                      int *r_idx)
{
  Material *mat_gp = BKE_gpencil_object_material_new(bmain, ob_gp, name, r_idx);
  MaterialGPencilStyle *gp_style = mat_gp->gp_style;

  /* Stroke color. */
  if (use_stroke) {
    ARRAY_SET_ITEMS(gp_style->stroke_rgba, 0.0f, 0.0f, 0.0f, 1.0f);
    gp_style->flag |= GP_MATERIAL_STROKE_SHOW;
  }
  else {
    copy_v4_v4(gp_style->stroke_rgba, color);
    gp_style->flag &= ~GP_MATERIAL_STROKE_SHOW;
  }

  /* Fill color. */
  copy_v4_v4(gp_style->fill_rgba, color);
  if (use_fill) {
    gp_style->flag |= GP_MATERIAL_FILL_SHOW;
  }

  /* Check at least one is enabled. */
  if (((gp_style->flag & GP_MATERIAL_STROKE_SHOW) == 0) &&
      ((gp_style->flag & GP_MATERIAL_FILL_SHOW) == 0)) {
    gp_style->flag |= GP_MATERIAL_STROKE_SHOW;
  }

  return mat_gp;
}

static int gpencil_material_find_index_by_name(Object *ob, const char *name)
{
  for (int i = 0; i < ob->totcol; i++) {
    Material *ma = BKE_object_material_get(ob, i + 1);
    if ((ma != nullptr) && (ma->gp_style != nullptr) && STREQ(ma->id.name + 2, name)) {
      return i;
    }
  }

  return -1;
}

/**
 * Create the name with the object name and a suffix.
 */
static void make_element_name(const char *obname, const char *name, const int maxlen, char *r_name)
{
  char str[256];
  SNPRINTF(str, "%s_%s", obname, name);

  /* Replace any point by underscore. */
  BLI_str_replace_char(str, '.', '_');

  BLI_strncpy_utf8(r_name, str, maxlen);
}

bool BKE_gpencil_convert_mesh(Main *bmain,
                              Depsgraph *depsgraph,
                              Scene *scene,
                              Object *ob_gp,
                              Object *ob_mesh,
                              const float angle,
                              const int thickness,
                              const float offset,
                              const float matrix[4][4],
                              const int frame_offset,
                              const bool use_seams,
                              const bool use_faces,
                              const bool use_vgroups)
{
  using namespace blender;
  using namespace blender::bke;
  if (ELEM(nullptr, ob_gp, ob_mesh) || (ob_gp->type != OB_GPENCIL) || (ob_gp->data == nullptr)) {
    return false;
  }

  bGPdata *gpd = (bGPdata *)ob_gp->data;

  /* Use evaluated data to get mesh with all modifiers on top. */
  Object *ob_eval = (Object *)DEG_get_evaluated_object(depsgraph, ob_mesh);
  const Mesh *me_eval = BKE_object_get_evaluated_mesh(ob_eval);
  const Span<float3> positions = me_eval->vert_positions();
  const Span<MPoly> polys = me_eval->polys();
  const Span<int> corner_verts = me_eval->corner_verts();
  int polys_len = me_eval->totpoly;
  char element_name[200];

  /* Need at least an edge. */
  if (me_eval->totedge < 1) {
    return false;
  }

  /* Create matching vertex groups. */
  BKE_defgroup_copy_list(&gpd->vertex_group_names, &me_eval->vertex_group_names);
  gpd->vertex_group_active_index = me_eval->vertex_group_active_index;

  const float default_colors[2][4] = {{0.0f, 0.0f, 0.0f, 1.0f}, {0.7f, 0.7f, 0.7f, 1.0f}};
  /* Lookup existing stroke material on gp object. */
  make_element_name(ob_mesh->id.name + 2, "Stroke", 64, element_name);
  int stroke_mat_index = gpencil_material_find_index_by_name(ob_gp, element_name);

  if (stroke_mat_index == -1) {
    /* Create new default stroke material as there is no existing material. */
    gpencil_add_material(
        bmain, ob_gp, element_name, default_colors[0], true, false, &stroke_mat_index);
  }

  /* Export faces as filled strokes. */
  if (use_faces && polys_len > 0) {
    /* Read all polygons and create fill for each. */
    make_element_name(ob_mesh->id.name + 2, "Fills", 128, element_name);
    /* Create Layer and Frame. */
    bGPDlayer *gpl_fill = BKE_gpencil_layer_named_get(gpd, element_name);
    if (gpl_fill == nullptr) {
      gpl_fill = BKE_gpencil_layer_addnew(gpd, element_name, true, false);
    }
    bGPDframe *gpf_fill = BKE_gpencil_layer_frame_get(
        gpl_fill, scene->r.cfra + frame_offset, GP_GETFRAME_ADD_NEW);
    int i;

    const VArray<int> mesh_material_indices = me_eval->attributes().lookup_or_default<int>(
        "material_index", ATTR_DOMAIN_FACE, 0);
    for (i = 0; i < polys_len; i++) {
      const MPoly &poly = polys[i];

      /* Find material. */
      int mat_idx = 0;
      Material *ma = BKE_object_material_get(ob_mesh, mesh_material_indices[i] + 1);
      make_element_name(
          ob_mesh->id.name + 2, (ma != nullptr) ? ma->id.name + 2 : "Fill", 64, element_name);
      mat_idx = BKE_gpencil_material_find_index_by_name_prefix(ob_gp, element_name);
      if (mat_idx == -1) {
        float color[4];
        if (ma != nullptr) {
          copy_v3_v3(color, &ma->r);
          color[3] = 1.0f;
        }
        else {
          copy_v4_v4(color, default_colors[1]);
        }
        gpencil_add_material(bmain, ob_gp, element_name, color, false, true, &mat_idx);
      }

      bGPDstroke *gps_fill = BKE_gpencil_stroke_add(gpf_fill, mat_idx, poly.totloop, 10, false);
      gps_fill->flag |= GP_STROKE_CYCLIC;

      /* Create dvert data. */
      const Span<MDeformVert> dverts = me_eval->deform_verts();
      if (use_vgroups && !dverts.is_empty()) {
        gps_fill->dvert = (MDeformVert *)MEM_callocN(sizeof(MDeformVert) * poly.totloop,
                                                     "gp_fill_dverts");
      }

      /* Add points to strokes. */
<<<<<<< HEAD
      for (int j = 0; j < poly->totloop; j++) {
        const int vert = corner_verts[poly->loopstart + j];
=======
      for (int j = 0; j < poly.totloop; j++) {
        const MLoop *ml = &loops[poly.loopstart + j];
>>>>>>> 915ff8d1

        bGPDspoint *pt = &gps_fill->points[j];
        copy_v3_v3(&pt->x, positions[vert]);
        mul_m4_v3(matrix, &pt->x);
        pt->pressure = 1.0f;
        pt->strength = 1.0f;

        /* Copy vertex groups from mesh. Assuming they already exist in the same order. */
        if (use_vgroups && !dverts.is_empty()) {
          MDeformVert *dv = &gps_fill->dvert[j];
          const MDeformVert *src_dv = &dverts[vert];
          dv->totweight = src_dv->totweight;
          dv->dw = (MDeformWeight *)MEM_callocN(sizeof(MDeformWeight) * dv->totweight,
                                                "gp_fill_dverts_dw");
          for (int k = 0; k < dv->totweight; k++) {
            dv->dw[k].weight = src_dv->dw[k].weight;
            dv->dw[k].def_nr = src_dv->dw[k].def_nr;
          }
        }
      }
      /* If has only 3 points subdivide. */
      if (poly.totloop == 3) {
        BKE_gpencil_stroke_subdivide(gpd, gps_fill, 1, GP_SUBDIV_SIMPLE);
      }

      BKE_gpencil_stroke_geometry_update(gpd, gps_fill);
    }
  }

  /* Create stroke from edges. */

  /* Create Layer and Frame. */
  make_element_name(ob_mesh->id.name + 2, "Lines", 128, element_name);
  bGPDlayer *gpl_stroke = BKE_gpencil_layer_named_get(gpd, element_name);
  if (gpl_stroke == nullptr) {
    gpl_stroke = BKE_gpencil_layer_addnew(gpd, element_name, true, false);
  }
  bGPDframe *gpf_stroke = BKE_gpencil_layer_frame_get(
      gpl_stroke, scene->r.cfra + frame_offset, GP_GETFRAME_ADD_NEW);

  gpencil_generate_edgeloops(ob_eval,
                             gpd,
                             gpf_stroke,
                             stroke_mat_index,
                             angle,
                             thickness,
                             offset,
                             matrix,
                             use_seams,
                             use_vgroups);

  /* Tag for recalculation */
  DEG_id_tag_update(&gpd->id, ID_RECALC_GEOMETRY | ID_RECALC_COPY_ON_WRITE);

  return true;
}

void BKE_gpencil_transform(bGPdata *gpd, const float mat[4][4])
{
  if (gpd == nullptr) {
    return;
  }

  const float scalef = mat4_to_scale(mat);
  LISTBASE_FOREACH (bGPDlayer *, gpl, &gpd->layers) {
    /* FIXME: For now, we just skip parented layers.
     * Otherwise, we have to update each frame to find
     * the current parent position/effects.
     */
    if (gpl->parent) {
      continue;
    }

    LISTBASE_FOREACH (bGPDframe *, gpf, &gpl->frames) {
      LISTBASE_FOREACH (bGPDstroke *, gps, &gpf->strokes) {
        bGPDspoint *pt;
        int i;

        for (pt = gps->points, i = 0; i < gps->totpoints; pt++, i++) {
          mul_m4_v3(mat, &pt->x);
          pt->pressure *= scalef;
        }

        /* Distortion may mean we need to re-triangulate. */
        BKE_gpencil_stroke_geometry_update(gpd, gps);
      }
    }
  }
}

int BKE_gpencil_stroke_point_count(const bGPdata *gpd)
{
  int total_points = 0;

  if (gpd == nullptr) {
    return 0;
  }

  LISTBASE_FOREACH (const bGPDlayer *, gpl, &gpd->layers) {
    /* FIXME: For now, we just skip parented layers.
     * Otherwise, we have to update each frame to find
     * the current parent position/effects.
     */
    if (gpl->parent) {
      continue;
    }

    LISTBASE_FOREACH (const bGPDframe *, gpf, &gpl->frames) {
      LISTBASE_FOREACH (bGPDstroke *, gps, &gpf->strokes) {
        total_points += gps->totpoints;
      }
    }
  }
  return total_points;
}

void BKE_gpencil_point_coords_get(bGPdata *gpd, GPencilPointCoordinates *elem_data)
{
  if (gpd == nullptr) {
    return;
  }

  LISTBASE_FOREACH (bGPDlayer *, gpl, &gpd->layers) {
    /* FIXME: For now, we just skip parented layers.
     * Otherwise, we have to update each frame to find
     * the current parent position/effects.
     */
    if (gpl->parent) {
      continue;
    }

    LISTBASE_FOREACH (bGPDframe *, gpf, &gpl->frames) {
      LISTBASE_FOREACH (bGPDstroke *, gps, &gpf->strokes) {
        bGPDspoint *pt;
        int i;

        for (pt = gps->points, i = 0; i < gps->totpoints; pt++, i++) {
          copy_v3_v3(elem_data->co, &pt->x);
          elem_data->pressure = pt->pressure;
          elem_data++;
        }
      }
    }
  }
}

void BKE_gpencil_point_coords_apply(bGPdata *gpd, const GPencilPointCoordinates *elem_data)
{
  if (gpd == nullptr) {
    return;
  }

  LISTBASE_FOREACH (bGPDlayer *, gpl, &gpd->layers) {
    /* FIXME: For now, we just skip parented layers.
     * Otherwise, we have to update each frame to find
     * the current parent position/effects.
     */
    if (gpl->parent) {
      continue;
    }

    LISTBASE_FOREACH (bGPDframe *, gpf, &gpl->frames) {
      LISTBASE_FOREACH (bGPDstroke *, gps, &gpf->strokes) {
        bGPDspoint *pt;
        int i;

        for (pt = gps->points, i = 0; i < gps->totpoints; pt++, i++) {
          copy_v3_v3(&pt->x, elem_data->co);
          pt->pressure = elem_data->pressure;
          elem_data++;
        }

        /* Distortion may mean we need to re-triangulate. */
        BKE_gpencil_stroke_geometry_update(gpd, gps);
      }
    }
  }
}

void BKE_gpencil_point_coords_apply_with_mat4(bGPdata *gpd,
                                              const GPencilPointCoordinates *elem_data,
                                              const float mat[4][4])
{
  if (gpd == nullptr) {
    return;
  }

  const float scalef = mat4_to_scale(mat);
  LISTBASE_FOREACH (bGPDlayer *, gpl, &gpd->layers) {
    /* FIXME: For now, we just skip parented layers.
     * Otherwise, we have to update each frame to find
     * the current parent position/effects.
     */
    if (gpl->parent) {
      continue;
    }

    LISTBASE_FOREACH (bGPDframe *, gpf, &gpl->frames) {
      LISTBASE_FOREACH (bGPDstroke *, gps, &gpf->strokes) {
        bGPDspoint *pt;
        int i;

        for (pt = gps->points, i = 0; i < gps->totpoints; pt++, i++) {
          mul_v3_m4v3(&pt->x, mat, elem_data->co);
          pt->pressure = elem_data->pressure * scalef;
          elem_data++;
        }

        /* Distortion may mean we need to re-triangulate. */
        BKE_gpencil_stroke_geometry_update(gpd, gps);
      }
    }
  }
}

void BKE_gpencil_stroke_set_random_color(bGPDstroke *gps)
{
  BLI_assert(gps->totpoints > 0);

  float color[4] = {1.0f, 1.0f, 1.0f, 1.0f};
  bGPDspoint *pt = &gps->points[0];
  color[0] *= BLI_hash_int_01(BLI_hash_int_2d(gps->totpoints / 5, pt->x + pt->z));
  color[1] *= BLI_hash_int_01(BLI_hash_int_2d(gps->totpoints + pt->x, pt->y * pt->z + pt->x));
  color[2] *= BLI_hash_int_01(BLI_hash_int_2d(gps->totpoints - pt->x, pt->z * pt->x + pt->y));
  for (int i = 0; i < gps->totpoints; i++) {
    pt = &gps->points[i];
    copy_v4_v4(pt->vert_color, color);
  }
}

void BKE_gpencil_stroke_flip(bGPDstroke *gps)
{
  /* Reverse points. */
  BLI_array_reverse(gps->points, gps->totpoints);

  /* Reverse vertex groups if available. */
  if (gps->dvert) {
    BLI_array_reverse(gps->dvert, gps->totpoints);
  }
}

/* Temp data for storing information about an "island" of points
 * that should be kept when splitting up a stroke. Used in:
 * gpencil_stroke_delete_tagged_points()
 */
struct tGPDeleteIsland {
  int start_idx;
  int end_idx;
};

static void gpencil_stroke_join_islands(bGPdata *gpd,
                                        bGPDframe *gpf,
                                        bGPDstroke *gps_first,
                                        bGPDstroke *gps_last)
{
  bGPDspoint *pt = nullptr;
  bGPDspoint *pt_final = nullptr;
  const int totpoints = gps_first->totpoints + gps_last->totpoints;

  /* create new stroke */
  bGPDstroke *join_stroke = BKE_gpencil_stroke_duplicate(gps_first, false, true);

  join_stroke->points = (bGPDspoint *)MEM_callocN(sizeof(bGPDspoint) * totpoints, __func__);
  join_stroke->totpoints = totpoints;
  join_stroke->flag &= ~GP_STROKE_CYCLIC;

  /* copy points (last before) */
  int e1 = 0;
  int e2 = 0;
  float delta = 0.0f;

  for (int i = 0; i < totpoints; i++) {
    pt_final = &join_stroke->points[i];
    if (i < gps_last->totpoints) {
      pt = &gps_last->points[e1];
      e1++;
    }
    else {
      pt = &gps_first->points[e2];
      e2++;
    }

    /* copy current point */
    copy_v3_v3(&pt_final->x, &pt->x);
    pt_final->pressure = pt->pressure;
    pt_final->strength = pt->strength;
    pt_final->time = delta;
    pt_final->flag = pt->flag;
    copy_v4_v4(pt_final->vert_color, pt->vert_color);

    /* retiming with fixed time interval (we cannot determine real time) */
    delta += 0.01f;
  }

  /* Copy over vertex weight data (if available) */
  if ((gps_first->dvert != nullptr) || (gps_last->dvert != nullptr)) {
    join_stroke->dvert = (MDeformVert *)MEM_callocN(sizeof(MDeformVert) * totpoints, __func__);
    MDeformVert *dvert_src = nullptr;
    MDeformVert *dvert_dst = nullptr;

    /* Copy weights (last before). */
    e1 = 0;
    e2 = 0;
    for (int i = 0; i < totpoints; i++) {
      dvert_dst = &join_stroke->dvert[i];
      dvert_src = nullptr;
      if (i < gps_last->totpoints) {
        if (gps_last->dvert) {
          dvert_src = &gps_last->dvert[e1];
          e1++;
        }
      }
      else {
        if (gps_first->dvert) {
          dvert_src = &gps_first->dvert[e2];
          e2++;
        }
      }

      if ((dvert_src) && (dvert_src->dw)) {
        dvert_dst->dw = (MDeformWeight *)MEM_dupallocN(dvert_src->dw);
      }
    }
  }

  /* add new stroke at head */
  BLI_addhead(&gpf->strokes, join_stroke);
  /* Calc geometry data. */
  BKE_gpencil_stroke_geometry_update(gpd, join_stroke);

  /* remove first stroke */
  BLI_remlink(&gpf->strokes, gps_first);
  BKE_gpencil_free_stroke(gps_first);

  /* remove last stroke */
  BLI_remlink(&gpf->strokes, gps_last);
  BKE_gpencil_free_stroke(gps_last);
}

bGPDstroke *BKE_gpencil_stroke_delete_tagged_points(bGPdata *gpd,
                                                    bGPDframe *gpf,
                                                    bGPDstroke *gps,
                                                    bGPDstroke *next_stroke,
                                                    int tag_flags,
                                                    const bool select,
                                                    const bool flat_cap,
                                                    const int limit)
{
  /* The algorithm used here is as follows:
   * 1) We firstly identify the number of "islands" of non-tagged points
   *    which will all end up being in new strokes.
   *    - In the most extreme case (i.e. every other vert is a 1-vert island),
   *      we have at most `n / 2` islands
   *    - Once we start having larger islands than that, the number required
   *      becomes much less
   * 2) Each island gets converted to a new stroke
   * If the number of points is <= limit, the stroke is deleted. */

  tGPDeleteIsland *islands = (tGPDeleteIsland *)MEM_callocN(
      sizeof(tGPDeleteIsland) * (gps->totpoints + 1) / 2, "gp_point_islands");
  bool in_island = false;
  int num_islands = 0;

  bGPDstroke *new_stroke = nullptr;
  bGPDstroke *gps_first = nullptr;
  const bool is_cyclic = bool(gps->flag & GP_STROKE_CYCLIC);

  /* First Pass: Identify start/end of islands */
  bGPDspoint *pt = gps->points;
  for (int i = 0; i < gps->totpoints; i++, pt++) {
    if (pt->flag & tag_flags) {
      /* selected - stop accumulating to island */
      in_island = false;
    }
    else {
      /* unselected - start of a new island? */
      int idx;

      if (in_island) {
        /* extend existing island */
        idx = num_islands - 1;
        islands[idx].end_idx = i;
      }
      else {
        /* start of new island */
        in_island = true;
        num_islands++;

        idx = num_islands - 1;
        islands[idx].start_idx = islands[idx].end_idx = i;
      }
    }
  }

  /* Watch out for special case where No islands = All points selected = Delete Stroke only */
  if (num_islands) {
    /* There are islands, so create a series of new strokes,
     * adding them before the "next" stroke. */
    int idx;

    /* Create each new stroke... */
    for (idx = 0; idx < num_islands; idx++) {
      tGPDeleteIsland *island = &islands[idx];
      new_stroke = BKE_gpencil_stroke_duplicate(gps, false, true);
      if (flat_cap) {
        new_stroke->caps[1 - (idx % 2)] = GP_STROKE_CAP_FLAT;
      }

      /* if cyclic and first stroke, save to join later */
      if ((is_cyclic) && (gps_first == nullptr)) {
        gps_first = new_stroke;
      }

      new_stroke->flag &= ~GP_STROKE_CYCLIC;

      /* Compute new buffer size (+ 1 needed as the endpoint index is "inclusive") */
      new_stroke->totpoints = island->end_idx - island->start_idx + 1;

      /* Copy over the relevant point data */
      new_stroke->points = (bGPDspoint *)MEM_callocN(sizeof(bGPDspoint) * new_stroke->totpoints,
                                                     "gp delete stroke fragment");
      memcpy(static_cast<void *>(new_stroke->points),
             gps->points + island->start_idx,
             sizeof(bGPDspoint) * new_stroke->totpoints);

      /* Copy over vertex weight data (if available) */
      if (gps->dvert != nullptr) {
        /* Copy over the relevant vertex-weight points */
        new_stroke->dvert = (MDeformVert *)MEM_callocN(sizeof(MDeformVert) * new_stroke->totpoints,
                                                       "gp delete stroke fragment weight");
        memcpy(new_stroke->dvert,
               gps->dvert + island->start_idx,
               sizeof(MDeformVert) * new_stroke->totpoints);

        /* Copy weights */
        int e = island->start_idx;
        for (int i = 0; i < new_stroke->totpoints; i++) {
          MDeformVert *dvert_src = &gps->dvert[e];
          MDeformVert *dvert_dst = &new_stroke->dvert[i];
          if (dvert_src->dw) {
            dvert_dst->dw = (MDeformWeight *)MEM_dupallocN(dvert_src->dw);
          }
          e++;
        }
      }
      /* Each island corresponds to a new stroke.
       * We must adjust the timings of these new strokes:
       *
       * Each point's timing data is a delta from stroke's inittime, so as we erase some points
       * from the start of the stroke, we have to offset this inittime and all remaining points'
       * delta values. This way we get a new stroke with exactly the same timing as if user had
       * started drawing from the first non-removed point.
       */
      {
        bGPDspoint *pts;
        float delta = gps->points[island->start_idx].time;
        int j;

        new_stroke->inittime += double(delta);

        pts = new_stroke->points;
        for (j = 0; j < new_stroke->totpoints; j++, pts++) {
          /* Some points have time = 0, so check to not get negative time values. */
          pts->time = max_ff(pts->time - delta, 0.0f);
          /* set flag for select again later */
          if (select == true) {
            pts->flag &= ~GP_SPOINT_SELECT;
            pts->flag |= GP_SPOINT_TAG;
          }
        }
      }

      /* Add new stroke to the frame or delete if below limit */
      if ((limit > 0) && (new_stroke->totpoints <= limit)) {
        if (gps_first == new_stroke) {
          gps_first = nullptr;
        }
        BKE_gpencil_free_stroke(new_stroke);
      }
      else {
        /* Calc geometry data. */
        BKE_gpencil_stroke_geometry_update(gpd, new_stroke);

        if (next_stroke) {
          BLI_insertlinkbefore(&gpf->strokes, next_stroke, new_stroke);
        }
        else {
          BLI_addtail(&gpf->strokes, new_stroke);
        }
      }
    }
    /* if cyclic, need to join last stroke with first stroke */
    if ((is_cyclic) && (gps_first != nullptr) && (gps_first != new_stroke)) {
      gpencil_stroke_join_islands(gpd, gpf, gps_first, new_stroke);
    }
  }

  /* free islands */
  MEM_freeN(islands);

  /* Delete the old stroke */
  BLI_remlink(&gpf->strokes, gps);
  BKE_gpencil_free_stroke(gps);

  return new_stroke;
}

void BKE_gpencil_curve_delete_tagged_points(bGPdata *gpd,
                                            bGPDframe *gpf,
                                            bGPDstroke *gps,
                                            bGPDstroke *next_stroke,
                                            bGPDcurve *gpc,
                                            int tag_flags)
{
  if (gpc == nullptr) {
    return;
  }
  const bool is_cyclic = gps->flag & GP_STROKE_CYCLIC;
  const int idx_last = gpc->tot_curve_points - 1;
  bGPDstroke *gps_first = nullptr;
  bGPDstroke *gps_last = nullptr;

  int idx_start = 0;
  int idx_end = 0;
  bool prev_selected = gpc->curve_points[0].flag & tag_flags;
  for (int i = 1; i < gpc->tot_curve_points; i++) {
    bool selected = gpc->curve_points[i].flag & tag_flags;
    if (prev_selected == true && selected == false) {
      idx_start = i;
    }
    /* Island ends if the current point is selected or if we reached the end of the stroke */
    if ((prev_selected == false && selected == true) || (selected == false && i == idx_last)) {

      idx_end = selected ? i - 1 : i;
      int island_length = idx_end - idx_start + 1;

      /* If an island has only a single curve point, there is no curve segment, so skip island */
      if (island_length == 1) {
        if (is_cyclic) {
          if (idx_start > 0 && idx_end < idx_last) {
            prev_selected = selected;
            continue;
          }
        }
        else {
          prev_selected = selected;
          continue;
        }
      }

      bGPDstroke *new_stroke = BKE_gpencil_stroke_duplicate(gps, false, false);
      new_stroke->points = nullptr;
      new_stroke->flag &= ~GP_STROKE_CYCLIC;
      new_stroke->editcurve = BKE_gpencil_stroke_editcurve_new(island_length);

      if (gps_first == nullptr) {
        gps_first = new_stroke;
      }

      bGPDcurve *new_gpc = new_stroke->editcurve;
      memcpy(new_gpc->curve_points,
             gpc->curve_points + idx_start,
             sizeof(bGPDcurve_point) * island_length);

      BKE_gpencil_editcurve_recalculate_handles(new_stroke);
      new_stroke->flag |= GP_STROKE_NEEDS_CURVE_UPDATE;

      /* Calc geometry data. */
      BKE_gpencil_stroke_geometry_update(gpd, new_stroke);

      if (next_stroke) {
        BLI_insertlinkbefore(&gpf->strokes, next_stroke, new_stroke);
      }
      else {
        BLI_addtail(&gpf->strokes, new_stroke);
      }

      gps_last = new_stroke;
    }
    prev_selected = selected;
  }

  /* join first and last stroke if cyclic */
  if (is_cyclic && gps_first != nullptr && gps_last != nullptr && gps_first != gps_last) {
    bGPDcurve *gpc_first = gps_first->editcurve;
    bGPDcurve *gpc_last = gps_last->editcurve;
    int first_tot_points = gpc_first->tot_curve_points;
    int old_tot_points = gpc_last->tot_curve_points;

    gpc_last->tot_curve_points = first_tot_points + old_tot_points;
    gpc_last->curve_points = (bGPDcurve_point *)MEM_recallocN(
        gpc_last->curve_points, sizeof(bGPDcurve_point) * gpc_last->tot_curve_points);
    /* copy data from first to last */
    memcpy(gpc_last->curve_points + old_tot_points,
           gpc_first->curve_points,
           sizeof(bGPDcurve_point) * first_tot_points);

    BKE_gpencil_editcurve_recalculate_handles(gps_last);
    gps_last->flag |= GP_STROKE_NEEDS_CURVE_UPDATE;

    /* Calc geometry data. */
    BKE_gpencil_stroke_geometry_update(gpd, gps_last);

    /* remove first one */
    BLI_remlink(&gpf->strokes, gps_first);
    BKE_gpencil_free_stroke(gps_first);
  }

  /* Delete the old stroke */
  BLI_remlink(&gpf->strokes, gps);
  BKE_gpencil_free_stroke(gps);
}

/* Helper: copy point between strokes */
static void gpencil_stroke_copy_point(bGPDstroke *gps,
                                      MDeformVert *dvert,
                                      bGPDspoint *point,
                                      const float delta[3],
                                      float pressure,
                                      float strength,
                                      float deltatime)
{
  bGPDspoint *newpoint;

  gps->points = (bGPDspoint *)MEM_reallocN(gps->points, sizeof(bGPDspoint) * (gps->totpoints + 1));
  if (gps->dvert != nullptr) {
    gps->dvert = (MDeformVert *)MEM_reallocN(gps->dvert,
                                             sizeof(MDeformVert) * (gps->totpoints + 1));
  }
  else {
    /* If destination has weight add weight to origin. */
    if (dvert != nullptr) {
      gps->dvert = (MDeformVert *)MEM_callocN(sizeof(MDeformVert) * (gps->totpoints + 1),
                                              __func__);
    }
  }

  gps->totpoints++;
  newpoint = &gps->points[gps->totpoints - 1];

  newpoint->x = point->x * delta[0];
  newpoint->y = point->y * delta[1];
  newpoint->z = point->z * delta[2];
  newpoint->flag = point->flag;
  newpoint->pressure = pressure;
  newpoint->strength = strength;
  newpoint->time = point->time + deltatime;
  copy_v4_v4(newpoint->vert_color, point->vert_color);

  if (gps->dvert != nullptr) {
    MDeformVert *newdvert = &gps->dvert[gps->totpoints - 1];

    if (dvert != nullptr) {
      newdvert->totweight = dvert->totweight;
      newdvert->dw = (MDeformWeight *)MEM_dupallocN(dvert->dw);
    }
    else {
      newdvert->totweight = 0;
      newdvert->dw = nullptr;
    }
  }
}

void BKE_gpencil_stroke_join(bGPDstroke *gps_a,
                             bGPDstroke *gps_b,
                             const bool leave_gaps,
                             const bool fit_thickness,
                             const bool smooth,
                             bool auto_flip)
{
  bGPDspoint point;
  bGPDspoint *pt;
  int i;
  const float delta[3] = {1.0f, 1.0f, 1.0f};
  float deltatime = 0.0f;

  /* sanity checks */
  if (ELEM(nullptr, gps_a, gps_b)) {
    return;
  }

  if ((gps_a->totpoints == 0) || (gps_b->totpoints == 0)) {
    return;
  }

  if (auto_flip) {
    /* define start and end points of each stroke */
    float start_a[3], start_b[3], end_a[3], end_b[3];
    pt = &gps_a->points[0];
    copy_v3_v3(start_a, &pt->x);

    pt = &gps_a->points[gps_a->totpoints - 1];
    copy_v3_v3(end_a, &pt->x);

    pt = &gps_b->points[0];
    copy_v3_v3(start_b, &pt->x);

    pt = &gps_b->points[gps_b->totpoints - 1];
    copy_v3_v3(end_b, &pt->x);

    /* Check if need flip strokes. */
    float dist = len_squared_v3v3(end_a, start_b);
    bool flip_a = false;
    bool flip_b = false;
    float lowest = dist;

    dist = len_squared_v3v3(end_a, end_b);
    if (dist < lowest) {
      lowest = dist;
      flip_a = false;
      flip_b = true;
    }

    dist = len_squared_v3v3(start_a, start_b);
    if (dist < lowest) {
      lowest = dist;
      flip_a = true;
      flip_b = false;
    }

    dist = len_squared_v3v3(start_a, end_b);
    if (dist < lowest) {
      lowest = dist;
      flip_a = true;
      flip_b = true;
    }

    if (flip_a) {
      BKE_gpencil_stroke_flip(gps_a);
    }
    if (flip_b) {
      BKE_gpencil_stroke_flip(gps_b);
    }
  }

  /* don't visibly link the first and last points? */
  if (leave_gaps) {
    /* 1st: add one tail point to start invisible area */
    point = blender::dna::shallow_copy(gps_a->points[gps_a->totpoints - 1]);
    deltatime = point.time;

    gpencil_stroke_copy_point(gps_a, nullptr, &point, delta, 0.0f, 0.0f, 0.0f);

    /* 2nd: add one head point to finish invisible area */
    point = blender::dna::shallow_copy(gps_b->points[0]);
    gpencil_stroke_copy_point(gps_a, nullptr, &point, delta, 0.0f, 0.0f, deltatime);
  }

  /* Ratio to apply in the points to keep the same thickness in the joined stroke using the
   * destination stroke thickness. */
  const float ratio = (fit_thickness && gps_a->thickness > 0.0f) ?
                          float(gps_b->thickness) / float(gps_a->thickness) :
                          1.0f;

  /* 3rd: add all points */
  const int totpoints_a = gps_a->totpoints;
  for (i = 0, pt = gps_b->points; i < gps_b->totpoints && pt; i++, pt++) {
    MDeformVert *dvert = (gps_b->dvert) ? &gps_b->dvert[i] : nullptr;
    gpencil_stroke_copy_point(
        gps_a, dvert, pt, delta, pt->pressure * ratio, pt->strength, deltatime);
  }
  /* Smooth the join to avoid hard thickness changes. */
  if (smooth) {
    const int sample_points = 8;
    /* Get the segment to smooth using n points on each side of the join. */
    int start = MAX2(0, totpoints_a - sample_points);
    int end = MIN2(gps_a->totpoints - 1, start + (sample_points * 2));
    const int len = (end - start);
    float step = 1.0f / ((len / 2) + 1);

    /* Calc the average pressure. */
    float avg_pressure = 0.0f;
    for (i = start; i < end; i++) {
      pt = &gps_a->points[i];
      avg_pressure += pt->pressure;
    }
    avg_pressure = avg_pressure / len;

    /* Smooth segment thickness and position. */
    float ratio = step;
    for (i = start; i < end; i++) {
      pt = &gps_a->points[i];
      pt->pressure += (avg_pressure - pt->pressure) * ratio;
      BKE_gpencil_stroke_smooth_point(gps_a, i, ratio * 0.6f, 2, false, true, gps_a);

      ratio += step;
      /* In the center, reverse the ratio. */
      if (ratio > 1.0f) {
        ratio = ratio - step - step;
        step *= -1.0f;
      }
    }
  }
}

void BKE_gpencil_stroke_start_set(bGPDstroke *gps, int start_idx)
{
  if ((start_idx < 1) || (start_idx >= gps->totpoints) || (gps->totpoints < 2)) {
    return;
  }

  /* Only cyclic strokes. */
  if ((gps->flag & GP_STROKE_CYCLIC) == 0) {
    return;
  }

  bGPDstroke *gps_b = BKE_gpencil_stroke_duplicate(gps, true, false);
  BKE_gpencil_stroke_trim_points(gps_b, 0, start_idx - 1, true);
  BKE_gpencil_stroke_trim_points(gps, start_idx, gps->totpoints - 1, true);

  /* Join both strokes. */
  BKE_gpencil_stroke_join(gps, gps_b, false, false, false, false);

  BKE_gpencil_free_stroke(gps_b);
}

void BKE_gpencil_stroke_copy_to_keyframes(
    bGPdata *gpd, bGPDlayer *gpl, bGPDframe *gpf, bGPDstroke *gps, const bool tail)
{
  GHash *frame_list = BLI_ghash_int_new_ex(__func__, 64);
  BKE_gpencil_frame_selected_hash(gpd, frame_list);

  GHashIterator gh_iter;
  GHASH_ITER (gh_iter, frame_list) {
    int cfra = POINTER_AS_INT(BLI_ghashIterator_getKey(&gh_iter));

    if (gpf->framenum != cfra) {
      bGPDframe *gpf_new = BKE_gpencil_layer_frame_find(gpl, cfra);
      if (gpf_new == nullptr) {
        gpf_new = BKE_gpencil_frame_addnew(gpl, cfra);
      }

      if (gpf_new == nullptr) {
        continue;
      }

      bGPDstroke *gps_new = BKE_gpencil_stroke_duplicate(gps, true, true);
      if (gps_new == nullptr) {
        continue;
      }

      if (tail) {
        BLI_addhead(&gpf_new->strokes, gps_new);
      }
      else {
        BLI_addtail(&gpf_new->strokes, gps_new);
      }
    }
  }

  /* Free hash table. */
  BLI_ghash_free(frame_list, nullptr, nullptr);
}

/** \} */

/* -------------------------------------------------------------------- */
/** \name Stroke Uniform Subdivide
 * \{ */

struct tSamplePoint {
  struct tSamplePoint *next, *prev;
  float x, y, z;
  float pressure, strength, time;
  float vertex_color[4];
  struct MDeformWeight *dw;
  int totweight;
};

struct tSampleEdge {
  float length_sq;
  tSamplePoint *from;
  tSamplePoint *to;
};

/* Helper: creates a tSamplePoint from a bGPDspoint and (optionally) a MDeformVert. */
static tSamplePoint *new_sample_point_from_gp_point(const bGPDspoint *pt, const MDeformVert *dvert)
{
  tSamplePoint *new_pt = MEM_cnew<tSamplePoint>(__func__);
  copy_v3_v3(&new_pt->x, &pt->x);
  new_pt->pressure = pt->pressure;
  new_pt->strength = pt->strength;
  new_pt->time = pt->time;
  copy_v4_v4((float *)&new_pt->vertex_color, (float *)&pt->vert_color);
  if (dvert != nullptr) {
    new_pt->totweight = dvert->totweight;
    new_pt->dw = (MDeformWeight *)MEM_callocN(sizeof(MDeformWeight) * new_pt->totweight, __func__);
    for (uint i = 0; i < new_pt->totweight; ++i) {
      MDeformWeight *dw = &new_pt->dw[i];
      MDeformWeight *dw_from = &dvert->dw[i];
      dw->def_nr = dw_from->def_nr;
      dw->weight = dw_from->weight;
    }
  }
  return new_pt;
}

/* Helper: creates a tSampleEdge from two tSamplePoints. Also calculates the length (squared) of
 * the edge. */
static tSampleEdge *new_sample_edge_from_sample_points(tSamplePoint *from, tSamplePoint *to)
{
  tSampleEdge *new_edge = MEM_cnew<tSampleEdge>(__func__);
  new_edge->from = from;
  new_edge->to = to;
  new_edge->length_sq = len_squared_v3v3(&from->x, &to->x);
  return new_edge;
}

void BKE_gpencil_stroke_uniform_subdivide(bGPdata *gpd,
                                          bGPDstroke *gps,
                                          const uint32_t target_number,
                                          const bool select)
{
  /* Stroke needs at least two points and strictly less points than the target number. */
  if (gps == nullptr || gps->totpoints < 2 || gps->totpoints >= target_number) {
    return;
  }

  const int totpoints = gps->totpoints;
  const bool has_dverts = (gps->dvert != nullptr);
  const bool is_cyclic = (gps->flag & GP_STROKE_CYCLIC);

  ListBase points = {nullptr, nullptr};
  Heap *edges = BLI_heap_new();

  /* Add all points into list. */
  for (uint32_t i = 0; i < totpoints; ++i) {
    bGPDspoint *pt = &gps->points[i];
    MDeformVert *dvert = has_dverts ? &gps->dvert[i] : nullptr;
    tSamplePoint *sp = new_sample_point_from_gp_point(pt, dvert);
    BLI_addtail(&points, sp);
  }

  /* Iterate over edges and insert them into the heap. */
  for (tSamplePoint *pt = ((tSamplePoint *)points.first)->next; pt != nullptr; pt = pt->next) {
    tSampleEdge *se = new_sample_edge_from_sample_points(pt->prev, pt);
    /* BLI_heap is a min-heap, but we need the largest key to be at the top, so we take the
     * negative of the squared length. */
    BLI_heap_insert(edges, -(se->length_sq), se);
  }

  if (is_cyclic) {
    tSamplePoint *sp_first = (tSamplePoint *)points.first;
    tSamplePoint *sp_last = (tSamplePoint *)points.last;
    tSampleEdge *se = new_sample_edge_from_sample_points(sp_last, sp_first);
    BLI_heap_insert(edges, -(se->length_sq), se);
  }

  int num_points_needed = target_number - totpoints;
  BLI_assert(num_points_needed > 0);

  while (num_points_needed > 0) {
    tSampleEdge *se = (tSampleEdge *)BLI_heap_pop_min(edges);
    tSamplePoint *sp = se->from;
    tSamplePoint *sp_next = se->to;

    /* Subdivide the edge. */
    tSamplePoint *new_sp = MEM_cnew<tSamplePoint>(__func__);
    interp_v3_v3v3(&new_sp->x, &sp->x, &sp_next->x, 0.5f);
    new_sp->pressure = interpf(sp->pressure, sp_next->pressure, 0.5f);
    new_sp->strength = interpf(sp->strength, sp_next->strength, 0.5f);
    new_sp->time = interpf(sp->time, sp_next->time, 0.5f);
    interp_v4_v4v4((float *)&new_sp->vertex_color,
                   (float *)&sp->vertex_color,
                   (float *)&sp_next->vertex_color,
                   0.5f);
    if (sp->dw && sp_next->dw) {
      new_sp->totweight = MIN2(sp->totweight, sp_next->totweight);
      new_sp->dw = (MDeformWeight *)MEM_callocN(sizeof(MDeformWeight) * new_sp->totweight,
                                                __func__);
      for (uint32_t i = 0; i < new_sp->totweight; ++i) {
        MDeformWeight *dw = &new_sp->dw[i];
        MDeformWeight *dw_from = &sp->dw[i];
        MDeformWeight *dw_to = &sp_next->dw[i];
        dw->def_nr = dw_from->def_nr;
        dw->weight = interpf(dw_from->weight, dw_to->weight, 0.5f);
      }
    }
    BLI_insertlinkafter(&points, sp, new_sp);

    tSampleEdge *se_prev = new_sample_edge_from_sample_points(sp, new_sp);
    tSampleEdge *se_next = new_sample_edge_from_sample_points(new_sp, sp_next);
    BLI_heap_insert(edges, -(se_prev->length_sq), se_prev);
    BLI_heap_insert(edges, -(se_next->length_sq), se_next);

    MEM_freeN(se);
    num_points_needed--;
  }

  /* Edges are no longer needed. Heap is freed. */
  BLI_heap_free(edges, (HeapFreeFP)MEM_freeN);

  gps->totpoints = target_number;
  gps->points = (bGPDspoint *)MEM_recallocN(gps->points, sizeof(bGPDspoint) * gps->totpoints);
  if (has_dverts) {
    gps->dvert = (MDeformVert *)MEM_recallocN(gps->dvert, sizeof(MDeformVert) * gps->totpoints);
  }

  /* Convert list back to stroke point array. */
  tSamplePoint *sp = (tSamplePoint *)points.first;
  for (uint32_t i = 0; i < gps->totpoints && sp; ++i, sp = sp->next) {
    bGPDspoint *pt = &gps->points[i];
    MDeformVert *dvert = &gps->dvert[i];

    copy_v3_v3(&pt->x, &sp->x);
    pt->pressure = sp->pressure;
    pt->strength = sp->strength;
    pt->time = sp->time;
    copy_v4_v4((float *)&pt->vert_color, (float *)&sp->vertex_color);

    if (sp->dw) {
      dvert->totweight = sp->totweight;
      dvert->dw = (MDeformWeight *)MEM_callocN(sizeof(MDeformWeight) * dvert->totweight, __func__);
      for (uint32_t j = 0; j < dvert->totweight; ++j) {
        MDeformWeight *dw = &dvert->dw[j];
        MDeformWeight *dw_from = &sp->dw[j];
        dw->def_nr = dw_from->def_nr;
        dw->weight = dw_from->weight;
      }
    }
    if (select) {
      pt->flag |= GP_SPOINT_SELECT;
    }
  }

  if (select) {
    gps->flag |= GP_STROKE_SELECT;
    BKE_gpencil_stroke_select_index_set(gpd, gps);
  }

  /* Free the sample points. Important to use the mutable loop here because we are erasing the list
   * elements. */
  LISTBASE_FOREACH_MUTABLE (tSamplePoint *, temp, &points) {
    if (temp->dw != nullptr) {
      MEM_freeN(temp->dw);
    }
    MEM_SAFE_FREE(temp);
  }

  /* Update the geometry of the stroke. */
  BKE_gpencil_stroke_geometry_update(gpd, gps);
}

void BKE_gpencil_stroke_to_view_space(bGPDstroke *gps,
                                      float viewmat[4][4],
                                      const float diff_mat[4][4])
{
  for (int i = 0; i < gps->totpoints; i++) {
    bGPDspoint *pt = &gps->points[i];
    /* Point to parent space. */
    mul_v3_m4v3(&pt->x, diff_mat, &pt->x);
    /* point to view space */
    mul_m4_v3(viewmat, &pt->x);
  }
}

void BKE_gpencil_stroke_from_view_space(bGPDstroke *gps,
                                        float viewinv[4][4],
                                        const float diff_mat[4][4])
{
  float inverse_diff_mat[4][4];
  invert_m4_m4(inverse_diff_mat, diff_mat);

  for (int i = 0; i < gps->totpoints; i++) {
    bGPDspoint *pt = &gps->points[i];
    mul_v3_m4v3(&pt->x, viewinv, &pt->x);
    mul_m4_v3(inverse_diff_mat, &pt->x);
  }
}

/** \} */

/* -------------------------------------------------------------------- */
/** \name Stroke to Perimeter
 * \{ */

struct tPerimeterPoint {
  struct tPerimeterPoint *next, *prev;
  float x, y, z;
};

static tPerimeterPoint *new_perimeter_point(const float pt[3])
{
  tPerimeterPoint *new_pt = MEM_cnew<tPerimeterPoint>(__func__);
  copy_v3_v3(&new_pt->x, pt);
  return new_pt;
}

static int generate_arc_from_point_to_point(ListBase *list,
                                            tPerimeterPoint *from,
                                            tPerimeterPoint *to,
                                            float center_pt[3],
                                            int subdivisions,
                                            bool clockwise)
{
  float vec_from[2];
  float vec_to[2];
  sub_v2_v2v2(vec_from, &from->x, center_pt);
  sub_v2_v2v2(vec_to, &to->x, center_pt);
  if (is_zero_v2(vec_from) || is_zero_v2(vec_to)) {
    return 0;
  }

  float dot = dot_v2v2(vec_from, vec_to);
  float det = cross_v2v2(vec_from, vec_to);
  float angle = clockwise ? M_PI - atan2f(-det, -dot) : atan2f(-det, -dot) + M_PI;

  /* Number of points is 2^(n+1) + 1 on half a circle (n=subdivisions)
   * so we multiply by (angle / pi) to get the right amount of
   * points to insert. */
  int num_points = int(((1 << (subdivisions + 1)) - 1) * (angle / M_PI));
  if (num_points > 0) {
    float angle_incr = angle / float(num_points);

    float vec_p[3];
    float vec_t[3];
    float tmp_angle;
    tPerimeterPoint *last_point;
    if (clockwise) {
      last_point = to;
      copy_v2_v2(vec_t, vec_to);
    }
    else {
      last_point = from;
      copy_v2_v2(vec_t, vec_from);
    }

    for (int i = 0; i < num_points - 1; i++) {
      tmp_angle = (i + 1) * angle_incr;

      rotate_v2_v2fl(vec_p, vec_t, tmp_angle);
      add_v2_v2(vec_p, center_pt);
      vec_p[2] = center_pt[2];

      tPerimeterPoint *new_point = new_perimeter_point(vec_p);
      if (clockwise) {
        BLI_insertlinkbefore(list, last_point, new_point);
      }
      else {
        BLI_insertlinkafter(list, last_point, new_point);
      }

      last_point = new_point;
    }

    return num_points - 1;
  }

  return 0;
}

static int generate_semi_circle_from_point_to_point(ListBase *list,
                                                    tPerimeterPoint *from,
                                                    tPerimeterPoint *to,
                                                    int subdivisions)
{
  int num_points = (1 << (subdivisions + 1)) + 1;
  float center_pt[3];
  interp_v3_v3v3(center_pt, &from->x, &to->x, 0.5f);

  float vec_center[2];
  sub_v2_v2v2(vec_center, &from->x, center_pt);
  if (is_zero_v2(vec_center)) {
    return 0;
  }

  float vec_p[3];
  float angle_incr = M_PI / (float(num_points) - 1);

  tPerimeterPoint *last_point = from;
  for (int i = 1; i < num_points; i++) {
    float angle = i * angle_incr;

    /* Rotate vector around point to get perimeter points. */
    rotate_v2_v2fl(vec_p, vec_center, angle);
    add_v2_v2(vec_p, center_pt);
    vec_p[2] = center_pt[2];

    tPerimeterPoint *new_point = new_perimeter_point(vec_p);
    BLI_insertlinkafter(list, last_point, new_point);

    last_point = new_point;
  }

  return num_points - 1;
}

static int generate_perimeter_cap(const float point[4],
                                  const float other_point[4],
                                  float radius,
                                  ListBase *list,
                                  int subdivisions,
                                  short cap_type)
{
  float cap_vec[2];
  sub_v2_v2v2(cap_vec, other_point, point);
  normalize_v2(cap_vec);

  float cap_nvec[2];
  if (is_zero_v2(cap_vec)) {
    cap_nvec[0] = 0;
    cap_nvec[1] = radius;
  }
  else {
    cap_nvec[0] = -cap_vec[1];
    cap_nvec[1] = cap_vec[0];
    mul_v2_fl(cap_nvec, radius);
  }
  float cap_nvec_inv[2];
  negate_v2_v2(cap_nvec_inv, cap_nvec);

  float vec_perimeter[3];
  copy_v3_v3(vec_perimeter, point);
  add_v2_v2(vec_perimeter, cap_nvec);

  float vec_perimeter_inv[3];
  copy_v3_v3(vec_perimeter_inv, point);
  add_v2_v2(vec_perimeter_inv, cap_nvec_inv);

  tPerimeterPoint *p_pt = new_perimeter_point(vec_perimeter);
  tPerimeterPoint *p_pt_inv = new_perimeter_point(vec_perimeter_inv);

  BLI_addtail(list, p_pt);
  BLI_addtail(list, p_pt_inv);

  int num_points = 0;
  if (cap_type == GP_STROKE_CAP_ROUND) {
    num_points += generate_semi_circle_from_point_to_point(list, p_pt, p_pt_inv, subdivisions);
  }

  return num_points + 2;
}

/**
 * Calculate the perimeter (outline) of a stroke as list of tPerimeterPoint.
 * \param subdivisions: Number of subdivisions for the start and end caps
 * \return: list of tPerimeterPoint
 */
static ListBase *gpencil_stroke_perimeter_ex(const bGPdata *gpd,
                                             const bGPDlayer *gpl,
                                             const bGPDstroke *gps,
                                             int subdivisions,
                                             const float thickness_chg,
                                             int *r_num_perimeter_points)
{
  /* sanity check */
  if (gps->totpoints < 1) {
    return nullptr;
  }

  float defaultpixsize = 1000.0f / gpd->pixfactor;
  float ovr_radius = thickness_chg / defaultpixsize / 2.0f;
  float stroke_radius = ((gps->thickness + gpl->line_change) / defaultpixsize) / 2.0f;
  stroke_radius = max_ff(stroke_radius - ovr_radius, 0.0f);

  ListBase *perimeter_right_side = MEM_cnew<ListBase>(__func__);
  ListBase *perimeter_left_side = MEM_cnew<ListBase>(__func__);
  int num_perimeter_points = 0;

  bGPDspoint *first = &gps->points[0];
  bGPDspoint *last = &gps->points[gps->totpoints - 1];

  float first_radius = stroke_radius * first->pressure;
  float last_radius = stroke_radius * last->pressure;

  bGPDspoint *first_next;
  bGPDspoint *last_prev;
  if (gps->totpoints > 1) {
    first_next = &gps->points[1];
    last_prev = &gps->points[gps->totpoints - 2];
  }
  else {
    first_next = first;
    last_prev = last;
  }

  float first_pt[3];
  float last_pt[3];
  float first_next_pt[3];
  float last_prev_pt[3];
  copy_v3_v3(first_pt, &first->x);
  copy_v3_v3(last_pt, &last->x);
  copy_v3_v3(first_next_pt, &first_next->x);
  copy_v3_v3(last_prev_pt, &last_prev->x);

  /* Edge-case if single point. */
  if (gps->totpoints == 1) {
    first_next_pt[0] += 1.0f;
    last_prev_pt[0] -= 1.0f;
  }

  /* Generate points for start cap. */
  num_perimeter_points += generate_perimeter_cap(
      first_pt, first_next_pt, first_radius, perimeter_right_side, subdivisions, gps->caps[0]);

  /* Generate perimeter points. */
  float curr_pt[3], next_pt[3], prev_pt[3];
  float vec_next[2], vec_prev[2];
  float nvec_next[2], nvec_prev[2];
  float nvec_next_pt[3], nvec_prev_pt[3];
  float vec_tangent[2];

  float vec_miter_left[2], vec_miter_right[2];
  float miter_left_pt[3], miter_right_pt[3];

  for (int i = 1; i < gps->totpoints - 1; i++) {
    bGPDspoint *curr = &gps->points[i];
    bGPDspoint *prev = &gps->points[i - 1];
    bGPDspoint *next = &gps->points[i + 1];
    float radius = stroke_radius * curr->pressure;

    copy_v3_v3(curr_pt, &curr->x);
    copy_v3_v3(next_pt, &next->x);
    copy_v3_v3(prev_pt, &prev->x);

    sub_v2_v2v2(vec_prev, curr_pt, prev_pt);
    sub_v2_v2v2(vec_next, next_pt, curr_pt);
    float prev_length = len_v2(vec_prev);
    float next_length = len_v2(vec_next);

    if (normalize_v2(vec_prev) == 0.0f) {
      vec_prev[0] = 1.0f;
      vec_prev[1] = 0.0f;
    }
    if (normalize_v2(vec_next) == 0.0f) {
      vec_next[0] = 1.0f;
      vec_next[1] = 0.0f;
    }

    nvec_prev[0] = -vec_prev[1];
    nvec_prev[1] = vec_prev[0];

    nvec_next[0] = -vec_next[1];
    nvec_next[1] = vec_next[0];

    add_v2_v2v2(vec_tangent, vec_prev, vec_next);
    if (normalize_v2(vec_tangent) == 0.0f) {
      copy_v2_v2(vec_tangent, nvec_prev);
    }

    vec_miter_left[0] = -vec_tangent[1];
    vec_miter_left[1] = vec_tangent[0];

    /* calculate miter length */
    float an1 = dot_v2v2(vec_miter_left, nvec_prev);
    if (an1 == 0.0f) {
      an1 = 1.0f;
    }
    float miter_length = radius / an1;
    if (miter_length <= 0.0f) {
      miter_length = 0.01f;
    }

    normalize_v2_length(vec_miter_left, miter_length);

    copy_v2_v2(vec_miter_right, vec_miter_left);
    negate_v2(vec_miter_right);

    float angle = dot_v2v2(vec_next, nvec_prev);
    /* Add two points if angle is close to being straight. */
    if (fabsf(angle) < 0.0001f) {
      normalize_v2_length(nvec_prev, radius);
      normalize_v2_length(nvec_next, radius);

      copy_v3_v3(nvec_prev_pt, curr_pt);
      add_v2_v2(nvec_prev_pt, nvec_prev);

      copy_v3_v3(nvec_next_pt, curr_pt);
      negate_v2(nvec_next);
      add_v2_v2(nvec_next_pt, nvec_next);

      tPerimeterPoint *normal_prev = new_perimeter_point(nvec_prev_pt);
      tPerimeterPoint *normal_next = new_perimeter_point(nvec_next_pt);

      BLI_addtail(perimeter_left_side, normal_prev);
      BLI_addtail(perimeter_right_side, normal_next);
      num_perimeter_points += 2;
    }
    else {
      /* bend to the left */
      if (angle < 0.0f) {
        normalize_v2_length(nvec_prev, radius);
        normalize_v2_length(nvec_next, radius);

        copy_v3_v3(nvec_prev_pt, curr_pt);
        add_v2_v2(nvec_prev_pt, nvec_prev);

        copy_v3_v3(nvec_next_pt, curr_pt);
        add_v2_v2(nvec_next_pt, nvec_next);

        tPerimeterPoint *normal_prev = new_perimeter_point(nvec_prev_pt);
        tPerimeterPoint *normal_next = new_perimeter_point(nvec_next_pt);

        BLI_addtail(perimeter_left_side, normal_prev);
        BLI_addtail(perimeter_left_side, normal_next);
        num_perimeter_points += 2;

        num_perimeter_points += generate_arc_from_point_to_point(
            perimeter_left_side, normal_prev, normal_next, curr_pt, subdivisions, true);

        if (miter_length < prev_length && miter_length < next_length) {
          copy_v3_v3(miter_right_pt, curr_pt);
          add_v2_v2(miter_right_pt, vec_miter_right);
        }
        else {
          copy_v3_v3(miter_right_pt, curr_pt);
          negate_v2(nvec_next);
          add_v2_v2(miter_right_pt, nvec_next);
        }

        tPerimeterPoint *miter_right = new_perimeter_point(miter_right_pt);
        BLI_addtail(perimeter_right_side, miter_right);
        num_perimeter_points++;
      }
      /* bend to the right */
      else {
        normalize_v2_length(nvec_prev, -radius);
        normalize_v2_length(nvec_next, -radius);

        copy_v3_v3(nvec_prev_pt, curr_pt);
        add_v2_v2(nvec_prev_pt, nvec_prev);

        copy_v3_v3(nvec_next_pt, curr_pt);
        add_v2_v2(nvec_next_pt, nvec_next);

        tPerimeterPoint *normal_prev = new_perimeter_point(nvec_prev_pt);
        tPerimeterPoint *normal_next = new_perimeter_point(nvec_next_pt);

        BLI_addtail(perimeter_right_side, normal_prev);
        BLI_addtail(perimeter_right_side, normal_next);
        num_perimeter_points += 2;

        num_perimeter_points += generate_arc_from_point_to_point(
            perimeter_right_side, normal_prev, normal_next, curr_pt, subdivisions, false);

        if (miter_length < prev_length && miter_length < next_length) {
          copy_v3_v3(miter_left_pt, curr_pt);
          add_v2_v2(miter_left_pt, vec_miter_left);
        }
        else {
          copy_v3_v3(miter_left_pt, curr_pt);
          negate_v2(nvec_prev);
          add_v2_v2(miter_left_pt, nvec_prev);
        }

        tPerimeterPoint *miter_left = new_perimeter_point(miter_left_pt);
        BLI_addtail(perimeter_left_side, miter_left);
        num_perimeter_points++;
      }
    }
  }

  /* generate points for end cap */
  num_perimeter_points += generate_perimeter_cap(
      last_pt, last_prev_pt, last_radius, perimeter_right_side, subdivisions, gps->caps[1]);

  /* merge both sides to one list */
  BLI_listbase_reverse(perimeter_right_side);
  BLI_movelisttolist(perimeter_left_side,
                     perimeter_right_side);  // perimeter_left_side contains entire list
  ListBase *perimeter_list = perimeter_left_side;

  /* close by creating a point close to the first (make a small gap) */
  float close_pt[3];
  tPerimeterPoint *close_first = (tPerimeterPoint *)perimeter_list->first;
  tPerimeterPoint *close_last = (tPerimeterPoint *)perimeter_list->last;
  interp_v3_v3v3(close_pt, &close_last->x, &close_first->x, 0.99f);

  if (compare_v3v3(close_pt, &close_first->x, FLT_EPSILON) == false) {
    tPerimeterPoint *close_p_pt = new_perimeter_point(close_pt);
    BLI_addtail(perimeter_list, close_p_pt);
    num_perimeter_points++;
  }

  /* free temp data */
  BLI_freelistN(perimeter_right_side);
  MEM_freeN(perimeter_right_side);

  *r_num_perimeter_points = num_perimeter_points;
  return perimeter_list;
}

bGPDstroke *BKE_gpencil_stroke_perimeter_from_view(float viewmat[4][4],
                                                   bGPdata *gpd,
                                                   const bGPDlayer *gpl,
                                                   bGPDstroke *gps,
                                                   const int subdivisions,
                                                   const float diff_mat[4][4],
                                                   const float thickness_chg)
{
  if (gps->totpoints == 0) {
    return nullptr;
  }

  float viewinv[4][4];
  invert_m4_m4(viewinv, viewmat);

  /* Duplicate only points and fill data. Weight and Curve are not needed. */
  bGPDstroke *gps_temp = (bGPDstroke *)MEM_dupallocN(gps);
  gps_temp->prev = gps_temp->next = nullptr;
  gps_temp->triangles = (bGPDtriangle *)MEM_dupallocN(gps->triangles);
  gps_temp->points = (bGPDspoint *)MEM_dupallocN(gps->points);
  gps_temp->dvert = nullptr;
  gps_temp->editcurve = nullptr;

  const bool cyclic = ((gps_temp->flag & GP_STROKE_CYCLIC) != 0);

  /* If Cyclic, add a new point. */
  if (cyclic && (gps_temp->totpoints > 1)) {
    gps_temp->totpoints++;
    gps_temp->points = (bGPDspoint *)MEM_recallocN(
        gps_temp->points, sizeof(*gps_temp->points) * gps_temp->totpoints);
    bGPDspoint *pt_src = &gps_temp->points[0];
    bGPDspoint *pt_dst = &gps_temp->points[gps_temp->totpoints - 1];
    copy_v3_v3(&pt_dst->x, &pt_src->x);
    pt_dst->pressure = pt_src->pressure;
    pt_dst->strength = pt_src->strength;
    pt_dst->uv_fac = 1.0f;
    pt_dst->uv_rot = 0;
  }

  BKE_gpencil_stroke_to_view_space(gps_temp, viewmat, diff_mat);
  int num_perimeter_points = 0;
  ListBase *perimeter_points = gpencil_stroke_perimeter_ex(
      gpd, gpl, gps_temp, subdivisions, thickness_chg, &num_perimeter_points);

  if (num_perimeter_points == 0) {
    return nullptr;
  }

  /* Create new stroke. */
  bGPDstroke *perimeter_stroke = BKE_gpencil_stroke_new(gps_temp->mat_nr, num_perimeter_points, 1);

  int i = 0;
  LISTBASE_FOREACH_INDEX (tPerimeterPoint *, curr, perimeter_points, i) {
    bGPDspoint *pt = &perimeter_stroke->points[i];

    copy_v3_v3(&pt->x, &curr->x);
    pt->pressure = 0.0f;
    pt->strength = 1.0f;

    pt->flag |= GP_SPOINT_SELECT;
  }

  BKE_gpencil_stroke_from_view_space(perimeter_stroke, viewinv, diff_mat);

  /* Free temp data. */
  BLI_freelistN(perimeter_points);
  MEM_freeN(perimeter_points);

  /* Triangles cache needs to be recalculated. */
  BKE_gpencil_stroke_geometry_update(gpd, perimeter_stroke);

  perimeter_stroke->flag |= GP_STROKE_SELECT | GP_STROKE_CYCLIC;

  BKE_gpencil_free_stroke(gps_temp);

  return perimeter_stroke;
}

float BKE_gpencil_stroke_average_pressure_get(bGPDstroke *gps)
{

  if (gps->totpoints == 1) {
    return gps->points[0].pressure;
  }

  float tot = 0.0f;
  for (int i = 0; i < gps->totpoints; i++) {
    const bGPDspoint *pt = &gps->points[i];
    tot += pt->pressure;
  }

  return tot / float(gps->totpoints);
}

bool BKE_gpencil_stroke_is_pressure_constant(bGPDstroke *gps)
{
  if (gps->totpoints == 1) {
    return true;
  }

  const float first_pressure = gps->points[0].pressure;
  for (int i = 0; i < gps->totpoints; i++) {
    const bGPDspoint *pt = &gps->points[i];
    if (pt->pressure != first_pressure) {
      return false;
    }
  }

  return true;
}

/** \} */<|MERGE_RESOLUTION|>--- conflicted
+++ resolved
@@ -2785,13 +2785,8 @@
       }
 
       /* Add points to strokes. */
-<<<<<<< HEAD
-      for (int j = 0; j < poly->totloop; j++) {
-        const int vert = corner_verts[poly->loopstart + j];
-=======
       for (int j = 0; j < poly.totloop; j++) {
-        const MLoop *ml = &loops[poly.loopstart + j];
->>>>>>> 915ff8d1
+        const int vert = corner_verts[poly.loopstart + j];
 
         bGPDspoint *pt = &gps_fill->points[j];
         copy_v3_v3(&pt->x, positions[vert]);
