--- conflicted
+++ resolved
@@ -2714,13 +2714,8 @@
   const Mesh *me_eval = BKE_object_get_evaluated_mesh(ob_eval);
   const Span<float3> positions = me_eval->vert_positions();
   const Span<MPoly> polys = me_eval->polys();
-<<<<<<< HEAD
   const Span<int> corner_verts = me_eval->corner_verts();
-  int mpoly_len = me_eval->totpoly;
-=======
-  const Span<MLoop> loops = me_eval->loops();
   int polys_len = me_eval->totpoly;
->>>>>>> 2a9f792c
   char element_name[200];
 
   /* Need at least an edge. */
@@ -2790,13 +2785,8 @@
       }
 
       /* Add points to strokes. */
-<<<<<<< HEAD
-      for (int j = 0; j < mp->totloop; j++) {
-        const int vert = corner_verts[mp->loopstart + j];
-=======
       for (int j = 0; j < poly->totloop; j++) {
-        const MLoop *ml = &loops[poly->loopstart + j];
->>>>>>> 2a9f792c
+        const int vert = corner_verts[poly->loopstart + j];
 
         bGPDspoint *pt = &gps_fill->points[j];
         copy_v3_v3(&pt->x, positions[vert]);
