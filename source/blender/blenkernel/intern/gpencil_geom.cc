--- conflicted
+++ resolved
@@ -2504,14 +2504,10 @@
   const Span<float3> vert_positions = me->vert_positions();
   const Span<MEdge> edges = me->edges();
   const Span<MDeformVert> dverts = me->deform_verts();
-<<<<<<< HEAD
-  const float(*vert_normals)[3] = BKE_mesh_vertex_normals_ensure(me);
+  const float(*vert_normals)[3] = BKE_mesh_vert_normals_ensure(me);
   const bke::AttributeAccessor attributes = me->attributes();
   const VArray<bool> uv_seams = attributes.lookup_or_default<bool>(
       ".uv_seam", ATTR_DOMAIN_EDGE, false);
-=======
-  const float(*vert_normals)[3] = BKE_mesh_vert_normals_ensure(me);
->>>>>>> 4ffae99d
 
   /* Arrays for all edge vertices (forward and backward) that form a edge loop.
    * This is reused for each edge-loop to create gpencil stroke. */
