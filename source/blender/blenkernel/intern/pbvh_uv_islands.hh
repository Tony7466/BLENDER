--- conflicted
+++ resolved
@@ -92,18 +92,10 @@
  */
 struct MeshData {
  public:
-<<<<<<< HEAD
-  const MLoopTri *looptri;
-  const int64_t looptri_len;
-  const int64_t vert_len;
-  const int *corner_verts;
-  const MLoopUV *mloopuv;
-=======
   const Span<MLoopTri> looptris;
   const int64_t verts_num;
-  const Span<MLoop> loops;
+  const Span<int> corner_verts;
   const Span<MLoopUV> mloopuv;
->>>>>>> b0b60df3
 
   Vector<MeshPrimitive> primitives;
   Vector<MeshEdge> edges;
@@ -112,18 +104,10 @@
   int64_t uv_island_len;
 
  public:
-<<<<<<< HEAD
-  explicit MeshData(const MLoopTri *looptri,
-                    const int64_t looptri_len,
-                    const int64_t vert_len,
-                    const int *corner_verts,
-                    const MLoopUV *mloopuv);
-=======
   explicit MeshData(const Span<MLoopTri> looptris,
-                    const Span<MLoop> loops,
+                    const Span<int> corner_verts,
                     const int verts_num,
                     const Span<MLoopUV> mloopuv);
->>>>>>> b0b60df3
 };
 
 struct UVVertex {
