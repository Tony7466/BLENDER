--- conflicted
+++ resolved
@@ -309,64 +309,16 @@
   return offsets;
 }
 
-<<<<<<< HEAD
-=======
-static void sort_small_groups(const OffsetIndices<int> groups,
-                              const int grain_size,
-                              MutableSpan<int> indices)
-{
-  threading::parallel_for(groups.index_range(), grain_size, [&](const IndexRange range) {
-    for (const int64_t index : range) {
-      MutableSpan<int> group = indices.slice(groups[index]);
-      std::sort(group.begin(), group.end());
-    }
-  });
-}
-
-static Array<int> reverse_indices_in_groups(const Span<int> group_indices,
-                                            const OffsetIndices<int> offsets)
-{
-  if (group_indices.is_empty()) {
-    return {};
-  }
-  BLI_assert(*std::max_element(group_indices.begin(), group_indices.end()) < offsets.size());
-  BLI_assert(*std::min_element(group_indices.begin(), group_indices.end()) >= 0);
-  Array<int> counts(offsets.size(), -1);
-  Array<int> results(group_indices.size());
-  threading::parallel_for(group_indices.index_range(), 1024, [&](const IndexRange range) {
-    for (const int64_t i : range) {
-      const int group_index = group_indices[i];
-      const int index_in_group = atomic_add_and_fetch_int32(&counts[group_index], 1);
-      results[offsets[group_index][index_in_group]] = int(i);
-    }
-  });
-  sort_small_groups(offsets, 1024, results);
-  return results;
-}
-
->>>>>>> 79a6a697
 static GroupedSpan<int> gather_groups(const Span<int> group_indices,
                                       const int groups_num,
                                       Array<int> &r_offsets,
                                       Array<int> &r_indices)
 {
-<<<<<<< HEAD
   r_offsets.reinitialize(groups_num + 1);
   r_offsets.as_mutable_span().fill(0);
-  if (group_indices.is_empty()) {
-    return {OffsetIndices<int>(r_offsets), {}};
-  }
   r_indices.reinitialize(group_indices.size());
-  return grouped_indices::from_indices(group_indices,
-                                       r_offsets,
-                                       r_indices,
-                                       grouped_indices::is_fragmented(group_indices, groups_num),
-                                       true);
-=======
-  r_offsets = create_reverse_offsets(group_indices, groups_num);
-  r_indices = reverse_indices_in_groups(group_indices, r_offsets.as_span());
-  return {OffsetIndices<int>(r_offsets), r_indices};
->>>>>>> 79a6a697
+  const bool fragmented = grouped_indices::is_fragmented(group_indices, groups_num);
+  return grouped_indices::from_indices(group_indices, r_offsets, r_indices, fragmented, true);
 }
 
 Array<int> build_loop_to_face_map(const OffsetIndices<int> faces)
