/* SPDX-License-Identifier: GPL-2.0-or-later */

/** \file
 * \ingroup bke
 *
 * Functions for accessing mesh connectivity data.
 * eg: polys connected to verts, UVs connected to verts.
 */

#include "MEM_guardedalloc.h"

#include "DNA_meshdata_types.h"
#include "DNA_vec_types.h"

#include "BLI_array.hh"
#include "BLI_bitmap.h"
#include "BLI_buffer.h"
#include "BLI_function_ref.hh"
#include "BLI_math.h"
#include "BLI_task.hh"
#include "BLI_utildefines.h"

#include "BKE_customdata.h"
#include "BKE_mesh_mapping.h"
#include "BLI_memarena.h"

#include "BLI_strict_flags.h"

/* -------------------------------------------------------------------- */
/** \name Mesh Connectivity Mapping
 * \{ */

UvVertMap *BKE_mesh_uv_vert_map_create(const MPoly *polys,
                                       const bool *hide_poly,
                                       const bool *select_poly,
                                       const int *corner_verts,
                                       const float (*mloopuv)[2],
                                       uint totpoly,
                                       uint totvert,
                                       const float limit[2],
                                       const bool selected,
                                       const bool use_winding)
{
  /* NOTE: N-gon version WIP, based on #BM_uv_vert_map_create. */

  UvVertMap *vmap;
  UvMapVert *buf;
  int i, totuv, nverts;

  BLI_buffer_declare_static(vec2f, tf_uv_buf, BLI_BUFFER_NOP, 32);

  totuv = 0;

  /* generate UvMapVert array */
  for (const int64_t a : blender::IndexRange(totpoly)) {
    const MPoly &poly = polys[a];
    if (!selected || (!(hide_poly && hide_poly[a]) && (select_poly && select_poly[a]))) {
      totuv += poly.totloop;
    }
  }

  if (totuv == 0) {
    return nullptr;
  }

  vmap = (UvVertMap *)MEM_callocN(sizeof(*vmap), "UvVertMap");
  buf = vmap->buf = (UvMapVert *)MEM_callocN(sizeof(*vmap->buf) * size_t(totuv), "UvMapVert");
  vmap->vert = (UvMapVert **)MEM_callocN(sizeof(*vmap->vert) * totvert, "UvMapVert*");

  if (!vmap->vert || !vmap->buf) {
    BKE_mesh_uv_vert_map_free(vmap);
    return nullptr;
  }

  bool *winding = nullptr;
  if (use_winding) {
    winding = static_cast<bool *>(MEM_callocN(sizeof(*winding) * totpoly, "winding"));
  }

  for (const int64_t a : blender::IndexRange(totpoly)) {
    const MPoly &poly = polys[a];
    if (!selected || (!(hide_poly && hide_poly[a]) && (select_poly && select_poly[a]))) {
      float(*tf_uv)[2] = nullptr;

      if (use_winding) {
        tf_uv = (float(*)[2])BLI_buffer_reinit_data(&tf_uv_buf, vec2f, size_t(poly.totloop));
      }

      nverts = poly.totloop;

      for (i = 0; i < nverts; i++) {
        buf->loop_of_poly_index = ushort(i);
        buf->poly_index = uint(a);
        buf->separate = false;
<<<<<<< HEAD
        buf->next = vmap->vert[corner_verts[poly->loopstart + i]];
        vmap->vert[corner_verts[poly->loopstart + i]] = buf;
=======
        buf->next = vmap->vert[mloop[poly.loopstart + i].v];
        vmap->vert[mloop[poly.loopstart + i].v] = buf;
>>>>>>> 915ff8d1

        if (use_winding) {
          copy_v2_v2(tf_uv[i], mloopuv[poly.loopstart + i]);
        }

        buf++;
      }

      if (use_winding) {
        winding[a] = cross_poly_v2(tf_uv, uint(nverts)) > 0;
      }
    }
  }

  /* sort individual uvs for each vert */
  for (uint a = 0; a < totvert; a++) {
    UvMapVert *newvlist = nullptr, *vlist = vmap->vert[a];
    UvMapVert *iterv, *v, *lastv, *next;
    const float *uv, *uv2;
    float uvdiff[2];

    while (vlist) {
      v = vlist;
      vlist = vlist->next;
      v->next = newvlist;
      newvlist = v;

      uv = mloopuv[polys[v->poly_index].loopstart + v->loop_of_poly_index];
      lastv = nullptr;
      iterv = vlist;

      while (iterv) {
        next = iterv->next;

        uv2 = mloopuv[polys[iterv->poly_index].loopstart + iterv->loop_of_poly_index];
        sub_v2_v2v2(uvdiff, uv2, uv);

        if (fabsf(uv[0] - uv2[0]) < limit[0] && fabsf(uv[1] - uv2[1]) < limit[1] &&
            (!use_winding || winding[iterv->poly_index] == winding[v->poly_index])) {
          if (lastv) {
            lastv->next = next;
          }
          else {
            vlist = next;
          }
          iterv->next = newvlist;
          newvlist = iterv;
        }
        else {
          lastv = iterv;
        }

        iterv = next;
      }

      newvlist->separate = true;
    }

    vmap->vert[a] = newvlist;
  }

  if (use_winding) {
    MEM_freeN(winding);
  }

  BLI_buffer_free(&tf_uv_buf);

  return vmap;
}

UvMapVert *BKE_mesh_uv_vert_map_get_vert(UvVertMap *vmap, uint v)
{
  return vmap->vert[v];
}

void BKE_mesh_uv_vert_map_free(UvVertMap *vmap)
{
  if (vmap) {
    if (vmap->vert) {
      MEM_freeN(vmap->vert);
    }
    if (vmap->buf) {
      MEM_freeN(vmap->buf);
    }
    MEM_freeN(vmap);
  }
}

/**
 * Generates a map where the key is the vertex and the value is a list
 * of polys or loops that use that vertex as a corner. The lists are allocated
 * from one memory pool.
 *
 * Wrapped by #BKE_mesh_vert_poly_map_create & BKE_mesh_vert_loop_map_create
 */
static void mesh_vert_poly_or_loop_map_create(MeshElemMap **r_map,
                                              int **r_mem,
                                              const MPoly *polys,
                                              const int *corner_verts,
                                              int totvert,
                                              int totpoly,
                                              int totloop,
                                              const bool do_loops)
{
  MeshElemMap *map = MEM_cnew_array<MeshElemMap>(size_t(totvert), __func__);
  int *indices, *index_iter;
  int i, j;

  indices = static_cast<int *>(MEM_mallocN(sizeof(int) * size_t(totloop), __func__));
  index_iter = indices;

  /* Count number of polys for each vertex */
  for (i = 0; i < totpoly; i++) {
    const MPoly &poly = polys[i];

<<<<<<< HEAD
    for (j = 0; j < poly->totloop; j++) {
      map[corner_verts[poly->loopstart + j]].count++;
=======
    for (j = 0; j < poly.totloop; j++) {
      map[mloop[poly.loopstart + j].v].count++;
>>>>>>> 915ff8d1
    }
  }

  /* Assign indices mem */
  for (i = 0; i < totvert; i++) {
    map[i].indices = index_iter;
    index_iter += map[i].count;

    /* Reset 'count' for use as index in last loop */
    map[i].count = 0;
  }

  /* Find the users */
  for (i = 0; i < totpoly; i++) {
    const MPoly &poly = polys[i];

<<<<<<< HEAD
    for (j = 0; j < poly->totloop; j++) {
      const int v = corner_verts[poly->loopstart + j];
=======
    for (j = 0; j < poly.totloop; j++) {
      uint v = mloop[poly.loopstart + j].v;
>>>>>>> 915ff8d1

      map[v].indices[map[v].count] = do_loops ? poly.loopstart + j : i;
      map[v].count++;
    }
  }

  *r_map = map;
  *r_mem = indices;
}

void BKE_mesh_vert_poly_map_create(MeshElemMap **r_map,
                                   int **r_mem,
                                   const MPoly *polys,
                                   const int *corner_verts,
                                   int totvert,
                                   int totpoly,
                                   int totloop)
{
  mesh_vert_poly_or_loop_map_create(
      r_map, r_mem, polys, corner_verts, totvert, totpoly, totloop, false);
}

void BKE_mesh_vert_loop_map_create(MeshElemMap **r_map,
                                   int **r_mem,
                                   const MPoly *polys,
                                   const int *corner_verts,
                                   int totvert,
                                   int totpoly,
                                   int totloop)
{
  mesh_vert_poly_or_loop_map_create(
      r_map, r_mem, polys, corner_verts, totvert, totpoly, totloop, true);
}

void BKE_mesh_vert_looptri_map_create(MeshElemMap **r_map,
                                      int **r_mem,
                                      const int totvert,
                                      const MLoopTri *mlooptri,
                                      const int totlooptri,
                                      const int *corner_verts,
                                      const int /*totloop*/)
{
  MeshElemMap *map = MEM_cnew_array<MeshElemMap>(size_t(totvert), __func__);
  int *indices = static_cast<int *>(MEM_mallocN(sizeof(int) * size_t(totlooptri) * 3, __func__));
  int *index_step;
  const MLoopTri *mlt;
  int i;

  /* count face users */
  for (i = 0, mlt = mlooptri; i < totlooptri; mlt++, i++) {
    for (int j = 3; j--;) {
      map[corner_verts[mlt->tri[j]]].count++;
    }
  }

  /* create offsets */
  index_step = indices;
  for (i = 0; i < totvert; i++) {
    map[i].indices = index_step;
    index_step += map[i].count;

    /* re-count, using this as an index below */
    map[i].count = 0;
  }

  /* assign looptri-edge users */
  for (i = 0, mlt = mlooptri; i < totlooptri; mlt++, i++) {
    for (int j = 3; j--;) {
      MeshElemMap *map_ele = &map[corner_verts[mlt->tri[j]]];
      map_ele->indices[map_ele->count++] = i;
    }
  }

  *r_map = map;
  *r_mem = indices;
}

void BKE_mesh_vert_edge_map_create(
    MeshElemMap **r_map, int **r_mem, const MEdge *edges, int totvert, int totedge)
{
  MeshElemMap *map = MEM_cnew_array<MeshElemMap>(size_t(totvert), __func__);
  int *indices = static_cast<int *>(MEM_mallocN(sizeof(int[2]) * size_t(totedge), __func__));
  int *i_pt = indices;

  int i;

  /* Count number of edges for each vertex */
  for (i = 0; i < totedge; i++) {
    map[edges[i].v1].count++;
    map[edges[i].v2].count++;
  }

  /* Assign indices mem */
  for (i = 0; i < totvert; i++) {
    map[i].indices = i_pt;
    i_pt += map[i].count;

    /* Reset 'count' for use as index in last loop */
    map[i].count = 0;
  }

  /* Find the users */
  for (i = 0; i < totedge; i++) {
    const uint v[2] = {edges[i].v1, edges[i].v2};

    map[v[0]].indices[map[v[0]].count] = i;
    map[v[1]].indices[map[v[1]].count] = i;

    map[v[0]].count++;
    map[v[1]].count++;
  }

  *r_map = map;
  *r_mem = indices;
}

void BKE_mesh_vert_edge_vert_map_create(
    MeshElemMap **r_map, int **r_mem, const MEdge *edges, int totvert, int totedge)
{
  MeshElemMap *map = MEM_cnew_array<MeshElemMap>(size_t(totvert), __func__);
  int *indices = static_cast<int *>(MEM_mallocN(sizeof(int[2]) * size_t(totedge), __func__));
  int *i_pt = indices;

  int i;

  /* Count number of edges for each vertex */
  for (i = 0; i < totedge; i++) {
    map[edges[i].v1].count++;
    map[edges[i].v2].count++;
  }

  /* Assign indices mem */
  for (i = 0; i < totvert; i++) {
    map[i].indices = i_pt;
    i_pt += map[i].count;

    /* Reset 'count' for use as index in last loop */
    map[i].count = 0;
  }

  /* Find the users */
  for (i = 0; i < totedge; i++) {
    const uint v[2] = {edges[i].v1, edges[i].v2};

    map[v[0]].indices[map[v[0]].count] = int(v[1]);
    map[v[1]].indices[map[v[1]].count] = int(v[0]);

    map[v[0]].count++;
    map[v[1]].count++;
  }

  *r_map = map;
  *r_mem = indices;
}

void BKE_mesh_edge_loop_map_create(MeshElemMap **r_map,
                                   int **r_mem,
                                   const int totedge,
                                   const MPoly *polys,
                                   const int totpoly,
                                   const int *corner_edges,
                                   const int totloop)
{
  using namespace blender;
  MeshElemMap *map = MEM_cnew_array<MeshElemMap>(size_t(totedge), __func__);
  int *indices = static_cast<int *>(MEM_mallocN(sizeof(int) * size_t(totloop) * 2, __func__));
  int *index_step;
<<<<<<< HEAD
  const MPoly *poly;

  /* count face users */
  for (const int64_t i : IndexRange(totloop)) {
    map[corner_edges[i]].count += 2;
=======

  /* count face users */
  for (const int64_t i : blender::IndexRange(totpoly)) {
    const MPoly &poly = polys[i];
    const MLoop *ml;
    int j = poly.totloop;
    for (ml = &mloop[poly.loopstart]; j--; ml++) {
      map[ml->e].count += 2;
    }
>>>>>>> 915ff8d1
  }

  /* create offsets */
  index_step = indices;
  for (int i = 0; i < totedge; i++) {
    map[i].indices = index_step;
    index_step += map[i].count;

    /* re-count, using this as an index below */
    map[i].count = 0;
  }

  int i;

  /* assign loop-edge users */
<<<<<<< HEAD
  for (i = 0, poly = polys; i < totpoly; poly++, i++) {
    MeshElemMap *map_ele;
    const int max_loop = poly->loopstart + poly->totloop;
    for (int j = poly->loopstart; j < max_loop; j++) {
      map_ele = &map[corner_edges[j]];
=======
  for (const int64_t i : blender::IndexRange(totpoly)) {
    const MPoly &poly = polys[i];
    const MLoop *ml;
    MeshElemMap *map_ele;
    const int max_loop = poly.loopstart + poly.totloop;
    int j = poly.loopstart;
    for (ml = &mloop[j]; j < max_loop; j++, ml++) {
      map_ele = &map[ml->e];
>>>>>>> 915ff8d1
      map_ele->indices[map_ele->count++] = j;
      map_ele->indices[map_ele->count++] = j + 1;
    }
    /* last edge/loop of poly, must point back to first loop! */
    map_ele->indices[map_ele->count - 1] = poly.loopstart;
  }

  *r_map = map;
  *r_mem = indices;
}

void BKE_mesh_edge_poly_map_create(MeshElemMap **r_map,
                                   int **r_mem,
                                   const int totedge,
                                   const MPoly *polys,
                                   const int totpoly,
                                   const int *corner_edges,
                                   const int totloop)
{
  MeshElemMap *map = MEM_cnew_array<MeshElemMap>(size_t(totedge), __func__);
  int *indices = static_cast<int *>(MEM_mallocN(sizeof(int) * size_t(totloop), __func__));
  int *index_step;

  /* count face users */
<<<<<<< HEAD
  for (i = 0; i < totloop; i++) {
    map[corner_edges[i]].count++;
=======
  for (const int64_t i : blender::IndexRange(totpoly)) {
    const MPoly &poly = polys[i];
    const MLoop *ml;
    int j = poly.totloop;
    for (ml = &mloop[poly.loopstart]; j--; ml++) {
      map[ml->e].count++;
    }
>>>>>>> 915ff8d1
  }

  /* create offsets */
  index_step = indices;
  for (int i = 0; i < totedge; i++) {
    map[i].indices = index_step;
    index_step += map[i].count;

    /* re-count, using this as an index below */
    map[i].count = 0;
  }

  /* assign poly-edge users */
<<<<<<< HEAD
  for (i = 0, poly = polys; i < totpoly; poly++, i++) {
    for (int j = 0; j < poly->totloop; j++) {
      const int edge_i = corner_edges[poly->loopstart + j];
      MeshElemMap *map_ele = &map[edge_i];
      map_ele->indices[map_ele->count++] = i;
=======
  for (const int64_t i : blender::IndexRange(totpoly)) {
    const MPoly &poly = polys[i];
    const MLoop *ml;
    int j = poly.totloop;
    for (ml = &mloop[poly.loopstart]; j--; ml++) {
      MeshElemMap *map_ele = &map[ml->e];
      map_ele->indices[map_ele->count++] = int(i);
>>>>>>> 915ff8d1
    }
  }

  *r_map = map;
  *r_mem = indices;
}

void BKE_mesh_origindex_map_create(MeshElemMap **r_map,
                                   int **r_mem,
                                   const int totsource,
                                   const int *final_origindex,
                                   const int totfinal)
{
  MeshElemMap *map = MEM_cnew_array<MeshElemMap>(size_t(totsource), __func__);
  int *indices = static_cast<int *>(MEM_mallocN(sizeof(int) * size_t(totfinal), __func__));
  int *index_step;
  int i;

  /* count face users */
  for (i = 0; i < totfinal; i++) {
    if (final_origindex[i] != ORIGINDEX_NONE) {
      BLI_assert(final_origindex[i] < totsource);
      map[final_origindex[i]].count++;
    }
  }

  /* create offsets */
  index_step = indices;
  for (i = 0; i < totsource; i++) {
    map[i].indices = index_step;
    index_step += map[i].count;

    /* re-count, using this as an index below */
    map[i].count = 0;
  }

  /* assign poly-tessface users */
  for (i = 0; i < totfinal; i++) {
    if (final_origindex[i] != ORIGINDEX_NONE) {
      MeshElemMap *map_ele = &map[final_origindex[i]];
      map_ele->indices[map_ele->count++] = i;
    }
  }

  *r_map = map;
  *r_mem = indices;
}

void BKE_mesh_origindex_map_create_looptri(MeshElemMap **r_map,
                                           int **r_mem,
                                           const MPoly *polys,
                                           const int polys_num,
                                           const MLoopTri *looptri,
                                           const int looptri_num)
{
  MeshElemMap *map = MEM_cnew_array<MeshElemMap>(size_t(polys_num), __func__);
  int *indices = static_cast<int *>(MEM_mallocN(sizeof(int) * size_t(looptri_num), __func__));
  int *index_step;
  int i;

  /* create offsets */
  index_step = indices;
  for (i = 0; i < polys_num; i++) {
    map[i].indices = index_step;
    index_step += ME_POLY_TRI_TOT(&polys[i]);
  }

  /* assign poly-tessface users */
  for (i = 0; i < looptri_num; i++) {
    MeshElemMap *map_ele = &map[looptri[i].poly];
    map_ele->indices[map_ele->count++] = i;
  }

  *r_map = map;
  *r_mem = indices;
}

namespace blender::bke::mesh_topology {

Array<int> build_loop_to_poly_map(const Span<MPoly> polys, const int loops_num)
{
  Array<int> map(loops_num);
  threading::parallel_for(polys.index_range(), 1024, [&](IndexRange range) {
    for (const int64_t poly_i : range) {
      const MPoly &poly = polys[poly_i];
      map.as_mutable_span().slice(poly.loopstart, poly.totloop).fill(int(poly_i));
    }
  });
  return map;
}

Array<Vector<int>> build_vert_to_edge_map(const Span<MEdge> edges, const int verts_num)
{
  Array<Vector<int>> map(verts_num);
  for (const int64_t i : edges.index_range()) {
    map[edges[i].v1].append(int(i));
    map[edges[i].v2].append(int(i));
  }
  return map;
}

Array<Vector<int>> build_vert_to_poly_map(const Span<MPoly> polys,
                                          const Span<int> corner_verts,
                                          int verts_num)
{
  Array<Vector<int>> map(verts_num);
  for (const int64_t i : polys.index_range()) {
    const MPoly &poly = polys[i];
    for (const int64_t vert_i : corner_verts.slice(poly.loopstart, poly.totloop)) {
      map[int(vert_i)].append(int(i));
    }
  }
  return map;
}

Array<Vector<int>> build_vert_to_loop_map(const Span<int> corner_verts, const int verts_num)
{
  Array<Vector<int>> map(verts_num);
  for (const int64_t i : corner_verts.index_range()) {
    map[corner_verts[i]].append(int(i));
  }
  return map;
}

Array<Vector<int>> build_edge_to_loop_map(const Span<int> corner_edges, const int edges_num)
{
  Array<Vector<int>> map(edges_num);
  for (const int64_t i : corner_edges.index_range()) {
    map[corner_edges[i]].append(int(i));
  }
  return map;
}

Array<Vector<int, 2>> build_edge_to_poly_map(const Span<MPoly> polys,
                                             const Span<int> corner_edges,
                                             const int edges_num)
{
  Array<Vector<int, 2>> map(edges_num);
  for (const int64_t i : polys.index_range()) {
    const MPoly &poly = polys[i];
    for (const int edge : corner_edges.slice(poly.loopstart, poly.totloop)) {
      map[edge].append(int(i));
    }
  }
  return map;
}

Vector<Vector<int>> build_edge_to_loop_map_resizable(const Span<int> corner_edges,
                                                     const int edges_num)

{
  Vector<Vector<int>> map(edges_num);
  for (const int64_t i : corner_edges.index_range()) {
    map[corner_edges[i]].append(int(i));
  }
  return map;
}

}  // namespace blender::bke::mesh_topology

/** \} */

/* -------------------------------------------------------------------- */
/** \name Mesh loops/poly islands.
 * Used currently for UVs and 'smooth groups'.
 * \{ */

/**
 * Callback deciding whether the given poly/loop/edge define an island boundary or not.
 */
using MeshRemap_CheckIslandBoundary =
    blender::FunctionRef<bool(int poly_index,
                              int loop_index,
                              int edge_index,
                              int edge_user_count,
                              const MeshElemMap &edge_poly_map_elem)>;

static void poly_edge_loop_islands_calc(const int totedge,
                                        const blender::Span<MPoly> polys,
                                        const blender::Span<int> corner_edges,
                                        MeshElemMap *edge_poly_map,
                                        const bool use_bitflags,
                                        MeshRemap_CheckIslandBoundary edge_boundary_check,
                                        int **r_poly_groups,
                                        int *r_totgroup,
                                        BLI_bitmap **r_edge_borders,
                                        int *r_totedgeborder)
{
  int *poly_groups;
  int *poly_stack;

  BLI_bitmap *edge_borders = nullptr;
  int num_edgeborders = 0;

  int poly_prev = 0;
  const int temp_poly_group_id = 3; /* Placeholder value. */

  /* Group we could not find any available bit, will be reset to 0 at end. */
  const int poly_group_id_overflowed = 5;

  int tot_group = 0;
  bool group_id_overflow = false;

  /* map vars */
  int *edge_poly_mem = nullptr;

  if (polys.size() == 0) {
    *r_totgroup = 0;
    *r_poly_groups = nullptr;
    if (r_edge_borders) {
      *r_edge_borders = nullptr;
      *r_totedgeborder = 0;
    }
    return;
  }

  if (r_edge_borders) {
    edge_borders = BLI_BITMAP_NEW(totedge, __func__);
    *r_totedgeborder = 0;
  }

  if (!edge_poly_map) {
    BKE_mesh_edge_poly_map_create(&edge_poly_map,
                                  &edge_poly_mem,
                                  totedge,
                                  polys.data(),
                                  int(polys.size()),
                                  corner_edges.data(),
                                  int(corner_edges.size()));
  }

  poly_groups = static_cast<int *>(MEM_callocN(sizeof(int) * size_t(polys.size()), __func__));
  poly_stack = static_cast<int *>(MEM_mallocN(sizeof(int) * size_t(polys.size()), __func__));

  while (true) {
    int poly;
    int bit_poly_group_mask = 0;
    int poly_group_id;
    int ps_curr_idx = 0, ps_end_idx = 0; /* stack indices */

    for (poly = poly_prev; poly < int(polys.size()); poly++) {
      if (poly_groups[poly] == 0) {
        break;
      }
    }

    if (poly == int(polys.size())) {
      /* all done */
      break;
    }

    poly_group_id = use_bitflags ? temp_poly_group_id : ++tot_group;

    /* start searching from here next time */
    poly_prev = poly + 1;

    poly_groups[poly] = poly_group_id;
    poly_stack[ps_end_idx++] = poly;

    while (ps_curr_idx != ps_end_idx) {
      poly = poly_stack[ps_curr_idx++];
      BLI_assert(poly_groups[poly] == poly_group_id);

      for (const int64_t loop : blender::IndexRange(polys[poly].loopstart, polys[poly].totloop)) {
        const int edge = corner_edges[loop];
        /* loop over poly users */
        const MeshElemMap &map_ele = edge_poly_map[edge];
        const int *p = map_ele.indices;
        int i = map_ele.count;
        if (!edge_boundary_check(poly, int(loop), edge, i, map_ele)) {
          for (; i--; p++) {
            /* if we meet other non initialized its a bug */
            BLI_assert(ELEM(poly_groups[*p], 0, poly_group_id));

            if (poly_groups[*p] == 0) {
              poly_groups[*p] = poly_group_id;
              poly_stack[ps_end_idx++] = *p;
            }
          }
        }
        else {
          if (edge_borders && !BLI_BITMAP_TEST(edge_borders, edge)) {
            BLI_BITMAP_ENABLE(edge_borders, edge);
            num_edgeborders++;
          }
          if (use_bitflags) {
            /* Find contiguous smooth groups already assigned,
             * these are the values we can't reuse! */
            for (; i--; p++) {
              int bit = poly_groups[*p];
              if (!ELEM(bit, 0, poly_group_id, poly_group_id_overflowed) &&
                  !(bit_poly_group_mask & bit)) {
                bit_poly_group_mask |= bit;
              }
            }
          }
        }
      }
    }
    /* And now, we have all our poly from current group in poly_stack
     * (from 0 to (ps_end_idx - 1)),
     * as well as all smoothgroups bits we can't use in bit_poly_group_mask.
     */
    if (use_bitflags) {
      int i, *p, gid_bit = 0;
      poly_group_id = 1;

      /* Find first bit available! */
      for (; (poly_group_id & bit_poly_group_mask) && (gid_bit < 32); gid_bit++) {
        poly_group_id <<= 1; /* will 'overflow' on last possible iteration. */
      }
      if (UNLIKELY(gid_bit > 31)) {
        /* All bits used in contiguous smooth groups, we can't do much!
         * NOTE: this is *very* unlikely - theoretically, four groups are enough,
         *       I don't think we can reach this goal with such a simple algorithm,
         *       but I don't think either we'll never need all 32 groups!
         */
        printf(
            "Warning, could not find an available id for current smooth group, faces will me "
            "marked "
            "as out of any smooth group...\n");

        /* Can't use 0, will have to set them to this value later. */
        poly_group_id = poly_group_id_overflowed;

        group_id_overflow = true;
      }
      if (gid_bit > tot_group) {
        tot_group = gid_bit;
      }
      /* And assign the final smooth group id to that poly group! */
      for (i = ps_end_idx, p = poly_stack; i--; p++) {
        poly_groups[*p] = poly_group_id;
      }
    }
  }

  if (use_bitflags) {
    /* used bits are zero-based. */
    tot_group++;
  }

  if (UNLIKELY(group_id_overflow)) {
    int i = int(polys.size()), *gid = poly_groups;
    for (; i--; gid++) {
      if (*gid == poly_group_id_overflowed) {
        *gid = 0;
      }
    }
    /* Using 0 as group id adds one more group! */
    tot_group++;
  }

  if (edge_poly_mem) {
    MEM_freeN(edge_poly_map);
    MEM_freeN(edge_poly_mem);
  }
  MEM_freeN(poly_stack);

  *r_totgroup = tot_group;
  *r_poly_groups = poly_groups;
  if (r_edge_borders) {
    *r_edge_borders = edge_borders;
    *r_totedgeborder = num_edgeborders;
  }
}

int *BKE_mesh_calc_smoothgroups(const int totedge,
                                const MPoly *polys,
                                const int totpoly,
                                const int *corner_edges,
                                const int totloop,
                                const bool *sharp_edges,
                                int *r_totgroup,
                                const bool use_bitflags)
{
  int *poly_groups = nullptr;

  auto poly_is_island_boundary_smooth = [&](const int poly_index,
                                            const int /*loop_index*/,
                                            const int edge_index,
                                            const int edge_user_count,
                                            const MeshElemMap &edge_poly_map_elem) {
    /* Edge is sharp if one of its polys is flat, or edge itself is sharp,
     * or edge is not used by exactly two polygons. */
    if ((polys[poly_index].flag & ME_SMOOTH) && !(sharp_edges && sharp_edges[edge_index]) &&
        (edge_user_count == 2)) {
      /* In that case, edge appears to be smooth, but we need to check its other poly too. */
      const int other_poly_index = (poly_index == edge_poly_map_elem.indices[0]) ?
                                       edge_poly_map_elem.indices[1] :
                                       edge_poly_map_elem.indices[0];
      return (polys[other_poly_index].flag & ME_SMOOTH) == 0;
    }
    return true;
  };

  poly_edge_loop_islands_calc(totedge,
                              {polys, totpoly},
                              {corner_edges, totloop},
                              nullptr,
                              use_bitflags,
                              poly_is_island_boundary_smooth,
                              &poly_groups,
                              r_totgroup,
                              nullptr,
                              nullptr);

  return poly_groups;
}

#define MISLAND_DEFAULT_BUFSIZE 64

void BKE_mesh_loop_islands_init(MeshIslandStore *island_store,
                                const short item_type,
                                const int items_num,
                                const short island_type,
                                const short innercut_type)
{
  MemArena *mem = island_store->mem;

  if (mem == nullptr) {
    mem = BLI_memarena_new(BLI_MEMARENA_STD_BUFSIZE, __func__);
    island_store->mem = mem;
  }
  /* else memarena should be cleared */

  BLI_assert(
      ELEM(item_type, MISLAND_TYPE_VERT, MISLAND_TYPE_EDGE, MISLAND_TYPE_POLY, MISLAND_TYPE_LOOP));
  BLI_assert(ELEM(
      island_type, MISLAND_TYPE_VERT, MISLAND_TYPE_EDGE, MISLAND_TYPE_POLY, MISLAND_TYPE_LOOP));

  island_store->item_type = item_type;
  island_store->items_to_islands_num = items_num;
  island_store->items_to_islands = static_cast<int *>(
      BLI_memarena_alloc(mem, sizeof(*island_store->items_to_islands) * size_t(items_num)));

  island_store->island_type = island_type;
  island_store->islands_num_alloc = MISLAND_DEFAULT_BUFSIZE;
  island_store->islands = static_cast<MeshElemMap **>(
      BLI_memarena_alloc(mem, sizeof(*island_store->islands) * island_store->islands_num_alloc));

  island_store->innercut_type = innercut_type;
  island_store->innercuts = static_cast<MeshElemMap **>(
      BLI_memarena_alloc(mem, sizeof(*island_store->innercuts) * island_store->islands_num_alloc));
}

void BKE_mesh_loop_islands_clear(MeshIslandStore *island_store)
{
  island_store->item_type = MISLAND_TYPE_NONE;
  island_store->items_to_islands_num = 0;
  island_store->items_to_islands = nullptr;

  island_store->island_type = MISLAND_TYPE_NONE;
  island_store->islands_num = 0;
  island_store->islands = nullptr;

  island_store->innercut_type = MISLAND_TYPE_NONE;
  island_store->innercuts = nullptr;

  if (island_store->mem) {
    BLI_memarena_clear(island_store->mem);
  }

  island_store->islands_num_alloc = 0;
}

void BKE_mesh_loop_islands_free(MeshIslandStore *island_store)
{
  if (island_store->mem) {
    BLI_memarena_free(island_store->mem);
    island_store->mem = nullptr;
  }
}

void BKE_mesh_loop_islands_add(MeshIslandStore *island_store,
                               const int item_num,
                               const int *items_indices,
                               const int num_island_items,
                               int *island_item_indices,
                               const int num_innercut_items,
                               int *innercut_item_indices)
{
  MemArena *mem = island_store->mem;

  MeshElemMap *isld, *innrcut;
  const int curr_island_idx = island_store->islands_num++;
  const size_t curr_num_islands = size_t(island_store->islands_num);
  int i = item_num;

  while (i--) {
    island_store->items_to_islands[items_indices[i]] = curr_island_idx;
  }

  if (UNLIKELY(curr_num_islands > island_store->islands_num_alloc)) {
    MeshElemMap **islds, **innrcuts;

    island_store->islands_num_alloc *= 2;
    islds = static_cast<MeshElemMap **>(
        BLI_memarena_alloc(mem, sizeof(*islds) * island_store->islands_num_alloc));
    memcpy(islds, island_store->islands, sizeof(*islds) * (curr_num_islands - 1));
    island_store->islands = islds;

    innrcuts = static_cast<MeshElemMap **>(
        BLI_memarena_alloc(mem, sizeof(*innrcuts) * island_store->islands_num_alloc));
    memcpy(innrcuts, island_store->innercuts, sizeof(*innrcuts) * (curr_num_islands - 1));
    island_store->innercuts = innrcuts;
  }

  island_store->islands[curr_island_idx] = isld = static_cast<MeshElemMap *>(
      BLI_memarena_alloc(mem, sizeof(*isld)));
  isld->count = num_island_items;
  isld->indices = static_cast<int *>(
      BLI_memarena_alloc(mem, sizeof(*isld->indices) * size_t(num_island_items)));
  memcpy(isld->indices, island_item_indices, sizeof(*isld->indices) * size_t(num_island_items));

  island_store->innercuts[curr_island_idx] = innrcut = static_cast<MeshElemMap *>(
      BLI_memarena_alloc(mem, sizeof(*innrcut)));
  innrcut->count = num_innercut_items;
  innrcut->indices = static_cast<int *>(
      BLI_memarena_alloc(mem, sizeof(*innrcut->indices) * size_t(num_innercut_items)));
  memcpy(innrcut->indices,
         innercut_item_indices,
         sizeof(*innrcut->indices) * size_t(num_innercut_items));
}

static bool mesh_calc_islands_loop_poly_uv(const int totedge,
                                           const bool *uv_seams,
                                           const MPoly *polys,
                                           const int totpoly,
                                           const int *corner_verts,
                                           const int *corner_edges,
                                           const int totloop,
                                           const float (*luvs)[2],
                                           MeshIslandStore *r_island_store)
{
  int *poly_groups = nullptr;
  int num_poly_groups;

  /* map vars */
  MeshElemMap *edge_poly_map;
  int *edge_poly_mem;

  MeshElemMap *edge_loop_map;
  int *edge_loop_mem;

  int *poly_indices;
  int *loop_indices;
  int num_pidx, num_lidx;

  /* Those are used to detect 'inner cuts', i.e. edges that are borders,
   * and yet have two or more polys of a same group using them
   * (typical case: seam used to unwrap properly a cylinder). */
  BLI_bitmap *edge_borders = nullptr;
  int num_edge_borders = 0;
  char *edge_border_count = nullptr;
  int *edge_innercut_indices = nullptr;
  int num_einnercuts = 0;

  int grp_idx, p_idx, pl_idx, l_idx;

  BKE_mesh_loop_islands_clear(r_island_store);
  BKE_mesh_loop_islands_init(
      r_island_store, MISLAND_TYPE_LOOP, totloop, MISLAND_TYPE_POLY, MISLAND_TYPE_EDGE);

  BKE_mesh_edge_poly_map_create(
      &edge_poly_map, &edge_poly_mem, totedge, polys, totpoly, corner_edges, totloop);

  if (luvs) {
    BKE_mesh_edge_loop_map_create(
        &edge_loop_map, &edge_loop_mem, totedge, polys, totpoly, corner_edges, totloop);
  }

  /* TODO: I'm not sure edge seam flag is enough to define UV islands?
   *       Maybe we should also consider UV-maps values
   *       themselves (i.e. different UV-edges for a same mesh-edge => boundary edge too?).
   *       Would make things much more complex though,
   *       and each UVMap would then need its own mesh mapping, not sure we want that at all!
   */
  auto mesh_check_island_boundary_uv = [&](const int /*poly_index*/,
                                           const int loop_index,
                                           const int edge_index,
                                           const int /*edge_user_count*/,
                                           const MeshElemMap & /*edge_poly_map_elem*/) -> bool {
    if (luvs) {
      const MeshElemMap &edge_to_loops = edge_loop_map[corner_edges[loop_index]];

      BLI_assert(edge_to_loops.count >= 2 && (edge_to_loops.count % 2) == 0);

      const int v1 = corner_verts[edge_to_loops.indices[0]];
      const int v2 = corner_verts[edge_to_loops.indices[1]];
      const float *uvco_v1 = luvs[edge_to_loops.indices[0]];
      const float *uvco_v2 = luvs[edge_to_loops.indices[1]];
      for (int i = 2; i < edge_to_loops.count; i += 2) {
        if (corner_verts[edge_to_loops.indices[i]] == v1) {
          if (!equals_v2v2(uvco_v1, luvs[edge_to_loops.indices[i]]) ||
              !equals_v2v2(uvco_v2, luvs[edge_to_loops.indices[i + 1]])) {
            return true;
          }
        }
        else {
          BLI_assert(corner_verts[edge_to_loops.indices[i]] == v2);
          UNUSED_VARS_NDEBUG(v2);
          if (!equals_v2v2(uvco_v2, luvs[edge_to_loops.indices[i]]) ||
              !equals_v2v2(uvco_v1, luvs[edge_to_loops.indices[i + 1]])) {
            return true;
          }
        }
      }
      return false;
    }

    /* Edge is UV boundary if tagged as seam. */
    return uv_seams && uv_seams[edge_index];
  };

  poly_edge_loop_islands_calc(totedge,
                              {polys, totpoly},
                              {corner_edges, totloop},
                              edge_poly_map,
                              false,
                              mesh_check_island_boundary_uv,
                              &poly_groups,
                              &num_poly_groups,
                              &edge_borders,
                              &num_edge_borders);

  if (!num_poly_groups) {
    /* Should never happen... */
    MEM_freeN(edge_poly_map);
    MEM_freeN(edge_poly_mem);

    if (edge_borders) {
      MEM_freeN(edge_borders);
    }
    return false;
  }

  if (num_edge_borders) {
    edge_border_count = static_cast<char *>(
        MEM_mallocN(sizeof(*edge_border_count) * size_t(totedge), __func__));
    edge_innercut_indices = static_cast<int *>(
        MEM_mallocN(sizeof(*edge_innercut_indices) * size_t(num_edge_borders), __func__));
  }

  poly_indices = static_cast<int *>(
      MEM_mallocN(sizeof(*poly_indices) * size_t(totpoly), __func__));
  loop_indices = static_cast<int *>(
      MEM_mallocN(sizeof(*loop_indices) * size_t(totloop), __func__));

  /* NOTE: here we ignore '0' invalid group - this should *never* happen in this case anyway? */
  for (grp_idx = 1; grp_idx <= num_poly_groups; grp_idx++) {
    num_pidx = num_lidx = 0;
    if (num_edge_borders) {
      num_einnercuts = 0;
      memset(edge_border_count, 0, sizeof(*edge_border_count) * size_t(totedge));
    }

    for (p_idx = 0; p_idx < totpoly; p_idx++) {
      if (poly_groups[p_idx] != grp_idx) {
        continue;
      }
      const MPoly &poly = polys[p_idx];
      poly_indices[num_pidx++] = p_idx;
<<<<<<< HEAD
      for (l_idx = poly->loopstart, pl_idx = 0; pl_idx < poly->totloop; l_idx++, pl_idx++) {
        const int edge_i = corner_edges[l_idx];
=======
      for (l_idx = poly.loopstart, pl_idx = 0; pl_idx < poly.totloop; l_idx++, pl_idx++) {
        const MLoop *ml = &loops[l_idx];
>>>>>>> 915ff8d1
        loop_indices[num_lidx++] = l_idx;
        if (num_edge_borders && BLI_BITMAP_TEST(edge_borders, edge_i) &&
            (edge_border_count[edge_i] < 2)) {
          edge_border_count[edge_i]++;
          if (edge_border_count[edge_i] == 2) {
            edge_innercut_indices[num_einnercuts++] = edge_i;
          }
        }
      }
    }

    BKE_mesh_loop_islands_add(r_island_store,
                              num_lidx,
                              loop_indices,
                              num_pidx,
                              poly_indices,
                              num_einnercuts,
                              edge_innercut_indices);
  }

  MEM_freeN(edge_poly_map);
  MEM_freeN(edge_poly_mem);

  if (luvs) {
    MEM_freeN(edge_loop_map);
    MEM_freeN(edge_loop_mem);
  }

  MEM_freeN(poly_indices);
  MEM_freeN(loop_indices);
  MEM_freeN(poly_groups);

  if (edge_borders) {
    MEM_freeN(edge_borders);
  }

  if (num_edge_borders) {
    MEM_freeN(edge_border_count);
    MEM_freeN(edge_innercut_indices);
  }
  return true;
}

bool BKE_mesh_calc_islands_loop_poly_edgeseam(const float (*vert_positions)[3],
                                              const int totvert,
                                              const MEdge *edges,
                                              const int totedge,
                                              const bool *uv_seams,
                                              const MPoly *polys,
                                              const int totpoly,
                                              const int *corner_verts,
                                              const int *corner_edges,
                                              const int totloop,
                                              MeshIslandStore *r_island_store)
{
  UNUSED_VARS(vert_positions, totvert, edges);
  return mesh_calc_islands_loop_poly_uv(totedge,
                                        uv_seams,
                                        polys,
                                        totpoly,
                                        corner_verts,
                                        corner_edges,
                                        totloop,
                                        nullptr,
                                        r_island_store);
}

bool BKE_mesh_calc_islands_loop_poly_uvmap(float (*vert_positions)[3],
                                           const int totvert,
                                           MEdge *edges,
                                           const int totedge,
                                           const bool *uv_seams,
                                           MPoly *polys,
                                           const int totpoly,
                                           const int *corner_verts,
                                           const int *corner_edges,
                                           const int totloop,
                                           const float (*luvs)[2],
                                           MeshIslandStore *r_island_store)
{
  UNUSED_VARS(vert_positions, totvert, edges);
  BLI_assert(luvs != nullptr);
  return mesh_calc_islands_loop_poly_uv(totedge,
                                        uv_seams,
                                        polys,
                                        totpoly,
                                        corner_verts,
                                        corner_edges,
                                        totloop,
                                        luvs,
                                        r_island_store);
}

/** \} */<|MERGE_RESOLUTION|>--- conflicted
+++ resolved
@@ -92,13 +92,8 @@
         buf->loop_of_poly_index = ushort(i);
         buf->poly_index = uint(a);
         buf->separate = false;
-<<<<<<< HEAD
-        buf->next = vmap->vert[corner_verts[poly->loopstart + i]];
-        vmap->vert[corner_verts[poly->loopstart + i]] = buf;
-=======
-        buf->next = vmap->vert[mloop[poly.loopstart + i].v];
-        vmap->vert[mloop[poly.loopstart + i].v] = buf;
->>>>>>> 915ff8d1
+        buf->next = vmap->vert[corner_verts[poly.loopstart + i]];
+        vmap->vert[corner_verts[poly.loopstart + i]] = buf;
 
         if (use_winding) {
           copy_v2_v2(tf_uv[i], mloopuv[poly.loopstart + i]);
@@ -214,13 +209,8 @@
   for (i = 0; i < totpoly; i++) {
     const MPoly &poly = polys[i];
 
-<<<<<<< HEAD
-    for (j = 0; j < poly->totloop; j++) {
-      map[corner_verts[poly->loopstart + j]].count++;
-=======
     for (j = 0; j < poly.totloop; j++) {
-      map[mloop[poly.loopstart + j].v].count++;
->>>>>>> 915ff8d1
+      map[corner_verts[poly.loopstart + j]].count++;
     }
   }
 
@@ -237,13 +227,8 @@
   for (i = 0; i < totpoly; i++) {
     const MPoly &poly = polys[i];
 
-<<<<<<< HEAD
-    for (j = 0; j < poly->totloop; j++) {
-      const int v = corner_verts[poly->loopstart + j];
-=======
     for (j = 0; j < poly.totloop; j++) {
-      uint v = mloop[poly.loopstart + j].v;
->>>>>>> 915ff8d1
+      const int v = corner_verts[poly.loopstart + j];
 
       map[v].indices[map[v].count] = do_loops ? poly.loopstart + j : i;
       map[v].count++;
@@ -411,23 +396,10 @@
   MeshElemMap *map = MEM_cnew_array<MeshElemMap>(size_t(totedge), __func__);
   int *indices = static_cast<int *>(MEM_mallocN(sizeof(int) * size_t(totloop) * 2, __func__));
   int *index_step;
-<<<<<<< HEAD
-  const MPoly *poly;
 
   /* count face users */
   for (const int64_t i : IndexRange(totloop)) {
     map[corner_edges[i]].count += 2;
-=======
-
-  /* count face users */
-  for (const int64_t i : blender::IndexRange(totpoly)) {
-    const MPoly &poly = polys[i];
-    const MLoop *ml;
-    int j = poly.totloop;
-    for (ml = &mloop[poly.loopstart]; j--; ml++) {
-      map[ml->e].count += 2;
-    }
->>>>>>> 915ff8d1
   }
 
   /* create offsets */
@@ -440,25 +412,13 @@
     map[i].count = 0;
   }
 
-  int i;
-
   /* assign loop-edge users */
-<<<<<<< HEAD
-  for (i = 0, poly = polys; i < totpoly; poly++, i++) {
-    MeshElemMap *map_ele;
-    const int max_loop = poly->loopstart + poly->totloop;
-    for (int j = poly->loopstart; j < max_loop; j++) {
-      map_ele = &map[corner_edges[j]];
-=======
   for (const int64_t i : blender::IndexRange(totpoly)) {
     const MPoly &poly = polys[i];
-    const MLoop *ml;
     MeshElemMap *map_ele;
     const int max_loop = poly.loopstart + poly.totloop;
-    int j = poly.loopstart;
-    for (ml = &mloop[j]; j < max_loop; j++, ml++) {
-      map_ele = &map[ml->e];
->>>>>>> 915ff8d1
+    for (int j = poly.loopstart; j < max_loop; j++) {
+      map_ele = &map[corner_edges[j]];
       map_ele->indices[map_ele->count++] = j;
       map_ele->indices[map_ele->count++] = j + 1;
     }
@@ -483,18 +443,8 @@
   int *index_step;
 
   /* count face users */
-<<<<<<< HEAD
-  for (i = 0; i < totloop; i++) {
+  for (const int64_t i : blender::IndexRange(totloop)) {
     map[corner_edges[i]].count++;
-=======
-  for (const int64_t i : blender::IndexRange(totpoly)) {
-    const MPoly &poly = polys[i];
-    const MLoop *ml;
-    int j = poly.totloop;
-    for (ml = &mloop[poly.loopstart]; j--; ml++) {
-      map[ml->e].count++;
-    }
->>>>>>> 915ff8d1
   }
 
   /* create offsets */
@@ -508,21 +458,12 @@
   }
 
   /* assign poly-edge users */
-<<<<<<< HEAD
-  for (i = 0, poly = polys; i < totpoly; poly++, i++) {
-    for (int j = 0; j < poly->totloop; j++) {
-      const int edge_i = corner_edges[poly->loopstart + j];
-      MeshElemMap *map_ele = &map[edge_i];
-      map_ele->indices[map_ele->count++] = i;
-=======
   for (const int64_t i : blender::IndexRange(totpoly)) {
     const MPoly &poly = polys[i];
-    const MLoop *ml;
-    int j = poly.totloop;
-    for (ml = &mloop[poly.loopstart]; j--; ml++) {
-      MeshElemMap *map_ele = &map[ml->e];
+    for (int j = 0; j < poly.totloop; j++) {
+      const int edge_i = corner_edges[poly.loopstart + j];
+      MeshElemMap *map_ele = &map[edge_i];
       map_ele->indices[map_ele->count++] = int(i);
->>>>>>> 915ff8d1
     }
   }
 
@@ -1186,13 +1127,8 @@
       }
       const MPoly &poly = polys[p_idx];
       poly_indices[num_pidx++] = p_idx;
-<<<<<<< HEAD
-      for (l_idx = poly->loopstart, pl_idx = 0; pl_idx < poly->totloop; l_idx++, pl_idx++) {
+      for (l_idx = poly.loopstart, pl_idx = 0; pl_idx < poly.totloop; l_idx++, pl_idx++) {
         const int edge_i = corner_edges[l_idx];
-=======
-      for (l_idx = poly.loopstart, pl_idx = 0; pl_idx < poly.totloop; l_idx++, pl_idx++) {
-        const MLoop *ml = &loops[l_idx];
->>>>>>> 915ff8d1
         loop_indices[num_lidx++] = l_idx;
         if (num_edge_borders && BLI_BITMAP_TEST(edge_borders, edge_i) &&
             (edge_border_count[edge_i] < 2)) {
