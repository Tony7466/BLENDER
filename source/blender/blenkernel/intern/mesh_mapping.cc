/* SPDX-License-Identifier: GPL-2.0-or-later */

/** \file
 * \ingroup bke
 *
 * Functions for accessing mesh connectivity data.
 * eg: polys connected to verts, UVs connected to verts.
 */

#include "MEM_guardedalloc.h"

#include "DNA_meshdata_types.h"
#include "DNA_vec_types.h"

#include "BLI_array.hh"
#include "BLI_bitmap.h"
#include "BLI_buffer.h"
#include "BLI_function_ref.hh"
#include "BLI_math.h"
#include "BLI_task.hh"
#include "BLI_utildefines.h"

#include "BKE_customdata.h"
#include "BKE_mesh_mapping.h"
#include "BLI_memarena.h"

#include "BLI_strict_flags.h"

/* -------------------------------------------------------------------- */
/** \name Mesh Connectivity Mapping
 * \{ */

UvVertMap *BKE_mesh_uv_vert_map_create(const MPoly *mpoly,
                                       const bool *hide_poly,
                                       const bool *select_poly,
                                       const int *corner_verts,
                                       const float (*mloopuv)[2],
                                       uint totpoly,
                                       uint totvert,
                                       const float limit[2],
                                       const bool selected,
                                       const bool use_winding)
{
  /* NOTE: N-gon version WIP, based on #BM_uv_vert_map_create. */

  UvVertMap *vmap;
  UvMapVert *buf;
  const MPoly *mp;
  uint a;
  int i, totuv, nverts;

  BLI_buffer_declare_static(vec2f, tf_uv_buf, BLI_BUFFER_NOP, 32);

  totuv = 0;

  /* generate UvMapVert array */
  mp = mpoly;
  for (a = 0; a < totpoly; a++, mp++) {
    if (!selected || (!(hide_poly && hide_poly[a]) && (select_poly && select_poly[a]))) {
      totuv += mp->totloop;
    }
  }

  if (totuv == 0) {
    return nullptr;
  }

  vmap = (UvVertMap *)MEM_callocN(sizeof(*vmap), "UvVertMap");
  buf = vmap->buf = (UvMapVert *)MEM_callocN(sizeof(*vmap->buf) * size_t(totuv), "UvMapVert");
  vmap->vert = (UvMapVert **)MEM_callocN(sizeof(*vmap->vert) * totvert, "UvMapVert*");

  if (!vmap->vert || !vmap->buf) {
    BKE_mesh_uv_vert_map_free(vmap);
    return nullptr;
  }

  bool *winding = nullptr;
  if (use_winding) {
    winding = static_cast<bool *>(MEM_callocN(sizeof(*winding) * totpoly, "winding"));
  }

  mp = mpoly;
  for (a = 0; a < totpoly; a++, mp++) {
    if (!selected || (!(hide_poly && hide_poly[a]) && (select_poly && select_poly[a]))) {
      float(*tf_uv)[2] = nullptr;

      if (use_winding) {
        tf_uv = (float(*)[2])BLI_buffer_reinit_data(&tf_uv_buf, vec2f, size_t(mp->totloop));
      }

      nverts = mp->totloop;

      for (i = 0; i < nverts; i++) {
        buf->loop_of_poly_index = ushort(i);
        buf->poly_index = a;
        buf->separate = false;
        buf->next = vmap->vert[corner_verts[mp->loopstart + i]];
        vmap->vert[corner_verts[mp->loopstart + i]] = buf;

        if (use_winding) {
          copy_v2_v2(tf_uv[i], mloopuv[mpoly[a].loopstart + i]);
        }

        buf++;
      }

      if (use_winding) {
        winding[a] = cross_poly_v2(tf_uv, uint(nverts)) > 0;
      }
    }
  }

  /* sort individual uvs for each vert */
  for (a = 0; a < totvert; a++) {
    UvMapVert *newvlist = nullptr, *vlist = vmap->vert[a];
    UvMapVert *iterv, *v, *lastv, *next;
    const float *uv, *uv2;
    float uvdiff[2];

    while (vlist) {
      v = vlist;
      vlist = vlist->next;
      v->next = newvlist;
      newvlist = v;

      uv = mloopuv[mpoly[v->poly_index].loopstart + v->loop_of_poly_index];
      lastv = nullptr;
      iterv = vlist;

      while (iterv) {
        next = iterv->next;

        uv2 = mloopuv[mpoly[iterv->poly_index].loopstart + iterv->loop_of_poly_index];
        sub_v2_v2v2(uvdiff, uv2, uv);

        if (fabsf(uv[0] - uv2[0]) < limit[0] && fabsf(uv[1] - uv2[1]) < limit[1] &&
            (!use_winding || winding[iterv->poly_index] == winding[v->poly_index])) {
          if (lastv) {
            lastv->next = next;
          }
          else {
            vlist = next;
          }
          iterv->next = newvlist;
          newvlist = iterv;
        }
        else {
          lastv = iterv;
        }

        iterv = next;
      }

      newvlist->separate = true;
    }

    vmap->vert[a] = newvlist;
  }

  if (use_winding) {
    MEM_freeN(winding);
  }

  BLI_buffer_free(&tf_uv_buf);

  return vmap;
}

UvMapVert *BKE_mesh_uv_vert_map_get_vert(UvVertMap *vmap, uint v)
{
  return vmap->vert[v];
}

void BKE_mesh_uv_vert_map_free(UvVertMap *vmap)
{
  if (vmap) {
    if (vmap->vert) {
      MEM_freeN(vmap->vert);
    }
    if (vmap->buf) {
      MEM_freeN(vmap->buf);
    }
    MEM_freeN(vmap);
  }
}

/**
 * Generates a map where the key is the vertex and the value is a list
 * of polys or loops that use that vertex as a corner. The lists are allocated
 * from one memory pool.
 *
 * Wrapped by #BKE_mesh_vert_poly_map_create & BKE_mesh_vert_loop_map_create
 */
static void mesh_vert_poly_or_loop_map_create(MeshElemMap **r_map,
                                              int **r_mem,
                                              const MPoly *mpoly,
                                              const int *corner_verts,
                                              int totvert,
                                              int totpoly,
                                              int totloop,
                                              const bool do_loops)
{
  MeshElemMap *map = MEM_cnew_array<MeshElemMap>(size_t(totvert), __func__);
  int *indices, *index_iter;
  int i, j;

  indices = static_cast<int *>(MEM_mallocN(sizeof(int) * size_t(totloop), __func__));
  index_iter = indices;

  /* Count number of polys for each vertex */
  for (i = 0; i < totpoly; i++) {
    const MPoly *p = &mpoly[i];

    for (j = 0; j < p->totloop; j++) {
      map[corner_verts[p->loopstart + j]].count++;
    }
  }

  /* Assign indices mem */
  for (i = 0; i < totvert; i++) {
    map[i].indices = index_iter;
    index_iter += map[i].count;

    /* Reset 'count' for use as index in last loop */
    map[i].count = 0;
  }

  /* Find the users */
  for (i = 0; i < totpoly; i++) {
    const MPoly *p = &mpoly[i];

    for (j = 0; j < p->totloop; j++) {
      const int v = corner_verts[p->loopstart + j];

      map[v].indices[map[v].count] = do_loops ? p->loopstart + j : i;
      map[v].count++;
    }
  }

  *r_map = map;
  *r_mem = indices;
}

void BKE_mesh_vert_poly_map_create(MeshElemMap **r_map,
                                   int **r_mem,
                                   const MPoly *mpoly,
                                   const int *corner_verts,
                                   int totvert,
                                   int totpoly,
                                   int totloop)
{
  mesh_vert_poly_or_loop_map_create(
      r_map, r_mem, mpoly, corner_verts, totvert, totpoly, totloop, false);
}

void BKE_mesh_vert_loop_map_create(MeshElemMap **r_map,
                                   int **r_mem,
                                   const MPoly *mpoly,
                                   const int *corner_verts,
                                   int totvert,
                                   int totpoly,
                                   int totloop)
{
  mesh_vert_poly_or_loop_map_create(
      r_map, r_mem, mpoly, corner_verts, totvert, totpoly, totloop, true);
}

void BKE_mesh_vert_looptri_map_create(MeshElemMap **r_map,
                                      int **r_mem,
                                      const int totvert,
                                      const MLoopTri *mlooptri,
                                      const int totlooptri,
                                      const int *corner_verts,
                                      const int /*totloop*/)
{
  MeshElemMap *map = MEM_cnew_array<MeshElemMap>(size_t(totvert), __func__);
  int *indices = static_cast<int *>(MEM_mallocN(sizeof(int) * size_t(totlooptri) * 3, __func__));
  int *index_step;
  const MLoopTri *mlt;
  int i;

  /* count face users */
  for (i = 0, mlt = mlooptri; i < totlooptri; mlt++, i++) {
    for (int j = 3; j--;) {
      map[corner_verts[mlt->tri[j]]].count++;
    }
  }

  /* create offsets */
  index_step = indices;
  for (i = 0; i < totvert; i++) {
    map[i].indices = index_step;
    index_step += map[i].count;

    /* re-count, using this as an index below */
    map[i].count = 0;
  }

  /* assign looptri-edge users */
  for (i = 0, mlt = mlooptri; i < totlooptri; mlt++, i++) {
    for (int j = 3; j--;) {
      MeshElemMap *map_ele = &map[corner_verts[mlt->tri[j]]];
      map_ele->indices[map_ele->count++] = i;
    }
  }

  *r_map = map;
  *r_mem = indices;
}

void BKE_mesh_vert_edge_map_create(
    MeshElemMap **r_map, int **r_mem, const MEdge *medge, int totvert, int totedge)
{
  MeshElemMap *map = MEM_cnew_array<MeshElemMap>(size_t(totvert), __func__);
  int *indices = static_cast<int *>(MEM_mallocN(sizeof(int[2]) * size_t(totedge), __func__));
  int *i_pt = indices;

  int i;

  /* Count number of edges for each vertex */
  for (i = 0; i < totedge; i++) {
    map[medge[i].v1].count++;
    map[medge[i].v2].count++;
  }

  /* Assign indices mem */
  for (i = 0; i < totvert; i++) {
    map[i].indices = i_pt;
    i_pt += map[i].count;

    /* Reset 'count' for use as index in last loop */
    map[i].count = 0;
  }

  /* Find the users */
  for (i = 0; i < totedge; i++) {
    const uint v[2] = {medge[i].v1, medge[i].v2};

    map[v[0]].indices[map[v[0]].count] = i;
    map[v[1]].indices[map[v[1]].count] = i;

    map[v[0]].count++;
    map[v[1]].count++;
  }

  *r_map = map;
  *r_mem = indices;
}

void BKE_mesh_vert_edge_vert_map_create(
    MeshElemMap **r_map, int **r_mem, const MEdge *medge, int totvert, int totedge)
{
  MeshElemMap *map = MEM_cnew_array<MeshElemMap>(size_t(totvert), __func__);
  int *indices = static_cast<int *>(MEM_mallocN(sizeof(int[2]) * size_t(totedge), __func__));
  int *i_pt = indices;

  int i;

  /* Count number of edges for each vertex */
  for (i = 0; i < totedge; i++) {
    map[medge[i].v1].count++;
    map[medge[i].v2].count++;
  }

  /* Assign indices mem */
  for (i = 0; i < totvert; i++) {
    map[i].indices = i_pt;
    i_pt += map[i].count;

    /* Reset 'count' for use as index in last loop */
    map[i].count = 0;
  }

  /* Find the users */
  for (i = 0; i < totedge; i++) {
    const uint v[2] = {medge[i].v1, medge[i].v2};

    map[v[0]].indices[map[v[0]].count] = int(v[1]);
    map[v[1]].indices[map[v[1]].count] = int(v[0]);

    map[v[0]].count++;
    map[v[1]].count++;
  }

  *r_map = map;
  *r_mem = indices;
}

void BKE_mesh_edge_loop_map_create(MeshElemMap **r_map,
                                   int **r_mem,
                                   const int totedge,
                                   const MPoly *mpoly,
                                   const int totpoly,
                                   const int *corner_edges,
                                   const int totloop)
{
  using namespace blender;
  MeshElemMap *map = MEM_cnew_array<MeshElemMap>(size_t(totedge), __func__);
  int *indices = static_cast<int *>(MEM_mallocN(sizeof(int) * size_t(totloop) * 2, __func__));
  int *index_step;
  const MPoly *mp;

  /* count face users */
  for (const int64_t i : IndexRange(totloop)) {
    map[corner_edges[i]].count += 2;
  }

  /* create offsets */
  index_step = indices;
  for (int i = 0; i < totedge; i++) {
    map[i].indices = index_step;
    index_step += map[i].count;

    /* re-count, using this as an index below */
    map[i].count = 0;
  }

  int i;

  /* assign loop-edge users */
  for (i = 0, mp = mpoly; i < totpoly; mp++, i++) {
    MeshElemMap *map_ele;
    const int max_loop = mp->loopstart + mp->totloop;
    for (int j = mp->loopstart; j < max_loop; j++) {
      map_ele = &map[corner_edges[j]];
      map_ele->indices[map_ele->count++] = j;
      map_ele->indices[map_ele->count++] = j + 1;
    }
    /* last edge/loop of poly, must point back to first loop! */
    map_ele->indices[map_ele->count - 1] = mp->loopstart;
  }

  *r_map = map;
  *r_mem = indices;
}

void BKE_mesh_edge_poly_map_create(MeshElemMap **r_map,
                                   int **r_mem,
                                   const int totedge,
                                   const MPoly *mpoly,
                                   const int totpoly,
                                   const int *corner_edges,
                                   const int totloop)
{
  MeshElemMap *map = MEM_cnew_array<MeshElemMap>(size_t(totedge), __func__);
  int *indices = static_cast<int *>(MEM_mallocN(sizeof(int) * size_t(totloop), __func__));
  int *index_step;
  const MPoly *mp;
  int i;

  /* count face users */
  for (i = 0; i < totloop; i++) {
    map[corner_edges[i]].count++;
  }

  /* create offsets */
  index_step = indices;
  for (i = 0; i < totedge; i++) {
    map[i].indices = index_step;
    index_step += map[i].count;

    /* re-count, using this as an index below */
    map[i].count = 0;
  }

  /* assign poly-edge users */
  for (i = 0, mp = mpoly; i < totpoly; mp++, i++) {
    for (int j = 0; j < mp->totloop; j++) {
      const int edge_i = corner_edges[mp->loopstart + j];
      MeshElemMap *map_ele = &map[edge_i];
      map_ele->indices[map_ele->count++] = i;
    }
  }

  *r_map = map;
  *r_mem = indices;
}

void BKE_mesh_origindex_map_create(MeshElemMap **r_map,
                                   int **r_mem,
                                   const int totsource,
                                   const int *final_origindex,
                                   const int totfinal)
{
  MeshElemMap *map = MEM_cnew_array<MeshElemMap>(size_t(totsource), __func__);
  int *indices = static_cast<int *>(MEM_mallocN(sizeof(int) * size_t(totfinal), __func__));
  int *index_step;
  int i;

  /* count face users */
  for (i = 0; i < totfinal; i++) {
    if (final_origindex[i] != ORIGINDEX_NONE) {
      BLI_assert(final_origindex[i] < totsource);
      map[final_origindex[i]].count++;
    }
  }

  /* create offsets */
  index_step = indices;
  for (i = 0; i < totsource; i++) {
    map[i].indices = index_step;
    index_step += map[i].count;

    /* re-count, using this as an index below */
    map[i].count = 0;
  }

  /* assign poly-tessface users */
  for (i = 0; i < totfinal; i++) {
    if (final_origindex[i] != ORIGINDEX_NONE) {
      MeshElemMap *map_ele = &map[final_origindex[i]];
      map_ele->indices[map_ele->count++] = i;
    }
  }

  *r_map = map;
  *r_mem = indices;
}

void BKE_mesh_origindex_map_create_looptri(MeshElemMap **r_map,
                                           int **r_mem,
                                           const MPoly *mpoly,
                                           const int mpoly_num,
                                           const MLoopTri *looptri,
                                           const int looptri_num)
{
  MeshElemMap *map = MEM_cnew_array<MeshElemMap>(size_t(mpoly_num), __func__);
  int *indices = static_cast<int *>(MEM_mallocN(sizeof(int) * size_t(looptri_num), __func__));
  int *index_step;
  int i;

  /* create offsets */
  index_step = indices;
  for (i = 0; i < mpoly_num; i++) {
    map[i].indices = index_step;
    index_step += ME_POLY_TRI_TOT(&mpoly[i]);
  }

  /* assign poly-tessface users */
  for (i = 0; i < looptri_num; i++) {
    MeshElemMap *map_ele = &map[looptri[i].poly];
    map_ele->indices[map_ele->count++] = i;
  }

  *r_map = map;
  *r_mem = indices;
}

namespace blender::bke::mesh_topology {

Array<int> build_loop_to_poly_map(const Span<MPoly> polys, const int loops_num)
{
  Array<int> map(loops_num);
  threading::parallel_for(polys.index_range(), 1024, [&](IndexRange range) {
    for (const int64_t poly_i : range) {
      const MPoly &poly = polys[poly_i];
      map.as_mutable_span().slice(poly.loopstart, poly.totloop).fill(int(poly_i));
    }
  });
  return map;
}

Array<Vector<int>> build_vert_to_edge_map(const Span<MEdge> edges, const int verts_num)
{
  Array<Vector<int>> map(verts_num);
  for (const int64_t i : edges.index_range()) {
    map[edges[i].v1].append(int(i));
    map[edges[i].v2].append(int(i));
  }
  return map;
}

Array<Vector<int>> build_vert_to_poly_map(const Span<MPoly> polys,
                                          const Span<int> corner_verts,
                                          int verts_num)
{
  Array<Vector<int>> map(verts_num);
  for (const int64_t i : polys.index_range()) {
    const MPoly &poly = polys[i];
    for (const int64_t vert_i : corner_verts.slice(poly.loopstart, poly.totloop)) {
      map[int(vert_i)].append(int(i));
    }
  }
  return map;
}

Array<Vector<int>> build_vert_to_loop_map(const Span<int> corner_verts, const int verts_num)
{
  Array<Vector<int>> map(verts_num);
  for (const int64_t i : corner_verts.index_range()) {
    map[corner_verts[i]].append(int(i));
  }
  return map;
}

Array<Vector<int>> build_edge_to_loop_map(const Span<int> corner_edges, const int edges_num)
{
  Array<Vector<int>> map(edges_num);
  for (const int64_t i : corner_edges.index_range()) {
    map[corner_edges[i]].append(int(i));
  }
  return map;
}

Array<Vector<int, 2>> build_edge_to_poly_map(const Span<MPoly> polys,
                                             const Span<int> corner_edges,
                                             const int edges_num)
{
  Array<Vector<int, 2>> map(edges_num);
  for (const int64_t i : polys.index_range()) {
    const MPoly &poly = polys[i];
    for (const int edge : corner_edges.slice(poly.loopstart, poly.totloop)) {
      map[edge].append(int(i));
    }
  }
  return map;
}

Vector<Vector<int>> build_edge_to_loop_map_resizable(const Span<int> corner_edges,
                                                     const int edges_num)

{
  Vector<Vector<int>> map(edges_num);
  for (const int64_t i : corner_edges.index_range()) {
    map[corner_edges[i]].append(int(i));
  }
  return map;
}

}  // namespace blender::bke::mesh_topology

/** \} */

/* -------------------------------------------------------------------- */
/** \name Mesh loops/poly islands.
 * Used currently for UVs and 'smooth groups'.
 * \{ */

/**
 * Callback deciding whether the given poly/loop/edge define an island boundary or not.
 */
using MeshRemap_CheckIslandBoundary =
    blender::FunctionRef<bool(int poly_index,
                              int loop_index,
                              int edge_index,
                              int edge_user_count,
                              const MeshElemMap &edge_poly_map_elem)>;

static void poly_edge_loop_islands_calc(const int totedge,
                                        const blender::Span<MPoly> polys,
                                        const blender::Span<int> corner_edges,
                                        MeshElemMap *edge_poly_map,
                                        const bool use_bitflags,
                                        MeshRemap_CheckIslandBoundary edge_boundary_check,
                                        int **r_poly_groups,
                                        int *r_totgroup,
                                        BLI_bitmap **r_edge_borders,
                                        int *r_totedgeborder)
{
  int *poly_groups;
  int *poly_stack;

  BLI_bitmap *edge_borders = nullptr;
  int num_edgeborders = 0;

  int poly_prev = 0;
  const int temp_poly_group_id = 3; /* Placeholder value. */

  /* Group we could not find any available bit, will be reset to 0 at end. */
  const int poly_group_id_overflowed = 5;

  int tot_group = 0;
  bool group_id_overflow = false;

  /* map vars */
  int *edge_poly_mem = nullptr;

  if (polys.size() == 0) {
    *r_totgroup = 0;
    *r_poly_groups = nullptr;
    if (r_edge_borders) {
      *r_edge_borders = nullptr;
      *r_totedgeborder = 0;
    }
    return;
  }

  if (r_edge_borders) {
    edge_borders = BLI_BITMAP_NEW(totedge, __func__);
    *r_totedgeborder = 0;
  }

  if (!edge_poly_map) {
    BKE_mesh_edge_poly_map_create(&edge_poly_map,
                                  &edge_poly_mem,
                                  totedge,
                                  polys.data(),
                                  int(polys.size()),
                                  corner_edges.data(),
                                  int(corner_edges.size()));
  }

  poly_groups = static_cast<int *>(MEM_callocN(sizeof(int) * size_t(polys.size()), __func__));
  poly_stack = static_cast<int *>(MEM_mallocN(sizeof(int) * size_t(polys.size()), __func__));

  while (true) {
    int poly;
    int bit_poly_group_mask = 0;
    int poly_group_id;
    int ps_curr_idx = 0, ps_end_idx = 0; /* stack indices */

    for (poly = poly_prev; poly < int(polys.size()); poly++) {
      if (poly_groups[poly] == 0) {
        break;
      }
    }

    if (poly == int(polys.size())) {
      /* all done */
      break;
    }

    poly_group_id = use_bitflags ? temp_poly_group_id : ++tot_group;

    /* start searching from here next time */
    poly_prev = poly + 1;

    poly_groups[poly] = poly_group_id;
    poly_stack[ps_end_idx++] = poly;

    while (ps_curr_idx != ps_end_idx) {
      poly = poly_stack[ps_curr_idx++];
      BLI_assert(poly_groups[poly] == poly_group_id);

      for (const int64_t loop : blender::IndexRange(polys[poly].loopstart, polys[poly].totloop)) {
        const int edge = corner_edges[loop];
        /* loop over poly users */
        const MeshElemMap &map_ele = edge_poly_map[edge];
        const int *p = map_ele.indices;
        int i = map_ele.count;
        if (!edge_boundary_check(poly, int(loop), edge, i, map_ele)) {
          for (; i--; p++) {
            /* if we meet other non initialized its a bug */
            BLI_assert(ELEM(poly_groups[*p], 0, poly_group_id));

            if (poly_groups[*p] == 0) {
              poly_groups[*p] = poly_group_id;
              poly_stack[ps_end_idx++] = *p;
            }
          }
        }
        else {
          if (edge_borders && !BLI_BITMAP_TEST(edge_borders, edge)) {
            BLI_BITMAP_ENABLE(edge_borders, edge);
            num_edgeborders++;
          }
          if (use_bitflags) {
            /* Find contiguous smooth groups already assigned,
             * these are the values we can't reuse! */
            for (; i--; p++) {
              int bit = poly_groups[*p];
              if (!ELEM(bit, 0, poly_group_id, poly_group_id_overflowed) &&
                  !(bit_poly_group_mask & bit)) {
                bit_poly_group_mask |= bit;
              }
            }
          }
        }
      }
    }
    /* And now, we have all our poly from current group in poly_stack
     * (from 0 to (ps_end_idx - 1)),
     * as well as all smoothgroups bits we can't use in bit_poly_group_mask.
     */
    if (use_bitflags) {
      int i, *p, gid_bit = 0;
      poly_group_id = 1;

      /* Find first bit available! */
      for (; (poly_group_id & bit_poly_group_mask) && (gid_bit < 32); gid_bit++) {
        poly_group_id <<= 1; /* will 'overflow' on last possible iteration. */
      }
      if (UNLIKELY(gid_bit > 31)) {
        /* All bits used in contiguous smooth groups, we can't do much!
         * NOTE: this is *very* unlikely - theoretically, four groups are enough,
         *       I don't think we can reach this goal with such a simple algorithm,
         *       but I don't think either we'll never need all 32 groups!
         */
        printf(
            "Warning, could not find an available id for current smooth group, faces will me "
            "marked "
            "as out of any smooth group...\n");

        /* Can't use 0, will have to set them to this value later. */
        poly_group_id = poly_group_id_overflowed;

        group_id_overflow = true;
      }
      if (gid_bit > tot_group) {
        tot_group = gid_bit;
      }
      /* And assign the final smooth group id to that poly group! */
      for (i = ps_end_idx, p = poly_stack; i--; p++) {
        poly_groups[*p] = poly_group_id;
      }
    }
  }

  if (use_bitflags) {
    /* used bits are zero-based. */
    tot_group++;
  }

  if (UNLIKELY(group_id_overflow)) {
    int i = int(polys.size()), *gid = poly_groups;
    for (; i--; gid++) {
      if (*gid == poly_group_id_overflowed) {
        *gid = 0;
      }
    }
    /* Using 0 as group id adds one more group! */
    tot_group++;
  }

  if (edge_poly_mem) {
    MEM_freeN(edge_poly_map);
    MEM_freeN(edge_poly_mem);
  }
  MEM_freeN(poly_stack);

  *r_totgroup = tot_group;
  *r_poly_groups = poly_groups;
  if (r_edge_borders) {
    *r_edge_borders = edge_borders;
    *r_totedgeborder = num_edgeborders;
  }
}

int *BKE_mesh_calc_smoothgroups(const int totedge,
                                const MPoly *mpoly,
                                const int totpoly,
                                const int *corner_edges,
                                const int totloop,
                                const bool *sharp_edges,
                                int *r_totgroup,
                                const bool use_bitflags)
{
  int *poly_groups = nullptr;

  auto poly_is_island_boundary_smooth = [&](const int poly_index,
                                            const int /*loop_index*/,
                                            const int edge_index,
                                            const int edge_user_count,
                                            const MeshElemMap &edge_poly_map_elem) {
    /* Edge is sharp if one of its polys is flat, or edge itself is sharp,
     * or edge is not used by exactly two polygons. */
    if ((mpoly[poly_index].flag & ME_SMOOTH) && !(sharp_edges && sharp_edges[edge_index]) &&
        (edge_user_count == 2)) {
      /* In that case, edge appears to be smooth, but we need to check its other poly too. */
      const int other_poly_index = (poly_index == edge_poly_map_elem.indices[0]) ?
                                       edge_poly_map_elem.indices[1] :
                                       edge_poly_map_elem.indices[0];
      return (mpoly[other_poly_index].flag & ME_SMOOTH) == 0;
    }
    return true;
  };

  poly_edge_loop_islands_calc(totedge,
                              {mpoly, totpoly},
                              {corner_edges, totloop},
                              nullptr,
                              use_bitflags,
                              poly_is_island_boundary_smooth,
                              &poly_groups,
                              r_totgroup,
                              nullptr,
                              nullptr);

  return poly_groups;
}

#define MISLAND_DEFAULT_BUFSIZE 64

void BKE_mesh_loop_islands_init(MeshIslandStore *island_store,
                                const short item_type,
                                const int items_num,
                                const short island_type,
                                const short innercut_type)
{
  MemArena *mem = island_store->mem;

  if (mem == nullptr) {
    mem = BLI_memarena_new(BLI_MEMARENA_STD_BUFSIZE, __func__);
    island_store->mem = mem;
  }
  /* else memarena should be cleared */

  BLI_assert(
      ELEM(item_type, MISLAND_TYPE_VERT, MISLAND_TYPE_EDGE, MISLAND_TYPE_POLY, MISLAND_TYPE_LOOP));
  BLI_assert(ELEM(
      island_type, MISLAND_TYPE_VERT, MISLAND_TYPE_EDGE, MISLAND_TYPE_POLY, MISLAND_TYPE_LOOP));

  island_store->item_type = item_type;
  island_store->items_to_islands_num = items_num;
  island_store->items_to_islands = static_cast<int *>(
      BLI_memarena_alloc(mem, sizeof(*island_store->items_to_islands) * size_t(items_num)));

  island_store->island_type = island_type;
  island_store->islands_num_alloc = MISLAND_DEFAULT_BUFSIZE;
  island_store->islands = static_cast<MeshElemMap **>(
      BLI_memarena_alloc(mem, sizeof(*island_store->islands) * island_store->islands_num_alloc));

  island_store->innercut_type = innercut_type;
  island_store->innercuts = static_cast<MeshElemMap **>(
      BLI_memarena_alloc(mem, sizeof(*island_store->innercuts) * island_store->islands_num_alloc));
}

void BKE_mesh_loop_islands_clear(MeshIslandStore *island_store)
{
  island_store->item_type = MISLAND_TYPE_NONE;
  island_store->items_to_islands_num = 0;
  island_store->items_to_islands = nullptr;

  island_store->island_type = MISLAND_TYPE_NONE;
  island_store->islands_num = 0;
  island_store->islands = nullptr;

  island_store->innercut_type = MISLAND_TYPE_NONE;
  island_store->innercuts = nullptr;

  if (island_store->mem) {
    BLI_memarena_clear(island_store->mem);
  }

  island_store->islands_num_alloc = 0;
}

void BKE_mesh_loop_islands_free(MeshIslandStore *island_store)
{
  if (island_store->mem) {
    BLI_memarena_free(island_store->mem);
    island_store->mem = nullptr;
  }
}

void BKE_mesh_loop_islands_add(MeshIslandStore *island_store,
                               const int item_num,
                               const int *items_indices,
                               const int num_island_items,
                               int *island_item_indices,
                               const int num_innercut_items,
                               int *innercut_item_indices)
{
  MemArena *mem = island_store->mem;

  MeshElemMap *isld, *innrcut;
  const int curr_island_idx = island_store->islands_num++;
  const size_t curr_num_islands = size_t(island_store->islands_num);
  int i = item_num;

  while (i--) {
    island_store->items_to_islands[items_indices[i]] = curr_island_idx;
  }

  if (UNLIKELY(curr_num_islands > island_store->islands_num_alloc)) {
    MeshElemMap **islds, **innrcuts;

    island_store->islands_num_alloc *= 2;
    islds = static_cast<MeshElemMap **>(
        BLI_memarena_alloc(mem, sizeof(*islds) * island_store->islands_num_alloc));
    memcpy(islds, island_store->islands, sizeof(*islds) * (curr_num_islands - 1));
    island_store->islands = islds;

    innrcuts = static_cast<MeshElemMap **>(
        BLI_memarena_alloc(mem, sizeof(*innrcuts) * island_store->islands_num_alloc));
    memcpy(innrcuts, island_store->innercuts, sizeof(*innrcuts) * (curr_num_islands - 1));
    island_store->innercuts = innrcuts;
  }

  island_store->islands[curr_island_idx] = isld = static_cast<MeshElemMap *>(
      BLI_memarena_alloc(mem, sizeof(*isld)));
  isld->count = num_island_items;
  isld->indices = static_cast<int *>(
      BLI_memarena_alloc(mem, sizeof(*isld->indices) * size_t(num_island_items)));
  memcpy(isld->indices, island_item_indices, sizeof(*isld->indices) * size_t(num_island_items));

  island_store->innercuts[curr_island_idx] = innrcut = static_cast<MeshElemMap *>(
      BLI_memarena_alloc(mem, sizeof(*innrcut)));
  innrcut->count = num_innercut_items;
  innrcut->indices = static_cast<int *>(
      BLI_memarena_alloc(mem, sizeof(*innrcut->indices) * size_t(num_innercut_items)));
  memcpy(innrcut->indices,
         innercut_item_indices,
         sizeof(*innrcut->indices) * size_t(num_innercut_items));
}

static bool mesh_calc_islands_loop_poly_uv(const int totedge,
                                           const bool *uv_seams,
                                           const MPoly *polys,
                                           const int totpoly,
                                           const int *corner_verts,
                                           const int *corner_edges,
                                           const int totloop,
                                           const float (*luvs)[2],
                                           MeshIslandStore *r_island_store)
{
  int *poly_groups = nullptr;
  int num_poly_groups;

  /* map vars */
  MeshElemMap *edge_poly_map;
  int *edge_poly_mem;

  MeshElemMap *edge_loop_map;
  int *edge_loop_mem;

  int *poly_indices;
  int *loop_indices;
  int num_pidx, num_lidx;

  /* Those are used to detect 'inner cuts', i.e. edges that are borders,
   * and yet have two or more polys of a same group using them
   * (typical case: seam used to unwrap properly a cylinder). */
  BLI_bitmap *edge_borders = nullptr;
  int num_edge_borders = 0;
  char *edge_border_count = nullptr;
  int *edge_innercut_indices = nullptr;
  int num_einnercuts = 0;

  int grp_idx, p_idx, pl_idx, l_idx;

  BKE_mesh_loop_islands_clear(r_island_store);
  BKE_mesh_loop_islands_init(
      r_island_store, MISLAND_TYPE_LOOP, totloop, MISLAND_TYPE_POLY, MISLAND_TYPE_EDGE);

  BKE_mesh_edge_poly_map_create(
      &edge_poly_map, &edge_poly_mem, totedge, polys, totpoly, corner_edges, totloop);

  if (luvs) {
    BKE_mesh_edge_loop_map_create(
        &edge_loop_map, &edge_loop_mem, totedge, polys, totpoly, corner_edges, totloop);
  }

  /* TODO: I'm not sure edge seam flag is enough to define UV islands?
   *       Maybe we should also consider UV-maps values
   *       themselves (i.e. different UV-edges for a same mesh-edge => boundary edge too?).
   *       Would make things much more complex though,
   *       and each UVMap would then need its own mesh mapping, not sure we want that at all!
   */
  auto mesh_check_island_boundary_uv = [&](const int /*poly_index*/,
                                           const int loop_index,
                                           const int edge_index,
                                           const int /*edge_user_count*/,
                                           const MeshElemMap & /*edge_poly_map_elem*/) -> bool {
    if (luvs) {
      const MeshElemMap &edge_to_loops = edge_loop_map[corner_edges[loop_index]];

      BLI_assert(edge_to_loops.count >= 2 && (edge_to_loops.count % 2) == 0);

      const int v1 = corner_verts[edge_to_loops.indices[0]];
      const int v2 = corner_verts[edge_to_loops.indices[1]];
      const float *uvco_v1 = luvs[edge_to_loops.indices[0]];
      const float *uvco_v2 = luvs[edge_to_loops.indices[1]];
      for (int i = 2; i < edge_to_loops.count; i += 2) {
        if (corner_verts[edge_to_loops.indices[i]] == v1) {
          if (!equals_v2v2(uvco_v1, luvs[edge_to_loops.indices[i]]) ||
              !equals_v2v2(uvco_v2, luvs[edge_to_loops.indices[i + 1]])) {
            return true;
          }
        }
        else {
          BLI_assert(corner_verts[edge_to_loops.indices[i]] == v2);
          UNUSED_VARS_NDEBUG(v2);
          if (!equals_v2v2(uvco_v2, luvs[edge_to_loops.indices[i]]) ||
              !equals_v2v2(uvco_v1, luvs[edge_to_loops.indices[i + 1]])) {
            return true;
          }
        }
      }
      return false;
    }

    /* Edge is UV boundary if tagged as seam. */
    return uv_seams && uv_seams[edge_index];
  };

  poly_edge_loop_islands_calc(totedge,
                              {polys, totpoly},
                              {corner_edges, totloop},
                              edge_poly_map,
                              false,
                              mesh_check_island_boundary_uv,
                              &poly_groups,
                              &num_poly_groups,
                              &edge_borders,
                              &num_edge_borders);

  if (!num_poly_groups) {
    /* Should never happen... */
    MEM_freeN(edge_poly_map);
    MEM_freeN(edge_poly_mem);

    if (edge_borders) {
      MEM_freeN(edge_borders);
    }
    return false;
  }

  if (num_edge_borders) {
    edge_border_count = static_cast<char *>(
        MEM_mallocN(sizeof(*edge_border_count) * size_t(totedge), __func__));
    edge_innercut_indices = static_cast<int *>(
        MEM_mallocN(sizeof(*edge_innercut_indices) * size_t(num_edge_borders), __func__));
  }

  poly_indices = static_cast<int *>(
      MEM_mallocN(sizeof(*poly_indices) * size_t(totpoly), __func__));
  loop_indices = static_cast<int *>(
      MEM_mallocN(sizeof(*loop_indices) * size_t(totloop), __func__));

  /* NOTE: here we ignore '0' invalid group - this should *never* happen in this case anyway? */
  for (grp_idx = 1; grp_idx <= num_poly_groups; grp_idx++) {
    num_pidx = num_lidx = 0;
    if (num_edge_borders) {
      num_einnercuts = 0;
      memset(edge_border_count, 0, sizeof(*edge_border_count) * size_t(totedge));
    }

    for (p_idx = 0; p_idx < totpoly; p_idx++) {
      if (poly_groups[p_idx] != grp_idx) {
        continue;
      }
      const MPoly *mp = &polys[p_idx];
      poly_indices[num_pidx++] = p_idx;
      for (l_idx = mp->loopstart, pl_idx = 0; pl_idx < mp->totloop; l_idx++, pl_idx++) {
        const int edge_i = corner_edges[l_idx];
        loop_indices[num_lidx++] = l_idx;
        if (num_edge_borders && BLI_BITMAP_TEST(edge_borders, edge_i) &&
            (edge_border_count[edge_i] < 2)) {
          edge_border_count[edge_i]++;
          if (edge_border_count[edge_i] == 2) {
            edge_innercut_indices[num_einnercuts++] = edge_i;
          }
        }
      }
    }

    BKE_mesh_loop_islands_add(r_island_store,
                              num_lidx,
                              loop_indices,
                              num_pidx,
                              poly_indices,
                              num_einnercuts,
                              edge_innercut_indices);
  }

  MEM_freeN(edge_poly_map);
  MEM_freeN(edge_poly_mem);

  if (luvs) {
    MEM_freeN(edge_loop_map);
    MEM_freeN(edge_loop_mem);
  }

  MEM_freeN(poly_indices);
  MEM_freeN(loop_indices);
  MEM_freeN(poly_groups);

  if (edge_borders) {
    MEM_freeN(edge_borders);
  }

  if (num_edge_borders) {
    MEM_freeN(edge_border_count);
    MEM_freeN(edge_innercut_indices);
  }
  return true;
}

bool BKE_mesh_calc_islands_loop_poly_edgeseam(const float (*vert_positions)[3],
                                              const int totvert,
                                              const MEdge *edges,
                                              const int totedge,
                                              const bool *uv_seams,
                                              const MPoly *polys,
                                              const int totpoly,
                                              const int *corner_verts,
                                              const int *corner_edges,
                                              const int totloop,
                                              MeshIslandStore *r_island_store)
{
<<<<<<< HEAD
  UNUSED_VARS(vert_positions, totvert);
  return mesh_calc_islands_loop_poly_uv(edges,
                                        totedge,
                                        polys,
                                        totpoly,
                                        corner_verts,
                                        corner_edges,
                                        totloop,
                                        nullptr,
                                        r_island_store);
=======
  UNUSED_VARS(vert_positions, totvert, edges);
  return mesh_calc_islands_loop_poly_uv(
      totedge, uv_seams, polys, totpoly, loops, totloop, nullptr, r_island_store);
>>>>>>> cccf91ff
}

bool BKE_mesh_calc_islands_loop_poly_uvmap(float (*vert_positions)[3],
                                           const int totvert,
                                           MEdge *edges,
                                           const int totedge,
                                           const bool *uv_seams,
                                           MPoly *polys,
                                           const int totpoly,
                                           const int *corner_verts,
                                           const int *corner_edges,
                                           const int totloop,
                                           const float (*luvs)[2],
                                           MeshIslandStore *r_island_store)
{
  UNUSED_VARS(vert_positions, totvert, edges);
  BLI_assert(luvs != nullptr);
  return mesh_calc_islands_loop_poly_uv(
<<<<<<< HEAD
      edges, totedge, polys, totpoly, corner_verts, corner_edges, totloop, luvs, r_island_store);
=======
      totedge, uv_seams, polys, totpoly, loops, totloop, luvs, r_island_store);
>>>>>>> cccf91ff
}

/** \} */<|MERGE_RESOLUTION|>--- conflicted
+++ resolved
@@ -1189,10 +1189,9 @@
                                               const int totloop,
                                               MeshIslandStore *r_island_store)
 {
-<<<<<<< HEAD
   UNUSED_VARS(vert_positions, totvert);
-  return mesh_calc_islands_loop_poly_uv(edges,
-                                        totedge,
+  return mesh_calc_islands_loop_poly_uv(totedge,
+                                        uv_seams,
                                         polys,
                                         totpoly,
                                         corner_verts,
@@ -1200,11 +1199,6 @@
                                         totloop,
                                         nullptr,
                                         r_island_store);
-=======
-  UNUSED_VARS(vert_positions, totvert, edges);
-  return mesh_calc_islands_loop_poly_uv(
-      totedge, uv_seams, polys, totpoly, loops, totloop, nullptr, r_island_store);
->>>>>>> cccf91ff
 }
 
 bool BKE_mesh_calc_islands_loop_poly_uvmap(float (*vert_positions)[3],
@@ -1222,12 +1216,15 @@
 {
   UNUSED_VARS(vert_positions, totvert, edges);
   BLI_assert(luvs != nullptr);
-  return mesh_calc_islands_loop_poly_uv(
-<<<<<<< HEAD
-      edges, totedge, polys, totpoly, corner_verts, corner_edges, totloop, luvs, r_island_store);
-=======
-      totedge, uv_seams, polys, totpoly, loops, totloop, luvs, r_island_store);
->>>>>>> cccf91ff
+  return mesh_calc_islands_loop_poly_uv(totedge,
+                                        uv_seams,
+                                        polys,
+                                        totpoly,
+                                        corner_verts,
+                                        corner_edges,
+                                        totloop,
+                                        luvs,
+                                        r_island_store);
 }
 
 /** \} */