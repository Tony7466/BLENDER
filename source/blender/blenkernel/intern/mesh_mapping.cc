/* SPDX-License-Identifier: GPL-2.0-or-later */

/** \file
 * \ingroup bke
 *
 * Functions for accessing mesh connectivity data.
 * eg: polys connected to verts, UVs connected to verts.
 */

#include "MEM_guardedalloc.h"

#include "DNA_meshdata_types.h"
#include "DNA_vec_types.h"

#include "BLI_array.hh"
#include "BLI_bitmap.h"
#include "BLI_buffer.h"
#include "BLI_math.h"
#include "BLI_task.hh"
#include "BLI_utildefines.h"

#include "BKE_customdata.h"
#include "BKE_mesh_mapping.h"
#include "BLI_memarena.h"

#include "BLI_strict_flags.h"

/* -------------------------------------------------------------------- */
/** \name Mesh Connectivity Mapping
 * \{ */

/* ngon version wip, based on BM_uv_vert_map_create */
UvVertMap *BKE_mesh_uv_vert_map_create(const MPoly *mpoly,
                                       const bool *hide_poly,
                                       const bool *select_poly,
                                       const MLoop *mloop,
                                       const float (*mloopuv)[2],
                                       uint totpoly,
                                       uint totvert,
                                       const float limit[2],
                                       const bool selected,
                                       const bool use_winding)
{
  UvVertMap *vmap;
  UvMapVert *buf;
  const MPoly *mp;
  uint a;
  int i, totuv, nverts;

  bool *winding = nullptr;
  BLI_buffer_declare_static(vec2f, tf_uv_buf, BLI_BUFFER_NOP, 32);

  totuv = 0;

  /* generate UvMapVert array */
  mp = mpoly;
  for (a = 0; a < totpoly; a++, mp++) {
    if (!selected || (!(hide_poly && hide_poly[a]) && (select_poly && select_poly[a]))) {
      totuv += mp->totloop;
    }
  }

  if (totuv == 0) {
    return nullptr;
  }

  vmap = (UvVertMap *)MEM_callocN(sizeof(*vmap), "UvVertMap");
  buf = vmap->buf = (UvMapVert *)MEM_callocN(sizeof(*vmap->buf) * size_t(totuv), "UvMapVert");
  vmap->vert = (UvMapVert **)MEM_callocN(sizeof(*vmap->vert) * totvert, "UvMapVert*");
  if (use_winding) {
    winding = static_cast<bool *>(MEM_callocN(sizeof(*winding) * totpoly, "winding"));
  }

  if (!vmap->vert || !vmap->buf) {
    BKE_mesh_uv_vert_map_free(vmap);
    return nullptr;
  }

  mp = mpoly;
  for (a = 0; a < totpoly; a++, mp++) {
    if (!selected || (!(hide_poly && hide_poly[a]) && (select_poly && select_poly[a]))) {
      float(*tf_uv)[2] = nullptr;

      if (use_winding) {
        tf_uv = (float(*)[2])BLI_buffer_reinit_data(&tf_uv_buf, vec2f, size_t(mp->totloop));
      }

      nverts = mp->totloop;

      for (i = 0; i < nverts; i++) {
        buf->loop_of_poly_index = ushort(i);
        buf->poly_index = a;
        buf->separate = false;
        buf->next = vmap->vert[mloop[mp->loopstart + i].v];
        vmap->vert[mloop[mp->loopstart + i].v] = buf;

        if (use_winding) {
          copy_v2_v2(tf_uv[i], mloopuv[mpoly[a].loopstart + i]);
        }

        buf++;
      }

      if (use_winding) {
        winding[a] = cross_poly_v2(tf_uv, uint(nverts)) > 0;
      }
    }
  }

  /* sort individual uvs for each vert */
  for (a = 0; a < totvert; a++) {
    UvMapVert *newvlist = nullptr, *vlist = vmap->vert[a];
    UvMapVert *iterv, *v, *lastv, *next;
    const float *uv, *uv2;
    float uvdiff[2];

    while (vlist) {
      v = vlist;
      vlist = vlist->next;
      v->next = newvlist;
      newvlist = v;

      uv = mloopuv[mpoly[v->poly_index].loopstart + v->loop_of_poly_index];
      lastv = nullptr;
      iterv = vlist;

      while (iterv) {
        next = iterv->next;

        uv2 = mloopuv[mpoly[iterv->poly_index].loopstart + iterv->loop_of_poly_index];
        sub_v2_v2v2(uvdiff, uv2, uv);

        if (fabsf(uv[0] - uv2[0]) < limit[0] && fabsf(uv[1] - uv2[1]) < limit[1] &&
            (!use_winding || winding[iterv->poly_index] == winding[v->poly_index])) {
          if (lastv) {
            lastv->next = next;
          }
          else {
            vlist = next;
          }
          iterv->next = newvlist;
          newvlist = iterv;
        }
        else {
          lastv = iterv;
        }

        iterv = next;
      }

      newvlist->separate = true;
    }

    vmap->vert[a] = newvlist;
  }

  if (use_winding) {
    MEM_freeN(winding);
  }

  BLI_buffer_free(&tf_uv_buf);

  return vmap;
}

UvMapVert *BKE_mesh_uv_vert_map_get_vert(UvVertMap *vmap, uint v)
{
  return vmap->vert[v];
}

void BKE_mesh_uv_vert_map_free(UvVertMap *vmap)
{
  if (vmap) {
    if (vmap->vert) {
      MEM_freeN(vmap->vert);
    }
    if (vmap->buf) {
      MEM_freeN(vmap->buf);
    }
    MEM_freeN(vmap);
  }
}

/**
 * Generates a map where the key is the vertex and the value is a list
 * of polys or loops that use that vertex as a corner. The lists are allocated
 * from one memory pool.
 *
 * Wrapped by #BKE_mesh_vert_poly_map_create & BKE_mesh_vert_loop_map_create
 */
static void mesh_vert_poly_or_loop_map_create(MeshElemMap **r_map,
                                              int **r_mem,
                                              const MPoly *mpoly,
                                              const MLoop *mloop,
                                              int totvert,
                                              int totpoly,
                                              int totloop,
                                              const bool do_loops)
{
  MeshElemMap *map = MEM_cnew_array<MeshElemMap>(size_t(totvert), __func__);
  int *indices, *index_iter;
  int i, j;

  indices = static_cast<int *>(MEM_mallocN(sizeof(int) * size_t(totloop), __func__));
  index_iter = indices;

  /* Count number of polys for each vertex */
  for (i = 0; i < totpoly; i++) {
    const MPoly *p = &mpoly[i];

    for (j = 0; j < p->totloop; j++) {
      map[mloop[p->loopstart + j].v].count++;
    }
  }

  /* Assign indices mem */
  for (i = 0; i < totvert; i++) {
    map[i].indices = index_iter;
    index_iter += map[i].count;

    /* Reset 'count' for use as index in last loop */
    map[i].count = 0;
  }

  /* Find the users */
  for (i = 0; i < totpoly; i++) {
    const MPoly *p = &mpoly[i];

    for (j = 0; j < p->totloop; j++) {
      uint v = mloop[p->loopstart + j].v;

      map[v].indices[map[v].count] = do_loops ? p->loopstart + j : i;
      map[v].count++;
    }
  }

  *r_map = map;
  *r_mem = indices;
}

void BKE_mesh_vert_poly_map_create(MeshElemMap **r_map,
                                   int **r_mem,
                                   const MPoly *mpoly,
                                   const MLoop *mloop,
                                   int totvert,
                                   int totpoly,
                                   int totloop)
{
  mesh_vert_poly_or_loop_map_create(r_map, r_mem, mpoly, mloop, totvert, totpoly, totloop, false);
}

void BKE_mesh_vert_loop_map_create(MeshElemMap **r_map,
                                   int **r_mem,
                                   const MPoly *mpoly,
                                   const MLoop *mloop,
                                   int totvert,
                                   int totpoly,
                                   int totloop)
{
  mesh_vert_poly_or_loop_map_create(r_map, r_mem, mpoly, mloop, totvert, totpoly, totloop, true);
}

void BKE_mesh_vert_looptri_map_create(MeshElemMap **r_map,
                                      int **r_mem,
                                      const int totvert,
                                      const MLoopTri *mlooptri,
                                      const int totlooptri,
                                      const MLoop *mloop,
                                      const int /*totloop*/)
{
  MeshElemMap *map = MEM_cnew_array<MeshElemMap>(size_t(totvert), __func__);
  int *indices = static_cast<int *>(MEM_mallocN(sizeof(int) * size_t(totlooptri) * 3, __func__));
  int *index_step;
  const MLoopTri *mlt;
  int i;

  /* count face users */
  for (i = 0, mlt = mlooptri; i < totlooptri; mlt++, i++) {
    for (int j = 3; j--;) {
      map[mloop[mlt->tri[j]].v].count++;
    }
  }

  /* create offsets */
  index_step = indices;
  for (i = 0; i < totvert; i++) {
    map[i].indices = index_step;
    index_step += map[i].count;

    /* re-count, using this as an index below */
    map[i].count = 0;
  }

  /* assign looptri-edge users */
  for (i = 0, mlt = mlooptri; i < totlooptri; mlt++, i++) {
    for (int j = 3; j--;) {
      MeshElemMap *map_ele = &map[mloop[mlt->tri[j]].v];
      map_ele->indices[map_ele->count++] = i;
    }
  }

  *r_map = map;
  *r_mem = indices;
}

void BKE_mesh_vert_edge_map_create(
    MeshElemMap **r_map, int **r_mem, const MEdge *medge, int totvert, int totedge)
{
  MeshElemMap *map = MEM_cnew_array<MeshElemMap>(size_t(totvert), __func__);
  int *indices = static_cast<int *>(MEM_mallocN(sizeof(int[2]) * size_t(totedge), __func__));
  int *i_pt = indices;

  int i;

  /* Count number of edges for each vertex */
  for (i = 0; i < totedge; i++) {
    map[medge[i].v1].count++;
    map[medge[i].v2].count++;
  }

  /* Assign indices mem */
  for (i = 0; i < totvert; i++) {
    map[i].indices = i_pt;
    i_pt += map[i].count;

    /* Reset 'count' for use as index in last loop */
    map[i].count = 0;
  }

  /* Find the users */
  for (i = 0; i < totedge; i++) {
    const uint v[2] = {medge[i].v1, medge[i].v2};

    map[v[0]].indices[map[v[0]].count] = i;
    map[v[1]].indices[map[v[1]].count] = i;

    map[v[0]].count++;
    map[v[1]].count++;
  }

  *r_map = map;
  *r_mem = indices;
}

void BKE_mesh_vert_edge_vert_map_create(
    MeshElemMap **r_map, int **r_mem, const MEdge *medge, int totvert, int totedge)
{
  MeshElemMap *map = MEM_cnew_array<MeshElemMap>(size_t(totvert), __func__);
  int *indices = static_cast<int *>(MEM_mallocN(sizeof(int[2]) * size_t(totedge), __func__));
  int *i_pt = indices;

  int i;

  /* Count number of edges for each vertex */
  for (i = 0; i < totedge; i++) {
    map[medge[i].v1].count++;
    map[medge[i].v2].count++;
  }

  /* Assign indices mem */
  for (i = 0; i < totvert; i++) {
    map[i].indices = i_pt;
    i_pt += map[i].count;

    /* Reset 'count' for use as index in last loop */
    map[i].count = 0;
  }

  /* Find the users */
  for (i = 0; i < totedge; i++) {
    const uint v[2] = {medge[i].v1, medge[i].v2};

    map[v[0]].indices[map[v[0]].count] = int(v[1]);
    map[v[1]].indices[map[v[1]].count] = int(v[0]);

    map[v[0]].count++;
    map[v[1]].count++;
  }

  *r_map = map;
  *r_mem = indices;
}

void BKE_mesh_edge_loop_map_create(MeshElemMap **r_map,
                                   int **r_mem,
                                   const MEdge * /*medge*/,
                                   const int totedge,
                                   const MPoly *mpoly,
                                   const int totpoly,
                                   const MLoop *mloop,
                                   const int totloop)
{
  MeshElemMap *map = MEM_cnew_array<MeshElemMap>(size_t(totedge), __func__);
  int *indices = static_cast<int *>(MEM_mallocN(sizeof(int) * size_t(totloop) * 2, __func__));
  int *index_step;
  const MPoly *mp;
  int i;

  /* count face users */
  for (i = 0, mp = mpoly; i < totpoly; mp++, i++) {
    const MLoop *ml;
    int j = mp->totloop;
    for (ml = &mloop[mp->loopstart]; j--; ml++) {
      map[ml->e].count += 2;
    }
  }

  /* create offsets */
  index_step = indices;
  for (i = 0; i < totedge; i++) {
    map[i].indices = index_step;
    index_step += map[i].count;

    /* re-count, using this as an index below */
    map[i].count = 0;
  }

  /* assign loop-edge users */
  for (i = 0, mp = mpoly; i < totpoly; mp++, i++) {
    const MLoop *ml;
    MeshElemMap *map_ele;
    const int max_loop = mp->loopstart + mp->totloop;
    int j = mp->loopstart;
    for (ml = &mloop[j]; j < max_loop; j++, ml++) {
      map_ele = &map[ml->e];
      map_ele->indices[map_ele->count++] = j;
      map_ele->indices[map_ele->count++] = j + 1;
    }
    /* last edge/loop of poly, must point back to first loop! */
    map_ele->indices[map_ele->count - 1] = mp->loopstart;
  }

  *r_map = map;
  *r_mem = indices;
}

void BKE_mesh_edge_poly_map_create(MeshElemMap **r_map,
                                   int **r_mem,
                                   const MEdge * /*medge*/,
                                   const int totedge,
                                   const MPoly *mpoly,
                                   const int totpoly,
                                   const MLoop *mloop,
                                   const int totloop)
{
  MeshElemMap *map = MEM_cnew_array<MeshElemMap>(size_t(totedge), __func__);
  int *indices = static_cast<int *>(MEM_mallocN(sizeof(int) * size_t(totloop), __func__));
  int *index_step;
  const MPoly *mp;
  int i;

  /* count face users */
  for (i = 0, mp = mpoly; i < totpoly; mp++, i++) {
    const MLoop *ml;
    int j = mp->totloop;
    for (ml = &mloop[mp->loopstart]; j--; ml++) {
      map[ml->e].count++;
    }
  }

  /* create offsets */
  index_step = indices;
  for (i = 0; i < totedge; i++) {
    map[i].indices = index_step;
    index_step += map[i].count;

    /* re-count, using this as an index below */
    map[i].count = 0;
  }

  /* assign poly-edge users */
  for (i = 0, mp = mpoly; i < totpoly; mp++, i++) {
    const MLoop *ml;
    int j = mp->totloop;
    for (ml = &mloop[mp->loopstart]; j--; ml++) {
      MeshElemMap *map_ele = &map[ml->e];
      map_ele->indices[map_ele->count++] = i;
    }
  }

  *r_map = map;
  *r_mem = indices;
}

void BKE_mesh_origindex_map_create(MeshElemMap **r_map,
                                   int **r_mem,
                                   const int totsource,
                                   const int *final_origindex,
                                   const int totfinal)
{
  MeshElemMap *map = MEM_cnew_array<MeshElemMap>(size_t(totsource), __func__);
  int *indices = static_cast<int *>(MEM_mallocN(sizeof(int) * size_t(totfinal), __func__));
  int *index_step;
  int i;

  /* count face users */
  for (i = 0; i < totfinal; i++) {
    if (final_origindex[i] != ORIGINDEX_NONE) {
      BLI_assert(final_origindex[i] < totsource);
      map[final_origindex[i]].count++;
    }
  }

  /* create offsets */
  index_step = indices;
  for (i = 0; i < totsource; i++) {
    map[i].indices = index_step;
    index_step += map[i].count;

    /* re-count, using this as an index below */
    map[i].count = 0;
  }

  /* assign poly-tessface users */
  for (i = 0; i < totfinal; i++) {
    if (final_origindex[i] != ORIGINDEX_NONE) {
      MeshElemMap *map_ele = &map[final_origindex[i]];
      map_ele->indices[map_ele->count++] = i;
    }
  }

  *r_map = map;
  *r_mem = indices;
}

void BKE_mesh_origindex_map_create_looptri(MeshElemMap **r_map,
                                           int **r_mem,
                                           const MPoly *mpoly,
                                           const int mpoly_num,
                                           const MLoopTri *looptri,
                                           const int looptri_num)
{
  MeshElemMap *map = MEM_cnew_array<MeshElemMap>(size_t(mpoly_num), __func__);
  int *indices = static_cast<int *>(MEM_mallocN(sizeof(int) * size_t(looptri_num), __func__));
  int *index_step;
  int i;

  /* create offsets */
  index_step = indices;
  for (i = 0; i < mpoly_num; i++) {
    map[i].indices = index_step;
    index_step += ME_POLY_TRI_TOT(&mpoly[i]);
  }

  /* assign poly-tessface users */
  for (i = 0; i < looptri_num; i++) {
    MeshElemMap *map_ele = &map[looptri[i].poly];
    map_ele->indices[map_ele->count++] = i;
  }

  *r_map = map;
  *r_mem = indices;
}

namespace blender::bke::mesh_topology {

Array<int> build_loop_to_poly_map(const Span<MPoly> polys, const int loops_num)
{
  Array<int> map(loops_num);
  threading::parallel_for(polys.index_range(), 1024, [&](IndexRange range) {
    for (const int64_t poly_i : range) {
      const MPoly &poly = polys[poly_i];
      map.as_mutable_span().slice(poly.loopstart, poly.totloop).fill(int(poly_i));
    }
  });
  return map;
}

Array<Vector<int>> build_vert_to_edge_map(const Span<MEdge> edges, const int verts_num)
{
  Array<Vector<int>> map(verts_num);
  for (const int64_t i : edges.index_range()) {
    map[edges[i].v1].append(int(i));
    map[edges[i].v2].append(int(i));
  }
  return map;
}

Array<Vector<int>> build_vert_to_poly_map(const Span<MPoly> polys,
                                          const Span<MLoop> loops,
                                          int verts_num)
{
  Array<Vector<int>> map(verts_num);
  for (const int64_t i : polys.index_range()) {
    const MPoly &poly = polys[i];
    for (const MLoop &loop : loops.slice(poly.loopstart, poly.totloop)) {
      map[loop.v].append(int(i));
    }
  }
  return map;
}

Array<Vector<int>> build_vert_to_loop_map(const Span<MLoop> loops, const int verts_num)
{
  Array<Vector<int>> map(verts_num);
  for (const int64_t i : loops.index_range()) {
    map[loops[i].v].append(int(i));
  }
  return map;
}

Array<Vector<int>> build_edge_to_loop_map(const Span<MLoop> loops, const int edges_num)
{
  Array<Vector<int>> map(edges_num);
  for (const int64_t i : loops.index_range()) {
    map[loops[i].e].append(int(i));
  }
  return map;
}

Vector<Vector<int>> build_edge_to_loop_map_resizable(const Span<MLoop> loops, const int edges_num)
{
  Vector<Vector<int>> map(edges_num);
  for (const int64_t i : loops.index_range()) {
    map[loops[i].e].append(int(i));
  }
  return map;
}

}  // namespace blender::bke::mesh_topology

/** \} */

/* -------------------------------------------------------------------- */
/** \name Mesh loops/poly islands.
 * Used currently for UVs and 'smooth groups'.
 * \{ */

/**
 * Callback deciding whether the given poly/loop/edge define an island boundary or not.
 */
using MeshRemap_CheckIslandBoundary = bool (*)(const int poly_index,
                                               const bool *sharp_faces,
                                               const MLoop *mloop,
                                               const MEdge *medge,
                                               const int edge_index,
                                               const bool *sharp_edges,
                                               const int edge_user_count,
                                               const MeshElemMap *edge_poly_map,
                                               void *user_data);

static void poly_edge_loop_islands_calc(const MEdge *medge,
                                        const int totedge,
                                        const MPoly *mpoly,
                                        const bool *sharp_faces,
                                        const int totpoly,
                                        const MLoop *mloop,
                                        const int totloop,
                                        const bool *sharp_edges,
                                        MeshElemMap *edge_poly_map,
                                        const bool use_bitflags,
                                        MeshRemap_CheckIslandBoundary edge_boundary_check,
                                        void *edge_boundary_check_data,
                                        int **r_poly_groups,
                                        int *r_totgroup,
                                        BLI_bitmap **r_edge_borders,
                                        int *r_totedgeborder)
{
  int *poly_groups;
  int *poly_stack;

  BLI_bitmap *edge_borders = nullptr;
  int num_edgeborders = 0;

  int poly_prev = 0;
  const int temp_poly_group_id = 3; /* Placeholder value. */

  /* Group we could not find any available bit, will be reset to 0 at end. */
  const int poly_group_id_overflowed = 5;

  int tot_group = 0;
  bool group_id_overflow = false;

  /* map vars */
  int *edge_poly_mem = nullptr;

  if (totpoly == 0) {
    *r_totgroup = 0;
    *r_poly_groups = nullptr;
    if (r_edge_borders) {
      *r_edge_borders = nullptr;
      *r_totedgeborder = 0;
    }
    return;
  }

  if (r_edge_borders) {
    edge_borders = BLI_BITMAP_NEW(totedge, __func__);
    *r_totedgeborder = 0;
  }

  if (!edge_poly_map) {
    BKE_mesh_edge_poly_map_create(
        &edge_poly_map, &edge_poly_mem, medge, totedge, mpoly, totpoly, mloop, totloop);
  }

  poly_groups = static_cast<int *>(MEM_callocN(sizeof(int) * size_t(totpoly), __func__));
  poly_stack = static_cast<int *>(MEM_mallocN(sizeof(int) * size_t(totpoly), __func__));

  while (true) {
    int poly;
    int bit_poly_group_mask = 0;
    int poly_group_id;
    int ps_curr_idx = 0, ps_end_idx = 0; /* stack indices */

    for (poly = poly_prev; poly < totpoly; poly++) {
      if (poly_groups[poly] == 0) {
        break;
      }
    }

    if (poly == totpoly) {
      /* all done */
      break;
    }

    poly_group_id = use_bitflags ? temp_poly_group_id : ++tot_group;

    /* start searching from here next time */
    poly_prev = poly + 1;

    poly_groups[poly] = poly_group_id;
    poly_stack[ps_end_idx++] = poly;

    while (ps_curr_idx != ps_end_idx) {
      const MPoly *mp;
      const MLoop *ml;
      int j;

      poly = poly_stack[ps_curr_idx++];
      BLI_assert(poly_groups[poly] == poly_group_id);

      mp = &mpoly[poly];
      for (ml = &mloop[mp->loopstart], j = mp->totloop; j--; ml++) {
        /* loop over poly users */
        const int me_idx = int(ml->e);
        const MEdge *me = &medge[me_idx];
        const MeshElemMap *map_ele = &edge_poly_map[me_idx];
        const int *p = map_ele->indices;
        int i = map_ele->count;
        if (!edge_boundary_check(
<<<<<<< HEAD
                poly, sharp_faces, ml, me, i, map_ele, edge_boundary_check_data)) {
=======
                mp, ml, me, me_idx, sharp_edges, i, mpoly, map_ele, edge_boundary_check_data)) {
>>>>>>> dd9e1ede
          for (; i--; p++) {
            /* if we meet other non initialized its a bug */
            BLI_assert(ELEM(poly_groups[*p], 0, poly_group_id));

            if (poly_groups[*p] == 0) {
              poly_groups[*p] = poly_group_id;
              poly_stack[ps_end_idx++] = *p;
            }
          }
        }
        else {
          if (edge_borders && !BLI_BITMAP_TEST(edge_borders, me_idx)) {
            BLI_BITMAP_ENABLE(edge_borders, me_idx);
            num_edgeborders++;
          }
          if (use_bitflags) {
            /* Find contiguous smooth groups already assigned,
             * these are the values we can't reuse! */
            for (; i--; p++) {
              int bit = poly_groups[*p];
              if (!ELEM(bit, 0, poly_group_id, poly_group_id_overflowed) &&
                  !(bit_poly_group_mask & bit)) {
                bit_poly_group_mask |= bit;
              }
            }
          }
        }
      }
    }
    /* And now, we have all our poly from current group in poly_stack
     * (from 0 to (ps_end_idx - 1)),
     * as well as all smoothgroups bits we can't use in bit_poly_group_mask.
     */
    if (use_bitflags) {
      int i, *p, gid_bit = 0;
      poly_group_id = 1;

      /* Find first bit available! */
      for (; (poly_group_id & bit_poly_group_mask) && (gid_bit < 32); gid_bit++) {
        poly_group_id <<= 1; /* will 'overflow' on last possible iteration. */
      }
      if (UNLIKELY(gid_bit > 31)) {
        /* All bits used in contiguous smooth groups, we can't do much!
         * NOTE: this is *very* unlikely - theoretically, four groups are enough,
         *       I don't think we can reach this goal with such a simple algorithm,
         *       but I don't think either we'll never need all 32 groups!
         */
        printf(
            "Warning, could not find an available id for current smooth group, faces will me "
            "marked "
            "as out of any smooth group...\n");

        /* Can't use 0, will have to set them to this value later. */
        poly_group_id = poly_group_id_overflowed;

        group_id_overflow = true;
      }
      if (gid_bit > tot_group) {
        tot_group = gid_bit;
      }
      /* And assign the final smooth group id to that poly group! */
      for (i = ps_end_idx, p = poly_stack; i--; p++) {
        poly_groups[*p] = poly_group_id;
      }
    }
  }

  if (use_bitflags) {
    /* used bits are zero-based. */
    tot_group++;
  }

  if (UNLIKELY(group_id_overflow)) {
    int i = totpoly, *gid = poly_groups;
    for (; i--; gid++) {
      if (*gid == poly_group_id_overflowed) {
        *gid = 0;
      }
    }
    /* Using 0 as group id adds one more group! */
    tot_group++;
  }

  if (edge_poly_mem) {
    MEM_freeN(edge_poly_map);
    MEM_freeN(edge_poly_mem);
  }
  MEM_freeN(poly_stack);

  *r_totgroup = tot_group;
  *r_poly_groups = poly_groups;
  if (r_edge_borders) {
    *r_edge_borders = edge_borders;
    *r_totedgeborder = num_edgeborders;
  }
}

static bool poly_is_island_boundary_smooth_cb(const int poly_index,
                                              const bool *sharp_faces,
                                              const MLoop * /*ml*/,
                                              const MEdge * /*me*/,
                                              const int edge_index,
                                              const bool *sharp_edges,
                                              const int edge_user_count,
                                              const MeshElemMap *edge_poly_map,
                                              void * /*user_data*/)
{
  auto poly_is_smooth = [&](const int i) { return !(sharp_faces && sharp_faces[i]); };

  /* Edge is sharp if one of its polys is flat, or edge itself is sharp,
   * or edge is not used by exactly two polygons. */
<<<<<<< HEAD
  if ((poly_is_smooth(poly_index)) && !(me->flag & ME_SHARP) && (edge_user_count == 2)) {
=======
  if ((mp->flag & ME_SMOOTH) && !(sharp_edges && sharp_edges[edge_index]) &&
      (edge_user_count == 2)) {
>>>>>>> dd9e1ede
    /* In that case, edge appears to be smooth, but we need to check its other poly too. */
    const int mp_other = (poly_index == edge_poly_map->indices[0]) ? edge_poly_map->indices[1] :
                                                                     edge_poly_map->indices[0];
    return !poly_is_smooth(mp_other);
  }
  return true;
}

int *BKE_mesh_calc_smoothgroups(const MEdge *medge,
                                const int totedge,
                                const MPoly *mpoly,
                                const bool *sharp_faces,
                                const int totpoly,
                                const MLoop *mloop,
                                const int totloop,
                                const bool *sharp_edges,
                                int *r_totgroup,
                                const bool use_bitflags)
{
  int *poly_groups = nullptr;

  poly_edge_loop_islands_calc(medge,
                              totedge,
                              mpoly,
                              sharp_faces,
                              totpoly,
                              mloop,
                              totloop,
                              sharp_edges,
                              nullptr,
                              use_bitflags,
                              poly_is_island_boundary_smooth_cb,
                              nullptr,
                              &poly_groups,
                              r_totgroup,
                              nullptr,
                              nullptr);

  return poly_groups;
}

#define MISLAND_DEFAULT_BUFSIZE 64

void BKE_mesh_loop_islands_init(MeshIslandStore *island_store,
                                const short item_type,
                                const int items_num,
                                const short island_type,
                                const short innercut_type)
{
  MemArena *mem = island_store->mem;

  if (mem == nullptr) {
    mem = BLI_memarena_new(BLI_MEMARENA_STD_BUFSIZE, __func__);
    island_store->mem = mem;
  }
  /* else memarena should be cleared */

  BLI_assert(
      ELEM(item_type, MISLAND_TYPE_VERT, MISLAND_TYPE_EDGE, MISLAND_TYPE_POLY, MISLAND_TYPE_LOOP));
  BLI_assert(ELEM(
      island_type, MISLAND_TYPE_VERT, MISLAND_TYPE_EDGE, MISLAND_TYPE_POLY, MISLAND_TYPE_LOOP));

  island_store->item_type = item_type;
  island_store->items_to_islands_num = items_num;
  island_store->items_to_islands = static_cast<int *>(
      BLI_memarena_alloc(mem, sizeof(*island_store->items_to_islands) * size_t(items_num)));

  island_store->island_type = island_type;
  island_store->islands_num_alloc = MISLAND_DEFAULT_BUFSIZE;
  island_store->islands = static_cast<MeshElemMap **>(
      BLI_memarena_alloc(mem, sizeof(*island_store->islands) * island_store->islands_num_alloc));

  island_store->innercut_type = innercut_type;
  island_store->innercuts = static_cast<MeshElemMap **>(
      BLI_memarena_alloc(mem, sizeof(*island_store->innercuts) * island_store->islands_num_alloc));
}

void BKE_mesh_loop_islands_clear(MeshIslandStore *island_store)
{
  island_store->item_type = MISLAND_TYPE_NONE;
  island_store->items_to_islands_num = 0;
  island_store->items_to_islands = nullptr;

  island_store->island_type = MISLAND_TYPE_NONE;
  island_store->islands_num = 0;
  island_store->islands = nullptr;

  island_store->innercut_type = MISLAND_TYPE_NONE;
  island_store->innercuts = nullptr;

  if (island_store->mem) {
    BLI_memarena_clear(island_store->mem);
  }

  island_store->islands_num_alloc = 0;
}

void BKE_mesh_loop_islands_free(MeshIslandStore *island_store)
{
  if (island_store->mem) {
    BLI_memarena_free(island_store->mem);
    island_store->mem = nullptr;
  }
}

void BKE_mesh_loop_islands_add(MeshIslandStore *island_store,
                               const int item_num,
                               const int *items_indices,
                               const int num_island_items,
                               int *island_item_indices,
                               const int num_innercut_items,
                               int *innercut_item_indices)
{
  MemArena *mem = island_store->mem;

  MeshElemMap *isld, *innrcut;
  const int curr_island_idx = island_store->islands_num++;
  const size_t curr_num_islands = size_t(island_store->islands_num);
  int i = item_num;

  while (i--) {
    island_store->items_to_islands[items_indices[i]] = curr_island_idx;
  }

  if (UNLIKELY(curr_num_islands > island_store->islands_num_alloc)) {
    MeshElemMap **islds, **innrcuts;

    island_store->islands_num_alloc *= 2;
    islds = static_cast<MeshElemMap **>(
        BLI_memarena_alloc(mem, sizeof(*islds) * island_store->islands_num_alloc));
    memcpy(islds, island_store->islands, sizeof(*islds) * (curr_num_islands - 1));
    island_store->islands = islds;

    innrcuts = static_cast<MeshElemMap **>(
        BLI_memarena_alloc(mem, sizeof(*innrcuts) * island_store->islands_num_alloc));
    memcpy(innrcuts, island_store->innercuts, sizeof(*innrcuts) * (curr_num_islands - 1));
    island_store->innercuts = innrcuts;
  }

  island_store->islands[curr_island_idx] = isld = static_cast<MeshElemMap *>(
      BLI_memarena_alloc(mem, sizeof(*isld)));
  isld->count = num_island_items;
  isld->indices = static_cast<int *>(
      BLI_memarena_alloc(mem, sizeof(*isld->indices) * size_t(num_island_items)));
  memcpy(isld->indices, island_item_indices, sizeof(*isld->indices) * size_t(num_island_items));

  island_store->innercuts[curr_island_idx] = innrcut = static_cast<MeshElemMap *>(
      BLI_memarena_alloc(mem, sizeof(*innrcut)));
  innrcut->count = num_innercut_items;
  innrcut->indices = static_cast<int *>(
      BLI_memarena_alloc(mem, sizeof(*innrcut->indices) * size_t(num_innercut_items)));
  memcpy(innrcut->indices,
         innercut_item_indices,
         sizeof(*innrcut->indices) * size_t(num_innercut_items));
}

/* TODO: I'm not sure edge seam flag is enough to define UV islands?
 *       Maybe we should also consider UV-maps values
 *       themselves (i.e. different UV-edges for a same mesh-edge => boundary edge too?).
 *       Would make things much more complex though,
 *       and each UVMap would then need its own mesh mapping, not sure we want that at all!
 */
struct MeshCheckIslandBoundaryUv {
  const MLoop *loops;
  const float (*luvs)[2];
  const MeshElemMap *edge_loop_map;
};

static bool mesh_check_island_boundary_uv(const int /*poly_index*/,
                                          const bool * /*sharp_faces*/,
                                          const MLoop *ml,
                                          const MEdge *me,
                                          const int /*edge_index*/,
                                          const bool * /*sharp_edges*/,
                                          const int /*edge_user_count*/,
                                          const MeshElemMap * /*edge_poly_map*/,
                                          void *user_data)
{
  if (user_data) {
    const MeshCheckIslandBoundaryUv *data = static_cast<const MeshCheckIslandBoundaryUv *>(
        user_data);
    const MLoop *loops = data->loops;
    const float(*luvs)[2] = data->luvs;
    const MeshElemMap *edge_to_loops = &data->edge_loop_map[ml->e];

    BLI_assert(edge_to_loops->count >= 2 && (edge_to_loops->count % 2) == 0);

    const uint v1 = loops[edge_to_loops->indices[0]].v;
    const uint v2 = loops[edge_to_loops->indices[1]].v;
    const float *uvco_v1 = luvs[edge_to_loops->indices[0]];
    const float *uvco_v2 = luvs[edge_to_loops->indices[1]];
    for (int i = 2; i < edge_to_loops->count; i += 2) {
      if (loops[edge_to_loops->indices[i]].v == v1) {
        if (!equals_v2v2(uvco_v1, luvs[edge_to_loops->indices[i]]) ||
            !equals_v2v2(uvco_v2, luvs[edge_to_loops->indices[i + 1]])) {
          return true;
        }
      }
      else {
        BLI_assert(loops[edge_to_loops->indices[i]].v == v2);
        UNUSED_VARS_NDEBUG(v2);
        if (!equals_v2v2(uvco_v2, luvs[edge_to_loops->indices[i]]) ||
            !equals_v2v2(uvco_v1, luvs[edge_to_loops->indices[i + 1]])) {
          return true;
        }
      }
    }
    return false;
  }

  /* Edge is UV boundary if tagged as seam. */
  return (me->flag & ME_SEAM) != 0;
}

static bool mesh_calc_islands_loop_poly_uv(const MEdge *edges,
                                           const int totedge,
                                           const MPoly *polys,
                                           const int totpoly,
                                           const MLoop *loops,
                                           const int totloop,
                                           const float (*luvs)[2],
                                           MeshIslandStore *r_island_store)
{
  int *poly_groups = nullptr;
  int num_poly_groups;

  /* map vars */
  MeshElemMap *edge_poly_map;
  int *edge_poly_mem;

  MeshElemMap *edge_loop_map;
  int *edge_loop_mem;

  MeshCheckIslandBoundaryUv edge_boundary_check_data;

  int *poly_indices;
  int *loop_indices;
  int num_pidx, num_lidx;

  /* Those are used to detect 'inner cuts', i.e. edges that are borders,
   * and yet have two or more polys of a same group using them
   * (typical case: seam used to unwrap properly a cylinder). */
  BLI_bitmap *edge_borders = nullptr;
  int num_edge_borders = 0;
  char *edge_border_count = nullptr;
  int *edge_innercut_indices = nullptr;
  int num_einnercuts = 0;

  int grp_idx, p_idx, pl_idx, l_idx;

  BKE_mesh_loop_islands_clear(r_island_store);
  BKE_mesh_loop_islands_init(
      r_island_store, MISLAND_TYPE_LOOP, totloop, MISLAND_TYPE_POLY, MISLAND_TYPE_EDGE);

  BKE_mesh_edge_poly_map_create(
      &edge_poly_map, &edge_poly_mem, edges, totedge, polys, totpoly, loops, totloop);

  if (luvs) {
    BKE_mesh_edge_loop_map_create(
        &edge_loop_map, &edge_loop_mem, edges, totedge, polys, totpoly, loops, totloop);
    edge_boundary_check_data.loops = loops;
    edge_boundary_check_data.luvs = luvs;
    edge_boundary_check_data.edge_loop_map = edge_loop_map;
  }

  poly_edge_loop_islands_calc(edges,
                              totedge,
                              polys,
                              nullptr,
                              totpoly,
                              loops,
                              totloop,
                              nullptr,
                              edge_poly_map,
                              false,
                              mesh_check_island_boundary_uv,
                              luvs ? &edge_boundary_check_data : nullptr,
                              &poly_groups,
                              &num_poly_groups,
                              &edge_borders,
                              &num_edge_borders);

  if (!num_poly_groups) {
    /* Should never happen... */
    MEM_freeN(edge_poly_map);
    MEM_freeN(edge_poly_mem);

    if (edge_borders) {
      MEM_freeN(edge_borders);
    }
    return false;
  }

  if (num_edge_borders) {
    edge_border_count = static_cast<char *>(
        MEM_mallocN(sizeof(*edge_border_count) * size_t(totedge), __func__));
    edge_innercut_indices = static_cast<int *>(
        MEM_mallocN(sizeof(*edge_innercut_indices) * size_t(num_edge_borders), __func__));
  }

  poly_indices = static_cast<int *>(
      MEM_mallocN(sizeof(*poly_indices) * size_t(totpoly), __func__));
  loop_indices = static_cast<int *>(
      MEM_mallocN(sizeof(*loop_indices) * size_t(totloop), __func__));

  /* NOTE: here we ignore '0' invalid group - this should *never* happen in this case anyway? */
  for (grp_idx = 1; grp_idx <= num_poly_groups; grp_idx++) {
    num_pidx = num_lidx = 0;
    if (num_edge_borders) {
      num_einnercuts = 0;
      memset(edge_border_count, 0, sizeof(*edge_border_count) * size_t(totedge));
    }

    for (p_idx = 0; p_idx < totpoly; p_idx++) {
      if (poly_groups[p_idx] != grp_idx) {
        continue;
      }
      const MPoly *mp = &polys[p_idx];
      poly_indices[num_pidx++] = p_idx;
      for (l_idx = mp->loopstart, pl_idx = 0; pl_idx < mp->totloop; l_idx++, pl_idx++) {
        const MLoop *ml = &loops[l_idx];
        loop_indices[num_lidx++] = l_idx;
        if (num_edge_borders && BLI_BITMAP_TEST(edge_borders, ml->e) &&
            (edge_border_count[ml->e] < 2)) {
          edge_border_count[ml->e]++;
          if (edge_border_count[ml->e] == 2) {
            edge_innercut_indices[num_einnercuts++] = int(ml->e);
          }
        }
      }
    }

    BKE_mesh_loop_islands_add(r_island_store,
                              num_lidx,
                              loop_indices,
                              num_pidx,
                              poly_indices,
                              num_einnercuts,
                              edge_innercut_indices);
  }

  MEM_freeN(edge_poly_map);
  MEM_freeN(edge_poly_mem);

  if (luvs) {
    MEM_freeN(edge_loop_map);
    MEM_freeN(edge_loop_mem);
  }

  MEM_freeN(poly_indices);
  MEM_freeN(loop_indices);
  MEM_freeN(poly_groups);

  if (edge_borders) {
    MEM_freeN(edge_borders);
  }

  if (num_edge_borders) {
    MEM_freeN(edge_border_count);
    MEM_freeN(edge_innercut_indices);
  }
  return true;
}

bool BKE_mesh_calc_islands_loop_poly_edgeseam(const float (*vert_positions)[3],
                                              const int totvert,
                                              const MEdge *edges,
                                              const int totedge,
                                              const MPoly *polys,
                                              const int totpoly,
                                              const MLoop *loops,
                                              const int totloop,
                                              MeshIslandStore *r_island_store)
{
  UNUSED_VARS(vert_positions, totvert);
  return mesh_calc_islands_loop_poly_uv(
      edges, totedge, polys, totpoly, loops, totloop, nullptr, r_island_store);
}

bool BKE_mesh_calc_islands_loop_poly_uvmap(float (*vert_positions)[3],
                                           const int totvert,
                                           MEdge *edges,
                                           const int totedge,
                                           MPoly *polys,
                                           const int totpoly,
                                           MLoop *loops,
                                           const int totloop,
                                           const float (*luvs)[2],
                                           MeshIslandStore *r_island_store)
{
  UNUSED_VARS(vert_positions, totvert);
  BLI_assert(luvs != nullptr);
  return mesh_calc_islands_loop_poly_uv(
      edges, totedge, polys, totpoly, loops, totloop, luvs, r_island_store);
}

/** \} */<|MERGE_RESOLUTION|>--- conflicted
+++ resolved
@@ -738,12 +738,15 @@
         const MeshElemMap *map_ele = &edge_poly_map[me_idx];
         const int *p = map_ele->indices;
         int i = map_ele->count;
-        if (!edge_boundary_check(
-<<<<<<< HEAD
-                poly, sharp_faces, ml, me, i, map_ele, edge_boundary_check_data)) {
-=======
-                mp, ml, me, me_idx, sharp_edges, i, mpoly, map_ele, edge_boundary_check_data)) {
->>>>>>> dd9e1ede
+        if (!edge_boundary_check(poly,
+                                 sharp_faces,
+                                 ml,
+                                 me,
+                                 me_idx,
+                                 sharp_edges,
+                                 i,
+                                 map_ele,
+                                 edge_boundary_check_data)) {
           for (; i--; p++) {
             /* if we meet other non initialized its a bug */
             BLI_assert(ELEM(poly_groups[*p], 0, poly_group_id));
@@ -855,12 +858,8 @@
 
   /* Edge is sharp if one of its polys is flat, or edge itself is sharp,
    * or edge is not used by exactly two polygons. */
-<<<<<<< HEAD
-  if ((poly_is_smooth(poly_index)) && !(me->flag & ME_SHARP) && (edge_user_count == 2)) {
-=======
-  if ((mp->flag & ME_SMOOTH) && !(sharp_edges && sharp_edges[edge_index]) &&
+  if ((poly_is_smooth(poly_index)) && !(sharp_edges && sharp_edges[edge_index]) &&
       (edge_user_count == 2)) {
->>>>>>> dd9e1ede
     /* In that case, edge appears to be smooth, but we need to check its other poly too. */
     const int mp_other = (poly_index == edge_poly_map->indices[0]) ? edge_poly_map->indices[1] :
                                                                      edge_poly_map->indices[0];
