--- conflicted
+++ resolved
@@ -33,13 +33,8 @@
 UvVertMap *BKE_mesh_uv_vert_map_create(const MPoly *mpoly,
                                        const bool *hide_poly,
                                        const bool *select_poly,
-<<<<<<< HEAD
                                        const int *corner_verts,
-                                       const MLoopUV *mloopuv,
-=======
-                                       const MLoop *mloop,
                                        const float (*mloopuv)[2],
->>>>>>> aaaa75f9
                                        uint totpoly,
                                        uint totvert,
                                        const float limit[2],
@@ -1001,14 +996,9 @@
  *       and each UVMap would then need its own mesh mapping, not sure we want that at all!
  */
 struct MeshCheckIslandBoundaryUv {
-<<<<<<< HEAD
   const int *corner_verts;
   const int *corner_edges;
-  const MLoopUV *luvs;
-=======
-  const MLoop *loops;
   const float (*luvs)[2];
->>>>>>> aaaa75f9
   const MeshElemMap *edge_loop_map;
 };
 
@@ -1023,37 +1013,20 @@
   if (user_data) {
     const MeshCheckIslandBoundaryUv *data = static_cast<const MeshCheckIslandBoundaryUv *>(
         user_data);
-<<<<<<< HEAD
     const int *corner_verts = data->corner_verts;
-    const MLoopUV *luvs = data->luvs;
+    const float(*luvs)[2] = data->luvs;
     const MeshElemMap *edge_to_loops = &data->edge_loop_map[data->corner_edges[corner_i]];
 
     BLI_assert(edge_to_loops->count >= 2 && (edge_to_loops->count % 2) == 0);
 
     const int v1 = corner_verts[edge_to_loops->indices[0]];
     const int v2 = corner_verts[edge_to_loops->indices[1]];
-    const float *uvco_v1 = luvs[edge_to_loops->indices[0]].uv;
-    const float *uvco_v2 = luvs[edge_to_loops->indices[1]].uv;
-    for (int i = 2; i < edge_to_loops->count; i += 2) {
-      if (corner_verts[edge_to_loops->indices[i]] == v1) {
-        if (!equals_v2v2(uvco_v1, luvs[edge_to_loops->indices[i]].uv) ||
-            !equals_v2v2(uvco_v2, luvs[edge_to_loops->indices[i + 1]].uv)) {
-=======
-    const MLoop *loops = data->loops;
-    const float(*luvs)[2] = data->luvs;
-    const MeshElemMap *edge_to_loops = &data->edge_loop_map[ml->e];
-
-    BLI_assert(edge_to_loops->count >= 2 && (edge_to_loops->count % 2) == 0);
-
-    const uint v1 = loops[edge_to_loops->indices[0]].v;
-    const uint v2 = loops[edge_to_loops->indices[1]].v;
     const float *uvco_v1 = luvs[edge_to_loops->indices[0]];
     const float *uvco_v2 = luvs[edge_to_loops->indices[1]];
     for (int i = 2; i < edge_to_loops->count; i += 2) {
-      if (loops[edge_to_loops->indices[i]].v == v1) {
+      if (corner_verts[edge_to_loops->indices[i]] == v1) {
         if (!equals_v2v2(uvco_v1, luvs[edge_to_loops->indices[i]]) ||
             !equals_v2v2(uvco_v2, luvs[edge_to_loops->indices[i + 1]])) {
->>>>>>> aaaa75f9
           return true;
         }
       }
@@ -1235,7 +1208,6 @@
                                               MeshIslandStore *r_island_store)
 {
   UNUSED_VARS(vert_positions, totvert);
-<<<<<<< HEAD
   return mesh_calc_islands_loop_poly_uv(edges,
                                         totedge,
                                         polys,
@@ -1245,10 +1217,6 @@
                                         totloop,
                                         nullptr,
                                         r_island_store);
-=======
-  return mesh_calc_islands_loop_poly_uv(
-      edges, totedge, polys, totpoly, loops, totloop, nullptr, r_island_store);
->>>>>>> aaaa75f9
 }
 
 bool BKE_mesh_calc_islands_loop_poly_uvmap(float (*vert_positions)[3],
@@ -1266,11 +1234,7 @@
   UNUSED_VARS(vert_positions, totvert);
   BLI_assert(luvs != nullptr);
   return mesh_calc_islands_loop_poly_uv(
-<<<<<<< HEAD
       edges, totedge, polys, totpoly, corner_verts, corner_edges, totloop, luvs, r_island_store);
-=======
-      edges, totedge, polys, totpoly, loops, totloop, luvs, r_island_store);
->>>>>>> aaaa75f9
 }
 
 /** \} */