--- conflicted
+++ resolved
@@ -30,8 +30,6 @@
 /** \name Mesh Connectivity Mapping
  * \{ */
 
-<<<<<<< HEAD
-/* ngon version wip, based on BM_uv_vert_map_create */
 UvVertMap *BKE_mesh_uv_vert_map_createconst(blender::OffsetIndices<int> polys,
                                             const bool *hide_poly,
                                             const bool *select_poly,
@@ -42,18 +40,6 @@
                                             const float limit[2],
                                             const bool selected,
                                             const bool use_winding)
-=======
-UvVertMap *BKE_mesh_uv_vert_map_create(const MPoly *mpoly,
-                                       const bool *hide_poly,
-                                       const bool *select_poly,
-                                       const MLoop *mloop,
-                                       const float (*mloopuv)[2],
-                                       uint totpoly,
-                                       uint totvert,
-                                       const float limit[2],
-                                       const bool selected,
-                                       const bool use_winding)
->>>>>>> 2c5ac4c0
 {
   /* NOTE: N-gon version WIP, based on #BM_uv_vert_map_create. */
 
@@ -86,17 +72,12 @@
     return nullptr;
   }
 
-<<<<<<< HEAD
-  for (a = 0; a < totpoly; a++) {
-=======
   bool *winding = nullptr;
   if (use_winding) {
     winding = static_cast<bool *>(MEM_callocN(sizeof(*winding) * totpoly, "winding"));
   }
 
-  mp = mpoly;
-  for (a = 0; a < totpoly; a++, mp++) {
->>>>>>> 2c5ac4c0
+  for (a = 0; a < totpoly; a++) {
     if (!selected || (!(hide_poly && hide_poly[a]) && (select_poly && select_poly[a]))) {
       float(*tf_uv)[2] = nullptr;
 
@@ -629,11 +610,7 @@
  */
 using MeshRemap_CheckIslandBoundary = bool (*)(const int poly_index,
                                                const bool *sharp_faces,
-<<<<<<< HEAD
                                                const int corner,
-=======
-                                               const MLoop *mloop,
->>>>>>> 2c5ac4c0
                                                const MEdge *medge,
                                                const int edge_index,
                                                const bool *sharp_edges,
@@ -643,16 +620,9 @@
 
 static void poly_edge_loop_islands_calc(const MEdge *medge,
                                         const int totedge,
-<<<<<<< HEAD
                                         const blender::OffsetIndices<int> polys,
                                         const bool *sharp_faces,
                                         const int *corner_edges,
-=======
-                                        const MPoly *mpoly,
-                                        const bool *sharp_faces,
-                                        const int totpoly,
-                                        const MLoop *mloop,
->>>>>>> 2c5ac4c0
                                         const int totloop,
                                         const bool *sharp_edges,
                                         MeshElemMap *edge_poly_map,
@@ -745,11 +715,7 @@
         int i = map_ele->count;
         if (!edge_boundary_check(poly,
                                  sharp_faces,
-<<<<<<< HEAD
                                  int(corner),
-=======
-                                 ml,
->>>>>>> 2c5ac4c0
                                  me,
                                  me_idx,
                                  sharp_edges,
@@ -855,11 +821,7 @@
 
 static bool poly_is_island_boundary_smooth_cb(const int poly_index,
                                               const bool *sharp_faces,
-<<<<<<< HEAD
                                               const int /*corner*/,
-=======
-                                              const MLoop * /*ml*/,
->>>>>>> 2c5ac4c0
                                               const MEdge * /*me*/,
                                               const int edge_index,
                                               const bool *sharp_edges,
@@ -896,16 +858,9 @@
 
   poly_edge_loop_islands_calc(medge,
                               totedge,
-<<<<<<< HEAD
                               blender::Span(poly_offsets, totpoly),
                               sharp_faces,
                               corner_edges,
-=======
-                              mpoly,
-                              sharp_faces,
-                              totpoly,
-                              mloop,
->>>>>>> 2c5ac4c0
                               totloop,
                               sharp_edges,
                               nullptr,
@@ -1050,11 +1005,7 @@
 
 static bool mesh_check_island_boundary_uv(const int /*poly_index*/,
                                           const bool * /*sharp_faces*/,
-<<<<<<< HEAD
                                           const int corner,
-=======
-                                          const MLoop *ml,
->>>>>>> 2c5ac4c0
                                           const MEdge *me,
                                           const int /*edge_index*/,
                                           const bool * /*sharp_edges*/,
@@ -1155,12 +1106,7 @@
                               totedge,
                               polys,
                               nullptr,
-<<<<<<< HEAD
                               corner_edges,
-=======
-                              totpoly,
-                              loops,
->>>>>>> 2c5ac4c0
                               totloop,
                               nullptr,
                               edge_poly_map,
