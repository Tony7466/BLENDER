/* SPDX-License-Identifier: GPL-2.0-or-later */

/** \file
 * \ingroup bke
 *
 * Functions for accessing mesh connectivity data.
 * eg: polys connected to verts, UVs connected to verts.
 */

#include "MEM_guardedalloc.h"

#include "DNA_meshdata_types.h"
#include "DNA_vec_types.h"

#include "BLI_array.hh"
#include "BLI_bitmap.h"
#include "BLI_buffer.h"
#include "BLI_function_ref.hh"
#include "BLI_math.h"
#include "BLI_task.hh"
#include "BLI_utildefines.h"

#include "BKE_customdata.h"
#include "BKE_mesh_mapping.h"
#include "BLI_memarena.h"

#include "BLI_strict_flags.h"

/* -------------------------------------------------------------------- */
/** \name Mesh Connectivity Mapping
 * \{ */

UvVertMap *BKE_mesh_uv_vert_map_create(const MPoly *mpoly,
                                       const bool *hide_poly,
                                       const bool *select_poly,
                                       const MLoop *mloop,
                                       const float (*mloopuv)[2],
                                       uint totpoly,
                                       uint totvert,
                                       const float limit[2],
                                       const bool selected,
                                       const bool use_winding)
{
  /* NOTE: N-gon version WIP, based on #BM_uv_vert_map_create. */

  UvVertMap *vmap;
  UvMapVert *buf;
  const MPoly *mp;
  uint a;
  int i, totuv, nverts;

  BLI_buffer_declare_static(vec2f, tf_uv_buf, BLI_BUFFER_NOP, 32);

  totuv = 0;

  /* generate UvMapVert array */
  mp = mpoly;
  for (a = 0; a < totpoly; a++, mp++) {
    if (!selected || (!(hide_poly && hide_poly[a]) && (select_poly && select_poly[a]))) {
      totuv += mp->totloop;
    }
  }

  if (totuv == 0) {
    return nullptr;
  }

  vmap = (UvVertMap *)MEM_callocN(sizeof(*vmap), "UvVertMap");
  buf = vmap->buf = (UvMapVert *)MEM_callocN(sizeof(*vmap->buf) * size_t(totuv), "UvMapVert");
  vmap->vert = (UvMapVert **)MEM_callocN(sizeof(*vmap->vert) * totvert, "UvMapVert*");

  if (!vmap->vert || !vmap->buf) {
    BKE_mesh_uv_vert_map_free(vmap);
    return nullptr;
  }

  bool *winding = nullptr;
  if (use_winding) {
    winding = static_cast<bool *>(MEM_callocN(sizeof(*winding) * totpoly, "winding"));
  }

  mp = mpoly;
  for (a = 0; a < totpoly; a++, mp++) {
    if (!selected || (!(hide_poly && hide_poly[a]) && (select_poly && select_poly[a]))) {
      float(*tf_uv)[2] = nullptr;

      if (use_winding) {
        tf_uv = (float(*)[2])BLI_buffer_reinit_data(&tf_uv_buf, vec2f, size_t(mp->totloop));
      }

      nverts = mp->totloop;

      for (i = 0; i < nverts; i++) {
        buf->loop_of_poly_index = ushort(i);
        buf->poly_index = a;
        buf->separate = false;
        buf->next = vmap->vert[mloop[mp->loopstart + i].v];
        vmap->vert[mloop[mp->loopstart + i].v] = buf;

        if (use_winding) {
          copy_v2_v2(tf_uv[i], mloopuv[mpoly[a].loopstart + i]);
        }

        buf++;
      }

      if (use_winding) {
        winding[a] = cross_poly_v2(tf_uv, uint(nverts)) > 0;
      }
    }
  }

  /* sort individual uvs for each vert */
  for (a = 0; a < totvert; a++) {
    UvMapVert *newvlist = nullptr, *vlist = vmap->vert[a];
    UvMapVert *iterv, *v, *lastv, *next;
    const float *uv, *uv2;
    float uvdiff[2];

    while (vlist) {
      v = vlist;
      vlist = vlist->next;
      v->next = newvlist;
      newvlist = v;

      uv = mloopuv[mpoly[v->poly_index].loopstart + v->loop_of_poly_index];
      lastv = nullptr;
      iterv = vlist;

      while (iterv) {
        next = iterv->next;

        uv2 = mloopuv[mpoly[iterv->poly_index].loopstart + iterv->loop_of_poly_index];
        sub_v2_v2v2(uvdiff, uv2, uv);

        if (fabsf(uv[0] - uv2[0]) < limit[0] && fabsf(uv[1] - uv2[1]) < limit[1] &&
            (!use_winding || winding[iterv->poly_index] == winding[v->poly_index])) {
          if (lastv) {
            lastv->next = next;
          }
          else {
            vlist = next;
          }
          iterv->next = newvlist;
          newvlist = iterv;
        }
        else {
          lastv = iterv;
        }

        iterv = next;
      }

      newvlist->separate = true;
    }

    vmap->vert[a] = newvlist;
  }

  if (use_winding) {
    MEM_freeN(winding);
  }

  BLI_buffer_free(&tf_uv_buf);

  return vmap;
}

UvMapVert *BKE_mesh_uv_vert_map_get_vert(UvVertMap *vmap, uint v)
{
  return vmap->vert[v];
}

void BKE_mesh_uv_vert_map_free(UvVertMap *vmap)
{
  if (vmap) {
    if (vmap->vert) {
      MEM_freeN(vmap->vert);
    }
    if (vmap->buf) {
      MEM_freeN(vmap->buf);
    }
    MEM_freeN(vmap);
  }
}

/**
 * Generates a map where the key is the vertex and the value is a list
 * of polys or loops that use that vertex as a corner. The lists are allocated
 * from one memory pool.
 *
 * Wrapped by #BKE_mesh_vert_poly_map_create & BKE_mesh_vert_loop_map_create
 */
static void mesh_vert_poly_or_loop_map_create(MeshElemMap **r_map,
                                              int **r_mem,
                                              const MPoly *mpoly,
                                              const MLoop *mloop,
                                              int totvert,
                                              int totpoly,
                                              int totloop,
                                              const bool do_loops)
{
  MeshElemMap *map = MEM_cnew_array<MeshElemMap>(size_t(totvert), __func__);
  int *indices, *index_iter;
  int i, j;

  indices = static_cast<int *>(MEM_mallocN(sizeof(int) * size_t(totloop), __func__));
  index_iter = indices;

  /* Count number of polys for each vertex */
  for (i = 0; i < totpoly; i++) {
    const MPoly *p = &mpoly[i];

    for (j = 0; j < p->totloop; j++) {
      map[mloop[p->loopstart + j].v].count++;
    }
  }

  /* Assign indices mem */
  for (i = 0; i < totvert; i++) {
    map[i].indices = index_iter;
    index_iter += map[i].count;

    /* Reset 'count' for use as index in last loop */
    map[i].count = 0;
  }

  /* Find the users */
  for (i = 0; i < totpoly; i++) {
    const MPoly *p = &mpoly[i];

    for (j = 0; j < p->totloop; j++) {
      uint v = mloop[p->loopstart + j].v;

      map[v].indices[map[v].count] = do_loops ? p->loopstart + j : i;
      map[v].count++;
    }
  }

  *r_map = map;
  *r_mem = indices;
}

void BKE_mesh_vert_poly_map_create(MeshElemMap **r_map,
                                   int **r_mem,
                                   const MPoly *mpoly,
                                   const MLoop *mloop,
                                   int totvert,
                                   int totpoly,
                                   int totloop)
{
  mesh_vert_poly_or_loop_map_create(r_map, r_mem, mpoly, mloop, totvert, totpoly, totloop, false);
}

void BKE_mesh_vert_loop_map_create(MeshElemMap **r_map,
                                   int **r_mem,
                                   const MPoly *mpoly,
                                   const MLoop *mloop,
                                   int totvert,
                                   int totpoly,
                                   int totloop)
{
  mesh_vert_poly_or_loop_map_create(r_map, r_mem, mpoly, mloop, totvert, totpoly, totloop, true);
}

void BKE_mesh_vert_looptri_map_create(MeshElemMap **r_map,
                                      int **r_mem,
                                      const int totvert,
                                      const MLoopTri *mlooptri,
                                      const int totlooptri,
                                      const MLoop *mloop,
                                      const int /*totloop*/)
{
  MeshElemMap *map = MEM_cnew_array<MeshElemMap>(size_t(totvert), __func__);
  int *indices = static_cast<int *>(MEM_mallocN(sizeof(int) * size_t(totlooptri) * 3, __func__));
  int *index_step;
  const MLoopTri *mlt;
  int i;

  /* count face users */
  for (i = 0, mlt = mlooptri; i < totlooptri; mlt++, i++) {
    for (int j = 3; j--;) {
      map[mloop[mlt->tri[j]].v].count++;
    }
  }

  /* create offsets */
  index_step = indices;
  for (i = 0; i < totvert; i++) {
    map[i].indices = index_step;
    index_step += map[i].count;

    /* re-count, using this as an index below */
    map[i].count = 0;
  }

  /* assign looptri-edge users */
  for (i = 0, mlt = mlooptri; i < totlooptri; mlt++, i++) {
    for (int j = 3; j--;) {
      MeshElemMap *map_ele = &map[mloop[mlt->tri[j]].v];
      map_ele->indices[map_ele->count++] = i;
    }
  }

  *r_map = map;
  *r_mem = indices;
}

void BKE_mesh_vert_edge_map_create(
    MeshElemMap **r_map, int **r_mem, const MEdge *medge, int totvert, int totedge)
{
  MeshElemMap *map = MEM_cnew_array<MeshElemMap>(size_t(totvert), __func__);
  int *indices = static_cast<int *>(MEM_mallocN(sizeof(int[2]) * size_t(totedge), __func__));
  int *i_pt = indices;

  int i;

  /* Count number of edges for each vertex */
  for (i = 0; i < totedge; i++) {
    map[medge[i].v1].count++;
    map[medge[i].v2].count++;
  }

  /* Assign indices mem */
  for (i = 0; i < totvert; i++) {
    map[i].indices = i_pt;
    i_pt += map[i].count;

    /* Reset 'count' for use as index in last loop */
    map[i].count = 0;
  }

  /* Find the users */
  for (i = 0; i < totedge; i++) {
    const uint v[2] = {medge[i].v1, medge[i].v2};

    map[v[0]].indices[map[v[0]].count] = i;
    map[v[1]].indices[map[v[1]].count] = i;

    map[v[0]].count++;
    map[v[1]].count++;
  }

  *r_map = map;
  *r_mem = indices;
}

void BKE_mesh_vert_edge_vert_map_create(
    MeshElemMap **r_map, int **r_mem, const MEdge *medge, int totvert, int totedge)
{
  MeshElemMap *map = MEM_cnew_array<MeshElemMap>(size_t(totvert), __func__);
  int *indices = static_cast<int *>(MEM_mallocN(sizeof(int[2]) * size_t(totedge), __func__));
  int *i_pt = indices;

  int i;

  /* Count number of edges for each vertex */
  for (i = 0; i < totedge; i++) {
    map[medge[i].v1].count++;
    map[medge[i].v2].count++;
  }

  /* Assign indices mem */
  for (i = 0; i < totvert; i++) {
    map[i].indices = i_pt;
    i_pt += map[i].count;

    /* Reset 'count' for use as index in last loop */
    map[i].count = 0;
  }

  /* Find the users */
  for (i = 0; i < totedge; i++) {
    const uint v[2] = {medge[i].v1, medge[i].v2};

    map[v[0]].indices[map[v[0]].count] = int(v[1]);
    map[v[1]].indices[map[v[1]].count] = int(v[0]);

    map[v[0]].count++;
    map[v[1]].count++;
  }

  *r_map = map;
  *r_mem = indices;
}

void BKE_mesh_edge_loop_map_create(MeshElemMap **r_map,
                                   int **r_mem,
                                   const int totedge,
                                   const MPoly *mpoly,
                                   const int totpoly,
                                   const MLoop *mloop,
                                   const int totloop)
{
  MeshElemMap *map = MEM_cnew_array<MeshElemMap>(size_t(totedge), __func__);
  int *indices = static_cast<int *>(MEM_mallocN(sizeof(int) * size_t(totloop) * 2, __func__));
  int *index_step;
  const MPoly *mp;
  int i;

  /* count face users */
  for (i = 0, mp = mpoly; i < totpoly; mp++, i++) {
    const MLoop *ml;
    int j = mp->totloop;
    for (ml = &mloop[mp->loopstart]; j--; ml++) {
      map[ml->e].count += 2;
    }
  }

  /* create offsets */
  index_step = indices;
  for (i = 0; i < totedge; i++) {
    map[i].indices = index_step;
    index_step += map[i].count;

    /* re-count, using this as an index below */
    map[i].count = 0;
  }

  /* assign loop-edge users */
  for (i = 0, mp = mpoly; i < totpoly; mp++, i++) {
    const MLoop *ml;
    MeshElemMap *map_ele;
    const int max_loop = mp->loopstart + mp->totloop;
    int j = mp->loopstart;
    for (ml = &mloop[j]; j < max_loop; j++, ml++) {
      map_ele = &map[ml->e];
      map_ele->indices[map_ele->count++] = j;
      map_ele->indices[map_ele->count++] = j + 1;
    }
    /* last edge/loop of poly, must point back to first loop! */
    map_ele->indices[map_ele->count - 1] = mp->loopstart;
  }

  *r_map = map;
  *r_mem = indices;
}

void BKE_mesh_edge_poly_map_create(MeshElemMap **r_map,
                                   int **r_mem,
                                   const int totedge,
                                   const MPoly *mpoly,
                                   const int totpoly,
                                   const MLoop *mloop,
                                   const int totloop)
{
  MeshElemMap *map = MEM_cnew_array<MeshElemMap>(size_t(totedge), __func__);
  int *indices = static_cast<int *>(MEM_mallocN(sizeof(int) * size_t(totloop), __func__));
  int *index_step;
  const MPoly *mp;
  int i;

  /* count face users */
  for (i = 0, mp = mpoly; i < totpoly; mp++, i++) {
    const MLoop *ml;
    int j = mp->totloop;
    for (ml = &mloop[mp->loopstart]; j--; ml++) {
      map[ml->e].count++;
    }
  }

  /* create offsets */
  index_step = indices;
  for (i = 0; i < totedge; i++) {
    map[i].indices = index_step;
    index_step += map[i].count;

    /* re-count, using this as an index below */
    map[i].count = 0;
  }

  /* assign poly-edge users */
  for (i = 0, mp = mpoly; i < totpoly; mp++, i++) {
    const MLoop *ml;
    int j = mp->totloop;
    for (ml = &mloop[mp->loopstart]; j--; ml++) {
      MeshElemMap *map_ele = &map[ml->e];
      map_ele->indices[map_ele->count++] = i;
    }
  }

  *r_map = map;
  *r_mem = indices;
}

void BKE_mesh_origindex_map_create(MeshElemMap **r_map,
                                   int **r_mem,
                                   const int totsource,
                                   const int *final_origindex,
                                   const int totfinal)
{
  MeshElemMap *map = MEM_cnew_array<MeshElemMap>(size_t(totsource), __func__);
  int *indices = static_cast<int *>(MEM_mallocN(sizeof(int) * size_t(totfinal), __func__));
  int *index_step;
  int i;

  /* count face users */
  for (i = 0; i < totfinal; i++) {
    if (final_origindex[i] != ORIGINDEX_NONE) {
      BLI_assert(final_origindex[i] < totsource);
      map[final_origindex[i]].count++;
    }
  }

  /* create offsets */
  index_step = indices;
  for (i = 0; i < totsource; i++) {
    map[i].indices = index_step;
    index_step += map[i].count;

    /* re-count, using this as an index below */
    map[i].count = 0;
  }

  /* assign poly-tessface users */
  for (i = 0; i < totfinal; i++) {
    if (final_origindex[i] != ORIGINDEX_NONE) {
      MeshElemMap *map_ele = &map[final_origindex[i]];
      map_ele->indices[map_ele->count++] = i;
    }
  }

  *r_map = map;
  *r_mem = indices;
}

void BKE_mesh_origindex_map_create_looptri(MeshElemMap **r_map,
                                           int **r_mem,
                                           const MPoly *mpoly,
                                           const int mpoly_num,
                                           const MLoopTri *looptri,
                                           const int looptri_num)
{
  MeshElemMap *map = MEM_cnew_array<MeshElemMap>(size_t(mpoly_num), __func__);
  int *indices = static_cast<int *>(MEM_mallocN(sizeof(int) * size_t(looptri_num), __func__));
  int *index_step;
  int i;

  /* create offsets */
  index_step = indices;
  for (i = 0; i < mpoly_num; i++) {
    map[i].indices = index_step;
    index_step += ME_POLY_TRI_TOT(&mpoly[i]);
  }

  /* assign poly-tessface users */
  for (i = 0; i < looptri_num; i++) {
    MeshElemMap *map_ele = &map[looptri[i].poly];
    map_ele->indices[map_ele->count++] = i;
  }

  *r_map = map;
  *r_mem = indices;
}

namespace blender::bke::mesh_topology {

Array<int> build_loop_to_poly_map(const Span<MPoly> polys, const int loops_num)
{
  Array<int> map(loops_num);
  threading::parallel_for(polys.index_range(), 1024, [&](IndexRange range) {
    for (const int64_t poly_i : range) {
      const MPoly &poly = polys[poly_i];
      map.as_mutable_span().slice(poly.loopstart, poly.totloop).fill(int(poly_i));
    }
  });
  return map;
}

Array<Vector<int>> build_vert_to_edge_map(const Span<MEdge> edges, const int verts_num)
{
  Array<Vector<int>> map(verts_num);
  for (const int64_t i : edges.index_range()) {
    map[edges[i].v1].append(int(i));
    map[edges[i].v2].append(int(i));
  }
  return map;
}

Array<Vector<int>> build_vert_to_poly_map(const Span<MPoly> polys,
                                          const Span<MLoop> loops,
                                          int verts_num)
{
  Array<Vector<int>> map(verts_num);
  for (const int64_t i : polys.index_range()) {
    const MPoly &poly = polys[i];
    for (const MLoop &loop : loops.slice(poly.loopstart, poly.totloop)) {
      map[loop.v].append(int(i));
    }
  }
  return map;
}

Array<Vector<int>> build_vert_to_loop_map(const Span<MLoop> loops, const int verts_num)
{
  Array<Vector<int>> map(verts_num);
  for (const int64_t i : loops.index_range()) {
    map[loops[i].v].append(int(i));
  }
  return map;
}

Array<Vector<int>> build_edge_to_loop_map(const Span<MLoop> loops, const int edges_num)
{
  Array<Vector<int>> map(edges_num);
  for (const int64_t i : loops.index_range()) {
    map[loops[i].e].append(int(i));
  }
  return map;
}

Array<Vector<int, 2>> build_edge_to_poly_map(const Span<MPoly> polys,
                                             const Span<MLoop> loops,
                                             const int edges_num)
{
  Array<Vector<int, 2>> map(edges_num);
  for (const int64_t i : polys.index_range()) {
    const MPoly &poly = polys[i];
    for (const MLoop &loop : loops.slice(poly.loopstart, poly.totloop)) {
      map[loop.e].append(int(i));
    }
  }
  return map;
}

Vector<Vector<int>> build_edge_to_loop_map_resizable(const Span<MLoop> loops, const int edges_num)
{
  Vector<Vector<int>> map(edges_num);
  for (const int64_t i : loops.index_range()) {
    map[loops[i].e].append(int(i));
  }
  return map;
}

}  // namespace blender::bke::mesh_topology

/** \} */

/* -------------------------------------------------------------------- */
/** \name Mesh loops/poly islands.
 * Used currently for UVs and 'smooth groups'.
 * \{ */

/**
 * Callback deciding whether the given poly/loop/edge define an island boundary or not.
 */
<<<<<<< HEAD
using MeshRemap_CheckIslandBoundary = bool (*)(const int poly_index,
                                               const bool *sharp_faces,
                                               const MLoop *mloop,
                                               const MEdge *medge,
                                               const int edge_index,
                                               const bool *sharp_edges,
                                               const int edge_user_count,
                                               const MeshElemMap *edge_poly_map,
                                               void *user_data);

static void poly_edge_loop_islands_calc(const MEdge *medge,
                                        const int totedge,
                                        const MPoly *mpoly,
                                        const bool *sharp_faces,
                                        const int totpoly,
                                        const MLoop *mloop,
                                        const int totloop,
                                        const bool *sharp_edges,
=======
using MeshRemap_CheckIslandBoundary =
    blender::FunctionRef<bool(int poly_index,
                              int loop_index,
                              int edge_index,
                              int edge_user_count,
                              const MeshElemMap &edge_poly_map_elem)>;

static void poly_edge_loop_islands_calc(const int totedge,
                                        const blender::Span<MPoly> polys,
                                        const blender::Span<MLoop> loops,
>>>>>>> fae661a1
                                        MeshElemMap *edge_poly_map,
                                        const bool use_bitflags,
                                        MeshRemap_CheckIslandBoundary edge_boundary_check,
                                        int **r_poly_groups,
                                        int *r_totgroup,
                                        BLI_bitmap **r_edge_borders,
                                        int *r_totedgeborder)
{
  int *poly_groups;
  int *poly_stack;

  BLI_bitmap *edge_borders = nullptr;
  int num_edgeborders = 0;

  int poly_prev = 0;
  const int temp_poly_group_id = 3; /* Placeholder value. */

  /* Group we could not find any available bit, will be reset to 0 at end. */
  const int poly_group_id_overflowed = 5;

  int tot_group = 0;
  bool group_id_overflow = false;

  /* map vars */
  int *edge_poly_mem = nullptr;

  if (polys.size() == 0) {
    *r_totgroup = 0;
    *r_poly_groups = nullptr;
    if (r_edge_borders) {
      *r_edge_borders = nullptr;
      *r_totedgeborder = 0;
    }
    return;
  }

  if (r_edge_borders) {
    edge_borders = BLI_BITMAP_NEW(totedge, __func__);
    *r_totedgeborder = 0;
  }

  if (!edge_poly_map) {
    BKE_mesh_edge_poly_map_create(&edge_poly_map,
                                  &edge_poly_mem,
                                  totedge,
                                  polys.data(),
                                  int(polys.size()),
                                  loops.data(),
                                  int(loops.size()));
  }

  poly_groups = static_cast<int *>(MEM_callocN(sizeof(int) * size_t(polys.size()), __func__));
  poly_stack = static_cast<int *>(MEM_mallocN(sizeof(int) * size_t(polys.size()), __func__));

  while (true) {
    int poly;
    int bit_poly_group_mask = 0;
    int poly_group_id;
    int ps_curr_idx = 0, ps_end_idx = 0; /* stack indices */

    for (poly = poly_prev; poly < int(polys.size()); poly++) {
      if (poly_groups[poly] == 0) {
        break;
      }
    }

    if (poly == int(polys.size())) {
      /* all done */
      break;
    }

    poly_group_id = use_bitflags ? temp_poly_group_id : ++tot_group;

    /* start searching from here next time */
    poly_prev = poly + 1;

    poly_groups[poly] = poly_group_id;
    poly_stack[ps_end_idx++] = poly;

    while (ps_curr_idx != ps_end_idx) {
      poly = poly_stack[ps_curr_idx++];
      BLI_assert(poly_groups[poly] == poly_group_id);

      for (const int64_t loop : blender::IndexRange(polys[poly].loopstart, polys[poly].totloop)) {
        const int edge = int(loops[loop].e);
        /* loop over poly users */
<<<<<<< HEAD
        const int me_idx = int(ml->e);
        const MEdge *me = &medge[me_idx];
        const MeshElemMap *map_ele = &edge_poly_map[me_idx];
        const int *p = map_ele->indices;
        int i = map_ele->count;
        if (!edge_boundary_check(poly,
                                 sharp_faces,
                                 ml,
                                 me,
                                 me_idx,
                                 sharp_edges,
                                 i,
                                 map_ele,
                                 edge_boundary_check_data)) {
=======
        const MeshElemMap &map_ele = edge_poly_map[edge];
        const int *p = map_ele.indices;
        int i = map_ele.count;
        if (!edge_boundary_check(poly, int(loop), edge, i, map_ele)) {
>>>>>>> fae661a1
          for (; i--; p++) {
            /* if we meet other non initialized its a bug */
            BLI_assert(ELEM(poly_groups[*p], 0, poly_group_id));

            if (poly_groups[*p] == 0) {
              poly_groups[*p] = poly_group_id;
              poly_stack[ps_end_idx++] = *p;
            }
          }
        }
        else {
          if (edge_borders && !BLI_BITMAP_TEST(edge_borders, edge)) {
            BLI_BITMAP_ENABLE(edge_borders, edge);
            num_edgeborders++;
          }
          if (use_bitflags) {
            /* Find contiguous smooth groups already assigned,
             * these are the values we can't reuse! */
            for (; i--; p++) {
              int bit = poly_groups[*p];
              if (!ELEM(bit, 0, poly_group_id, poly_group_id_overflowed) &&
                  !(bit_poly_group_mask & bit)) {
                bit_poly_group_mask |= bit;
              }
            }
          }
        }
      }
    }
    /* And now, we have all our poly from current group in poly_stack
     * (from 0 to (ps_end_idx - 1)),
     * as well as all smoothgroups bits we can't use in bit_poly_group_mask.
     */
    if (use_bitflags) {
      int i, *p, gid_bit = 0;
      poly_group_id = 1;

      /* Find first bit available! */
      for (; (poly_group_id & bit_poly_group_mask) && (gid_bit < 32); gid_bit++) {
        poly_group_id <<= 1; /* will 'overflow' on last possible iteration. */
      }
      if (UNLIKELY(gid_bit > 31)) {
        /* All bits used in contiguous smooth groups, we can't do much!
         * NOTE: this is *very* unlikely - theoretically, four groups are enough,
         *       I don't think we can reach this goal with such a simple algorithm,
         *       but I don't think either we'll never need all 32 groups!
         */
        printf(
            "Warning, could not find an available id for current smooth group, faces will me "
            "marked "
            "as out of any smooth group...\n");

        /* Can't use 0, will have to set them to this value later. */
        poly_group_id = poly_group_id_overflowed;

        group_id_overflow = true;
      }
      if (gid_bit > tot_group) {
        tot_group = gid_bit;
      }
      /* And assign the final smooth group id to that poly group! */
      for (i = ps_end_idx, p = poly_stack; i--; p++) {
        poly_groups[*p] = poly_group_id;
      }
    }
  }

  if (use_bitflags) {
    /* used bits are zero-based. */
    tot_group++;
  }

  if (UNLIKELY(group_id_overflow)) {
    int i = int(polys.size()), *gid = poly_groups;
    for (; i--; gid++) {
      if (*gid == poly_group_id_overflowed) {
        *gid = 0;
      }
    }
    /* Using 0 as group id adds one more group! */
    tot_group++;
  }

  if (edge_poly_mem) {
    MEM_freeN(edge_poly_map);
    MEM_freeN(edge_poly_mem);
  }
  MEM_freeN(poly_stack);

  *r_totgroup = tot_group;
  *r_poly_groups = poly_groups;
  if (r_edge_borders) {
    *r_edge_borders = edge_borders;
    *r_totedgeborder = num_edgeborders;
  }
}

<<<<<<< HEAD
static bool poly_is_island_boundary_smooth_cb(const int poly_index,
                                              const bool *sharp_faces,
                                              const MLoop * /*ml*/,
                                              const MEdge * /*me*/,
                                              const int edge_index,
                                              const bool *sharp_edges,
                                              const int edge_user_count,
                                              const MeshElemMap *edge_poly_map,
                                              void * /*user_data*/)
{
  auto poly_is_smooth = [&](const int i) { return !(sharp_faces && sharp_faces[i]); };

  /* Edge is sharp if one of its polys is flat, or edge itself is sharp,
   * or edge is not used by exactly two polygons. */
  if ((poly_is_smooth(poly_index)) && !(sharp_edges && sharp_edges[edge_index]) &&
      (edge_user_count == 2)) {
    /* In that case, edge appears to be smooth, but we need to check its other poly too. */
    const int mp_other = (poly_index == edge_poly_map->indices[0]) ? edge_poly_map->indices[1] :
                                                                     edge_poly_map->indices[0];
    return !poly_is_smooth(mp_other);
  }
  return true;
}

int *BKE_mesh_calc_smoothgroups(const MEdge *medge,
                                const int totedge,
=======
int *BKE_mesh_calc_smoothgroups(const int totedge,
>>>>>>> fae661a1
                                const MPoly *mpoly,
                                const int totpoly,
                                const MLoop *mloop,
                                const int totloop,
                                const bool *sharp_edges,
                                const bool *sharp_faces,
                                int *r_totgroup,
                                const bool use_bitflags)
{
  int *poly_groups = nullptr;

<<<<<<< HEAD
  poly_edge_loop_islands_calc(medge,
                              totedge,
                              mpoly,
                              sharp_faces,
                              totpoly,
                              mloop,
                              totloop,
                              sharp_edges,
=======
  auto poly_is_island_boundary_smooth = [&](const int poly_index,
                                            const int /*loop_index*/,
                                            const int edge_index,
                                            const int edge_user_count,
                                            const MeshElemMap &edge_poly_map_elem) {
    /* Edge is sharp if one of its polys is flat, or edge itself is sharp,
     * or edge is not used by exactly two polygons. */
    if ((mpoly[poly_index].flag & ME_SMOOTH) && !(sharp_edges && sharp_edges[edge_index]) &&
        (edge_user_count == 2)) {
      /* In that case, edge appears to be smooth, but we need to check its other poly too. */
      const int other_poly_index = (poly_index == edge_poly_map_elem.indices[0]) ?
                                       edge_poly_map_elem.indices[1] :
                                       edge_poly_map_elem.indices[0];
      return (mpoly[other_poly_index].flag & ME_SMOOTH) == 0;
    }
    return true;
  };

  poly_edge_loop_islands_calc(totedge,
                              {mpoly, totpoly},
                              {mloop, totloop},
>>>>>>> fae661a1
                              nullptr,
                              use_bitflags,
                              poly_is_island_boundary_smooth,
                              &poly_groups,
                              r_totgroup,
                              nullptr,
                              nullptr);

  return poly_groups;
}

#define MISLAND_DEFAULT_BUFSIZE 64

void BKE_mesh_loop_islands_init(MeshIslandStore *island_store,
                                const short item_type,
                                const int items_num,
                                const short island_type,
                                const short innercut_type)
{
  MemArena *mem = island_store->mem;

  if (mem == nullptr) {
    mem = BLI_memarena_new(BLI_MEMARENA_STD_BUFSIZE, __func__);
    island_store->mem = mem;
  }
  /* else memarena should be cleared */

  BLI_assert(
      ELEM(item_type, MISLAND_TYPE_VERT, MISLAND_TYPE_EDGE, MISLAND_TYPE_POLY, MISLAND_TYPE_LOOP));
  BLI_assert(ELEM(
      island_type, MISLAND_TYPE_VERT, MISLAND_TYPE_EDGE, MISLAND_TYPE_POLY, MISLAND_TYPE_LOOP));

  island_store->item_type = item_type;
  island_store->items_to_islands_num = items_num;
  island_store->items_to_islands = static_cast<int *>(
      BLI_memarena_alloc(mem, sizeof(*island_store->items_to_islands) * size_t(items_num)));

  island_store->island_type = island_type;
  island_store->islands_num_alloc = MISLAND_DEFAULT_BUFSIZE;
  island_store->islands = static_cast<MeshElemMap **>(
      BLI_memarena_alloc(mem, sizeof(*island_store->islands) * island_store->islands_num_alloc));

  island_store->innercut_type = innercut_type;
  island_store->innercuts = static_cast<MeshElemMap **>(
      BLI_memarena_alloc(mem, sizeof(*island_store->innercuts) * island_store->islands_num_alloc));
}

void BKE_mesh_loop_islands_clear(MeshIslandStore *island_store)
{
  island_store->item_type = MISLAND_TYPE_NONE;
  island_store->items_to_islands_num = 0;
  island_store->items_to_islands = nullptr;

  island_store->island_type = MISLAND_TYPE_NONE;
  island_store->islands_num = 0;
  island_store->islands = nullptr;

  island_store->innercut_type = MISLAND_TYPE_NONE;
  island_store->innercuts = nullptr;

  if (island_store->mem) {
    BLI_memarena_clear(island_store->mem);
  }

  island_store->islands_num_alloc = 0;
}

void BKE_mesh_loop_islands_free(MeshIslandStore *island_store)
{
  if (island_store->mem) {
    BLI_memarena_free(island_store->mem);
    island_store->mem = nullptr;
  }
}

void BKE_mesh_loop_islands_add(MeshIslandStore *island_store,
                               const int item_num,
                               const int *items_indices,
                               const int num_island_items,
                               int *island_item_indices,
                               const int num_innercut_items,
                               int *innercut_item_indices)
{
  MemArena *mem = island_store->mem;

  MeshElemMap *isld, *innrcut;
  const int curr_island_idx = island_store->islands_num++;
  const size_t curr_num_islands = size_t(island_store->islands_num);
  int i = item_num;

  while (i--) {
    island_store->items_to_islands[items_indices[i]] = curr_island_idx;
  }

  if (UNLIKELY(curr_num_islands > island_store->islands_num_alloc)) {
    MeshElemMap **islds, **innrcuts;

    island_store->islands_num_alloc *= 2;
    islds = static_cast<MeshElemMap **>(
        BLI_memarena_alloc(mem, sizeof(*islds) * island_store->islands_num_alloc));
    memcpy(islds, island_store->islands, sizeof(*islds) * (curr_num_islands - 1));
    island_store->islands = islds;

    innrcuts = static_cast<MeshElemMap **>(
        BLI_memarena_alloc(mem, sizeof(*innrcuts) * island_store->islands_num_alloc));
    memcpy(innrcuts, island_store->innercuts, sizeof(*innrcuts) * (curr_num_islands - 1));
    island_store->innercuts = innrcuts;
  }

  island_store->islands[curr_island_idx] = isld = static_cast<MeshElemMap *>(
      BLI_memarena_alloc(mem, sizeof(*isld)));
  isld->count = num_island_items;
  isld->indices = static_cast<int *>(
      BLI_memarena_alloc(mem, sizeof(*isld->indices) * size_t(num_island_items)));
  memcpy(isld->indices, island_item_indices, sizeof(*isld->indices) * size_t(num_island_items));

  island_store->innercuts[curr_island_idx] = innrcut = static_cast<MeshElemMap *>(
      BLI_memarena_alloc(mem, sizeof(*innrcut)));
  innrcut->count = num_innercut_items;
  innrcut->indices = static_cast<int *>(
      BLI_memarena_alloc(mem, sizeof(*innrcut->indices) * size_t(num_innercut_items)));
  memcpy(innrcut->indices,
         innercut_item_indices,
         sizeof(*innrcut->indices) * size_t(num_innercut_items));
}

<<<<<<< HEAD
/* TODO: I'm not sure edge seam flag is enough to define UV islands?
 *       Maybe we should also consider UV-maps values
 *       themselves (i.e. different UV-edges for a same mesh-edge => boundary edge too?).
 *       Would make things much more complex though,
 *       and each UVMap would then need its own mesh mapping, not sure we want that at all!
 */
struct MeshCheckIslandBoundaryUv {
  const MLoop *loops;
  const float (*luvs)[2];
  const MeshElemMap *edge_loop_map;
};

static bool mesh_check_island_boundary_uv(const int /*poly_index*/,
                                          const bool * /*sharp_faces*/,
                                          const MLoop *ml,
                                          const MEdge *me,
                                          const int /*edge_index*/,
                                          const bool * /*sharp_edges*/,
                                          const int /*edge_user_count*/,
                                          const MeshElemMap * /*edge_poly_map*/,
                                          void *user_data)
{
  if (user_data) {
    const MeshCheckIslandBoundaryUv *data = static_cast<const MeshCheckIslandBoundaryUv *>(
        user_data);
    const MLoop *loops = data->loops;
    const float(*luvs)[2] = data->luvs;
    const MeshElemMap *edge_to_loops = &data->edge_loop_map[ml->e];

    BLI_assert(edge_to_loops->count >= 2 && (edge_to_loops->count % 2) == 0);

    const uint v1 = loops[edge_to_loops->indices[0]].v;
    const uint v2 = loops[edge_to_loops->indices[1]].v;
    const float *uvco_v1 = luvs[edge_to_loops->indices[0]];
    const float *uvco_v2 = luvs[edge_to_loops->indices[1]];
    for (int i = 2; i < edge_to_loops->count; i += 2) {
      if (loops[edge_to_loops->indices[i]].v == v1) {
        if (!equals_v2v2(uvco_v1, luvs[edge_to_loops->indices[i]]) ||
            !equals_v2v2(uvco_v2, luvs[edge_to_loops->indices[i + 1]])) {
          return true;
        }
      }
      else {
        BLI_assert(loops[edge_to_loops->indices[i]].v == v2);
        UNUSED_VARS_NDEBUG(v2);
        if (!equals_v2v2(uvco_v2, luvs[edge_to_loops->indices[i]]) ||
            !equals_v2v2(uvco_v1, luvs[edge_to_loops->indices[i + 1]])) {
          return true;
        }
      }
    }
    return false;
  }

  /* Edge is UV boundary if tagged as seam. */
  return (me->flag & ME_SEAM) != 0;
}

=======
>>>>>>> fae661a1
static bool mesh_calc_islands_loop_poly_uv(const MEdge *edges,
                                           const int totedge,
                                           const MPoly *polys,
                                           const int totpoly,
                                           const MLoop *loops,
                                           const int totloop,
                                           const float (*luvs)[2],
                                           MeshIslandStore *r_island_store)
{
  int *poly_groups = nullptr;
  int num_poly_groups;

  /* map vars */
  MeshElemMap *edge_poly_map;
  int *edge_poly_mem;

  MeshElemMap *edge_loop_map;
  int *edge_loop_mem;

  int *poly_indices;
  int *loop_indices;
  int num_pidx, num_lidx;

  /* Those are used to detect 'inner cuts', i.e. edges that are borders,
   * and yet have two or more polys of a same group using them
   * (typical case: seam used to unwrap properly a cylinder). */
  BLI_bitmap *edge_borders = nullptr;
  int num_edge_borders = 0;
  char *edge_border_count = nullptr;
  int *edge_innercut_indices = nullptr;
  int num_einnercuts = 0;

  int grp_idx, p_idx, pl_idx, l_idx;

  BKE_mesh_loop_islands_clear(r_island_store);
  BKE_mesh_loop_islands_init(
      r_island_store, MISLAND_TYPE_LOOP, totloop, MISLAND_TYPE_POLY, MISLAND_TYPE_EDGE);

  BKE_mesh_edge_poly_map_create(
      &edge_poly_map, &edge_poly_mem, totedge, polys, totpoly, loops, totloop);

  if (luvs) {
    BKE_mesh_edge_loop_map_create(
        &edge_loop_map, &edge_loop_mem, totedge, polys, totpoly, loops, totloop);
  }

<<<<<<< HEAD
  poly_edge_loop_islands_calc(edges,
                              totedge,
                              polys,
                              nullptr,
                              totpoly,
                              loops,
                              totloop,
                              nullptr,
=======
  /* TODO: I'm not sure edge seam flag is enough to define UV islands?
   *       Maybe we should also consider UV-maps values
   *       themselves (i.e. different UV-edges for a same mesh-edge => boundary edge too?).
   *       Would make things much more complex though,
   *       and each UVMap would then need its own mesh mapping, not sure we want that at all!
   */
  auto mesh_check_island_boundary_uv = [&](const int /*poly_index*/,
                                           const int loop_index,
                                           const int edge_index,
                                           const int /*edge_user_count*/,
                                           const MeshElemMap & /*edge_poly_map_elem*/) -> bool {
    if (luvs) {
      const MeshElemMap &edge_to_loops = edge_loop_map[loops[loop_index].e];

      BLI_assert(edge_to_loops.count >= 2 && (edge_to_loops.count % 2) == 0);

      const uint v1 = loops[edge_to_loops.indices[0]].v;
      const uint v2 = loops[edge_to_loops.indices[1]].v;
      const float *uvco_v1 = luvs[edge_to_loops.indices[0]];
      const float *uvco_v2 = luvs[edge_to_loops.indices[1]];
      for (int i = 2; i < edge_to_loops.count; i += 2) {
        if (loops[edge_to_loops.indices[i]].v == v1) {
          if (!equals_v2v2(uvco_v1, luvs[edge_to_loops.indices[i]]) ||
              !equals_v2v2(uvco_v2, luvs[edge_to_loops.indices[i + 1]])) {
            return true;
          }
        }
        else {
          BLI_assert(loops[edge_to_loops.indices[i]].v == v2);
          UNUSED_VARS_NDEBUG(v2);
          if (!equals_v2v2(uvco_v2, luvs[edge_to_loops.indices[i]]) ||
              !equals_v2v2(uvco_v1, luvs[edge_to_loops.indices[i + 1]])) {
            return true;
          }
        }
      }
      return false;
    }

    /* Edge is UV boundary if tagged as seam. */
    return (edges[edge_index].flag & ME_SEAM) != 0;
  };

  poly_edge_loop_islands_calc(totedge,
                              {polys, totpoly},
                              {loops, totloop},
>>>>>>> fae661a1
                              edge_poly_map,
                              false,
                              mesh_check_island_boundary_uv,
                              &poly_groups,
                              &num_poly_groups,
                              &edge_borders,
                              &num_edge_borders);

  if (!num_poly_groups) {
    /* Should never happen... */
    MEM_freeN(edge_poly_map);
    MEM_freeN(edge_poly_mem);

    if (edge_borders) {
      MEM_freeN(edge_borders);
    }
    return false;
  }

  if (num_edge_borders) {
    edge_border_count = static_cast<char *>(
        MEM_mallocN(sizeof(*edge_border_count) * size_t(totedge), __func__));
    edge_innercut_indices = static_cast<int *>(
        MEM_mallocN(sizeof(*edge_innercut_indices) * size_t(num_edge_borders), __func__));
  }

  poly_indices = static_cast<int *>(
      MEM_mallocN(sizeof(*poly_indices) * size_t(totpoly), __func__));
  loop_indices = static_cast<int *>(
      MEM_mallocN(sizeof(*loop_indices) * size_t(totloop), __func__));

  /* NOTE: here we ignore '0' invalid group - this should *never* happen in this case anyway? */
  for (grp_idx = 1; grp_idx <= num_poly_groups; grp_idx++) {
    num_pidx = num_lidx = 0;
    if (num_edge_borders) {
      num_einnercuts = 0;
      memset(edge_border_count, 0, sizeof(*edge_border_count) * size_t(totedge));
    }

    for (p_idx = 0; p_idx < totpoly; p_idx++) {
      if (poly_groups[p_idx] != grp_idx) {
        continue;
      }
      const MPoly *mp = &polys[p_idx];
      poly_indices[num_pidx++] = p_idx;
      for (l_idx = mp->loopstart, pl_idx = 0; pl_idx < mp->totloop; l_idx++, pl_idx++) {
        const MLoop *ml = &loops[l_idx];
        loop_indices[num_lidx++] = l_idx;
        if (num_edge_borders && BLI_BITMAP_TEST(edge_borders, ml->e) &&
            (edge_border_count[ml->e] < 2)) {
          edge_border_count[ml->e]++;
          if (edge_border_count[ml->e] == 2) {
            edge_innercut_indices[num_einnercuts++] = int(ml->e);
          }
        }
      }
    }

    BKE_mesh_loop_islands_add(r_island_store,
                              num_lidx,
                              loop_indices,
                              num_pidx,
                              poly_indices,
                              num_einnercuts,
                              edge_innercut_indices);
  }

  MEM_freeN(edge_poly_map);
  MEM_freeN(edge_poly_mem);

  if (luvs) {
    MEM_freeN(edge_loop_map);
    MEM_freeN(edge_loop_mem);
  }

  MEM_freeN(poly_indices);
  MEM_freeN(loop_indices);
  MEM_freeN(poly_groups);

  if (edge_borders) {
    MEM_freeN(edge_borders);
  }

  if (num_edge_borders) {
    MEM_freeN(edge_border_count);
    MEM_freeN(edge_innercut_indices);
  }
  return true;
}

bool BKE_mesh_calc_islands_loop_poly_edgeseam(const float (*vert_positions)[3],
                                              const int totvert,
                                              const MEdge *edges,
                                              const int totedge,
                                              const MPoly *polys,
                                              const int totpoly,
                                              const MLoop *loops,
                                              const int totloop,
                                              MeshIslandStore *r_island_store)
{
  UNUSED_VARS(vert_positions, totvert);
  return mesh_calc_islands_loop_poly_uv(
      edges, totedge, polys, totpoly, loops, totloop, nullptr, r_island_store);
}

bool BKE_mesh_calc_islands_loop_poly_uvmap(float (*vert_positions)[3],
                                           const int totvert,
                                           MEdge *edges,
                                           const int totedge,
                                           MPoly *polys,
                                           const int totpoly,
                                           MLoop *loops,
                                           const int totloop,
                                           const float (*luvs)[2],
                                           MeshIslandStore *r_island_store)
{
  UNUSED_VARS(vert_positions, totvert);
  BLI_assert(luvs != nullptr);
  return mesh_calc_islands_loop_poly_uv(
      edges, totedge, polys, totpoly, loops, totloop, luvs, r_island_store);
}

/** \} */<|MERGE_RESOLUTION|>--- conflicted
+++ resolved
@@ -644,26 +644,6 @@
 /**
  * Callback deciding whether the given poly/loop/edge define an island boundary or not.
  */
-<<<<<<< HEAD
-using MeshRemap_CheckIslandBoundary = bool (*)(const int poly_index,
-                                               const bool *sharp_faces,
-                                               const MLoop *mloop,
-                                               const MEdge *medge,
-                                               const int edge_index,
-                                               const bool *sharp_edges,
-                                               const int edge_user_count,
-                                               const MeshElemMap *edge_poly_map,
-                                               void *user_data);
-
-static void poly_edge_loop_islands_calc(const MEdge *medge,
-                                        const int totedge,
-                                        const MPoly *mpoly,
-                                        const bool *sharp_faces,
-                                        const int totpoly,
-                                        const MLoop *mloop,
-                                        const int totloop,
-                                        const bool *sharp_edges,
-=======
 using MeshRemap_CheckIslandBoundary =
     blender::FunctionRef<bool(int poly_index,
                               int loop_index,
@@ -674,7 +654,6 @@
 static void poly_edge_loop_islands_calc(const int totedge,
                                         const blender::Span<MPoly> polys,
                                         const blender::Span<MLoop> loops,
->>>>>>> fae661a1
                                         MeshElemMap *edge_poly_map,
                                         const bool use_bitflags,
                                         MeshRemap_CheckIslandBoundary edge_boundary_check,
@@ -761,27 +740,10 @@
       for (const int64_t loop : blender::IndexRange(polys[poly].loopstart, polys[poly].totloop)) {
         const int edge = int(loops[loop].e);
         /* loop over poly users */
-<<<<<<< HEAD
-        const int me_idx = int(ml->e);
-        const MEdge *me = &medge[me_idx];
-        const MeshElemMap *map_ele = &edge_poly_map[me_idx];
-        const int *p = map_ele->indices;
-        int i = map_ele->count;
-        if (!edge_boundary_check(poly,
-                                 sharp_faces,
-                                 ml,
-                                 me,
-                                 me_idx,
-                                 sharp_edges,
-                                 i,
-                                 map_ele,
-                                 edge_boundary_check_data)) {
-=======
         const MeshElemMap &map_ele = edge_poly_map[edge];
         const int *p = map_ele.indices;
         int i = map_ele.count;
         if (!edge_boundary_check(poly, int(loop), edge, i, map_ele)) {
->>>>>>> fae661a1
           for (; i--; p++) {
             /* if we meet other non initialized its a bug */
             BLI_assert(ELEM(poly_groups[*p], 0, poly_group_id));
@@ -879,36 +841,7 @@
   }
 }
 
-<<<<<<< HEAD
-static bool poly_is_island_boundary_smooth_cb(const int poly_index,
-                                              const bool *sharp_faces,
-                                              const MLoop * /*ml*/,
-                                              const MEdge * /*me*/,
-                                              const int edge_index,
-                                              const bool *sharp_edges,
-                                              const int edge_user_count,
-                                              const MeshElemMap *edge_poly_map,
-                                              void * /*user_data*/)
-{
-  auto poly_is_smooth = [&](const int i) { return !(sharp_faces && sharp_faces[i]); };
-
-  /* Edge is sharp if one of its polys is flat, or edge itself is sharp,
-   * or edge is not used by exactly two polygons. */
-  if ((poly_is_smooth(poly_index)) && !(sharp_edges && sharp_edges[edge_index]) &&
-      (edge_user_count == 2)) {
-    /* In that case, edge appears to be smooth, but we need to check its other poly too. */
-    const int mp_other = (poly_index == edge_poly_map->indices[0]) ? edge_poly_map->indices[1] :
-                                                                     edge_poly_map->indices[0];
-    return !poly_is_smooth(mp_other);
-  }
-  return true;
-}
-
-int *BKE_mesh_calc_smoothgroups(const MEdge *medge,
-                                const int totedge,
-=======
 int *BKE_mesh_calc_smoothgroups(const int totedge,
->>>>>>> fae661a1
                                 const MPoly *mpoly,
                                 const int totpoly,
                                 const MLoop *mloop,
@@ -920,16 +853,6 @@
 {
   int *poly_groups = nullptr;
 
-<<<<<<< HEAD
-  poly_edge_loop_islands_calc(medge,
-                              totedge,
-                              mpoly,
-                              sharp_faces,
-                              totpoly,
-                              mloop,
-                              totloop,
-                              sharp_edges,
-=======
   auto poly_is_island_boundary_smooth = [&](const int poly_index,
                                             const int /*loop_index*/,
                                             const int edge_index,
@@ -937,13 +860,13 @@
                                             const MeshElemMap &edge_poly_map_elem) {
     /* Edge is sharp if one of its polys is flat, or edge itself is sharp,
      * or edge is not used by exactly two polygons. */
-    if ((mpoly[poly_index].flag & ME_SMOOTH) && !(sharp_edges && sharp_edges[edge_index]) &&
+    if (!(sharp_faces && sharp_faces[poly_index]) && !(sharp_edges && sharp_edges[edge_index]) &&
         (edge_user_count == 2)) {
       /* In that case, edge appears to be smooth, but we need to check its other poly too. */
       const int other_poly_index = (poly_index == edge_poly_map_elem.indices[0]) ?
                                        edge_poly_map_elem.indices[1] :
                                        edge_poly_map_elem.indices[0];
-      return (mpoly[other_poly_index].flag & ME_SMOOTH) == 0;
+      return !(sharp_faces && sharp_faces[other_poly_index]);
     }
     return true;
   };
@@ -951,7 +874,6 @@
   poly_edge_loop_islands_calc(totedge,
                               {mpoly, totpoly},
                               {mloop, totloop},
->>>>>>> fae661a1
                               nullptr,
                               use_bitflags,
                               poly_is_island_boundary_smooth,
@@ -1078,67 +1000,6 @@
          sizeof(*innrcut->indices) * size_t(num_innercut_items));
 }
 
-<<<<<<< HEAD
-/* TODO: I'm not sure edge seam flag is enough to define UV islands?
- *       Maybe we should also consider UV-maps values
- *       themselves (i.e. different UV-edges for a same mesh-edge => boundary edge too?).
- *       Would make things much more complex though,
- *       and each UVMap would then need its own mesh mapping, not sure we want that at all!
- */
-struct MeshCheckIslandBoundaryUv {
-  const MLoop *loops;
-  const float (*luvs)[2];
-  const MeshElemMap *edge_loop_map;
-};
-
-static bool mesh_check_island_boundary_uv(const int /*poly_index*/,
-                                          const bool * /*sharp_faces*/,
-                                          const MLoop *ml,
-                                          const MEdge *me,
-                                          const int /*edge_index*/,
-                                          const bool * /*sharp_edges*/,
-                                          const int /*edge_user_count*/,
-                                          const MeshElemMap * /*edge_poly_map*/,
-                                          void *user_data)
-{
-  if (user_data) {
-    const MeshCheckIslandBoundaryUv *data = static_cast<const MeshCheckIslandBoundaryUv *>(
-        user_data);
-    const MLoop *loops = data->loops;
-    const float(*luvs)[2] = data->luvs;
-    const MeshElemMap *edge_to_loops = &data->edge_loop_map[ml->e];
-
-    BLI_assert(edge_to_loops->count >= 2 && (edge_to_loops->count % 2) == 0);
-
-    const uint v1 = loops[edge_to_loops->indices[0]].v;
-    const uint v2 = loops[edge_to_loops->indices[1]].v;
-    const float *uvco_v1 = luvs[edge_to_loops->indices[0]];
-    const float *uvco_v2 = luvs[edge_to_loops->indices[1]];
-    for (int i = 2; i < edge_to_loops->count; i += 2) {
-      if (loops[edge_to_loops->indices[i]].v == v1) {
-        if (!equals_v2v2(uvco_v1, luvs[edge_to_loops->indices[i]]) ||
-            !equals_v2v2(uvco_v2, luvs[edge_to_loops->indices[i + 1]])) {
-          return true;
-        }
-      }
-      else {
-        BLI_assert(loops[edge_to_loops->indices[i]].v == v2);
-        UNUSED_VARS_NDEBUG(v2);
-        if (!equals_v2v2(uvco_v2, luvs[edge_to_loops->indices[i]]) ||
-            !equals_v2v2(uvco_v1, luvs[edge_to_loops->indices[i + 1]])) {
-          return true;
-        }
-      }
-    }
-    return false;
-  }
-
-  /* Edge is UV boundary if tagged as seam. */
-  return (me->flag & ME_SEAM) != 0;
-}
-
-=======
->>>>>>> fae661a1
 static bool mesh_calc_islands_loop_poly_uv(const MEdge *edges,
                                            const int totedge,
                                            const MPoly *polys,
@@ -1185,16 +1046,6 @@
         &edge_loop_map, &edge_loop_mem, totedge, polys, totpoly, loops, totloop);
   }
 
-<<<<<<< HEAD
-  poly_edge_loop_islands_calc(edges,
-                              totedge,
-                              polys,
-                              nullptr,
-                              totpoly,
-                              loops,
-                              totloop,
-                              nullptr,
-=======
   /* TODO: I'm not sure edge seam flag is enough to define UV islands?
    *       Maybe we should also consider UV-maps values
    *       themselves (i.e. different UV-edges for a same mesh-edge => boundary edge too?).
@@ -1241,7 +1092,6 @@
   poly_edge_loop_islands_calc(totedge,
                               {polys, totpoly},
                               {loops, totloop},
->>>>>>> fae661a1
                               edge_poly_map,
                               false,
                               mesh_check_island_boundary_uv,
