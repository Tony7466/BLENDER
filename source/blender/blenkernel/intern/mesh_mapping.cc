/* SPDX-License-Identifier: GPL-2.0-or-later */

/** \file
 * \ingroup bke
 *
 * Functions for accessing mesh connectivity data.
 * eg: polys connected to verts, UVs connected to verts.
 */

#include "MEM_guardedalloc.h"

#include "DNA_meshdata_types.h"
#include "DNA_vec_types.h"

#include "BLI_array.hh"
#include "BLI_bitmap.h"
#include "BLI_buffer.h"
#include "BLI_function_ref.hh"
#include "BLI_math.h"
#include "BLI_task.hh"
#include "BLI_utildefines.h"

#include "BKE_customdata.h"
#include "BKE_mesh.h"
#include "BKE_mesh_mapping.h"
#include "BLI_memarena.h"

#include "BLI_strict_flags.h"

/* -------------------------------------------------------------------- */
/** \name Mesh Connectivity Mapping
 * \{ */

<<<<<<< HEAD
UvVertMap *BKE_mesh_uv_vert_map_create(const blender::OffsetIndices<int> polys,
=======
UvVertMap *BKE_mesh_uv_vert_map_create(const MPoly *polys,
>>>>>>> a8fc9871
                                       const bool *hide_poly,
                                       const bool *select_poly,
                                       const int *corner_verts,
                                       const float (*mloopuv)[2],
                                       uint totpoly,
                                       uint totvert,
                                       const float limit[2],
                                       const bool selected,
                                       const bool use_winding)
{
  /* NOTE: N-gon version WIP, based on #BM_uv_vert_map_create. */

  UvVertMap *vmap;
  UvMapVert *buf;
<<<<<<< HEAD
  uint a;
=======
>>>>>>> a8fc9871
  int i, totuv, nverts;

  BLI_buffer_declare_static(vec2f, tf_uv_buf, BLI_BUFFER_NOP, 32);

  totuv = 0;

  /* generate UvMapVert array */
<<<<<<< HEAD
  for (a = 0; a < totpoly; a++) {
    if (!selected || (!(hide_poly && hide_poly[a]) && (select_poly && select_poly[a]))) {
      totuv += polys.size(a);
=======
  for (const int64_t a : blender::IndexRange(totpoly)) {
    const MPoly &poly = polys[a];
    if (!selected || (!(hide_poly && hide_poly[a]) && (select_poly && select_poly[a]))) {
      totuv += poly.totloop;
>>>>>>> a8fc9871
    }
  }

  if (totuv == 0) {
    return nullptr;
  }

  vmap = (UvVertMap *)MEM_callocN(sizeof(*vmap), "UvVertMap");
  buf = vmap->buf = (UvMapVert *)MEM_callocN(sizeof(*vmap->buf) * size_t(totuv), "UvMapVert");
  vmap->vert = (UvMapVert **)MEM_callocN(sizeof(*vmap->vert) * totvert, "UvMapVert*");

  if (!vmap->vert || !vmap->buf) {
    BKE_mesh_uv_vert_map_free(vmap);
    return nullptr;
  }

  bool *winding = nullptr;
  if (use_winding) {
    winding = static_cast<bool *>(MEM_callocN(sizeof(*winding) * totpoly, "winding"));
  }

<<<<<<< HEAD
  for (a = 0; a < totpoly; a++) {
=======
  for (const int64_t a : blender::IndexRange(totpoly)) {
    const MPoly &poly = polys[a];
>>>>>>> a8fc9871
    if (!selected || (!(hide_poly && hide_poly[a]) && (select_poly && select_poly[a]))) {
      float(*tf_uv)[2] = nullptr;

      const blender::IndexRange poly = polys[a];

      if (use_winding) {
<<<<<<< HEAD
        tf_uv = (float(*)[2])BLI_buffer_reinit_data(&tf_uv_buf, vec2f, size_t(poly.size()));
      }

      nverts = int(poly.size());
=======
        tf_uv = (float(*)[2])BLI_buffer_reinit_data(&tf_uv_buf, vec2f, size_t(poly.totloop));
      }

      nverts = poly.totloop;
>>>>>>> a8fc9871

      for (i = 0; i < nverts; i++) {
        buf->loop_of_poly_index = ushort(i);
        buf->poly_index = uint(a);
        buf->separate = false;
<<<<<<< HEAD
        buf->next = vmap->vert[corner_verts[poly[i]]];
        vmap->vert[corner_verts[poly[i]]] = buf;

        if (use_winding) {
          copy_v2_v2(tf_uv[i], mloopuv[poly[i]]);
=======
        buf->next = vmap->vert[corner_verts[poly.loopstart + i]];
        vmap->vert[corner_verts[poly.loopstart + i]] = buf;

        if (use_winding) {
          copy_v2_v2(tf_uv[i], mloopuv[poly.loopstart + i]);
>>>>>>> a8fc9871
        }

        buf++;
      }

      if (use_winding) {
        winding[a] = cross_poly_v2(tf_uv, uint(nverts)) > 0;
      }
    }
  }

  /* sort individual uvs for each vert */
  for (uint a = 0; a < totvert; a++) {
    UvMapVert *newvlist = nullptr, *vlist = vmap->vert[a];
    UvMapVert *iterv, *v, *lastv, *next;
    const float *uv, *uv2;
    float uvdiff[2];

    while (vlist) {
      v = vlist;
      vlist = vlist->next;
      v->next = newvlist;
      newvlist = v;

<<<<<<< HEAD
      uv = mloopuv[polys[v->poly_index].start() + v->loop_of_poly_index];
=======
      uv = mloopuv[polys[v->poly_index].loopstart + v->loop_of_poly_index];
>>>>>>> a8fc9871
      lastv = nullptr;
      iterv = vlist;

      while (iterv) {
        next = iterv->next;

<<<<<<< HEAD
        uv2 = mloopuv[polys[iterv->poly_index].start() + iterv->loop_of_poly_index];
=======
        uv2 = mloopuv[polys[iterv->poly_index].loopstart + iterv->loop_of_poly_index];
>>>>>>> a8fc9871
        sub_v2_v2v2(uvdiff, uv2, uv);

        if (fabsf(uv[0] - uv2[0]) < limit[0] && fabsf(uv[1] - uv2[1]) < limit[1] &&
            (!use_winding || winding[iterv->poly_index] == winding[v->poly_index])) {
          if (lastv) {
            lastv->next = next;
          }
          else {
            vlist = next;
          }
          iterv->next = newvlist;
          newvlist = iterv;
        }
        else {
          lastv = iterv;
        }

        iterv = next;
      }

      newvlist->separate = true;
    }

    vmap->vert[a] = newvlist;
  }

  if (use_winding) {
    MEM_freeN(winding);
  }

  BLI_buffer_free(&tf_uv_buf);

  return vmap;
}

UvMapVert *BKE_mesh_uv_vert_map_get_vert(UvVertMap *vmap, uint v)
{
  return vmap->vert[v];
}

void BKE_mesh_uv_vert_map_free(UvVertMap *vmap)
{
  if (vmap) {
    if (vmap->vert) {
      MEM_freeN(vmap->vert);
    }
    if (vmap->buf) {
      MEM_freeN(vmap->buf);
    }
    MEM_freeN(vmap);
  }
}

/**
 * Generates a map where the key is the vertex and the value is a list
 * of polys or loops that use that vertex as a corner. The lists are allocated
 * from one memory pool.
 *
 * Wrapped by #BKE_mesh_vert_poly_map_create & BKE_mesh_vert_loop_map_create
 */
static void mesh_vert_poly_or_loop_map_create(MeshElemMap **r_map,
                                              int **r_mem,
<<<<<<< HEAD
                                              const blender::OffsetIndices<int> polys,
=======
                                              const MPoly *polys,
>>>>>>> a8fc9871
                                              const int *corner_verts,
                                              int totvert,
                                              const bool do_loops)
{
  MeshElemMap *map = MEM_cnew_array<MeshElemMap>(size_t(totvert), __func__);
  int *indices, *index_iter;

  indices = static_cast<int *>(MEM_mallocN(sizeof(int) * size_t(polys.total_size()), __func__));
  index_iter = indices;

  /* Count number of polys for each vertex */
<<<<<<< HEAD
  for (const int64_t i : polys.index_range()) {
    for (const int64_t corner : polys[i]) {
      map[corner_verts[corner]].count++;
=======
  for (i = 0; i < totpoly; i++) {
    const MPoly &poly = polys[i];

    for (j = 0; j < poly.totloop; j++) {
      map[corner_verts[poly.loopstart + j]].count++;
>>>>>>> a8fc9871
    }
  }

  /* Assign indices mem */
  for (int64_t i = 0; i < totvert; i++) {
    map[i].indices = index_iter;
    index_iter += map[i].count;

    /* Reset 'count' for use as index in last loop */
    map[i].count = 0;
  }

  /* Find the users */
<<<<<<< HEAD
  for (const int64_t i : polys.index_range()) {
    for (const int64_t corner : polys[i]) {
      const int v = corner_verts[corner];

      map[v].indices[map[v].count] = do_loops ? int(corner) : int(i);
=======
  for (i = 0; i < totpoly; i++) {
    const MPoly &poly = polys[i];

    for (j = 0; j < poly.totloop; j++) {
      const int v = corner_verts[poly.loopstart + j];

      map[v].indices[map[v].count] = do_loops ? poly.loopstart + j : i;
>>>>>>> a8fc9871
      map[v].count++;
    }
  }

  *r_map = map;
  *r_mem = indices;
}

void BKE_mesh_vert_poly_map_create(MeshElemMap **r_map,
                                   int **r_mem,
<<<<<<< HEAD
                                   const blender::OffsetIndices<int> polys,
=======
                                   const MPoly *polys,
>>>>>>> a8fc9871
                                   const int *corner_verts,
                                   int totvert)
{
<<<<<<< HEAD
  mesh_vert_poly_or_loop_map_create(r_map, r_mem, polys, corner_verts, totvert, false);
=======
  mesh_vert_poly_or_loop_map_create(
      r_map, r_mem, polys, corner_verts, totvert, totpoly, totloop, false);
>>>>>>> a8fc9871
}

void BKE_mesh_vert_loop_map_create(MeshElemMap **r_map,
                                   int **r_mem,
<<<<<<< HEAD
                                   const blender::OffsetIndices<int> polys,
=======
                                   const MPoly *polys,
>>>>>>> a8fc9871
                                   const int *corner_verts,
                                   int totvert)
{
<<<<<<< HEAD
  mesh_vert_poly_or_loop_map_create(r_map, r_mem, polys, corner_verts, totvert, true);
=======
  mesh_vert_poly_or_loop_map_create(
      r_map, r_mem, polys, corner_verts, totvert, totpoly, totloop, true);
>>>>>>> a8fc9871
}

void BKE_mesh_vert_looptri_map_create(MeshElemMap **r_map,
                                      int **r_mem,
                                      const int totvert,
                                      const MLoopTri *mlooptri,
                                      const int totlooptri,
                                      const int *corner_verts,
                                      const int /*totloop*/)
{
  MeshElemMap *map = MEM_cnew_array<MeshElemMap>(size_t(totvert), __func__);
  int *indices = static_cast<int *>(MEM_mallocN(sizeof(int) * size_t(totlooptri) * 3, __func__));
  int *index_step;
  const MLoopTri *mlt;
  int i;

  /* count face users */
  for (i = 0, mlt = mlooptri; i < totlooptri; mlt++, i++) {
    for (int j = 3; j--;) {
      map[corner_verts[mlt->tri[j]]].count++;
    }
  }

  /* create offsets */
  index_step = indices;
  for (i = 0; i < totvert; i++) {
    map[i].indices = index_step;
    index_step += map[i].count;

    /* re-count, using this as an index below */
    map[i].count = 0;
  }

  /* assign looptri-edge users */
  for (i = 0, mlt = mlooptri; i < totlooptri; mlt++, i++) {
    for (int j = 3; j--;) {
      MeshElemMap *map_ele = &map[corner_verts[mlt->tri[j]]];
      map_ele->indices[map_ele->count++] = i;
    }
  }

  *r_map = map;
  *r_mem = indices;
}

void BKE_mesh_vert_edge_map_create(
    MeshElemMap **r_map, int **r_mem, const MEdge *edges, int totvert, int totedge)
{
  MeshElemMap *map = MEM_cnew_array<MeshElemMap>(size_t(totvert), __func__);
  int *indices = static_cast<int *>(MEM_mallocN(sizeof(int[2]) * size_t(totedge), __func__));
  int *i_pt = indices;

  int i;

  /* Count number of edges for each vertex */
  for (i = 0; i < totedge; i++) {
    map[edges[i].v1].count++;
    map[edges[i].v2].count++;
  }

  /* Assign indices mem */
  for (i = 0; i < totvert; i++) {
    map[i].indices = i_pt;
    i_pt += map[i].count;

    /* Reset 'count' for use as index in last loop */
    map[i].count = 0;
  }

  /* Find the users */
  for (i = 0; i < totedge; i++) {
    const uint v[2] = {edges[i].v1, edges[i].v2};

    map[v[0]].indices[map[v[0]].count] = i;
    map[v[1]].indices[map[v[1]].count] = i;

    map[v[0]].count++;
    map[v[1]].count++;
  }

  *r_map = map;
  *r_mem = indices;
}

void BKE_mesh_vert_edge_vert_map_create(
    MeshElemMap **r_map, int **r_mem, const MEdge *edges, int totvert, int totedge)
{
  MeshElemMap *map = MEM_cnew_array<MeshElemMap>(size_t(totvert), __func__);
  int *indices = static_cast<int *>(MEM_mallocN(sizeof(int[2]) * size_t(totedge), __func__));
  int *i_pt = indices;

  int i;

  /* Count number of edges for each vertex */
  for (i = 0; i < totedge; i++) {
    map[edges[i].v1].count++;
    map[edges[i].v2].count++;
  }

  /* Assign indices mem */
  for (i = 0; i < totvert; i++) {
    map[i].indices = i_pt;
    i_pt += map[i].count;

    /* Reset 'count' for use as index in last loop */
    map[i].count = 0;
  }

  /* Find the users */
  for (i = 0; i < totedge; i++) {
    const uint v[2] = {edges[i].v1, edges[i].v2};

    map[v[0]].indices[map[v[0]].count] = int(v[1]);
    map[v[1]].indices[map[v[1]].count] = int(v[0]);

    map[v[0]].count++;
    map[v[1]].count++;
  }

  *r_map = map;
  *r_mem = indices;
}

void BKE_mesh_edge_loop_map_create(MeshElemMap **r_map,
                                   int **r_mem,
                                   const int totedge,
<<<<<<< HEAD
                                   const blender::OffsetIndices<int> polys,
=======
                                   const MPoly *polys,
                                   const int totpoly,
>>>>>>> a8fc9871
                                   const int *corner_edges,
                                   const int totloop)
{
  using namespace blender;
  MeshElemMap *map = MEM_cnew_array<MeshElemMap>(size_t(totedge), __func__);
  int *indices = static_cast<int *>(MEM_mallocN(sizeof(int) * size_t(totloop) * 2, __func__));
  int *index_step;

  /* count face users */
  for (const int64_t i : IndexRange(totloop)) {
    map[corner_edges[i]].count += 2;
  }

  /* create offsets */
  index_step = indices;
  for (int i = 0; i < totedge; i++) {
    map[i].indices = index_step;
    index_step += map[i].count;

    /* re-count, using this as an index below */
    map[i].count = 0;
  }

  /* assign loop-edge users */
<<<<<<< HEAD
  for (const int64_t i : polys.index_range()) {
    MeshElemMap *map_ele;
    for (const int64_t corner : polys[i]) {
      map_ele = &map[corner_edges[corner]];
      map_ele->indices[map_ele->count++] = int(corner);
      map_ele->indices[map_ele->count++] = int(corner) + 1;
    }
    /* last edge/loop of poly, must point back to first loop! */
    map_ele->indices[map_ele->count - 1] = int(polys[i].start());
=======
  for (const int64_t i : blender::IndexRange(totpoly)) {
    const MPoly &poly = polys[i];
    MeshElemMap *map_ele;
    const int max_loop = poly.loopstart + poly.totloop;
    for (int j = poly.loopstart; j < max_loop; j++) {
      map_ele = &map[corner_edges[j]];
      map_ele->indices[map_ele->count++] = j;
      map_ele->indices[map_ele->count++] = j + 1;
    }
    /* last edge/loop of poly, must point back to first loop! */
    map_ele->indices[map_ele->count - 1] = poly.loopstart;
>>>>>>> a8fc9871
  }

  *r_map = map;
  *r_mem = indices;
}

void BKE_mesh_edge_poly_map_create(MeshElemMap **r_map,
                                   int **r_mem,
                                   const int totedge,
<<<<<<< HEAD
                                   const blender::OffsetIndices<int> polys,
=======
                                   const MPoly *polys,
                                   const int totpoly,
>>>>>>> a8fc9871
                                   const int *corner_edges,
                                   const int totloop)
{
  MeshElemMap *map = MEM_cnew_array<MeshElemMap>(size_t(totedge), __func__);
  int *indices = static_cast<int *>(MEM_mallocN(sizeof(int) * size_t(totloop), __func__));
  int *index_step;

  /* count face users */
<<<<<<< HEAD
  for (int i = 0; i < totloop; i++) {
=======
  for (const int64_t i : blender::IndexRange(totloop)) {
>>>>>>> a8fc9871
    map[corner_edges[i]].count++;
  }

  /* create offsets */
  index_step = indices;
  for (int i = 0; i < totedge; i++) {
    map[i].indices = index_step;
    index_step += map[i].count;

    /* re-count, using this as an index below */
    map[i].count = 0;
  }

  /* assign poly-edge users */
<<<<<<< HEAD
  for (const int64_t i : polys.index_range()) {
    for (const int64_t corner : polys[i]) {
      const int edge_i = corner_edges[corner];
=======
  for (const int64_t i : blender::IndexRange(totpoly)) {
    const MPoly &poly = polys[i];
    for (int j = 0; j < poly.totloop; j++) {
      const int edge_i = corner_edges[poly.loopstart + j];
>>>>>>> a8fc9871
      MeshElemMap *map_ele = &map[edge_i];
      map_ele->indices[map_ele->count++] = int(i);
    }
  }

  *r_map = map;
  *r_mem = indices;
}

void BKE_mesh_origindex_map_create(MeshElemMap **r_map,
                                   int **r_mem,
                                   const int totsource,
                                   const int *final_origindex,
                                   const int totfinal)
{
  MeshElemMap *map = MEM_cnew_array<MeshElemMap>(size_t(totsource), __func__);
  int *indices = static_cast<int *>(MEM_mallocN(sizeof(int) * size_t(totfinal), __func__));
  int *index_step;
  int i;

  /* count face users */
  for (i = 0; i < totfinal; i++) {
    if (final_origindex[i] != ORIGINDEX_NONE) {
      BLI_assert(final_origindex[i] < totsource);
      map[final_origindex[i]].count++;
    }
  }

  /* create offsets */
  index_step = indices;
  for (i = 0; i < totsource; i++) {
    map[i].indices = index_step;
    index_step += map[i].count;

    /* re-count, using this as an index below */
    map[i].count = 0;
  }

  /* assign poly-tessface users */
  for (i = 0; i < totfinal; i++) {
    if (final_origindex[i] != ORIGINDEX_NONE) {
      MeshElemMap *map_ele = &map[final_origindex[i]];
      map_ele->indices[map_ele->count++] = i;
    }
  }

  *r_map = map;
  *r_mem = indices;
}

void BKE_mesh_origindex_map_create_looptri(MeshElemMap **r_map,
                                           int **r_mem,
<<<<<<< HEAD
                                           const blender::OffsetIndices<int> polys,
                                           const MLoopTri *looptri,
                                           const int looptri_num)
{
  MeshElemMap *map = MEM_cnew_array<MeshElemMap>(size_t(polys.ranges_num()), __func__);
=======
                                           const MPoly *polys,
                                           const int polys_num,
                                           const MLoopTri *looptri,
                                           const int looptri_num)
{
  MeshElemMap *map = MEM_cnew_array<MeshElemMap>(size_t(polys_num), __func__);
>>>>>>> a8fc9871
  int *indices = static_cast<int *>(MEM_mallocN(sizeof(int) * size_t(looptri_num), __func__));
  int *index_step;
  int i;

  /* create offsets */
  index_step = indices;
<<<<<<< HEAD
  for (i = 0; i < polys.ranges_num(); i++) {
    map[i].indices = index_step;
    index_step += ME_POLY_TRI_TOT(polys[i].size());
=======
  for (i = 0; i < polys_num; i++) {
    map[i].indices = index_step;
    index_step += ME_POLY_TRI_TOT(&polys[i]);
>>>>>>> a8fc9871
  }

  /* assign poly-tessface users */
  for (i = 0; i < looptri_num; i++) {
    MeshElemMap *map_ele = &map[looptri[i].poly];
    map_ele->indices[map_ele->count++] = i;
  }

  *r_map = map;
  *r_mem = indices;
}

namespace blender::bke::mesh_topology {

Array<int> build_loop_to_poly_map(const OffsetIndices<int> polys)
{
  Array<int> map(polys.total_size());
  threading::parallel_for(polys.index_range(), 1024, [&](IndexRange range) {
    for (const int64_t poly_i : range) {
      map.as_mutable_span().slice(polys[poly_i]).fill(int(poly_i));
    }
  });
  return map;
}

Array<Vector<int>> build_vert_to_edge_map(const Span<MEdge> edges, const int verts_num)
{
  Array<Vector<int>> map(verts_num);
  for (const int64_t i : edges.index_range()) {
    map[edges[i].v1].append(int(i));
    map[edges[i].v2].append(int(i));
  }
  return map;
}

Array<Vector<int>> build_vert_to_poly_map(const OffsetIndices<int> polys,
                                          const Span<int> corner_verts,
                                          int verts_num)
{
  Array<Vector<int>> map(verts_num);
  for (const int64_t i : polys.index_range()) {
    for (const int64_t vert_i : corner_verts.slice(polys[i])) {
      map[int(vert_i)].append(int(i));
    }
  }
  return map;
}

Array<Vector<int>> build_vert_to_loop_map(const Span<int> corner_verts, const int verts_num)
{
  Array<Vector<int>> map(verts_num);
  for (const int64_t i : corner_verts.index_range()) {
    map[corner_verts[i]].append(int(i));
  }
  return map;
}

Array<Vector<int>> build_edge_to_loop_map(const Span<int> corner_edges, const int edges_num)
{
  Array<Vector<int>> map(edges_num);
  for (const int64_t i : corner_edges.index_range()) {
    map[corner_edges[i]].append(int(i));
  }
  return map;
}

Array<Vector<int, 2>> build_edge_to_poly_map(const OffsetIndices<int> polys,
                                             const Span<int> corner_edges,
                                             const int edges_num)
{
  Array<Vector<int, 2>> map(edges_num);
  for (const int64_t i : polys.index_range()) {
    for (const int edge : corner_edges.slice(polys[i])) {
      map[edge].append(int(i));
    }
  }
  return map;
}

Vector<Vector<int>> build_edge_to_loop_map_resizable(const Span<int> corner_edges,
                                                     const int edges_num)

{
  Vector<Vector<int>> map(edges_num);
  for (const int64_t i : corner_edges.index_range()) {
    map[corner_edges[i]].append(int(i));
  }
  return map;
}

}  // namespace blender::bke::mesh_topology

/** \} */

/* -------------------------------------------------------------------- */
/** \name Mesh loops/poly islands.
 * Used currently for UVs and 'smooth groups'.
 * \{ */

/**
 * Callback deciding whether the given poly/loop/edge define an island boundary or not.
 */
using MeshRemap_CheckIslandBoundary =
    blender::FunctionRef<bool(int poly_index,
                              int loop_index,
                              int edge_index,
                              int edge_user_count,
                              const MeshElemMap &edge_poly_map_elem)>;

static void poly_edge_loop_islands_calc(const int totedge,
                                        const blender::OffsetIndices<int> polys,
                                        const blender::Span<int> corner_edges,
                                        MeshElemMap *edge_poly_map,
                                        const bool use_bitflags,
                                        MeshRemap_CheckIslandBoundary edge_boundary_check,
                                        int **r_poly_groups,
                                        int *r_totgroup,
                                        BLI_bitmap **r_edge_borders,
                                        int *r_totedgeborder)
{
  int *poly_groups;
  int *poly_stack;

  BLI_bitmap *edge_borders = nullptr;
  int num_edgeborders = 0;

  int poly_prev = 0;
  const int temp_poly_group_id = 3; /* Placeholder value. */

  /* Group we could not find any available bit, will be reset to 0 at end. */
  const int poly_group_id_overflowed = 5;

  int tot_group = 0;
  bool group_id_overflow = false;

  /* map vars */
  int *edge_poly_mem = nullptr;

  if (polys.ranges_num() == 0) {
    *r_totgroup = 0;
    *r_poly_groups = nullptr;
    if (r_edge_borders) {
      *r_edge_borders = nullptr;
      *r_totedgeborder = 0;
    }
    return;
  }

  if (r_edge_borders) {
    edge_borders = BLI_BITMAP_NEW(totedge, __func__);
    *r_totedgeborder = 0;
  }

  if (!edge_poly_map) {
    BKE_mesh_edge_poly_map_create(&edge_poly_map,
                                  &edge_poly_mem,
                                  totedge,
                                  polys,
                                  corner_edges.data(),
                                  int(corner_edges.size()));
  }

  poly_groups = static_cast<int *>(
      MEM_callocN(sizeof(int) * size_t(polys.ranges_num()), __func__));
  poly_stack = static_cast<int *>(MEM_mallocN(sizeof(int) * size_t(polys.ranges_num()), __func__));

  while (true) {
    int poly;
    int bit_poly_group_mask = 0;
    int poly_group_id;
    int ps_curr_idx = 0, ps_end_idx = 0; /* stack indices */

    for (poly = poly_prev; poly < int(polys.ranges_num()); poly++) {
      if (poly_groups[poly] == 0) {
        break;
      }
    }

    if (poly == int(polys.ranges_num())) {
      /* all done */
      break;
    }

    poly_group_id = use_bitflags ? temp_poly_group_id : ++tot_group;

    /* start searching from here next time */
    poly_prev = poly + 1;

    poly_groups[poly] = poly_group_id;
    poly_stack[ps_end_idx++] = poly;

    while (ps_curr_idx != ps_end_idx) {
      poly = poly_stack[ps_curr_idx++];
      BLI_assert(poly_groups[poly] == poly_group_id);

      for (const int64_t loop : polys[poly]) {
        const int edge = corner_edges[loop];
        /* loop over poly users */
        const MeshElemMap &map_ele = edge_poly_map[edge];
        const int *p = map_ele.indices;
        int i = map_ele.count;
        if (!edge_boundary_check(poly, int(loop), edge, i, map_ele)) {
          for (; i--; p++) {
            /* if we meet other non initialized its a bug */
            BLI_assert(ELEM(poly_groups[*p], 0, poly_group_id));

            if (poly_groups[*p] == 0) {
              poly_groups[*p] = poly_group_id;
              poly_stack[ps_end_idx++] = *p;
            }
          }
        }
        else {
          if (edge_borders && !BLI_BITMAP_TEST(edge_borders, edge)) {
            BLI_BITMAP_ENABLE(edge_borders, edge);
            num_edgeborders++;
          }
          if (use_bitflags) {
            /* Find contiguous smooth groups already assigned,
             * these are the values we can't reuse! */
            for (; i--; p++) {
              int bit = poly_groups[*p];
              if (!ELEM(bit, 0, poly_group_id, poly_group_id_overflowed) &&
                  !(bit_poly_group_mask & bit)) {
                bit_poly_group_mask |= bit;
              }
            }
          }
        }
      }
    }
    /* And now, we have all our poly from current group in poly_stack
     * (from 0 to (ps_end_idx - 1)),
     * as well as all smoothgroups bits we can't use in bit_poly_group_mask.
     */
    if (use_bitflags) {
      int i, *p, gid_bit = 0;
      poly_group_id = 1;

      /* Find first bit available! */
      for (; (poly_group_id & bit_poly_group_mask) && (gid_bit < 32); gid_bit++) {
        poly_group_id <<= 1; /* will 'overflow' on last possible iteration. */
      }
      if (UNLIKELY(gid_bit > 31)) {
        /* All bits used in contiguous smooth groups, we can't do much!
         * NOTE: this is *very* unlikely - theoretically, four groups are enough,
         *       I don't think we can reach this goal with such a simple algorithm,
         *       but I don't think either we'll never need all 32 groups!
         */
        printf(
            "Warning, could not find an available id for current smooth group, faces will me "
            "marked "
            "as out of any smooth group...\n");

        /* Can't use 0, will have to set them to this value later. */
        poly_group_id = poly_group_id_overflowed;

        group_id_overflow = true;
      }
      if (gid_bit > tot_group) {
        tot_group = gid_bit;
      }
      /* And assign the final smooth group id to that poly group! */
      for (i = ps_end_idx, p = poly_stack; i--; p++) {
        poly_groups[*p] = poly_group_id;
      }
    }
  }

  if (use_bitflags) {
    /* used bits are zero-based. */
    tot_group++;
  }

  if (UNLIKELY(group_id_overflow)) {
    int i = int(polys.ranges_num()), *gid = poly_groups;
    for (; i--; gid++) {
      if (*gid == poly_group_id_overflowed) {
        *gid = 0;
      }
    }
    /* Using 0 as group id adds one more group! */
    tot_group++;
  }

  if (edge_poly_mem) {
    MEM_freeN(edge_poly_map);
    MEM_freeN(edge_poly_mem);
  }
  MEM_freeN(poly_stack);

  *r_totgroup = tot_group;
  *r_poly_groups = poly_groups;
  if (r_edge_borders) {
    *r_edge_borders = edge_borders;
    *r_totedgeborder = num_edgeborders;
  }
}

int *BKE_mesh_calc_smoothgroups(const int totedge,
<<<<<<< HEAD
                                const int *poly_offsets,
=======
                                const MPoly *polys,
>>>>>>> a8fc9871
                                const int totpoly,
                                const int *corner_edges,
                                const int totloop,
                                const bool *sharp_edges,
                                const bool *sharp_faces,
                                int *r_totgroup,
                                const bool use_bitflags)
{
  int *poly_groups = nullptr;

  auto poly_is_smooth = [&](const int i) { return !(sharp_faces && sharp_faces[i]); };

  auto poly_is_island_boundary_smooth = [&](const int poly_index,
                                            const int /*loop_index*/,
                                            const int edge_index,
                                            const int edge_user_count,
                                            const MeshElemMap &edge_poly_map_elem) {
    /* Edge is sharp if one of its polys is flat, or edge itself is sharp,
     * or edge is not used by exactly two polygons. */
<<<<<<< HEAD
    if ((poly_is_smooth(poly_index)) && !(sharp_edges && sharp_edges[edge_index]) &&
=======
    if ((polys[poly_index].flag & ME_SMOOTH) && !(sharp_edges && sharp_edges[edge_index]) &&
>>>>>>> a8fc9871
        (edge_user_count == 2)) {
      /* In that case, edge appears to be smooth, but we need to check its other poly too. */
      const int other_poly_index = (poly_index == edge_poly_map_elem.indices[0]) ?
                                       edge_poly_map_elem.indices[1] :
                                       edge_poly_map_elem.indices[0];
<<<<<<< HEAD
      return !poly_is_smooth(other_poly_index);
=======
      return (polys[other_poly_index].flag & ME_SMOOTH) == 0;
>>>>>>> a8fc9871
    }
    return true;
  };

  poly_edge_loop_islands_calc(totedge,
<<<<<<< HEAD
                              blender::Span(poly_offsets, totpoly + 1),
=======
                              {polys, totpoly},
>>>>>>> a8fc9871
                              {corner_edges, totloop},
                              nullptr,
                              use_bitflags,
                              poly_is_island_boundary_smooth,
                              &poly_groups,
                              r_totgroup,
                              nullptr,
                              nullptr);

  return poly_groups;
}

#define MISLAND_DEFAULT_BUFSIZE 64

void BKE_mesh_loop_islands_init(MeshIslandStore *island_store,
                                const short item_type,
                                const int items_num,
                                const short island_type,
                                const short innercut_type)
{
  MemArena *mem = island_store->mem;

  if (mem == nullptr) {
    mem = BLI_memarena_new(BLI_MEMARENA_STD_BUFSIZE, __func__);
    island_store->mem = mem;
  }
  /* else memarena should be cleared */

  BLI_assert(
      ELEM(item_type, MISLAND_TYPE_VERT, MISLAND_TYPE_EDGE, MISLAND_TYPE_POLY, MISLAND_TYPE_LOOP));
  BLI_assert(ELEM(
      island_type, MISLAND_TYPE_VERT, MISLAND_TYPE_EDGE, MISLAND_TYPE_POLY, MISLAND_TYPE_LOOP));

  island_store->item_type = item_type;
  island_store->items_to_islands_num = items_num;
  island_store->items_to_islands = static_cast<int *>(
      BLI_memarena_alloc(mem, sizeof(*island_store->items_to_islands) * size_t(items_num)));

  island_store->island_type = island_type;
  island_store->islands_num_alloc = MISLAND_DEFAULT_BUFSIZE;
  island_store->islands = static_cast<MeshElemMap **>(
      BLI_memarena_alloc(mem, sizeof(*island_store->islands) * island_store->islands_num_alloc));

  island_store->innercut_type = innercut_type;
  island_store->innercuts = static_cast<MeshElemMap **>(
      BLI_memarena_alloc(mem, sizeof(*island_store->innercuts) * island_store->islands_num_alloc));
}

void BKE_mesh_loop_islands_clear(MeshIslandStore *island_store)
{
  island_store->item_type = MISLAND_TYPE_NONE;
  island_store->items_to_islands_num = 0;
  island_store->items_to_islands = nullptr;

  island_store->island_type = MISLAND_TYPE_NONE;
  island_store->islands_num = 0;
  island_store->islands = nullptr;

  island_store->innercut_type = MISLAND_TYPE_NONE;
  island_store->innercuts = nullptr;

  if (island_store->mem) {
    BLI_memarena_clear(island_store->mem);
  }

  island_store->islands_num_alloc = 0;
}

void BKE_mesh_loop_islands_free(MeshIslandStore *island_store)
{
  if (island_store->mem) {
    BLI_memarena_free(island_store->mem);
    island_store->mem = nullptr;
  }
}

void BKE_mesh_loop_islands_add(MeshIslandStore *island_store,
                               const int item_num,
                               const int *items_indices,
                               const int num_island_items,
                               int *island_item_indices,
                               const int num_innercut_items,
                               int *innercut_item_indices)
{
  MemArena *mem = island_store->mem;

  MeshElemMap *isld, *innrcut;
  const int curr_island_idx = island_store->islands_num++;
  const size_t curr_num_islands = size_t(island_store->islands_num);
  int i = item_num;

  while (i--) {
    island_store->items_to_islands[items_indices[i]] = curr_island_idx;
  }

  if (UNLIKELY(curr_num_islands > island_store->islands_num_alloc)) {
    MeshElemMap **islds, **innrcuts;

    island_store->islands_num_alloc *= 2;
    islds = static_cast<MeshElemMap **>(
        BLI_memarena_alloc(mem, sizeof(*islds) * island_store->islands_num_alloc));
    memcpy(islds, island_store->islands, sizeof(*islds) * (curr_num_islands - 1));
    island_store->islands = islds;

    innrcuts = static_cast<MeshElemMap **>(
        BLI_memarena_alloc(mem, sizeof(*innrcuts) * island_store->islands_num_alloc));
    memcpy(innrcuts, island_store->innercuts, sizeof(*innrcuts) * (curr_num_islands - 1));
    island_store->innercuts = innrcuts;
  }

  island_store->islands[curr_island_idx] = isld = static_cast<MeshElemMap *>(
      BLI_memarena_alloc(mem, sizeof(*isld)));
  isld->count = num_island_items;
  isld->indices = static_cast<int *>(
      BLI_memarena_alloc(mem, sizeof(*isld->indices) * size_t(num_island_items)));
  memcpy(isld->indices, island_item_indices, sizeof(*isld->indices) * size_t(num_island_items));

  island_store->innercuts[curr_island_idx] = innrcut = static_cast<MeshElemMap *>(
      BLI_memarena_alloc(mem, sizeof(*innrcut)));
  innrcut->count = num_innercut_items;
  innrcut->indices = static_cast<int *>(
      BLI_memarena_alloc(mem, sizeof(*innrcut->indices) * size_t(num_innercut_items)));
  memcpy(innrcut->indices,
         innercut_item_indices,
         sizeof(*innrcut->indices) * size_t(num_innercut_items));
}

static bool mesh_calc_islands_loop_poly_uv(const int totedge,
                                           const bool *uv_seams,
                                           const blender::OffsetIndices<int> polys,
                                           const int *corner_verts,
                                           const int *corner_edges,
                                           const int totloop,
                                           const float (*luvs)[2],
                                           MeshIslandStore *r_island_store)
{
  int *poly_groups = nullptr;
  int num_poly_groups;

  /* map vars */
  MeshElemMap *edge_poly_map;
  int *edge_poly_mem;

  MeshElemMap *edge_loop_map;
  int *edge_loop_mem;

  int *poly_indices;
  int *loop_indices;
  int num_pidx, num_lidx;

  /* Those are used to detect 'inner cuts', i.e. edges that are borders,
   * and yet have two or more polys of a same group using them
   * (typical case: seam used to unwrap properly a cylinder). */
  BLI_bitmap *edge_borders = nullptr;
  int num_edge_borders = 0;
  char *edge_border_count = nullptr;
  int *edge_innercut_indices = nullptr;
  int num_einnercuts = 0;

  int grp_idx;

  BKE_mesh_loop_islands_clear(r_island_store);
  BKE_mesh_loop_islands_init(
      r_island_store, MISLAND_TYPE_LOOP, totloop, MISLAND_TYPE_POLY, MISLAND_TYPE_EDGE);

  BKE_mesh_edge_poly_map_create(
      &edge_poly_map, &edge_poly_mem, totedge, polys, corner_edges, totloop);

  if (luvs) {
    BKE_mesh_edge_loop_map_create(
        &edge_loop_map, &edge_loop_mem, totedge, polys, corner_edges, totloop);
  }

  /* TODO: I'm not sure edge seam flag is enough to define UV islands?
   *       Maybe we should also consider UV-maps values
   *       themselves (i.e. different UV-edges for a same mesh-edge => boundary edge too?).
   *       Would make things much more complex though,
   *       and each UVMap would then need its own mesh mapping, not sure we want that at all!
   */
  auto mesh_check_island_boundary_uv = [&](const int /*poly_index*/,
                                           const int loop_index,
                                           const int edge_index,
                                           const int /*edge_user_count*/,
                                           const MeshElemMap & /*edge_poly_map_elem*/) -> bool {
    if (luvs) {
      const MeshElemMap &edge_to_loops = edge_loop_map[corner_edges[loop_index]];

      BLI_assert(edge_to_loops.count >= 2 && (edge_to_loops.count % 2) == 0);

      const int v1 = corner_verts[edge_to_loops.indices[0]];
      const int v2 = corner_verts[edge_to_loops.indices[1]];
      const float *uvco_v1 = luvs[edge_to_loops.indices[0]];
      const float *uvco_v2 = luvs[edge_to_loops.indices[1]];
      for (int i = 2; i < edge_to_loops.count; i += 2) {
        if (corner_verts[edge_to_loops.indices[i]] == v1) {
          if (!equals_v2v2(uvco_v1, luvs[edge_to_loops.indices[i]]) ||
              !equals_v2v2(uvco_v2, luvs[edge_to_loops.indices[i + 1]])) {
            return true;
          }
        }
        else {
          BLI_assert(corner_verts[edge_to_loops.indices[i]] == v2);
          UNUSED_VARS_NDEBUG(v2);
          if (!equals_v2v2(uvco_v2, luvs[edge_to_loops.indices[i]]) ||
              !equals_v2v2(uvco_v1, luvs[edge_to_loops.indices[i + 1]])) {
            return true;
          }
        }
      }
      return false;
    }

    /* Edge is UV boundary if tagged as seam. */
    return uv_seams && uv_seams[edge_index];
  };

  poly_edge_loop_islands_calc(totedge,
                              polys,
                              {corner_edges, totloop},
                              edge_poly_map,
                              false,
                              mesh_check_island_boundary_uv,
                              &poly_groups,
                              &num_poly_groups,
                              &edge_borders,
                              &num_edge_borders);

  if (!num_poly_groups) {
    /* Should never happen... */
    MEM_freeN(edge_poly_map);
    MEM_freeN(edge_poly_mem);

    if (edge_borders) {
      MEM_freeN(edge_borders);
    }
    return false;
  }

  if (num_edge_borders) {
    edge_border_count = static_cast<char *>(
        MEM_mallocN(sizeof(*edge_border_count) * size_t(totedge), __func__));
    edge_innercut_indices = static_cast<int *>(
        MEM_mallocN(sizeof(*edge_innercut_indices) * size_t(num_edge_borders), __func__));
  }

  poly_indices = static_cast<int *>(
      MEM_mallocN(sizeof(*poly_indices) * size_t(polys.ranges_num()), __func__));
  loop_indices = static_cast<int *>(
      MEM_mallocN(sizeof(*loop_indices) * size_t(totloop), __func__));

  /* NOTE: here we ignore '0' invalid group - this should *never* happen in this case anyway? */
  for (grp_idx = 1; grp_idx <= num_poly_groups; grp_idx++) {
    num_pidx = num_lidx = 0;
    if (num_edge_borders) {
      num_einnercuts = 0;
      memset(edge_border_count, 0, sizeof(*edge_border_count) * size_t(totedge));
    }

    for (int p_idx = 0; p_idx < polys.ranges_num(); p_idx++) {
      if (poly_groups[p_idx] != grp_idx) {
        continue;
      }
<<<<<<< HEAD
      poly_indices[num_pidx++] = p_idx;
      for (const int64_t corner : polys[p_idx]) {
        const int edge_i = corner_edges[corner];
        loop_indices[num_lidx++] = int(corner);
=======
      const MPoly &poly = polys[p_idx];
      poly_indices[num_pidx++] = p_idx;
      for (l_idx = poly.loopstart, pl_idx = 0; pl_idx < poly.totloop; l_idx++, pl_idx++) {
        const int edge_i = corner_edges[l_idx];
        loop_indices[num_lidx++] = l_idx;
>>>>>>> a8fc9871
        if (num_edge_borders && BLI_BITMAP_TEST(edge_borders, edge_i) &&
            (edge_border_count[edge_i] < 2)) {
          edge_border_count[edge_i]++;
          if (edge_border_count[edge_i] == 2) {
            edge_innercut_indices[num_einnercuts++] = edge_i;
          }
        }
      }
    }

    BKE_mesh_loop_islands_add(r_island_store,
                              num_lidx,
                              loop_indices,
                              num_pidx,
                              poly_indices,
                              num_einnercuts,
                              edge_innercut_indices);
  }

  MEM_freeN(edge_poly_map);
  MEM_freeN(edge_poly_mem);

  if (luvs) {
    MEM_freeN(edge_loop_map);
    MEM_freeN(edge_loop_mem);
  }

  MEM_freeN(poly_indices);
  MEM_freeN(loop_indices);
  MEM_freeN(poly_groups);

  if (edge_borders) {
    MEM_freeN(edge_borders);
  }

  if (num_edge_borders) {
    MEM_freeN(edge_border_count);
    MEM_freeN(edge_innercut_indices);
  }
  return true;
}

bool BKE_mesh_calc_islands_loop_poly_edgeseam(const float (*vert_positions)[3],
                                              const int totvert,
                                              const MEdge *edges,
                                              const int totedge,
                                              const bool *uv_seams,
                                              const blender::OffsetIndices<int> polys,
                                              const int *corner_verts,
                                              const int *corner_edges,
                                              const int totloop,
                                              MeshIslandStore *r_island_store)
{
<<<<<<< HEAD
  UNUSED_VARS(vert_positions, totvert);
  return mesh_calc_islands_loop_poly_uv(
      totedge, uv_seams, polys, corner_verts, corner_edges, totloop, nullptr, r_island_store);
=======
  UNUSED_VARS(vert_positions, totvert, edges);
  return mesh_calc_islands_loop_poly_uv(totedge,
                                        uv_seams,
                                        polys,
                                        totpoly,
                                        corner_verts,
                                        corner_edges,
                                        totloop,
                                        nullptr,
                                        r_island_store);
>>>>>>> a8fc9871
}

bool BKE_mesh_calc_islands_loop_poly_uvmap(float (*vert_positions)[3],
                                           const int totvert,
                                           MEdge *edges,
                                           const int totedge,
                                           const bool *uv_seams,
                                           const blender::OffsetIndices<int> polys,
                                           const int *corner_verts,
                                           const int *corner_edges,
                                           const int totloop,
                                           const float (*luvs)[2],
                                           MeshIslandStore *r_island_store)
{
  UNUSED_VARS(vert_positions, totvert, edges);
  BLI_assert(luvs != nullptr);
  return mesh_calc_islands_loop_poly_uv(
      totedge, uv_seams, polys, corner_verts, corner_edges, totloop, luvs, r_island_store);
}

/** \} */<|MERGE_RESOLUTION|>--- conflicted
+++ resolved
@@ -31,11 +31,7 @@
 /** \name Mesh Connectivity Mapping
  * \{ */
 
-<<<<<<< HEAD
 UvVertMap *BKE_mesh_uv_vert_map_create(const blender::OffsetIndices<int> polys,
-=======
-UvVertMap *BKE_mesh_uv_vert_map_create(const MPoly *polys,
->>>>>>> a8fc9871
                                        const bool *hide_poly,
                                        const bool *select_poly,
                                        const int *corner_verts,
@@ -50,10 +46,6 @@
 
   UvVertMap *vmap;
   UvMapVert *buf;
-<<<<<<< HEAD
-  uint a;
-=======
->>>>>>> a8fc9871
   int i, totuv, nverts;
 
   BLI_buffer_declare_static(vec2f, tf_uv_buf, BLI_BUFFER_NOP, 32);
@@ -61,16 +53,9 @@
   totuv = 0;
 
   /* generate UvMapVert array */
-<<<<<<< HEAD
-  for (a = 0; a < totpoly; a++) {
+  for (const int64_t a : polys.index_range()) {
     if (!selected || (!(hide_poly && hide_poly[a]) && (select_poly && select_poly[a]))) {
       totuv += polys.size(a);
-=======
-  for (const int64_t a : blender::IndexRange(totpoly)) {
-    const MPoly &poly = polys[a];
-    if (!selected || (!(hide_poly && hide_poly[a]) && (select_poly && select_poly[a]))) {
-      totuv += poly.totloop;
->>>>>>> a8fc9871
     }
   }
 
@@ -92,47 +77,27 @@
     winding = static_cast<bool *>(MEM_callocN(sizeof(*winding) * totpoly, "winding"));
   }
 
-<<<<<<< HEAD
-  for (a = 0; a < totpoly; a++) {
-=======
-  for (const int64_t a : blender::IndexRange(totpoly)) {
-    const MPoly &poly = polys[a];
->>>>>>> a8fc9871
+  for (const int64_t a : polys.index_range()) {
     if (!selected || (!(hide_poly && hide_poly[a]) && (select_poly && select_poly[a]))) {
       float(*tf_uv)[2] = nullptr;
 
       const blender::IndexRange poly = polys[a];
 
       if (use_winding) {
-<<<<<<< HEAD
         tf_uv = (float(*)[2])BLI_buffer_reinit_data(&tf_uv_buf, vec2f, size_t(poly.size()));
       }
 
       nverts = int(poly.size());
-=======
-        tf_uv = (float(*)[2])BLI_buffer_reinit_data(&tf_uv_buf, vec2f, size_t(poly.totloop));
-      }
-
-      nverts = poly.totloop;
->>>>>>> a8fc9871
 
       for (i = 0; i < nverts; i++) {
         buf->loop_of_poly_index = ushort(i);
         buf->poly_index = uint(a);
         buf->separate = false;
-<<<<<<< HEAD
         buf->next = vmap->vert[corner_verts[poly[i]]];
         vmap->vert[corner_verts[poly[i]]] = buf;
 
         if (use_winding) {
           copy_v2_v2(tf_uv[i], mloopuv[poly[i]]);
-=======
-        buf->next = vmap->vert[corner_verts[poly.loopstart + i]];
-        vmap->vert[corner_verts[poly.loopstart + i]] = buf;
-
-        if (use_winding) {
-          copy_v2_v2(tf_uv[i], mloopuv[poly.loopstart + i]);
->>>>>>> a8fc9871
         }
 
         buf++;
@@ -157,22 +122,14 @@
       v->next = newvlist;
       newvlist = v;
 
-<<<<<<< HEAD
       uv = mloopuv[polys[v->poly_index].start() + v->loop_of_poly_index];
-=======
-      uv = mloopuv[polys[v->poly_index].loopstart + v->loop_of_poly_index];
->>>>>>> a8fc9871
       lastv = nullptr;
       iterv = vlist;
 
       while (iterv) {
         next = iterv->next;
 
-<<<<<<< HEAD
         uv2 = mloopuv[polys[iterv->poly_index].start() + iterv->loop_of_poly_index];
-=======
-        uv2 = mloopuv[polys[iterv->poly_index].loopstart + iterv->loop_of_poly_index];
->>>>>>> a8fc9871
         sub_v2_v2v2(uvdiff, uv2, uv);
 
         if (fabsf(uv[0] - uv2[0]) < limit[0] && fabsf(uv[1] - uv2[1]) < limit[1] &&
@@ -235,11 +192,7 @@
  */
 static void mesh_vert_poly_or_loop_map_create(MeshElemMap **r_map,
                                               int **r_mem,
-<<<<<<< HEAD
                                               const blender::OffsetIndices<int> polys,
-=======
-                                              const MPoly *polys,
->>>>>>> a8fc9871
                                               const int *corner_verts,
                                               int totvert,
                                               const bool do_loops)
@@ -251,17 +204,9 @@
   index_iter = indices;
 
   /* Count number of polys for each vertex */
-<<<<<<< HEAD
   for (const int64_t i : polys.index_range()) {
     for (const int64_t corner : polys[i]) {
       map[corner_verts[corner]].count++;
-=======
-  for (i = 0; i < totpoly; i++) {
-    const MPoly &poly = polys[i];
-
-    for (j = 0; j < poly.totloop; j++) {
-      map[corner_verts[poly.loopstart + j]].count++;
->>>>>>> a8fc9871
     }
   }
 
@@ -275,21 +220,11 @@
   }
 
   /* Find the users */
-<<<<<<< HEAD
   for (const int64_t i : polys.index_range()) {
     for (const int64_t corner : polys[i]) {
       const int v = corner_verts[corner];
 
       map[v].indices[map[v].count] = do_loops ? int(corner) : int(i);
-=======
-  for (i = 0; i < totpoly; i++) {
-    const MPoly &poly = polys[i];
-
-    for (j = 0; j < poly.totloop; j++) {
-      const int v = corner_verts[poly.loopstart + j];
-
-      map[v].indices[map[v].count] = do_loops ? poly.loopstart + j : i;
->>>>>>> a8fc9871
       map[v].count++;
     }
   }
@@ -300,38 +235,20 @@
 
 void BKE_mesh_vert_poly_map_create(MeshElemMap **r_map,
                                    int **r_mem,
-<<<<<<< HEAD
                                    const blender::OffsetIndices<int> polys,
-=======
-                                   const MPoly *polys,
->>>>>>> a8fc9871
                                    const int *corner_verts,
                                    int totvert)
 {
-<<<<<<< HEAD
   mesh_vert_poly_or_loop_map_create(r_map, r_mem, polys, corner_verts, totvert, false);
-=======
-  mesh_vert_poly_or_loop_map_create(
-      r_map, r_mem, polys, corner_verts, totvert, totpoly, totloop, false);
->>>>>>> a8fc9871
 }
 
 void BKE_mesh_vert_loop_map_create(MeshElemMap **r_map,
                                    int **r_mem,
-<<<<<<< HEAD
                                    const blender::OffsetIndices<int> polys,
-=======
-                                   const MPoly *polys,
->>>>>>> a8fc9871
                                    const int *corner_verts,
                                    int totvert)
 {
-<<<<<<< HEAD
   mesh_vert_poly_or_loop_map_create(r_map, r_mem, polys, corner_verts, totvert, true);
-=======
-  mesh_vert_poly_or_loop_map_create(
-      r_map, r_mem, polys, corner_verts, totvert, totpoly, totloop, true);
->>>>>>> a8fc9871
 }
 
 void BKE_mesh_vert_looptri_map_create(MeshElemMap **r_map,
@@ -458,12 +375,7 @@
 void BKE_mesh_edge_loop_map_create(MeshElemMap **r_map,
                                    int **r_mem,
                                    const int totedge,
-<<<<<<< HEAD
                                    const blender::OffsetIndices<int> polys,
-=======
-                                   const MPoly *polys,
-                                   const int totpoly,
->>>>>>> a8fc9871
                                    const int *corner_edges,
                                    const int totloop)
 {
@@ -488,7 +400,6 @@
   }
 
   /* assign loop-edge users */
-<<<<<<< HEAD
   for (const int64_t i : polys.index_range()) {
     MeshElemMap *map_ele;
     for (const int64_t corner : polys[i]) {
@@ -498,19 +409,6 @@
     }
     /* last edge/loop of poly, must point back to first loop! */
     map_ele->indices[map_ele->count - 1] = int(polys[i].start());
-=======
-  for (const int64_t i : blender::IndexRange(totpoly)) {
-    const MPoly &poly = polys[i];
-    MeshElemMap *map_ele;
-    const int max_loop = poly.loopstart + poly.totloop;
-    for (int j = poly.loopstart; j < max_loop; j++) {
-      map_ele = &map[corner_edges[j]];
-      map_ele->indices[map_ele->count++] = j;
-      map_ele->indices[map_ele->count++] = j + 1;
-    }
-    /* last edge/loop of poly, must point back to first loop! */
-    map_ele->indices[map_ele->count - 1] = poly.loopstart;
->>>>>>> a8fc9871
   }
 
   *r_map = map;
@@ -520,12 +418,7 @@
 void BKE_mesh_edge_poly_map_create(MeshElemMap **r_map,
                                    int **r_mem,
                                    const int totedge,
-<<<<<<< HEAD
                                    const blender::OffsetIndices<int> polys,
-=======
-                                   const MPoly *polys,
-                                   const int totpoly,
->>>>>>> a8fc9871
                                    const int *corner_edges,
                                    const int totloop)
 {
@@ -534,11 +427,7 @@
   int *index_step;
 
   /* count face users */
-<<<<<<< HEAD
-  for (int i = 0; i < totloop; i++) {
-=======
   for (const int64_t i : blender::IndexRange(totloop)) {
->>>>>>> a8fc9871
     map[corner_edges[i]].count++;
   }
 
@@ -553,16 +442,9 @@
   }
 
   /* assign poly-edge users */
-<<<<<<< HEAD
   for (const int64_t i : polys.index_range()) {
     for (const int64_t corner : polys[i]) {
       const int edge_i = corner_edges[corner];
-=======
-  for (const int64_t i : blender::IndexRange(totpoly)) {
-    const MPoly &poly = polys[i];
-    for (int j = 0; j < poly.totloop; j++) {
-      const int edge_i = corner_edges[poly.loopstart + j];
->>>>>>> a8fc9871
       MeshElemMap *map_ele = &map[edge_i];
       map_ele->indices[map_ele->count++] = int(i);
     }
@@ -615,35 +497,20 @@
 
 void BKE_mesh_origindex_map_create_looptri(MeshElemMap **r_map,
                                            int **r_mem,
-<<<<<<< HEAD
                                            const blender::OffsetIndices<int> polys,
                                            const MLoopTri *looptri,
                                            const int looptri_num)
 {
   MeshElemMap *map = MEM_cnew_array<MeshElemMap>(size_t(polys.ranges_num()), __func__);
-=======
-                                           const MPoly *polys,
-                                           const int polys_num,
-                                           const MLoopTri *looptri,
-                                           const int looptri_num)
-{
-  MeshElemMap *map = MEM_cnew_array<MeshElemMap>(size_t(polys_num), __func__);
->>>>>>> a8fc9871
   int *indices = static_cast<int *>(MEM_mallocN(sizeof(int) * size_t(looptri_num), __func__));
   int *index_step;
   int i;
 
   /* create offsets */
   index_step = indices;
-<<<<<<< HEAD
   for (i = 0; i < polys.ranges_num(); i++) {
     map[i].indices = index_step;
     index_step += ME_POLY_TRI_TOT(polys[i].size());
-=======
-  for (i = 0; i < polys_num; i++) {
-    map[i].indices = index_step;
-    index_step += ME_POLY_TRI_TOT(&polys[i]);
->>>>>>> a8fc9871
   }
 
   /* assign poly-tessface users */
@@ -944,11 +811,7 @@
 }
 
 int *BKE_mesh_calc_smoothgroups(const int totedge,
-<<<<<<< HEAD
                                 const int *poly_offsets,
-=======
-                                const MPoly *polys,
->>>>>>> a8fc9871
                                 const int totpoly,
                                 const int *corner_edges,
                                 const int totloop,
@@ -968,31 +831,19 @@
                                             const MeshElemMap &edge_poly_map_elem) {
     /* Edge is sharp if one of its polys is flat, or edge itself is sharp,
      * or edge is not used by exactly two polygons. */
-<<<<<<< HEAD
     if ((poly_is_smooth(poly_index)) && !(sharp_edges && sharp_edges[edge_index]) &&
-=======
-    if ((polys[poly_index].flag & ME_SMOOTH) && !(sharp_edges && sharp_edges[edge_index]) &&
->>>>>>> a8fc9871
         (edge_user_count == 2)) {
       /* In that case, edge appears to be smooth, but we need to check its other poly too. */
       const int other_poly_index = (poly_index == edge_poly_map_elem.indices[0]) ?
                                        edge_poly_map_elem.indices[1] :
                                        edge_poly_map_elem.indices[0];
-<<<<<<< HEAD
       return !poly_is_smooth(other_poly_index);
-=======
-      return (polys[other_poly_index].flag & ME_SMOOTH) == 0;
->>>>>>> a8fc9871
     }
     return true;
   };
 
   poly_edge_loop_islands_calc(totedge,
-<<<<<<< HEAD
                               blender::Span(poly_offsets, totpoly + 1),
-=======
-                              {polys, totpoly},
->>>>>>> a8fc9871
                               {corner_edges, totloop},
                               nullptr,
                               use_bitflags,
@@ -1255,18 +1106,10 @@
       if (poly_groups[p_idx] != grp_idx) {
         continue;
       }
-<<<<<<< HEAD
       poly_indices[num_pidx++] = p_idx;
       for (const int64_t corner : polys[p_idx]) {
         const int edge_i = corner_edges[corner];
         loop_indices[num_lidx++] = int(corner);
-=======
-      const MPoly &poly = polys[p_idx];
-      poly_indices[num_pidx++] = p_idx;
-      for (l_idx = poly.loopstart, pl_idx = 0; pl_idx < poly.totloop; l_idx++, pl_idx++) {
-        const int edge_i = corner_edges[l_idx];
-        loop_indices[num_lidx++] = l_idx;
->>>>>>> a8fc9871
         if (num_edge_borders && BLI_BITMAP_TEST(edge_borders, edge_i) &&
             (edge_border_count[edge_i] < 2)) {
           edge_border_count[edge_i]++;
@@ -1320,22 +1163,9 @@
                                               const int totloop,
                                               MeshIslandStore *r_island_store)
 {
-<<<<<<< HEAD
-  UNUSED_VARS(vert_positions, totvert);
+  UNUSED_VARS(vert_positions, totvert, edges);
   return mesh_calc_islands_loop_poly_uv(
       totedge, uv_seams, polys, corner_verts, corner_edges, totloop, nullptr, r_island_store);
-=======
-  UNUSED_VARS(vert_positions, totvert, edges);
-  return mesh_calc_islands_loop_poly_uv(totedge,
-                                        uv_seams,
-                                        polys,
-                                        totpoly,
-                                        corner_verts,
-                                        corner_edges,
-                                        totloop,
-                                        nullptr,
-                                        r_island_store);
->>>>>>> a8fc9871
 }
 
 bool BKE_mesh_calc_islands_loop_poly_uvmap(float (*vert_positions)[3],
