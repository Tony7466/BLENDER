/* SPDX-FileCopyrightText: 2001-2002 NaN Holding BV. All rights reserved.
 *
 * SPDX-License-Identifier: GPL-2.0-or-later */

/** \file
 * \ingroup bke
 */

#include <cmath>
#include <cstddef>
#include <cstdlib>
#include <cstring>
#include <optional>

#include "MEM_guardedalloc.h"

/* Allow using deprecated functionality for .blend file I/O. */
#define DNA_DEPRECATED_ALLOW

#include "DNA_anim_types.h"
#include "DNA_armature_types.h"
#include "DNA_constraint_types.h"
#include "DNA_object_types.h"
#include "DNA_scene_types.h"

#include "BLI_blenlib.h"
#include "BLI_ghash.h"
#include "BLI_math_color.h"
#include "BLI_math_matrix.h"
#include "BLI_math_rotation.h"
#include "BLI_math_vector.h"
#include "BLI_session_uid.h"
#include "BLI_string_utils.hh"
#include "BLI_utildefines.h"

#include "BLT_translation.hh"

#include "BKE_action.h"
#include "BKE_anim_data.hh"
#include "BKE_anim_visualization.h"
#include "BKE_animsys.h"
#include "BKE_armature.hh"
#include "BKE_asset.hh"
#include "BKE_constraint.h"
#include "BKE_deform.hh"
#include "BKE_fcurve.hh"
#include "BKE_idprop.hh"
#include "BKE_idtype.hh"
#include "BKE_lib_id.hh"
#include "BKE_lib_query.hh"
#include "BKE_main.hh"
#include "BKE_object.hh"
#include "BKE_object_types.hh"
#include "BKE_preview_image.hh"

#include "DEG_depsgraph.hh"
#include "DEG_depsgraph_build.hh"

#include "BIK_api.h"

#include "RNA_access.hh"
#include "RNA_path.hh"
#include "RNA_prototypes.hh"

#include "BLO_read_write.hh"

#include "ANIM_action.hh"
#include "ANIM_bone_collections.hh"
#include "ANIM_bonecolor.hh"

#include "CLG_log.h"

static CLG_LogRef LOG = {"bke.action"};

/* *********************** NOTE ON POSE AND ACTION **********************
 *
 * - Pose is the local (object level) component of armature. The current
 *   object pose is saved in files, and (will be) is presorted for dependency
 * - Actions have fewer (or other) channels, and write data to a Pose
 * - Currently ob->pose data is controlled in BKE_pose_where_is only. The (recalc)
 *   event system takes care of calling that
 * - The NLA system (here too) uses Poses as interpolation format for Actions
 * - Therefore we assume poses to be static, and duplicates of poses have channels in
 *   same order, for quick interpolation reasons
 *
 * ****************************** (ton) ************************************ */

/**************************** Action Datablock ******************************/

/*********************** Armature Datablock ***********************/
namespace blender::bke {

/**
 * Only copy internal data of Action ID from source
 * to already allocated/initialized destination.
 * You probably never want to use that directly,
 * use #BKE_id_copy or #BKE_id_copy_ex for typical needs.
 *
 * WARNING! This function will not handle ID user count!
 *
 * \param flag: Copying options (see BKE_lib_id.hh's LIB_ID_COPY_... flags for more).
 */
static void action_copy_data(Main * /*bmain*/,
                             std::optional<Library *> /*owner_library*/,
                             ID *id_dst,
                             const ID *id_src,
                             const int flag)
{
  bAction *dna_action_dst = reinterpret_cast<bAction *>(id_dst);
  animrig::Action &action_dst = dna_action_dst->wrap();

  const bAction *dna_action_src = reinterpret_cast<const bAction *>(id_src);
  const animrig::Action &action_src = dna_action_src->wrap();

  bActionGroup *group_dst, *group_src;
  FCurve *fcurve_dst, *fcurve_src;

  /* Duplicate the lists of groups and markers. */
  BLI_duplicatelist(&action_dst.groups, &action_src.groups);
  BLI_duplicatelist(&action_dst.markers, &action_src.markers);

  /* Copy F-Curves, fixing up the links as we go. */
  BLI_listbase_clear(&action_dst.curves);

  for (fcurve_src = static_cast<FCurve *>(action_src.curves.first); fcurve_src;
       fcurve_src = fcurve_src->next)
  {
    /* Duplicate F-Curve. */

    /* XXX TODO: pass sub-data flag?
     * But surprisingly does not seem to be doing any ID reference-counting. */
    fcurve_dst = BKE_fcurve_copy(fcurve_src);

    BLI_addtail(&action_dst.curves, fcurve_dst);

    /* Fix group links (kind of bad list-in-list search, but this is the most reliable way). */
    for (group_dst = static_cast<bActionGroup *>(action_dst.groups.first),
        group_src = static_cast<bActionGroup *>(action_src.groups.first);
         group_dst && group_src;
         group_dst = group_dst->next, group_src = group_src->next)
    {
      if (fcurve_src->grp == group_src) {
        fcurve_dst->grp = group_dst;

        if (group_dst->channels.first == fcurve_src) {
          group_dst->channels.first = fcurve_dst;
        }
        if (group_dst->channels.last == fcurve_src) {
          group_dst->channels.last = fcurve_dst;
        }
        break;
      }
    }
  }

  /* Copy all simple properties. */
  action_dst.layer_array_num = action_src.layer_array_num;
  action_dst.layer_active_index = action_src.layer_active_index;
  action_dst.slot_array_num = action_src.slot_array_num;
  action_dst.last_slot_handle = action_src.last_slot_handle;

  /* Layers. */
  action_dst.layer_array = MEM_cnew_array<ActionLayer *>(action_src.layer_array_num, __func__);
  for (int i : action_src.layers().index_range()) {
    action_dst.layer_array[i] = MEM_new<animrig::Layer>(__func__, *action_src.layer(i));
  }

  /* Slots. */
  action_dst.slot_array = MEM_cnew_array<ActionSlot *>(action_src.slot_array_num, __func__);
  for (int i : action_src.slots().index_range()) {
    action_dst.slot_array[i] = MEM_new<animrig::Slot>(__func__, *action_src.slot(i));
  }

  if (flag & LIB_ID_COPY_NO_PREVIEW) {
    action_dst.preview = nullptr;
  }
  else {
    BKE_previewimg_id_copy(&action_dst.id, &action_src.id);
  }
}

/** Free (or release) any data used by this action (does not free the action itself). */
static void action_free_data(ID *id)
{
  animrig::Action &action = reinterpret_cast<bAction *>(id)->wrap();

  /* Free layers. */
  for (animrig::Layer *layer : action.layers()) {
    MEM_delete(layer);
  }
  MEM_SAFE_FREE(action.layer_array);
  action.layer_array_num = 0;

  /* Free slots. */
  for (animrig::Slot *slot : action.slots()) {
    MEM_delete(slot);
  }
  MEM_SAFE_FREE(action.slot_array);
  action.slot_array_num = 0;

  /* Free legacy F-Curves & groups. */
  BKE_fcurves_free(&action.curves);
  BLI_freelistN(&action.groups);

  /* Free markers & preview. */
  BLI_freelistN(&action.markers);
  BKE_previewimg_free(&action.preview);

  BLI_assert(action.is_empty());
}

static void action_foreach_id(ID *id, LibraryForeachIDData *data)
{
  animrig::Action &action = reinterpret_cast<bAction *>(id)->wrap();

  /* When this function is called without the IDWALK_READONLY flag, calls to
   * BKE_LIB_FOREACHID_PROCESS_... macros can change ID pointers. ID remapping is the main example
   * of such use.
   *
   * Those ID pointer changes are not guaranteed to be valid, though. For example, the remapping
   * can be used to replace one Mesh with another, but that neither means that the new Mesh is
   * animated with the same Action, nor that the old Mesh is no longer animated by that Action. In
   * other words, the best that can be done is to invalidate the cache.
   *
   * NOTE: early-returns by BKE_LIB_FOREACHID_PROCESS_... macros are forbidden in non-readonly
   * cases (see #IDWALK_RET_STOP_ITER documentation). */

  const int flag = BKE_lib_query_foreachid_process_flags_get(data);
  const bool is_readonly = flag & IDWALK_READONLY;

  constexpr int idwalk_flags = IDWALK_CB_NEVER_SELF | IDWALK_CB_LOOPBACK;

  Main *bmain = BKE_lib_query_foreachid_process_main_get(data);

  if (is_readonly) {
    /* bmain is still necessary to have, because in the read-only mode the cache
     * may still be dirty, and we have no way to check. Without that knowledge
     * it's possible to report invalid pointers, which should be avoided at all
     * time. */
    if (bmain) {
      for (animrig::Slot *slot : action.slots()) {
        for (ID *slot_user : slot->users(*bmain)) {
          BKE_LIB_FOREACHID_PROCESS_ID(data, slot_user, idwalk_flags);
        }
      }
    }
  }
  else if (bmain && !bmain->is_action_slot_to_id_map_dirty) {
    /* Because BKE_library_foreach_ID_link() can be called with bmain=nullptr,
     * there are cases where we do not know which `main` this is called for. An example is in
     * `deg_eval_copy_on_write.cc`, function `deg_expand_eval_copy_datablock`.
     *
     * Also if the cache is already dirty, we shouldn't loop over the pointers in there. If we
     * were to call `slot->users(*bmain)` in that case, it would rebuild the cache. But then
     * another ID using the same Action may also trigger a rebuild of the cache, because another
     * user pointer changed, forcing way too many rebuilds of the user map.  */
    bool should_invalidate = false;

    for (animrig::Slot *slot : action.slots()) {
      for (ID *slot_user : slot->runtime_users()) {
        ID *old_pointer = slot_user;
        BKE_LIB_FOREACHID_PROCESS_ID(data, slot_user, idwalk_flags);
        /* If slot_user changed, the cache should be invalidated. */
        should_invalidate |= (slot_user != old_pointer);
      }
    }

    if (should_invalidate) {
      animrig::Slot::users_invalidate(*bmain);
    }
  }

  /* Note that, even though `BKE_fcurve_foreach_id()` exists, it is not called here. That function
   * is only relevant for drivers, but the F-Curves stored in an Action are always just animation
   * data, not drivers. */

  LISTBASE_FOREACH (TimeMarker *, marker, &action.markers) {
    BKE_LIB_FOREACHID_PROCESS_IDSUPER(data, marker->camera, IDWALK_CB_NOP);
  }

  /* Legacy IPO curves. */
  if (flag & IDWALK_DO_DEPRECATED_POINTERS) {
    LISTBASE_FOREACH (bActionChannel *, chan, &action.chanbase) {
      BKE_LIB_FOREACHID_PROCESS_ID_NOCHECK(data, chan->ipo, IDWALK_CB_USER);
      LISTBASE_FOREACH (bConstraintChannel *, chan_constraint, &chan->constraintChannels) {
        BKE_LIB_FOREACHID_PROCESS_ID_NOCHECK(data, chan_constraint->ipo, IDWALK_CB_USER);
      }
    }
  }
}

#ifdef WITH_ANIM_BAKLAVA
static void write_channelbag(BlendWriter *writer, animrig::ChannelBag &channelbag)
{
  BLO_write_struct(writer, ActionChannelBag, &channelbag);

  Span<bActionGroup *> groups = channelbag.channel_groups();
  BLO_write_pointer_array(writer, groups.size(), groups.data());
  for (bActionGroup *group : groups) {
    BLO_write_struct(writer, bActionGroup, group);
  }

  Span<FCurve *> fcurves = channelbag.fcurves();
  BLO_write_pointer_array(writer, fcurves.size(), fcurves.data());
  for (FCurve *fcurve : fcurves) {
    BLO_write_struct(writer, FCurve, fcurve);
    BKE_fcurve_blend_write_data(writer, fcurve);
  }
}

static void write_keyframe_strip(BlendWriter *writer, animrig::KeyframeStrip &key_strip)
{
  BLO_write_struct(writer, KeyframeActionStrip, &key_strip);

  auto channelbags = key_strip.channelbags();
  BLO_write_pointer_array(writer, channelbags.size(), channelbags.data());

  for (animrig::ChannelBag *channelbag : channelbags) {
    write_channelbag(writer, *channelbag);
  }
}

static void write_strips(BlendWriter *writer, Span<animrig::Strip *> strips)
{
  BLO_write_pointer_array(writer, strips.size(), strips.data());

  for (animrig::Strip *strip : strips) {
    switch (strip->type()) {
      case animrig::Strip::Type::Keyframe: {
        auto &key_strip = strip->as<animrig::KeyframeStrip>();
        write_keyframe_strip(writer, key_strip);
      }
    }
  }
}

static void write_layers(BlendWriter *writer, Span<animrig::Layer *> layers)
{
  BLO_write_pointer_array(writer, layers.size(), layers.data());

  for (animrig::Layer *layer : layers) {
    BLO_write_struct(writer, ActionLayer, layer);
    write_strips(writer, layer->strips());
  }
}

static void write_slots(BlendWriter *writer, Span<animrig::Slot *> slots)
{
  BLO_write_pointer_array(writer, slots.size(), slots.data());
  for (animrig::Slot *slot : slots) {
    /* Make a shallow copy using the C type, so that no new runtime struct is
     * allocated for the copy. */
    ActionSlot shallow_copy = *slot;
    shallow_copy.runtime = nullptr;

    BLO_write_struct_at_address(writer, ActionSlot, slot, &shallow_copy);
  }
}

/**
 * Create a listbase from a Span of channel groups.
 *
 * \note this does NOT transfer ownership of the pointers. The ListBase should
 * not be freed, but given to
 * `action_blend_write_clear_legacy_channel_groups_listbase()` below.
 *
 * \warning This code is modifying actual '`Main`' data in-place, which is
 * usually not acceptable (due to risks of unsafe concurrent accesses mainly).
 * The reasons why this is currently seen as 'reasonably safe' are:
 *   - Current blender code is _not_ expected to access the affected bActionGroup data
 *     (`prev`/`next` listbase pointers) in any way, as they are stored in an array.
 *   - The `action.groups` listbase modification is safe/valid, as this is a member of
 *     the Action ID, which is a shallow copy of the actual ID data from Main.
 */
static void action_blend_write_make_legacy_channel_groups_listbase(
    ListBase &listbase, const Span<bActionGroup *> channel_groups)
{
  if (channel_groups.is_empty()) {
    BLI_listbase_clear(&listbase);
    return;
  }

  /* Set the fcurve listbase pointers.
   *
   * Note that the fcurves' own prev/next pointers are hooked up by
   * `action_blend_write_make_legacy_fcurves_listbase()`, so that they function
   * properly as a list. */
  for (bActionGroup *group : channel_groups) {
    if (group->fcurve_range_length == 0) {
      group->channels = {nullptr, nullptr};
      continue;
    }
    Span<FCurve *> fcurves = group->channel_bag->wrap().fcurves();
    group->channels = {
        fcurves[group->fcurve_range_start],
        fcurves[group->fcurve_range_start + group->fcurve_range_length - 1],
    };
  }

  /* Determine the prev/next pointers on the elements. */
  const int last_index = channel_groups.size() - 1;
  for (int index : channel_groups.index_range()) {
    channel_groups[index]->prev = (index > 0) ? channel_groups[index - 1] : nullptr;
    channel_groups[index]->next = (index < last_index) ? channel_groups[index + 1] : nullptr;
  }

  listbase.first = channel_groups[0];
  listbase.last = channel_groups[last_index];
}

static void action_blend_write_clear_legacy_channel_groups_listbase(ListBase &listbase)
{
  LISTBASE_FOREACH (bActionGroup *, group, &listbase) {
    group->prev = nullptr;
    group->next = nullptr;
    group->channels = {nullptr, nullptr};
  }

  BLI_listbase_clear(&listbase);
}

/**
 * Create a listbase from a Span of F-Curves.
 *
 * \note this does NOT transfer ownership of the pointers. The ListBase should not be freed,
 * but given to `action_blend_write_clear_legacy_fcurves_listbase()` below.
 *
 * \warning This code is modifying actual '`Main`' data in-place, which is
 * usually not acceptable (due to risks of unsafe concurrent accesses mainly).
 * The reasons why this is currently seen as 'reasonably safe' are:
 *   - Current blender code is _not_ expected to access the affected FCurve data
 *     (`prev`/`next` listbase pointers) in any way, as they are stored in an array.
 *   - The `action.curves` listbase modification is safe/valid, as this is a member of
 *     the Action ID, which is a shallow copy of the actual ID data from Main.
 */
static void action_blend_write_make_legacy_fcurves_listbase(ListBase &listbase,
                                                            const Span<FCurve *> fcurves)
{
  if (fcurves.is_empty()) {
    BLI_listbase_clear(&listbase);
    return;
  }

  /* Determine the prev/next pointers on the elements. */
  const int last_index = fcurves.size() - 1;
  for (int index : fcurves.index_range()) {
    fcurves[index]->prev = (index > 0) ? fcurves[index - 1] : nullptr;
    fcurves[index]->next = (index < last_index) ? fcurves[index + 1] : nullptr;
  }

  listbase.first = fcurves[0];
  listbase.last = fcurves[last_index];
}

static void action_blend_write_clear_legacy_fcurves_listbase(ListBase &listbase)
{
  LISTBASE_FOREACH (FCurve *, fcurve, &listbase) {
    fcurve->prev = nullptr;
    fcurve->next = nullptr;
  }

  BLI_listbase_clear(&listbase);
}
#endif /* WITH_ANIM_BAKLAVA */

static void action_blend_write(BlendWriter *writer, ID *id, const void *id_address)
{
  animrig::Action &action = reinterpret_cast<bAction *>(id)->wrap();

#ifdef WITH_ANIM_BAKLAVA
  /* Create legacy data for Layered Actions: the F-Curves from the first Slot,
   * bottom layer, first Keyframe strip. */
  const bool do_write_forward_compat = !BLO_write_is_undo(writer) && action.slot_array_num > 0 &&
                                       action.is_action_layered();
  if (do_write_forward_compat) {
    animrig::assert_baklava_phase_1_invariants(action);
    BLI_assert_msg(BLI_listbase_is_empty(&action.curves),
                   "Layered Action should not have legacy data");
    BLI_assert_msg(BLI_listbase_is_empty(&action.groups),
                   "Layered Action should not have legacy data");

    const animrig::Slot &first_slot = *action.slot(0);

    /* Note: channel group forward-compat data requires that fcurve
     * forward-compat legacy data is also written, and vice-versa. Both have
     * pointers to each other that won't resolve properly when loaded in older
     * Blender versions if only one is written. */
    animrig::ChannelBag *bag = channelbag_for_action_slot(action, first_slot.handle);
    if (bag) {
      action_blend_write_make_legacy_fcurves_listbase(action.curves, bag->fcurves());
      action_blend_write_make_legacy_channel_groups_listbase(action.groups, bag->channel_groups());
    }
  }
#else
  /* Built without Baklava, so ensure that the written data is clean. This should not change
   * anything, as the reading code below also ensures these fields are empty, and the APIs to add
   * those should be unavailable. */
  BLI_assert_msg(action.layer_array == nullptr,
                 "Action should not have layers, built without Baklava experimental feature");
  BLI_assert_msg(action.layer_array_num == 0,
                 "Action should not have layers, built without Baklava experimental feature");
  BLI_assert_msg(action.slot_array == nullptr,
                 "Action should not have slots, built without Baklava experimental feature");
  BLI_assert_msg(action.slot_array_num == 0,
                 "Action should not have slots, built without Baklava experimental feature");
  action.layer_array = nullptr;
  action.layer_array_num = 0;
  action.slot_array = nullptr;
  action.slot_array_num = 0;
#endif /* WITH_ANIM_BAKLAVA */

  BLO_write_id_struct(writer, bAction, id_address, &action.id);
  BKE_id_blend_write(writer, &action.id);

#ifdef WITH_ANIM_BAKLAVA
  /* Write layered Action data. */
  write_layers(writer, action.layers());
  write_slots(writer, action.slots());

  if (do_write_forward_compat) {
    /* The pointers to the first/last FCurve in the `action.curves` have already
     * been written as part of the Action struct data, so they can be cleared
     * here, such that the code writing legacy fcurves below does nothing (as
     * expected). And to leave the Action in a consistent state (it shouldn't
     * have F-Curves in both legacy and layered storage).
     *
     * Note that the FCurves themselves have been written as part of the layered
     * animation writing code called above. Writing them again as part of the
     * handling of the legacy `action.fcurves` ListBase would corrupt the
     * blend-file by generating two `BHead` `DATA` blocks with the same old
     * address for the same ID.
     */
    action_blend_write_clear_legacy_channel_groups_listbase(action.groups);
    action_blend_write_clear_legacy_fcurves_listbase(action.curves);
  }
#endif /* WITH_ANIM_BAKLAVA */

  /* Write legacy F-Curves & Groups. */
  BKE_fcurve_blend_write_listbase(writer, &action.curves);
  LISTBASE_FOREACH (bActionGroup *, grp, &action.groups) {
    BLO_write_struct(writer, bActionGroup, grp);
  }

  LISTBASE_FOREACH (TimeMarker *, marker, &action.markers) {
    BLO_write_struct(writer, TimeMarker, marker);
  }

  BKE_previewimg_blend_write(writer, action.preview);
}

#ifdef WITH_ANIM_BAKLAVA

static void read_channelbag(BlendDataReader *reader, animrig::ChannelBag &channelbag)
{
  BLO_read_pointer_array(
      reader, channelbag.group_array_num, reinterpret_cast<void **>(&channelbag.group_array));
  for (int i = 0; i < channelbag.group_array_num; i++) {
    BLO_read_struct(reader, bActionGroup, &channelbag.group_array[i]);
<<<<<<< HEAD
    channelbag.group_array[i]->channel_bag = &channelbag;
=======
    read_channel_group(reader, *channelbag.group_array[i]);

    /* Clear the legacy channels listbase, since it will have been set for some
     * groups for forward comptability. See
     * `action_blend_write_make_legacy_channel_groups_listbase()`. */
    channelbag.group_array[i]->channels = {nullptr, nullptr};
>>>>>>> e3311e48
  }

  BLO_read_pointer_array(
      reader, channelbag.fcurve_array_num, reinterpret_cast<void **>(&channelbag.fcurve_array));
  for (int i = 0; i < channelbag.fcurve_array_num; i++) {
    BLO_read_struct(reader, FCurve, &channelbag.fcurve_array[i]);
    FCurve *fcurve = channelbag.fcurve_array[i];

    /* Clear the prev/next pointers set by the forward compatibility code in
     * action_blend_write(). */
    fcurve->prev = nullptr;
    fcurve->next = nullptr;

    BKE_fcurve_blend_read_data(reader, fcurve);
  }
}

static void read_keyframe_strip(BlendDataReader *reader, animrig::KeyframeStrip &strip)
{
  BLO_read_pointer_array(
      reader, strip.channelbag_array_num, reinterpret_cast<void **>(&strip.channelbag_array));

  for (int i = 0; i < strip.channelbag_array_num; i++) {
    BLO_read_struct(reader, ActionChannelBag, &strip.channelbag_array[i]);
    ActionChannelBag *channelbag = strip.channelbag_array[i];
    read_channelbag(reader, channelbag->wrap());
  }
}

static void read_layers(BlendDataReader *reader, animrig::Action &action)
{
  BLO_read_pointer_array(
      reader, action.layer_array_num, reinterpret_cast<void **>(&action.layer_array));

  for (int layer_idx = 0; layer_idx < action.layer_array_num; layer_idx++) {
    BLO_read_struct(reader, ActionLayer, &action.layer_array[layer_idx]);
    ActionLayer *layer = action.layer_array[layer_idx];

    BLO_read_pointer_array(
        reader, layer->strip_array_num, reinterpret_cast<void **>(&layer->strip_array));
    for (int strip_idx = 0; strip_idx < layer->strip_array_num; strip_idx++) {
      BLO_read_struct(reader, ActionStrip, &layer->strip_array[strip_idx]);
      ActionStrip *dna_strip = layer->strip_array[strip_idx];
      animrig::Strip &strip = dna_strip->wrap();

      switch (strip.type()) {
        case animrig::Strip::Type::Keyframe: {
          read_keyframe_strip(reader, strip.as<animrig::KeyframeStrip>());
        }
      }
    }
  }
}

static void read_slots(BlendDataReader *reader, animrig::Action &action)
{
  BLO_read_pointer_array(
      reader, action.slot_array_num, reinterpret_cast<void **>(&action.slot_array));

  for (int i = 0; i < action.slot_array_num; i++) {
    BLO_read_struct(reader, ActionSlot, &action.slot_array[i]);
    action.slot_array[i]->wrap().blend_read_post();
  }
}
#endif /* WITH_ANIM_BAKLAVA */

static void action_blend_read_data(BlendDataReader *reader, ID *id)
{
  animrig::Action &action = reinterpret_cast<bAction *>(id)->wrap();

#ifdef WITH_ANIM_BAKLAVA
  read_layers(reader, action);
  read_slots(reader, action);
#else
  /* Built without Baklava, so do not read the layers, strips, slots, etc.
   * This ensures the F-Curves in the legacy `curves` ListBase are read & used
   * (these are written by future Blender versions for forward compatibility). */
  action.layer_array = nullptr;
  action.layer_array_num = 0;
  action.slot_array = nullptr;
  action.slot_array_num = 0;
#endif /* WITH_ANIM_BAKLAVA */

  if (action.is_action_layered()) {
    /* Clear the forward-compatible storage (see action_blend_write_data()). */
    BLI_listbase_clear(&action.curves);
    BLI_listbase_clear(&action.groups);
  }
  else {
    /* Read legacy data. */
    BLO_read_struct_list(reader, bActionChannel, &action.chanbase);
    BLO_read_struct_list(reader, FCurve, &action.curves);
    BLO_read_struct_list(reader, bActionGroup, &action.groups);

    BKE_fcurve_blend_read_data_listbase(reader, &action.curves);

    LISTBASE_FOREACH (bActionGroup *, agrp, &action.groups) {
      BLO_read_struct(reader, FCurve, &agrp->channels.first);
      BLO_read_struct(reader, FCurve, &agrp->channels.last);
    }
  }

  BLO_read_struct_list(reader, TimeMarker, &action.markers);

  LISTBASE_FOREACH (bActionChannel *, achan, &action.chanbase) {
    BLO_read_struct(reader, bActionGroup, &achan->grp);
    BLO_read_struct_list(reader, bConstraintChannel, &achan->constraintChannels);
  }

  /* End of reading legacy data. */

  BLO_read_struct(reader, PreviewImage, &action.preview);
  BKE_previewimg_blend_read(reader, action.preview);
}

static IDProperty *action_asset_type_property(const bAction *action)
{
  using namespace blender;
  const bool is_single_frame = BKE_action_has_single_frame(action);
  return bke::idprop::create("is_single_frame", int(is_single_frame)).release();
}

static void action_asset_metadata_ensure(void *asset_ptr, AssetMetaData *asset_data)
{
  bAction *action = (bAction *)asset_ptr;
  BLI_assert(GS(action->id.name) == ID_AC);

  IDProperty *action_type = action_asset_type_property(action);
  BKE_asset_metadata_idprop_ensure(asset_data, action_type);
}

static AssetTypeInfo AssetType_AC = {
    /*pre_save_fn*/ action_asset_metadata_ensure,
    /*on_mark_asset_fn*/ action_asset_metadata_ensure,
    /*on_clear_asset_fn*/ nullptr,
};

}  // namespace blender::bke

IDTypeInfo IDType_ID_AC = {
    /*id_code*/ ID_AC,
    /*id_filter*/ FILTER_ID_AC,

    /* This value will be set dynamically in `BKE_idtype_init()` to only include
     * animatable ID types (see `animrig::Slot::users()`). */
    /*dependencies_id_types*/ FILTER_ID_ALL,

    /*main_listbase_index*/ INDEX_ID_AC,
    /*struct_size*/ sizeof(bAction),
    /*name*/ "Action",
    /*name_plural*/ "actions",
    /*translation_context*/ BLT_I18NCONTEXT_ID_ACTION,
    /*flags*/ IDTYPE_FLAGS_NO_ANIMDATA,
    /*asset_type_info*/ &blender::bke::AssetType_AC,

    /*init_data*/ nullptr,
    /*copy_data*/ blender::bke::action_copy_data,
    /*free_data*/ blender::bke::action_free_data,
    /*make_local*/ nullptr,
    /*foreach_id*/ blender::bke::action_foreach_id,
    /*foreach_cache*/ nullptr,
    /*foreach_path*/ nullptr,
    /*owner_pointer_get*/ nullptr,

    /*blend_write*/ blender::bke::action_blend_write,
    /*blend_read_data*/ blender::bke::action_blend_read_data,
    /*blend_read_after_liblink*/ nullptr,

    /*blend_read_undo_preserve*/ nullptr,

    /*lib_override_apply_post*/ nullptr,
};

/* ***************** Library data level operations on action ************** */

bAction *BKE_action_add(Main *bmain, const char name[])
{
  bAction *act;

  act = static_cast<bAction *>(BKE_id_new(bmain, ID_AC, name));

  return act;
}

/* .................................. */

/* *************** Action Groups *************** */

bActionGroup *get_active_actiongroup(bAction *act)
{
  bActionGroup *agrp = nullptr;

  if (act && act->groups.first) {
    for (agrp = static_cast<bActionGroup *>(act->groups.first); agrp; agrp = agrp->next) {
      if (agrp->flag & AGRP_ACTIVE) {
        break;
      }
    }
  }

  return agrp;
}

void set_active_action_group(bAction *act, bActionGroup *agrp, short select)
{
  /* sanity checks */
  if (act == nullptr) {
    return;
  }

  /* Deactivate all others */
  LISTBASE_FOREACH (bActionGroup *, grp, &act->groups) {
    if ((grp == agrp) && (select)) {
      grp->flag |= AGRP_ACTIVE;
    }
    else {
      grp->flag &= ~AGRP_ACTIVE;
    }
  }
}

void action_group_colors_sync(bActionGroup *grp, const bActionGroup *ref_grp)
{
  /* Only do color copying if using a custom color (i.e. not default color). */
  if (grp->customCol) {
    if (grp->customCol > 0) {
      /* copy theme colors on-to group's custom color in case user tries to edit color */
      const bTheme *btheme = static_cast<const bTheme *>(U.themes.first);
      const ThemeWireColor *col_set = &btheme->tarm[(grp->customCol - 1)];

      memcpy(&grp->cs, col_set, sizeof(ThemeWireColor));
    }
    else {
      /* if a reference group is provided, use the custom color from there... */
      if (ref_grp) {
        /* assumption: reference group has a color set */
        memcpy(&grp->cs, &ref_grp->cs, sizeof(ThemeWireColor));
      }
      /* otherwise, init custom color with a generic/placeholder color set if
       * no previous theme color was used that we can just keep using
       */
      else if (grp->cs.solid[0] == 0) {
        /* define for setting colors in theme below */
        rgba_uchar_args_set(grp->cs.solid, 0xff, 0x00, 0x00, 255);
        rgba_uchar_args_set(grp->cs.select, 0x81, 0xe6, 0x14, 255);
        rgba_uchar_args_set(grp->cs.active, 0x18, 0xb6, 0xe0, 255);
      }
    }
  }
}

void action_group_colors_set_from_posebone(bActionGroup *grp, const bPoseChannel *pchan)
{
  BLI_assert_msg(pchan, "cannot 'set action group colors from posebone' without a posebone");
  if (!pchan->bone) {
    /* pchan->bone is only set after leaving editmode. */
    return;
  }

  const BoneColor &color = blender::animrig::ANIM_bonecolor_posebone_get(pchan);
  action_group_colors_set(grp, &color);
}

void action_group_colors_set(bActionGroup *grp, const BoneColor *color)
{
  const blender::animrig::BoneColor &bone_color = color->wrap();

  grp->customCol = bone_color.palette_index;

  const ThemeWireColor *effective_color = bone_color.effective_color();
  if (effective_color) {
    /* The drawing code assumes that grp->cs always contains the effective
     * color. This is why the effective color is always written to it, and why
     * the above action_group_colors_sync() function exists: it needs to update
     * grp->cs in case the theme changes. */
    memcpy(&grp->cs, effective_color, sizeof(grp->cs));
  }
}

bActionGroup *action_groups_add_new(bAction *act, const char name[])
{
  bActionGroup *agrp;

  /* sanity check: must have action and name */
  if (ELEM(nullptr, act, name)) {
    return nullptr;
  }

  /* allocate a new one */
  agrp = static_cast<bActionGroup *>(MEM_callocN(sizeof(bActionGroup), "bActionGroup"));

  /* make it selected, with default name */
  agrp->flag = AGRP_SELECTED;
  STRNCPY_UTF8(agrp->name, name[0] ? name : DATA_("Group"));

  /* add to action, and validate */
  BLI_addtail(&act->groups, agrp);
  BLI_uniquename(
      &act->groups, agrp, DATA_("Group"), '.', offsetof(bActionGroup, name), sizeof(agrp->name));

  /* return the new group */
  return agrp;
}

void action_groups_add_channel(bAction *act, bActionGroup *agrp, FCurve *fcurve)
{
  /* sanity checks */
  if (ELEM(nullptr, act, agrp, fcurve)) {
    return;
  }

  /* if no channels anywhere, just add to two lists at the same time */
  if (BLI_listbase_is_empty(&act->curves)) {
    fcurve->next = fcurve->prev = nullptr;

    agrp->channels.first = agrp->channels.last = fcurve;
    act->curves.first = act->curves.last = fcurve;
  }

  /* if the group already has channels, the F-Curve can simply be added to the list
   * (i.e. as the last channel in the group)
   */
  else if (agrp->channels.first) {
    /* if the group's last F-Curve is the action's last F-Curve too,
     * then set the F-Curve as the last for the action first so that
     * the lists will be in sync after linking
     */
    if (agrp->channels.last == act->curves.last) {
      act->curves.last = fcurve;
    }

    /* link in the given F-Curve after the last F-Curve in the group,
     * which means that it should be able to fit in with the rest of the
     * list seamlessly
     */
    BLI_insertlinkafter(&agrp->channels, agrp->channels.last, fcurve);
  }

  /* otherwise, need to find the nearest F-Curve in group before/after current to link with */
  else {
    bActionGroup *grp;

    /* firstly, link this F-Curve to the group */
    agrp->channels.first = agrp->channels.last = fcurve;

    /* Step through the groups preceding this one,
     * finding the F-Curve there to attach this one after. */
    for (grp = agrp->prev; grp; grp = grp->prev) {
      /* if this group has F-Curves, we want weave the given one in right after the last channel
       * there, but via the Action's list not this group's list
       * - this is so that the F-Curve is in the right place in the Action,
       *   but won't be included in the previous group.
       */
      if (grp->channels.last) {
        /* once we've added, break here since we don't need to search any further... */
        BLI_insertlinkafter(&act->curves, grp->channels.last, fcurve);
        break;
      }
    }

    /* If grp is nullptr, that means we fell through, and this F-Curve should be added as the new
     * first since group is (effectively) the first group. Thus, the existing first F-Curve becomes
     * the second in the chain, etc. */
    if (grp == nullptr) {
      BLI_insertlinkbefore(&act->curves, act->curves.first, fcurve);
    }
  }

  /* set the F-Curve's new group */
  fcurve->grp = agrp;
}

void BKE_action_groups_reconstruct(bAction *act)
{
  /* Sanity check. */
  if (ELEM(nullptr, act, act->groups.first)) {
    return;
  }

  /* Clear out all group channels. Channels that are actually in use are
   * reconstructed below; this step is necessary to clear out unused groups. */
  LISTBASE_FOREACH (bActionGroup *, group, &act->groups) {
    BLI_listbase_clear(&group->channels);
  }

  /* Sort the channels into the group lists, destroying the act->curves list. */
  ListBase ungrouped = {nullptr, nullptr};

  LISTBASE_FOREACH_MUTABLE (FCurve *, fcurve, &act->curves) {
    if (fcurve->grp) {
      BLI_assert(BLI_findindex(&act->groups, fcurve->grp) >= 0);

      BLI_addtail(&fcurve->grp->channels, fcurve);
    }
    else {
      BLI_addtail(&ungrouped, fcurve);
    }
  }

  /* Recombine into the main list. */
  BLI_listbase_clear(&act->curves);

  LISTBASE_FOREACH (bActionGroup *, group, &act->groups) {
    /* Copy the list header to preserve the pointers in the group. */
    ListBase tmp = group->channels;
    BLI_movelisttolist(&act->curves, &tmp);
  }

  BLI_movelisttolist(&act->curves, &ungrouped);
}

void action_groups_remove_channel(bAction *act, FCurve *fcu)
{
  /* sanity checks */
  if (ELEM(nullptr, act, fcu)) {
    return;
  }

  /* check if any group used this directly */
  if (fcu->grp) {
    bActionGroup *agrp = fcu->grp;

    if (agrp->channels.first == agrp->channels.last) {
      if (agrp->channels.first == fcu) {
        BLI_listbase_clear(&agrp->channels);
      }
    }
    else if (agrp->channels.first == fcu) {
      if ((fcu->next) && (fcu->next->grp == agrp)) {
        agrp->channels.first = fcu->next;
      }
      else {
        agrp->channels.first = nullptr;
      }
    }
    else if (agrp->channels.last == fcu) {
      if ((fcu->prev) && (fcu->prev->grp == agrp)) {
        agrp->channels.last = fcu->prev;
      }
      else {
        agrp->channels.last = nullptr;
      }
    }

    fcu->grp = nullptr;
  }

  /* now just remove from list */
  BLI_remlink(&act->curves, fcu);
}

bActionGroup *BKE_action_group_find_name(bAction *act, const char name[])
{
  /* sanity checks */
  if (ELEM(nullptr, act, act->groups.first, name) || (name[0] == 0)) {
    return nullptr;
  }

  /* do string comparisons */
  return static_cast<bActionGroup *>(
      BLI_findstring(&act->groups, name, offsetof(bActionGroup, name)));
}

void action_groups_clear_tempflags(bAction *act)
{
  /* sanity checks */
  if (ELEM(nullptr, act, act->groups.first)) {
    return;
  }

  /* flag clearing loop */
  LISTBASE_FOREACH (bActionGroup *, agrp, &act->groups) {
    agrp->flag &= ~AGRP_TEMP;
  }
}

/* *************** Pose channels *************** */

void BKE_pose_channel_session_uid_generate(bPoseChannel *pchan)
{
  pchan->runtime.session_uid = BLI_session_uid_generate();
}

bPoseChannel *BKE_pose_channel_find_name(const bPose *pose, const char *name)
{
  if (ELEM(nullptr, pose, name) || (name[0] == '\0')) {
    return nullptr;
  }

  if (pose->chanhash) {
    return static_cast<bPoseChannel *>(BLI_ghash_lookup(pose->chanhash, (const void *)name));
  }

  return static_cast<bPoseChannel *>(
      BLI_findstring(&pose->chanbase, name, offsetof(bPoseChannel, name)));
}

bPoseChannel *BKE_pose_channel_ensure(bPose *pose, const char *name)
{
  bPoseChannel *chan;

  if (pose == nullptr) {
    return nullptr;
  }

  /* See if this channel exists */
  chan = BKE_pose_channel_find_name(pose, name);
  if (chan) {
    return chan;
  }

  /* If not, create it and add it */
  chan = static_cast<bPoseChannel *>(MEM_callocN(sizeof(bPoseChannel), "verifyPoseChannel"));

  BKE_pose_channel_session_uid_generate(chan);

  STRNCPY(chan->name, name);

  copy_v3_fl(chan->custom_scale_xyz, 1.0f);
  zero_v3(chan->custom_translation);
  zero_v3(chan->custom_rotation_euler);
  chan->custom_shape_wire_width = 1.0f;

  /* init vars to prevent math errors */
  unit_qt(chan->quat);
  unit_axis_angle(chan->rotAxis, &chan->rotAngle);
  chan->size[0] = chan->size[1] = chan->size[2] = 1.0f;

  copy_v3_fl(chan->scale_in, 1.0f);
  copy_v3_fl(chan->scale_out, 1.0f);

  chan->limitmin[0] = chan->limitmin[1] = chan->limitmin[2] = -M_PI;
  chan->limitmax[0] = chan->limitmax[1] = chan->limitmax[2] = M_PI;
  chan->stiffness[0] = chan->stiffness[1] = chan->stiffness[2] = 0.0f;
  chan->ikrotweight = chan->iklinweight = 0.0f;
  unit_m4(chan->constinv);

  chan->protectflag = OB_LOCK_ROT4D; /* lock by components by default */

  BLI_addtail(&pose->chanbase, chan);
  if (pose->chanhash) {
    BLI_ghash_insert(pose->chanhash, chan->name, chan);
  }

  return chan;
}

#ifndef NDEBUG
bool BKE_pose_channels_is_valid(const bPose *pose)
{
  if (pose->chanhash) {
    bPoseChannel *pchan;
    for (pchan = static_cast<bPoseChannel *>(pose->chanbase.first); pchan; pchan = pchan->next) {
      if (BLI_ghash_lookup(pose->chanhash, pchan->name) != pchan) {
        return false;
      }
    }
  }

  return true;
}

#endif

bool BKE_pose_is_bonecoll_visible(const bArmature *arm, const bPoseChannel *pchan)
{
  return pchan->bone && ANIM_bone_in_visible_collection(arm, pchan->bone);
}

bPoseChannel *BKE_pose_channel_active(Object *ob, const bool check_bonecoll)
{
  bArmature *arm = static_cast<bArmature *>((ob) ? ob->data : nullptr);
  if (ELEM(nullptr, ob, ob->pose, arm)) {
    return nullptr;
  }

  /* find active */
  LISTBASE_FOREACH (bPoseChannel *, pchan, &ob->pose->chanbase) {
    if ((pchan->bone) && (pchan->bone == arm->act_bone)) {
      if (!check_bonecoll || ANIM_bone_in_visible_collection(arm, pchan->bone)) {
        return pchan;
      }
    }
  }

  return nullptr;
}

bPoseChannel *BKE_pose_channel_active_if_bonecoll_visible(Object *ob)
{
  return BKE_pose_channel_active(ob, true);
}

bPoseChannel *BKE_pose_channel_active_or_first_selected(Object *ob)
{
  bArmature *arm = static_cast<bArmature *>((ob) ? ob->data : nullptr);

  if (ELEM(nullptr, ob, ob->pose, arm)) {
    return nullptr;
  }

  bPoseChannel *pchan = BKE_pose_channel_active_if_bonecoll_visible(ob);
  if (pchan && (pchan->bone->flag & BONE_SELECTED) && PBONE_VISIBLE(arm, pchan->bone)) {
    return pchan;
  }

  LISTBASE_FOREACH (bPoseChannel *, pchan, &ob->pose->chanbase) {
    if (pchan->bone != nullptr) {
      if ((pchan->bone->flag & BONE_SELECTED) && PBONE_VISIBLE(arm, pchan->bone)) {
        return pchan;
      }
    }
  }
  return nullptr;
}

bPoseChannel *BKE_pose_channel_get_mirrored(const bPose *pose, const char *name)
{
  char name_flip[MAXBONENAME];

  BLI_string_flip_side_name(name_flip, name, false, sizeof(name_flip));

  if (!STREQ(name_flip, name)) {
    return BKE_pose_channel_find_name(pose, name_flip);
  }

  return nullptr;
}

const char *BKE_pose_ikparam_get_name(bPose *pose)
{
  if (pose) {
    switch (pose->iksolver) {
      case IKSOLVER_STANDARD:
        return nullptr;
      case IKSOLVER_ITASC:
        return "bItasc";
    }
  }
  return nullptr;
}

void BKE_pose_copy_data_ex(bPose **dst,
                           const bPose *src,
                           const int flag,
                           const bool copy_constraints)
{
  bPose *outPose;
  ListBase listb;

  if (!src) {
    *dst = nullptr;
    return;
  }

  outPose = static_cast<bPose *>(MEM_callocN(sizeof(bPose), "pose"));

  BLI_duplicatelist(&outPose->chanbase, &src->chanbase);

  /* Rebuild ghash here too, so that name lookups below won't be too bad...
   * BUT this will have the penalty that the ghash will be built twice
   * if BKE_pose_rebuild() gets called after this...
   */
  if (outPose->chanbase.first != outPose->chanbase.last) {
    outPose->chanhash = nullptr;
    BKE_pose_channels_hash_ensure(outPose);
  }

  outPose->iksolver = src->iksolver;
  outPose->ikdata = nullptr;
  outPose->ikparam = MEM_dupallocN(src->ikparam);
  outPose->avs = src->avs;

  LISTBASE_FOREACH (bPoseChannel *, pchan, &outPose->chanbase) {
    if ((flag & LIB_ID_CREATE_NO_USER_REFCOUNT) == 0) {
      id_us_plus((ID *)pchan->custom);
    }

    if ((flag & LIB_ID_CREATE_NO_MAIN) == 0) {
      BKE_pose_channel_session_uid_generate(pchan);
    }

    /* warning, O(n2) here, if done without the hash, but these are rarely used features. */
    if (pchan->custom_tx) {
      pchan->custom_tx = BKE_pose_channel_find_name(outPose, pchan->custom_tx->name);
    }
    if (pchan->bbone_prev) {
      pchan->bbone_prev = BKE_pose_channel_find_name(outPose, pchan->bbone_prev->name);
    }
    if (pchan->bbone_next) {
      pchan->bbone_next = BKE_pose_channel_find_name(outPose, pchan->bbone_next->name);
    }

    if (copy_constraints) {
      /* #BKE_constraints_copy nullptr's `listb` */
      BKE_constraints_copy_ex(&listb, &pchan->constraints, flag, true);

      pchan->constraints = listb;

      /* XXX: This is needed for motionpath drawing to work.
       * Dunno why it was setting to null before... */
      pchan->mpath = animviz_copy_motionpath(pchan->mpath);
    }

    if (pchan->prop) {
      pchan->prop = IDP_CopyProperty_ex(pchan->prop, flag);
    }

    pchan->draw_data = nullptr; /* Drawing cache, no need to copy. */

    /* Runtime data, no need to copy. */
    BKE_pose_channel_runtime_reset_on_copy(&pchan->runtime);
  }

  /* for now, duplicate Bone Groups too when doing this */
  if (copy_constraints) {
    BLI_duplicatelist(&outPose->agroups, &src->agroups);
  }

  *dst = outPose;
}

void BKE_pose_copy_data(bPose **dst, const bPose *src, const bool copy_constraints)
{
  BKE_pose_copy_data_ex(dst, src, 0, copy_constraints);
}

void BKE_pose_itasc_init(bItasc *itasc)
{
  if (itasc) {
    itasc->iksolver = IKSOLVER_ITASC;
    itasc->minstep = 0.01f;
    itasc->maxstep = 0.06f;
    itasc->numiter = 100;
    itasc->numstep = 4;
    itasc->precision = 0.005f;
    itasc->flag = ITASC_AUTO_STEP | ITASC_INITIAL_REITERATION;
    itasc->feedback = 20.0f;
    itasc->maxvel = 50.0f;
    itasc->solver = ITASC_SOLVER_SDLS;
    itasc->dampmax = 0.5;
    itasc->dampeps = 0.15;
  }
}
void BKE_pose_ikparam_init(bPose *pose)
{
  bItasc *itasc;
  switch (pose->iksolver) {
    case IKSOLVER_ITASC:
      itasc = static_cast<bItasc *>(MEM_callocN(sizeof(bItasc), "itasc"));
      BKE_pose_itasc_init(itasc);
      pose->ikparam = itasc;
      break;
    case IKSOLVER_STANDARD:
    default:
      pose->ikparam = nullptr;
      break;
  }
}

/* only for real IK, not for auto-IK */
static bool pose_channel_in_IK_chain(Object *ob, bPoseChannel *pchan, int level)
{
  /* No need to check if constraint is active (has influence),
   * since all constraints with CONSTRAINT_IK_AUTO are active */
  LISTBASE_FOREACH (bConstraint *, con, &pchan->constraints) {
    if (con->type == CONSTRAINT_TYPE_KINEMATIC) {
      bKinematicConstraint *data = static_cast<bKinematicConstraint *>(con->data);
      if ((data->rootbone == 0) || (data->rootbone > level)) {
        if ((data->flag & CONSTRAINT_IK_AUTO) == 0) {
          return true;
        }
      }
    }
  }
  LISTBASE_FOREACH (Bone *, bone, &pchan->bone->childbase) {
    pchan = BKE_pose_channel_find_name(ob->pose, bone->name);
    if (pchan && pose_channel_in_IK_chain(ob, pchan, level + 1)) {
      return true;
    }
  }
  return false;
}

bool BKE_pose_channel_in_IK_chain(Object *ob, bPoseChannel *pchan)
{
  return pose_channel_in_IK_chain(ob, pchan, 0);
}

void BKE_pose_channels_hash_ensure(bPose *pose)
{
  if (!pose->chanhash) {
    pose->chanhash = BLI_ghash_str_new("make_pose_chan gh");
    LISTBASE_FOREACH (bPoseChannel *, pchan, &pose->chanbase) {
      BLI_ghash_insert(pose->chanhash, pchan->name, pchan);
    }
  }
}

void BKE_pose_channels_hash_free(bPose *pose)
{
  if (pose->chanhash) {
    BLI_ghash_free(pose->chanhash, nullptr, nullptr);
    pose->chanhash = nullptr;
  }
}

static void pose_channels_remove_internal_links(Object *ob, bPoseChannel *unlinked_pchan)
{
  LISTBASE_FOREACH (bPoseChannel *, pchan, &ob->pose->chanbase) {
    if (pchan->bbone_prev == unlinked_pchan) {
      pchan->bbone_prev = nullptr;
    }
    if (pchan->bbone_next == unlinked_pchan) {
      pchan->bbone_next = nullptr;
    }
    if (pchan->custom_tx == unlinked_pchan) {
      pchan->custom_tx = nullptr;
    }
  }
}

void BKE_pose_channels_remove(Object *ob,
                              bool (*filter_fn)(const char *bone_name, void *user_data),
                              void *user_data)
{
  /* Erase any associated pose channel, along with any references to them */
  if (ob->pose) {
    bPoseChannel *pchan, *pchan_next;

    for (pchan = static_cast<bPoseChannel *>(ob->pose->chanbase.first); pchan; pchan = pchan_next)
    {
      pchan_next = pchan->next;

      if (filter_fn(pchan->name, user_data)) {
        /* Bone itself is being removed */
        BKE_pose_channel_free(pchan);
        pose_channels_remove_internal_links(ob, pchan);
        if (ob->pose->chanhash) {
          BLI_ghash_remove(ob->pose->chanhash, pchan->name, nullptr, nullptr);
        }
        BLI_freelinkN(&ob->pose->chanbase, pchan);
      }
      else {
        /* Maybe something the bone references is being removed instead? */
        LISTBASE_FOREACH (bConstraint *, con, &pchan->constraints) {
          ListBase targets = {nullptr, nullptr};
          if (BKE_constraint_targets_get(con, &targets)) {
            LISTBASE_FOREACH (bConstraintTarget *, ct, &targets) {
              if (ct->tar == ob) {
                if (ct->subtarget[0]) {
                  if (filter_fn(ct->subtarget, user_data)) {
                    con->flag |= CONSTRAINT_DISABLE;
                    ct->subtarget[0] = 0;
                  }
                }
              }
            }

            BKE_constraint_targets_flush(con, &targets, false);
          }
        }

        if (pchan->bbone_prev) {
          if (filter_fn(pchan->bbone_prev->name, user_data)) {
            pchan->bbone_prev = nullptr;
          }
        }
        if (pchan->bbone_next) {
          if (filter_fn(pchan->bbone_next->name, user_data)) {
            pchan->bbone_next = nullptr;
          }
        }

        if (pchan->custom_tx) {
          if (filter_fn(pchan->custom_tx->name, user_data)) {
            pchan->custom_tx = nullptr;
          }
        }
      }
    }
  }
}

void BKE_pose_channel_free_ex(bPoseChannel *pchan, bool do_id_user)
{
  if (pchan->custom) {
    if (do_id_user) {
      id_us_min(&pchan->custom->id);
    }
    pchan->custom = nullptr;
  }

  if (pchan->mpath) {
    animviz_free_motionpath(pchan->mpath);
    pchan->mpath = nullptr;
  }

  BKE_constraints_free_ex(&pchan->constraints, do_id_user);

  if (pchan->prop) {
    IDP_FreeProperty_ex(pchan->prop, do_id_user);
    pchan->prop = nullptr;
  }

  /* Cached data, for new draw manager rendering code. */
  MEM_SAFE_FREE(pchan->draw_data);

  /* Cached B-Bone shape and other data. */
  BKE_pose_channel_runtime_free(&pchan->runtime);
}

void BKE_pose_channel_runtime_reset(bPoseChannel_Runtime *runtime)
{
  memset(runtime, 0, sizeof(*runtime));
}

void BKE_pose_channel_runtime_reset_on_copy(bPoseChannel_Runtime *runtime)
{
  const SessionUID uid = runtime->session_uid;
  memset(runtime, 0, sizeof(*runtime));
  runtime->session_uid = uid;
}

void BKE_pose_channel_runtime_free(bPoseChannel_Runtime *runtime)
{
  BKE_pose_channel_free_bbone_cache(runtime);
}

void BKE_pose_channel_free_bbone_cache(bPoseChannel_Runtime *runtime)
{
  runtime->bbone_segments = 0;
  MEM_SAFE_FREE(runtime->bbone_rest_mats);
  MEM_SAFE_FREE(runtime->bbone_pose_mats);
  MEM_SAFE_FREE(runtime->bbone_deform_mats);
  MEM_SAFE_FREE(runtime->bbone_dual_quats);
  MEM_SAFE_FREE(runtime->bbone_segment_boundaries);
}

void BKE_pose_channel_free(bPoseChannel *pchan)
{
  BKE_pose_channel_free_ex(pchan, true);
}

void BKE_pose_channels_free_ex(bPose *pose, bool do_id_user)
{
  if (!BLI_listbase_is_empty(&pose->chanbase)) {
    LISTBASE_FOREACH (bPoseChannel *, pchan, &pose->chanbase) {
      BKE_pose_channel_free_ex(pchan, do_id_user);
    }

    BLI_freelistN(&pose->chanbase);
  }

  BKE_pose_channels_hash_free(pose);

  MEM_SAFE_FREE(pose->chan_array);
}

void BKE_pose_channels_free(bPose *pose)
{
  BKE_pose_channels_free_ex(pose, true);
}

void BKE_pose_free_data_ex(bPose *pose, bool do_id_user)
{
  /* free pose-channels */
  BKE_pose_channels_free_ex(pose, do_id_user);

  /* free pose-groups */
  if (pose->agroups.first) {
    BLI_freelistN(&pose->agroups);
  }

  /* free IK solver state */
  BIK_clear_data(pose);

  /* free IK solver param */
  if (pose->ikparam) {
    MEM_freeN(pose->ikparam);
  }
}

void BKE_pose_free_data(bPose *pose)
{
  BKE_pose_free_data_ex(pose, true);
}

void BKE_pose_free_ex(bPose *pose, bool do_id_user)
{
  if (pose) {
    BKE_pose_free_data_ex(pose, do_id_user);
    /* free pose */
    MEM_freeN(pose);
  }
}

void BKE_pose_free(bPose *pose)
{
  BKE_pose_free_ex(pose, true);
}

void BKE_pose_channel_copy_data(bPoseChannel *pchan, const bPoseChannel *pchan_from)
{
  /* copy transform locks */
  pchan->protectflag = pchan_from->protectflag;

  /* copy rotation mode */
  pchan->rotmode = pchan_from->rotmode;

  /* copy bone group */
  pchan->agrp_index = pchan_from->agrp_index;

  /* IK (DOF) settings. */
  pchan->ikflag = pchan_from->ikflag;
  copy_v3_v3(pchan->limitmin, pchan_from->limitmin);
  copy_v3_v3(pchan->limitmax, pchan_from->limitmax);
  copy_v3_v3(pchan->stiffness, pchan_from->stiffness);
  pchan->ikstretch = pchan_from->ikstretch;
  pchan->ikrotweight = pchan_from->ikrotweight;
  pchan->iklinweight = pchan_from->iklinweight;

  /* bbone settings (typically not animated) */
  pchan->bbone_next = pchan_from->bbone_next;
  pchan->bbone_prev = pchan_from->bbone_prev;

  /* constraints */
  BKE_constraints_copy(&pchan->constraints, &pchan_from->constraints, true);

  /* id-properties */
  if (pchan->prop) {
    /* unlikely but possible it exists */
    IDP_FreeProperty(pchan->prop);
    pchan->prop = nullptr;
  }
  if (pchan_from->prop) {
    pchan->prop = IDP_CopyProperty(pchan_from->prop);
  }

  /* custom shape */
  pchan->custom = pchan_from->custom;
  if (pchan->custom) {
    id_us_plus(&pchan->custom->id);
  }
  copy_v3_v3(pchan->custom_scale_xyz, pchan_from->custom_scale_xyz);
  copy_v3_v3(pchan->custom_translation, pchan_from->custom_translation);
  copy_v3_v3(pchan->custom_rotation_euler, pchan_from->custom_rotation_euler);
  pchan->custom_shape_wire_width = pchan_from->custom_shape_wire_width;

  pchan->drawflag = pchan_from->drawflag;
}

void BKE_pose_update_constraint_flags(bPose *pose)
{
  pose->flag &= ~POSE_CONSTRAINTS_TIMEDEPEND;

  LISTBASE_FOREACH (bPoseChannel *, pchan, &pose->chanbase) {
    pchan->constflag = 0;

    LISTBASE_FOREACH (bConstraint *, con, &pchan->constraints) {
      pchan->constflag |= PCHAN_HAS_CONST;

      switch (con->type) {
        case CONSTRAINT_TYPE_KINEMATIC: {
          bKinematicConstraint *data = (bKinematicConstraint *)con->data;

          pchan->constflag |= PCHAN_HAS_IK;

          if (data->tar == nullptr || (data->tar->type == OB_ARMATURE && data->subtarget[0] == 0))
          {
            pchan->constflag |= PCHAN_HAS_NO_TARGET;
          }

          bPoseChannel *chain_tip = (data->flag & CONSTRAINT_IK_TIP) ? pchan : pchan->parent;

          /* negative rootbone = recalc rootbone index. used in do_versions */
          if (data->rootbone < 0) {
            data->rootbone = 0;

            bPoseChannel *parchan = chain_tip;
            while (parchan) {
              data->rootbone++;
              if ((parchan->bone->flag & BONE_CONNECTED) == 0) {
                break;
              }
              parchan = parchan->parent;
            }
          }

          /* Mark the pose bones in the IK chain as influenced by it. */
          {
            bPoseChannel *chain_bone = chain_tip;
            for (short index = 0; chain_bone && (data->rootbone == 0 || index < data->rootbone);
                 index++)
            {
              chain_bone->constflag |= PCHAN_INFLUENCED_BY_IK;
              chain_bone = chain_bone->parent;
            }
          }
          break;
        }

        case CONSTRAINT_TYPE_FOLLOWPATH: {
          bFollowPathConstraint *data = (bFollowPathConstraint *)con->data;

          /* if we have a valid target, make sure that this will get updated on frame-change
           * (needed for when there is no anim-data for this pose)
           */
          if ((data->tar) && (data->tar->type == OB_CURVES_LEGACY)) {
            pose->flag |= POSE_CONSTRAINTS_TIMEDEPEND;
          }
          break;
        }

        case CONSTRAINT_TYPE_SPLINEIK:
          pchan->constflag |= PCHAN_HAS_SPLINEIK;
          break;

        default:
          break;
      }
    }
  }

  pose->flag &= ~POSE_CONSTRAINTS_NEED_UPDATE_FLAGS;
}

void BKE_pose_tag_update_constraint_flags(bPose *pose)
{
  pose->flag |= POSE_CONSTRAINTS_NEED_UPDATE_FLAGS;
}

/* ************************** Bone Groups ************************** */

bActionGroup *BKE_pose_add_group(bPose *pose, const char *name)
{
  bActionGroup *grp;

  if (!name) {
    name = DATA_("Group");
  }

  grp = static_cast<bActionGroup *>(MEM_callocN(sizeof(bActionGroup), "PoseGroup"));
  STRNCPY(grp->name, name);
  BLI_addtail(&pose->agroups, grp);
  BLI_uniquename(&pose->agroups, grp, name, '.', offsetof(bActionGroup, name), sizeof(grp->name));

  pose->active_group = BLI_listbase_count(&pose->agroups);

  return grp;
}

void BKE_pose_remove_group(bPose *pose, bActionGroup *grp, const int index)
{
  int idx = index;

  if (idx < 1) {
    idx = BLI_findindex(&pose->agroups, grp) + 1;
  }

  BLI_assert(idx > 0);

  /* adjust group references (the trouble of using indices!):
   * - firstly, make sure nothing references it
   * - also, make sure that those after this item get corrected
   */
  LISTBASE_FOREACH (bPoseChannel *, pchan, &pose->chanbase) {
    if (pchan->agrp_index == idx) {
      pchan->agrp_index = 0;
    }
    else if (pchan->agrp_index > idx) {
      pchan->agrp_index--;
    }
  }

  /* now, remove it from the pose */
  BLI_freelinkN(&pose->agroups, grp);
  if (pose->active_group >= idx) {
    const bool has_groups = !BLI_listbase_is_empty(&pose->agroups);
    pose->active_group--;
    if (pose->active_group == 0 && has_groups) {
      pose->active_group = 1;
    }
    else if (pose->active_group < 0 || !has_groups) {
      pose->active_group = 0;
    }
  }
}

void BKE_pose_remove_group_index(bPose *pose, const int index)
{
  bActionGroup *grp = nullptr;

  /* get group to remove */
  grp = static_cast<bActionGroup *>(BLI_findlink(&pose->agroups, index - 1));
  if (grp) {
    BKE_pose_remove_group(pose, grp, index);
  }
}

/* ************** F-Curve Utilities for Actions ****************** */

bool BKE_action_has_motion(const bAction *act)
{
  /* return on the first F-Curve that has some keyframes/samples defined */
  if (act) {
    LISTBASE_FOREACH (FCurve *, fcu, &act->curves) {
      if (fcu->totvert) {
        return true;
      }
    }
  }

  /* nothing found */
  return false;
}

bool BKE_action_has_single_frame(const bAction *act)
{
  if (act == nullptr || BLI_listbase_is_empty(&act->curves)) {
    return false;
  }

  bool found_key = false;
  float found_key_frame = 0.0f;

  LISTBASE_FOREACH (FCurve *, fcu, &act->curves) {
    switch (fcu->totvert) {
      case 0:
        /* No keys, so impossible to come to a conclusion on this curve alone. */
        continue;
      case 1:
        /* Single key, which is the complex case, so handle below. */
        break;
      default:
        /* Multiple keys, so there is animation. */
        return false;
    }

    const float this_key_frame = fcu->bezt != nullptr ? fcu->bezt[0].vec[1][0] :
                                                        fcu->fpt[0].vec[0];
    if (!found_key) {
      found_key = true;
      found_key_frame = this_key_frame;
      continue;
    }

    /* The graph editor rounds to 1/1000th of a frame, so it's not necessary to be really precise
     * with these comparisons. */
    if (!compare_ff(found_key_frame, this_key_frame, 0.001f)) {
      /* This key differs from the already-found key, so this Action represents animation. */
      return false;
    }
  }

  /* There is only a single frame if we found at least one key. */
  return found_key;
}

void BKE_action_frame_range_calc(const bAction *act,
                                 const bool include_modifiers,
                                 float *r_start,
                                 float *r_end)
{
  if (!act) {
    *r_start = 0.0f;
    *r_end = 0.0f;
    return;
  }

  float min = 999999999.0f, max = -999999999.0f;
  bool foundvert = false, foundmod = false;

#ifdef WITH_ANIM_BAKLAVA
  const blender::animrig::Action &action = act->wrap();
  for (const FCurve *fcu : fcurves_all(action)) {
#else
  LISTBASE_FOREACH (const FCurve *, fcu, &act->curves) {
#endif /* WITH_ANIM_BAKLAVA */
    /* if curve has keyframes, consider them first */
    if (fcu->totvert) {
      float nmin, nmax;

      /* get extents for this curve
       * - no "selected only", since this is often used in the backend
       * - no "minimum length" (we will apply this later), otherwise
       *   single-keyframe curves will increase the overall length by
       *   a phantom frame (#50354)
       */
      BKE_fcurve_calc_range(fcu, &nmin, &nmax, false);

      /* compare to the running tally */
      min = min_ff(min, nmin);
      max = max_ff(max, nmax);

      foundvert = true;
    }

    /* if include_modifiers is enabled, need to consider modifiers too
     * - only really care about the last modifier
     */
    if ((include_modifiers) && (fcu->modifiers.last)) {
      FModifier *fcm = static_cast<FModifier *>(fcu->modifiers.last);

      /* only use the maximum sensible limits of the modifiers if they are more extreme */
      switch (fcm->type) {
        case FMODIFIER_TYPE_LIMITS: /* Limits F-Modifier */
        {
          FMod_Limits *fmd = (FMod_Limits *)fcm->data;

          if (fmd->flag & FCM_LIMIT_XMIN) {
            min = min_ff(min, fmd->rect.xmin);
          }
          if (fmd->flag & FCM_LIMIT_XMAX) {
            max = max_ff(max, fmd->rect.xmax);
          }
          break;
        }
        case FMODIFIER_TYPE_CYCLES: /* Cycles F-Modifier */
        {
          FMod_Cycles *fmd = (FMod_Cycles *)fcm->data;

          if (fmd->before_mode != FCM_EXTRAPOLATE_NONE) {
            min = MINAFRAMEF;
          }
          if (fmd->after_mode != FCM_EXTRAPOLATE_NONE) {
            max = MAXFRAMEF;
          }
          break;
        }
          /* TODO: function modifier may need some special limits */

        default: /* all other standard modifiers are on the infinite range... */
          min = MINAFRAMEF;
          max = MAXFRAMEF;
          break;
      }

      foundmod = true;
    }

    /* This block is here just so that editors/IDEs do not get confused about the two opening curly
     * braces in the `#ifdef WITH_ANIM_BAKLAVA` block above, but one closing curly brace here. */
#ifdef WITH_ANIM_BAKLAVA
  }
#else
  }
#endif /* WITH_ANIM_BAKLAVA */

  if (foundvert || foundmod) {
    *r_start = max_ff(min, MINAFRAMEF);
    *r_end = min_ff(max, MAXFRAMEF);
  }
  else {
    *r_start = 0.0f;
    *r_end = 0.0f;
  }
}

void BKE_action_frame_range_get(const bAction *act, float *r_start, float *r_end)
{
  if (act && (act->flag & ACT_FRAME_RANGE)) {
    *r_start = act->frame_start;
    *r_end = act->frame_end;
  }
  else {
    BKE_action_frame_range_calc(act, false, r_start, r_end);
  }

  BLI_assert(*r_start <= *r_end);
}

bool BKE_action_is_cyclic(const bAction *act)
{
  return act && (act->flag & ACT_FRAME_RANGE) && (act->flag & ACT_CYCLIC);
}

/* ************** Pose Management Tools ****************** */

void BKE_pose_rest(bPose *pose, bool selected_bones_only)
{
  if (!pose) {
    return;
  }

  memset(pose->stride_offset, 0, sizeof(pose->stride_offset));
  memset(pose->cyclic_offset, 0, sizeof(pose->cyclic_offset));

  LISTBASE_FOREACH (bPoseChannel *, pchan, &pose->chanbase) {
    if (selected_bones_only && pchan->bone != nullptr && (pchan->bone->flag & BONE_SELECTED) == 0)
    {
      continue;
    }
    zero_v3(pchan->loc);
    zero_v3(pchan->eul);
    unit_qt(pchan->quat);
    unit_axis_angle(pchan->rotAxis, &pchan->rotAngle);
    pchan->size[0] = pchan->size[1] = pchan->size[2] = 1.0f;

    pchan->roll1 = pchan->roll2 = 0.0f;
    pchan->curve_in_x = pchan->curve_in_z = 0.0f;
    pchan->curve_out_x = pchan->curve_out_z = 0.0f;
    pchan->ease1 = pchan->ease2 = 0.0f;

    copy_v3_fl(pchan->scale_in, 1.0f);
    copy_v3_fl(pchan->scale_out, 1.0f);

    pchan->flag &= ~(POSE_LOC | POSE_ROT | POSE_SIZE | POSE_BBONE_SHAPE);
  }
}

void BKE_pose_copy_pchan_result(bPoseChannel *pchanto, const bPoseChannel *pchanfrom)
{
  copy_m4_m4(pchanto->pose_mat, pchanfrom->pose_mat);
  copy_m4_m4(pchanto->chan_mat, pchanfrom->chan_mat);

  /* used for local constraints */
  copy_v3_v3(pchanto->loc, pchanfrom->loc);
  copy_qt_qt(pchanto->quat, pchanfrom->quat);
  copy_v3_v3(pchanto->eul, pchanfrom->eul);
  copy_v3_v3(pchanto->size, pchanfrom->size);

  copy_v3_v3(pchanto->pose_head, pchanfrom->pose_head);
  copy_v3_v3(pchanto->pose_tail, pchanfrom->pose_tail);

  pchanto->roll1 = pchanfrom->roll1;
  pchanto->roll2 = pchanfrom->roll2;
  pchanto->curve_in_x = pchanfrom->curve_in_x;
  pchanto->curve_in_z = pchanfrom->curve_in_z;
  pchanto->curve_out_x = pchanfrom->curve_out_x;
  pchanto->curve_out_z = pchanfrom->curve_out_z;
  pchanto->ease1 = pchanfrom->ease1;
  pchanto->ease2 = pchanfrom->ease2;

  copy_v3_v3(pchanto->scale_in, pchanfrom->scale_in);
  copy_v3_v3(pchanto->scale_out, pchanfrom->scale_out);

  pchanto->rotmode = pchanfrom->rotmode;
  pchanto->flag = pchanfrom->flag;
  pchanto->protectflag = pchanfrom->protectflag;
}

bool BKE_pose_copy_result(bPose *to, bPose *from)
{
  if (to == nullptr || from == nullptr) {
    CLOG_ERROR(
        &LOG, "Pose copy error, pose to:%p from:%p", (void *)to, (void *)from); /* debug temp */
    return false;
  }

  if (to == from) {
    CLOG_ERROR(&LOG, "source and target are the same");
    return false;
  }

  LISTBASE_FOREACH (bPoseChannel *, pchanfrom, &from->chanbase) {
    bPoseChannel *pchanto = BKE_pose_channel_find_name(to, pchanfrom->name);
    if (pchanto != nullptr) {
      BKE_pose_copy_pchan_result(pchanto, pchanfrom);
    }
  }
  return true;
}

void BKE_pose_tag_recalc(Main *bmain, bPose *pose)
{
  pose->flag |= POSE_RECALC;
  /* Depsgraph components depends on actual pose state,
   * if pose was changed depsgraph is to be updated as well.
   */
  DEG_relations_tag_update(bmain);
}

void what_does_obaction(Object *ob,
                        Object *workob,
                        bPose *pose,
                        bAction *act,
                        char groupname[],
                        const AnimationEvalContext *anim_eval_context)
{
  bActionGroup *agrp = BKE_action_group_find_name(act, groupname);

  /* clear workob */
  blender::bke::ObjectRuntime workob_runtime;
  BKE_object_workob_clear(workob);
  workob->runtime = &workob_runtime;

  /* init workob */
  copy_m4_m4(workob->runtime->object_to_world.ptr(), ob->object_to_world().ptr());
  copy_m4_m4(workob->parentinv, ob->parentinv);
  copy_m4_m4(workob->constinv, ob->constinv);
  workob->parent = ob->parent;

  workob->rotmode = ob->rotmode;

  workob->trackflag = ob->trackflag;
  workob->upflag = ob->upflag;

  workob->partype = ob->partype;
  workob->par1 = ob->par1;
  workob->par2 = ob->par2;
  workob->par3 = ob->par3;

  workob->constraints.first = ob->constraints.first;
  workob->constraints.last = ob->constraints.last;

  /* Need to set pose too, since this is used for both types of Action Constraint. */
  workob->pose = pose;
  if (pose) {
    /* This function is most likely to be used with a temporary pose with a single bone in there.
     * For such cases it makes no sense to create hash since it'll only waste CPU ticks on memory
     * allocation and also will make lookup slower.
     */
    if (pose->chanbase.first != pose->chanbase.last) {
      BKE_pose_channels_hash_ensure(pose);
    }
    if (pose->flag & POSE_CONSTRAINTS_NEED_UPDATE_FLAGS) {
      BKE_pose_update_constraint_flags(pose);
    }
  }

  STRNCPY(workob->parsubstr, ob->parsubstr);

  /* we don't use real object name, otherwise RNA screws with the real thing */
  STRNCPY(workob->id.name, "OB<ConstrWorkOb>");

  /* If we're given a group to use, it's likely to be more efficient
   * (though a bit more dangerous). */
  if (agrp) {
    /* specifically evaluate this group only */

    /* get RNA-pointer for the workob's ID */
    PointerRNA id_ptr = RNA_id_pointer_create(&workob->id);

    /* execute action for this group only */
    animsys_evaluate_action_group(&id_ptr, act, agrp, anim_eval_context);
  }
  else {
    AnimData adt = {nullptr};

    /* init animdata, and attach to workob */
    workob->adt = &adt;

    adt.action = act;
    BKE_animdata_action_ensure_idroot(&workob->id, act);

    /* execute effects of Action on to workob (or its PoseChannels) */
    BKE_animsys_evaluate_animdata(&workob->id, &adt, anim_eval_context, ADT_RECALC_ANIM, false);

    /* Ensure stack memory set here isn't accessed later, relates to !118847. */
    workob->adt = nullptr;
  }
  /* Ensure stack memory set here isn't accessed later, see !118847. */
  workob->runtime = nullptr;
}

void BKE_pose_check_uids_unique_and_report(const bPose *pose)
{
  if (pose == nullptr) {
    return;
  }

  GSet *used_uids = BLI_gset_new(
      BLI_session_uid_ghash_hash, BLI_session_uid_ghash_compare, "sequencer used uids");

  LISTBASE_FOREACH (bPoseChannel *, pchan, &pose->chanbase) {
    const SessionUID *session_uid = &pchan->runtime.session_uid;
    if (!BLI_session_uid_is_generated(session_uid)) {
      printf("Pose channel %s does not have UID generated.\n", pchan->name);
      continue;
    }

    if (BLI_gset_lookup(used_uids, session_uid) != nullptr) {
      printf("Pose channel %s has duplicate UID generated.\n", pchan->name);
      continue;
    }

    BLI_gset_insert(used_uids, (void *)session_uid);
  }

  BLI_gset_free(used_uids, nullptr);
}

void BKE_pose_blend_write(BlendWriter *writer, bPose *pose, bArmature *arm)
{
#ifndef __GNUC__
  BLI_assert(pose != nullptr && arm != nullptr);
#endif

  /* Write channels */
  LISTBASE_FOREACH (bPoseChannel *, chan, &pose->chanbase) {
    /* Write ID Properties -- and copy this comment EXACTLY for easy finding
     * of library blocks that implement this. */
    if (chan->prop) {
      IDP_BlendWrite(writer, chan->prop);
    }

    BKE_constraint_blend_write(writer, &chan->constraints);

    animviz_motionpath_blend_write(writer, chan->mpath);

    /* Prevent crashes with auto-save,
     * when a bone duplicated in edit-mode has not yet been assigned to its pose-channel.
     * Also needed with memundo, in some cases we can store a step before pose has been
     * properly rebuilt from previous undo step. */
    Bone *bone = (pose->flag & POSE_RECALC) ? BKE_armature_find_bone_name(arm, chan->name) :
                                              chan->bone;
    if (bone != nullptr) {
      /* gets restored on read, for library armatures */
      chan->selectflag = bone->flag & BONE_SELECTED;
    }

    BLO_write_struct(writer, bPoseChannel, chan);
  }

  /* Write groups */
  LISTBASE_FOREACH (bActionGroup *, grp, &pose->agroups) {
    BLO_write_struct(writer, bActionGroup, grp);
  }

  /* write IK param */
  if (pose->ikparam) {
    const char *structname = BKE_pose_ikparam_get_name(pose);
    if (structname) {
      BLO_write_struct_by_name(writer, structname, pose->ikparam);
    }
  }

  /* Write this pose */
  BLO_write_struct(writer, bPose, pose);
}

void BKE_pose_blend_read_data(BlendDataReader *reader, ID *id_owner, bPose *pose)
{
  if (!pose) {
    return;
  }

  BLO_read_struct_list(reader, bPoseChannel, &pose->chanbase);
  BLO_read_struct_list(reader, bActionGroup, &pose->agroups);

  pose->chanhash = nullptr;
  pose->chan_array = nullptr;

  LISTBASE_FOREACH (bPoseChannel *, pchan, &pose->chanbase) {
    BKE_pose_channel_runtime_reset(&pchan->runtime);
    BKE_pose_channel_session_uid_generate(pchan);

    pchan->bone = nullptr;
    BLO_read_struct(reader, bPoseChannel, &pchan->parent);
    BLO_read_struct(reader, bPoseChannel, &pchan->child);
    BLO_read_struct(reader, bPoseChannel, &pchan->custom_tx);

    BLO_read_struct(reader, bPoseChannel, &pchan->bbone_prev);
    BLO_read_struct(reader, bPoseChannel, &pchan->bbone_next);

    BKE_constraint_blend_read_data(reader, id_owner, &pchan->constraints);

    BLO_read_struct(reader, IDProperty, &pchan->prop);
    IDP_BlendDataRead(reader, &pchan->prop);

    BLO_read_struct(reader, bMotionPath, &pchan->mpath);
    if (pchan->mpath) {
      animviz_motionpath_blend_read_data(reader, pchan->mpath);
    }

    BLI_listbase_clear(&pchan->iktree);
    BLI_listbase_clear(&pchan->siktree);

    /* in case this value changes in future, clamp else we get undefined behavior */
    CLAMP(pchan->rotmode, ROT_MODE_MIN, ROT_MODE_MAX);

    pchan->draw_data = nullptr;
  }
  pose->ikdata = nullptr;
  if (pose->ikparam != nullptr) {
    const char *structname = BKE_pose_ikparam_get_name(pose);
    if (structname) {
      pose->ikparam = BLO_read_struct_by_name_array(reader, structname, 1, pose->ikparam);
    }
    else {
      pose->ikparam = nullptr;
    }
  }
}

void BKE_pose_blend_read_after_liblink(BlendLibReader *reader, Object *ob, bPose *pose)
{
  bArmature *arm = static_cast<bArmature *>(ob->data);

  if (!pose || !arm) {
    return;
  }

  /* Always rebuild to match library changes, except on Undo. */
  bool rebuild = false;

  if (!BLO_read_lib_is_undo(reader)) {
    if (ob->id.lib != arm->id.lib) {
      rebuild = true;
    }
  }

  LISTBASE_FOREACH (bPoseChannel *, pchan, &pose->chanbase) {
    pchan->bone = BKE_armature_find_bone_name(arm, pchan->name);

    if (UNLIKELY(pchan->bone == nullptr)) {
      rebuild = true;
    }
    else if (!ID_IS_LINKED(ob) && ID_IS_LINKED(arm)) {
      /* local pose selection copied to armature, bit hackish */
      pchan->bone->flag &= ~BONE_SELECTED;
      pchan->bone->flag |= pchan->selectflag;
    }
  }

  if (rebuild) {
    Main *bmain = BLO_read_lib_get_main(reader);
    DEG_id_tag_update_ex(
        bmain, &ob->id, ID_RECALC_TRANSFORM | ID_RECALC_GEOMETRY | ID_RECALC_ANIMATION);
    BKE_pose_tag_recalc(bmain, pose);
  }
}

void BKE_action_fcurves_clear(bAction *act)
{
  if (!act) {
    return;
  }
  while (act->curves.first) {
    FCurve *fcu = static_cast<FCurve *>(act->curves.first);
    action_groups_remove_channel(act, fcu);
    BKE_fcurve_free(fcu);
  }
  DEG_id_tag_update(&act->id, ID_RECALC_ANIMATION_NO_FLUSH);
}<|MERGE_RESOLUTION|>--- conflicted
+++ resolved
@@ -556,16 +556,12 @@
       reader, channelbag.group_array_num, reinterpret_cast<void **>(&channelbag.group_array));
   for (int i = 0; i < channelbag.group_array_num; i++) {
     BLO_read_struct(reader, bActionGroup, &channelbag.group_array[i]);
-<<<<<<< HEAD
     channelbag.group_array[i]->channel_bag = &channelbag;
-=======
-    read_channel_group(reader, *channelbag.group_array[i]);
 
     /* Clear the legacy channels listbase, since it will have been set for some
      * groups for forward comptability. See
      * `action_blend_write_make_legacy_channel_groups_listbase()`. */
     channelbag.group_array[i]->channels = {nullptr, nullptr};
->>>>>>> e3311e48
   }
 
   BLO_read_pointer_array(
