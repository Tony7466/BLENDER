--- conflicted
+++ resolved
@@ -1036,13 +1036,8 @@
       float co[3];
 
       /* Vertex position. */
-<<<<<<< HEAD
-      mul_m4_v3(coll_ob->obmat, positions[i]);
+      mul_m4_v3(coll_ob->object_to_world, positions[i]);
       manta_pos_to_cell(fds, positions[i]);
-=======
-      mul_m4_v3(coll_ob->object_to_world, verts[i].co);
-      manta_pos_to_cell(fds, verts[i].co);
->>>>>>> 41c692ee
 
       /* Vertex velocity. */
       add_v3fl_v3fl_v3i(co, positions[i], fds->shift);
@@ -2104,13 +2099,8 @@
     float(*vert_normals)[3] = BKE_mesh_vertex_normals_for_write(me);
     for (i = 0; i < numverts; i++) {
       /* Vertex position. */
-<<<<<<< HEAD
-      mul_m4_v3(flow_ob->obmat, positions[i]);
+      mul_m4_v3(flow_ob->object_to_world, positions[i]);
       manta_pos_to_cell(fds, positions[i]);
-=======
-      mul_m4_v3(flow_ob->object_to_world, verts[i].co);
-      manta_pos_to_cell(fds, verts[i].co);
->>>>>>> 41c692ee
 
       /* Vertex normal. */
       mul_mat3_m4_v3(flow_ob->object_to_world, vert_normals[i]);
