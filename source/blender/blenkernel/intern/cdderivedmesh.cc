--- conflicted
+++ resolved
@@ -119,30 +119,6 @@
   copy_v3_v3(r_no, cddm->vert_normals[index]);
 }
 
-<<<<<<< HEAD
-static void cdDM_recalc_looptri(DerivedMesh *dm)
-{
-  CDDerivedMesh *cddm = (CDDerivedMesh *)dm;
-  const uint totpoly = dm->numPolyData;
-  const uint totloop = dm->numLoopData;
-
-  DM_ensure_looptri_data(dm);
-  BLI_assert(totpoly == 0 || cddm->dm.looptris.array_wip != NULL);
-
-  blender::bke::mesh::looptris_calc(
-      {reinterpret_cast<const blender::float3 *>(cddm->vert_positions), dm->numVertData},
-      blender::Span(cddm->poly_offsets, totpoly + 1),
-      {cddm->corner_verts, totloop},
-      {dm->looptris.array_wip, dm->looptris.num});
-
-  BLI_assert(cddm->dm.looptris.array == NULL);
-  atomic_cas_ptr(
-      (void **)&cddm->dm.looptris.array, cddm->dm.looptris.array, cddm->dm.looptris.array_wip);
-  cddm->dm.looptris.array_wip = nullptr;
-}
-
-=======
->>>>>>> 7adea7ee
 static void cdDM_free_internal(CDDerivedMesh *cddm)
 {
   if (cddm->pmap) {
