/* SPDX-License-Identifier: GPL-2.0-or-later
 * Copyright 2005 Blender Foundation. All rights reserved. */

/** \file
 * \ingroup bke
 */

#if defined(__STDC_VERSION__) && __STDC_VERSION__ >= 199901L
#  ifdef __GNUC__
#    pragma GCC diagnostic ignored "-Wvla"
#  endif
#  define USE_DYNSIZE
#endif

#include <float.h>
#include <math.h>
#include <stdio.h>
#include <stdlib.h>
#include <string.h>

#include "atomic_ops.h"

#include "MEM_guardedalloc.h"

#include "DNA_mesh_types.h"
#include "DNA_meshdata_types.h"
#include "DNA_modifier_types.h"
#include "DNA_object_types.h"
#include "DNA_scene_types.h"

#include "BLI_bitmap.h"
#include "BLI_blenlib.h"
#include "BLI_edgehash.h"
#include "BLI_math.h"
#include "BLI_memarena.h"
#include "BLI_task.h"
#include "BLI_threads.h"
#include "BLI_utildefines.h"

#include "BKE_ccg.h"
#include "BKE_cdderivedmesh.h"
#include "BKE_mesh.h"
#include "BKE_mesh_mapping.h"
#include "BKE_modifier.h"
#include "BKE_multires.h"
#include "BKE_object.h"
#include "BKE_paint.h"
#include "BKE_pbvh.h"
#include "BKE_scene.h"
#include "BKE_subsurf.h"

#ifndef USE_DYNSIZE
#  include "BLI_array.h"
#endif

#include "CCGSubSurf.h"

/* assumes MLoop's are laid out 4 for each poly, in order */
#define USE_LOOP_LAYOUT_FAST

static CCGDerivedMesh *getCCGDerivedMesh(CCGSubSurf *ss,
                                         int drawInteriorEdges,
                                         int useSubsurfUv,
                                         DerivedMesh *dm);
///

static void *arena_alloc(CCGAllocatorHDL a, int numBytes)
{
  return BLI_memarena_alloc(a, numBytes);
}

static void *arena_realloc(CCGAllocatorHDL a, void *ptr, int newSize, int oldSize)
{
  void *p2 = BLI_memarena_alloc(a, newSize);
  if (ptr) {
    memcpy(p2, ptr, oldSize);
  }
  return p2;
}

static void arena_free(CCGAllocatorHDL UNUSED(a), void *UNUSED(ptr))
{
  /* do nothing */
}

static void arena_release(CCGAllocatorHDL a)
{
  BLI_memarena_free(a);
}

typedef enum {
  CCG_USE_AGING = 1,
  CCG_USE_ARENA = 2,
  CCG_CALC_NORMALS = 4,
  /* add an extra four bytes for a mask layer */
  CCG_ALLOC_MASK = 8,
  CCG_SIMPLE_SUBDIV = 16,
} CCGFlags;

static CCGSubSurf *_getSubSurf(CCGSubSurf *prevSS, int subdivLevels, int numLayers, CCGFlags flags)
{
  CCGMeshIFC ifc;
  CCGSubSurf *ccgSS;
  int useAging = !!(flags & CCG_USE_AGING);
  int useArena = flags & CCG_USE_ARENA;
  int normalOffset = 0;

  /* (subdivLevels == 0) is not allowed */
  subdivLevels = MAX2(subdivLevels, 1);

  if (prevSS) {
    int oldUseAging;

    ccgSubSurf_getUseAgeCounts(prevSS, &oldUseAging, NULL, NULL, NULL);

    if ((oldUseAging != useAging) ||
        (ccgSubSurf_getSimpleSubdiv(prevSS) != !!(flags & CCG_SIMPLE_SUBDIV))) {
      ccgSubSurf_free(prevSS);
    }
    else {
      ccgSubSurf_setSubdivisionLevels(prevSS, subdivLevels);

      return prevSS;
    }
  }

  if (useAging) {
    ifc.vertUserSize = ifc.edgeUserSize = ifc.faceUserSize = 12;
  }
  else {
    ifc.vertUserSize = ifc.edgeUserSize = ifc.faceUserSize = 8;
  }
  ifc.numLayers = numLayers;
  ifc.vertDataSize = sizeof(float) * numLayers;
  normalOffset += sizeof(float) * numLayers;
  if (flags & CCG_CALC_NORMALS) {
    ifc.vertDataSize += sizeof(float[3]);
  }
  if (flags & CCG_ALLOC_MASK) {
    ifc.vertDataSize += sizeof(float);
  }
  ifc.simpleSubdiv = !!(flags & CCG_SIMPLE_SUBDIV);

  if (useArena) {
    CCGAllocatorIFC allocatorIFC;
    CCGAllocatorHDL allocator = BLI_memarena_new(MEM_SIZE_OPTIMAL(1 << 16), "subsurf arena");

    allocatorIFC.alloc = arena_alloc;
    allocatorIFC.realloc = arena_realloc;
    allocatorIFC.free = arena_free;
    allocatorIFC.release = arena_release;

    ccgSS = ccgSubSurf_new(&ifc, subdivLevels, &allocatorIFC, allocator);
  }
  else {
    ccgSS = ccgSubSurf_new(&ifc, subdivLevels, NULL, NULL);
  }

  if (useAging) {
    ccgSubSurf_setUseAgeCounts(ccgSS, 1, 8, 8, 8);
  }

  if (flags & CCG_ALLOC_MASK) {
    normalOffset += sizeof(float);
    /* mask is allocated after regular layers */
    ccgSubSurf_setAllocMask(ccgSS, 1, sizeof(float) * numLayers);
  }

  if (flags & CCG_CALC_NORMALS) {
    ccgSubSurf_setCalcVertexNormals(ccgSS, 1, normalOffset);
  }
  else {
    ccgSubSurf_setCalcVertexNormals(ccgSS, 0, 0);
  }

  return ccgSS;
}

static int getEdgeIndex(CCGSubSurf *ss, CCGEdge *e, int x, int edgeSize)
{
  CCGVert *v0 = ccgSubSurf_getEdgeVert0(e);
  CCGVert *v1 = ccgSubSurf_getEdgeVert1(e);
  int v0idx = *((int *)ccgSubSurf_getVertUserData(ss, v0));
  int v1idx = *((int *)ccgSubSurf_getVertUserData(ss, v1));
  int edgeBase = *((int *)ccgSubSurf_getEdgeUserData(ss, e));

  if (x == 0) {
    return v0idx;
  }
  if (x == edgeSize - 1) {
    return v1idx;
  }

  return edgeBase + x - 1;
}

static int getFaceIndex(
    CCGSubSurf *ss, CCGFace *f, int S, int x, int y, int edgeSize, int gridSize)
{
  int faceBase = *((int *)ccgSubSurf_getFaceUserData(ss, f));
  int numVerts = ccgSubSurf_getFaceNumVerts(f);

  if (x == gridSize - 1 && y == gridSize - 1) {
    CCGVert *v = ccgSubSurf_getFaceVert(f, S);
    return *((int *)ccgSubSurf_getVertUserData(ss, v));
  }
  if (x == gridSize - 1) {
    CCGVert *v = ccgSubSurf_getFaceVert(f, S);
    CCGEdge *e = ccgSubSurf_getFaceEdge(f, S);
    int edgeBase = *((int *)ccgSubSurf_getEdgeUserData(ss, e));
    if (v == ccgSubSurf_getEdgeVert0(e)) {
      return edgeBase + (gridSize - 1 - y) - 1;
    }

    return edgeBase + (edgeSize - 2 - 1) - ((gridSize - 1 - y) - 1);
  }
  if (y == gridSize - 1) {
    CCGVert *v = ccgSubSurf_getFaceVert(f, S);
    CCGEdge *e = ccgSubSurf_getFaceEdge(f, (S + numVerts - 1) % numVerts);
    int edgeBase = *((int *)ccgSubSurf_getEdgeUserData(ss, e));
    if (v == ccgSubSurf_getEdgeVert0(e)) {
      return edgeBase + (gridSize - 1 - x) - 1;
    }

    return edgeBase + (edgeSize - 2 - 1) - ((gridSize - 1 - x) - 1);
  }
  if (x == 0 && y == 0) {
    return faceBase;
  }
  if (x == 0) {
    S = (S + numVerts - 1) % numVerts;
    return faceBase + 1 + (gridSize - 2) * S + (y - 1);
  }
  if (y == 0) {
    return faceBase + 1 + (gridSize - 2) * S + (x - 1);
  }

  return faceBase + 1 + (gridSize - 2) * numVerts + S * (gridSize - 2) * (gridSize - 2) +
         (y - 1) * (gridSize - 2) + (x - 1);
}

static void get_face_uv_map_vert(
    UvVertMap *vmap, struct MPoly *mpoly, struct MLoop *ml, int fi, CCGVertHDL *fverts)
{
  UvMapVert *v, *nv;
  int j, nverts = mpoly[fi].totloop;

  for (j = 0; j < nverts; j++) {
    for (nv = v = BKE_mesh_uv_vert_map_get_vert(vmap, ml[j].v); v; v = v->next) {
      if (v->separate) {
        nv = v;
      }
      if (v->poly_index == fi) {
        break;
      }
    }

    fverts[j] = POINTER_FROM_UINT(mpoly[nv->poly_index].loopstart + nv->loop_of_poly_index);
  }
}

static int ss_sync_from_uv(CCGSubSurf *ss,
                           CCGSubSurf *origss,
                           DerivedMesh *dm,
                           const MLoopUV *mloopuv)
{
  MPoly *mpoly = dm->getPolyArray(dm);
  MLoop *mloop = dm->getLoopArray(dm);
  int totvert = dm->getNumVerts(dm);
  int totface = dm->getNumPolys(dm);
  int i, seam;
  UvMapVert *v;
  UvVertMap *vmap;
  float limit[2];
#ifndef USE_DYNSIZE
  CCGVertHDL *fverts = NULL;
  BLI_array_declare(fverts);
#endif
  EdgeSet *eset;
  float uv[3] = {0.0f, 0.0f, 0.0f}; /* only first 2 values are written into */

  limit[0] = limit[1] = STD_UV_CONNECT_LIMIT;
  /* previous behavior here is without accounting for winding, however this causes stretching in
   * UV map in really simple cases with mirror + subsurf, see second part of T44530.
   * Also, initially intention is to treat merged vertices from mirror modifier as seams.
   * This fixes a very old regression (2.49 was correct here) */
  vmap = BKE_mesh_uv_vert_map_create(
      mpoly, NULL, NULL, mloop, mloopuv, totface, totvert, limit, false, true);
  if (!vmap) {
    return 0;
  }

  ccgSubSurf_initFullSync(ss);

  /* create vertices */
  for (i = 0; i < totvert; i++) {
    if (!BKE_mesh_uv_vert_map_get_vert(vmap, i)) {
      continue;
    }

    for (v = BKE_mesh_uv_vert_map_get_vert(vmap, i)->next; v; v = v->next) {
      if (v->separate) {
        break;
      }
    }

    seam = (v != NULL);

    for (v = BKE_mesh_uv_vert_map_get_vert(vmap, i); v; v = v->next) {
      if (v->separate) {
        CCGVert *ssv;
        int loopid = mpoly[v->poly_index].loopstart + v->loop_of_poly_index;
        CCGVertHDL vhdl = POINTER_FROM_INT(loopid);

        copy_v2_v2(uv, mloopuv[loopid].uv);

        ccgSubSurf_syncVert(ss, vhdl, uv, seam, &ssv);
      }
    }
  }

  /* create edges */
  eset = BLI_edgeset_new_ex(__func__, BLI_EDGEHASH_SIZE_GUESS_FROM_POLYS(totface));

  for (i = 0; i < totface; i++) {
    MPoly *mp = &mpoly[i];
    int nverts = mp->totloop;
    int j, j_next;
    CCGFace *origf = ccgSubSurf_getFace(origss, POINTER_FROM_INT(i));
    /* unsigned int *fv = &mp->v1; */
    MLoop *ml = mloop + mp->loopstart;

#ifdef USE_DYNSIZE
    CCGVertHDL fverts[nverts];
#else
    BLI_array_clear(fverts);
    BLI_array_grow_items(fverts, nverts);
#endif

    get_face_uv_map_vert(vmap, mpoly, ml, i, fverts);

    for (j = 0, j_next = nverts - 1; j < nverts; j_next = j++) {
      unsigned int v0 = POINTER_AS_UINT(fverts[j_next]);
      unsigned int v1 = POINTER_AS_UINT(fverts[j]);

      if (BLI_edgeset_add(eset, v0, v1)) {
        CCGEdge *e, *orige = ccgSubSurf_getFaceEdge(origf, j_next);
        CCGEdgeHDL ehdl = POINTER_FROM_INT(mp->loopstart + j_next);
        float crease = ccgSubSurf_getEdgeCrease(orige);

        ccgSubSurf_syncEdge(ss, ehdl, fverts[j_next], fverts[j], crease, &e);
      }
    }
  }

  BLI_edgeset_free(eset);

  /* create faces */
  for (i = 0; i < totface; i++) {
    MPoly *mp = &mpoly[i];
    MLoop *ml = &mloop[mp->loopstart];
    int nverts = mp->totloop;
    CCGFace *f;

#ifdef USE_DYNSIZE
    CCGVertHDL fverts[nverts];
#else
    BLI_array_clear(fverts);
    BLI_array_grow_items(fverts, nverts);
#endif

    get_face_uv_map_vert(vmap, mpoly, ml, i, fverts);
    ccgSubSurf_syncFace(ss, POINTER_FROM_INT(i), nverts, fverts, &f);
  }

#ifndef USE_DYNSIZE
  BLI_array_free(fverts);
#endif

  BKE_mesh_uv_vert_map_free(vmap);
  ccgSubSurf_processSync(ss);

  return 1;
}

static void set_subsurf_legacy_uv(CCGSubSurf *ss, DerivedMesh *dm, DerivedMesh *result, int n)
{
  CCGFaceIterator fi;
  int index, gridSize, gridFaces, /*edgeSize,*/ totface, x, y, S;
  const MLoopUV *dmloopuv = CustomData_get_layer_n(&dm->loopData, CD_MLOOPUV, n);
  /* need to update both CD_MTFACE & CD_MLOOPUV, hrmf, we could get away with
   * just tface except applying the modifier then looses subsurf UV */
  MTFace *tface = CustomData_get_layer_n(&result->faceData, CD_MTFACE, n);
  MLoopUV *mloopuv = CustomData_get_layer_n(&result->loopData, CD_MLOOPUV, n);

  if (!dmloopuv || (!tface && !mloopuv)) {
    return;
  }

  /* create a CCGSubSurf from uv's */
  CCGSubSurf *uvss = _getSubSurf(NULL, ccgSubSurf_getSubdivisionLevels(ss), 2, CCG_USE_ARENA);

  if (!ss_sync_from_uv(uvss, ss, dm, dmloopuv)) {
    ccgSubSurf_free(uvss);
    return;
  }

  /* get some info from CCGSubSurf */
  totface = ccgSubSurf_getNumFaces(uvss);
  // edgeSize = ccgSubSurf_getEdgeSize(uvss); /* UNUSED */
  gridSize = ccgSubSurf_getGridSize(uvss);
  gridFaces = gridSize - 1;

  /* make a map from original faces to CCGFaces */
  CCGFace **faceMap = MEM_mallocN(totface * sizeof(*faceMap), "facemapuv");
  for (ccgSubSurf_initFaceIterator(uvss, &fi); !ccgFaceIterator_isStopped(&fi);
       ccgFaceIterator_next(&fi)) {
    CCGFace *f = ccgFaceIterator_getCurrent(&fi);
    faceMap[POINTER_AS_INT(ccgSubSurf_getFaceFaceHandle(f))] = f;
  }

  /* load coordinates from uvss into tface */
  MTFace *tf = tface;
  MLoopUV *mluv = mloopuv;

  for (index = 0; index < totface; index++) {
    CCGFace *f = faceMap[index];
    int numVerts = ccgSubSurf_getFaceNumVerts(f);

    for (S = 0; S < numVerts; S++) {
      float(*faceGridData)[2] = ccgSubSurf_getFaceGridDataArray(uvss, f, S);

      for (y = 0; y < gridFaces; y++) {
        for (x = 0; x < gridFaces; x++) {
          float *a = faceGridData[(y + 0) * gridSize + x + 0];
          float *b = faceGridData[(y + 0) * gridSize + x + 1];
          float *c = faceGridData[(y + 1) * gridSize + x + 1];
          float *d = faceGridData[(y + 1) * gridSize + x + 0];

          if (tf) {
            copy_v2_v2(tf->uv[0], a);
            copy_v2_v2(tf->uv[1], d);
            copy_v2_v2(tf->uv[2], c);
            copy_v2_v2(tf->uv[3], b);
            tf++;
          }

          if (mluv) {
            copy_v2_v2(mluv[0].uv, a);
            copy_v2_v2(mluv[1].uv, d);
            copy_v2_v2(mluv[2].uv, c);
            copy_v2_v2(mluv[3].uv, b);
            mluv += 4;
          }
        }
      }
    }
  }

  ccgSubSurf_free(uvss);
  MEM_freeN(faceMap);
}

static void set_subsurf_uv(CCGSubSurf *ss, DerivedMesh *dm, DerivedMesh *result, int layer_index)
{
  set_subsurf_legacy_uv(ss, dm, result, layer_index);
}

/* face weighting */
#define SUB_ELEMS_FACE 50
typedef float FaceVertWeight[SUB_ELEMS_FACE][SUB_ELEMS_FACE];

typedef struct FaceVertWeightEntry {
  FaceVertWeight *weight;
  float *w;
  int valid;
} FaceVertWeightEntry;

typedef struct WeightTable {
  FaceVertWeightEntry *weight_table;
  int len;
} WeightTable;

static float *get_ss_weights(WeightTable *wtable, int gridCuts, int faceLen)
{
  int x, y, i, j;
  float *w, w1, w2, w4, fac, fac2, fx, fy;

  if (wtable->len <= faceLen) {
    void *tmp = MEM_callocN(sizeof(FaceVertWeightEntry) * (faceLen + 1), "weight table alloc 2");

    if (wtable->len) {
      memcpy(tmp, wtable->weight_table, sizeof(FaceVertWeightEntry) * wtable->len);
      MEM_freeN(wtable->weight_table);
    }

    wtable->weight_table = tmp;
    wtable->len = faceLen + 1;
  }

  if (!wtable->weight_table[faceLen].valid) {
    wtable->weight_table[faceLen].valid = 1;
    wtable->weight_table[faceLen].w = w = MEM_callocN(
        sizeof(float) * faceLen * faceLen * (gridCuts + 2) * (gridCuts + 2), "weight table alloc");
    fac = 1.0f / (float)faceLen;

    for (i = 0; i < faceLen; i++) {
      for (x = 0; x < gridCuts + 2; x++) {
        for (y = 0; y < gridCuts + 2; y++) {
          fx = 0.5f - (float)x / (float)(gridCuts + 1) / 2.0f;
          fy = 0.5f - (float)y / (float)(gridCuts + 1) / 2.0f;

          fac2 = faceLen - 4;
          w1 = (1.0f - fx) * (1.0f - fy) + (-fac2 * fx * fy * fac);
          w2 = (1.0f - fx + fac2 * fx * -fac) * (fy);
          w4 = (fx) * (1.0f - fy + -fac2 * fy * fac);

          /* these values aren't used for tri's and cause divide by zero */
          if (faceLen > 3) {
            fac2 = 1.0f - (w1 + w2 + w4);
            fac2 = fac2 / (float)(faceLen - 3);
            for (j = 0; j < faceLen; j++) {
              w[j] = fac2;
            }
          }

          w[i] = w1;
          w[(i - 1 + faceLen) % faceLen] = w2;
          w[(i + 1) % faceLen] = w4;

          w += faceLen;
        }
      }
    }
  }

  return wtable->weight_table[faceLen].w;
}

static void free_ss_weights(WeightTable *wtable)
{
  int i;

  for (i = 0; i < wtable->len; i++) {
    if (wtable->weight_table[i].valid) {
      MEM_freeN(wtable->weight_table[i].w);
    }
  }

  if (wtable->weight_table) {
    MEM_freeN(wtable->weight_table);
  }
}

static void ss_sync_ccg_from_derivedmesh(CCGSubSurf *ss,
                                         DerivedMesh *dm,
                                         float (*vertexCos)[3],
                                         int useFlatSubdiv)
{
  float creaseFactor = (float)ccgSubSurf_getSubdivisionLevels(ss);
#ifndef USE_DYNSIZE
  CCGVertHDL *fVerts = NULL;
  BLI_array_declare(fVerts);
#endif
  MVert *mvert = dm->getVertArray(dm);
  MEdge *medge = dm->getEdgeArray(dm);
  MVert *mv;
  MEdge *me;
  MLoop *mloop = dm->getLoopArray(dm), *ml;
  MPoly *mpoly = dm->getPolyArray(dm), *mp;
  int totvert = dm->getNumVerts(dm);
  int totedge = dm->getNumEdges(dm);
  int i, j;
  int *index;

  ccgSubSurf_initFullSync(ss);

  mv = mvert;
  index = (int *)dm->getVertDataArray(dm, CD_ORIGINDEX);
  for (i = 0; i < totvert; i++, mv++) {
    CCGVert *v;

    if (vertexCos) {
      ccgSubSurf_syncVert(ss, POINTER_FROM_INT(i), vertexCos[i], 0, &v);
    }
    else {
      ccgSubSurf_syncVert(ss, POINTER_FROM_INT(i), mv->co, 0, &v);
    }

    ((int *)ccgSubSurf_getVertUserData(ss, v))[1] = (index) ? *index++ : i;
  }

  me = medge;
  index = (int *)dm->getEdgeDataArray(dm, CD_ORIGINDEX);
  for (i = 0; i < totedge; i++, me++) {
    CCGEdge *e;
    float crease;

    crease = useFlatSubdiv ? creaseFactor : me->crease * creaseFactor / 255.0f;

    ccgSubSurf_syncEdge(
        ss, POINTER_FROM_INT(i), POINTER_FROM_UINT(me->v1), POINTER_FROM_UINT(me->v2), crease, &e);

    ((int *)ccgSubSurf_getEdgeUserData(ss, e))[1] = (index) ? *index++ : i;
  }

  mp = mpoly;
  index = (int *)dm->getPolyDataArray(dm, CD_ORIGINDEX);
  for (i = 0; i < dm->numPolyData; i++, mp++) {
    CCGFace *f;

#ifdef USE_DYNSIZE
    CCGVertHDL fVerts[mp->totloop];
#else
    BLI_array_clear(fVerts);
    BLI_array_grow_items(fVerts, mp->totloop);
#endif

    ml = mloop + mp->loopstart;
    for (j = 0; j < mp->totloop; j++, ml++) {
      fVerts[j] = POINTER_FROM_UINT(ml->v);
    }

    /* This is very bad, means mesh is internally inconsistent.
     * it is not really possible to continue without modifying
     * other parts of code significantly to handle missing faces.
     * since this really shouldn't even be possible we just bail. */
    if (ccgSubSurf_syncFace(ss, POINTER_FROM_INT(i), mp->totloop, fVerts, &f) ==
        eCCGError_InvalidValue) {
      static int hasGivenError = 0;

      if (!hasGivenError) {
        // XXX error("Unrecoverable error in SubSurf calculation,"
        //      " mesh is inconsistent.");

        hasGivenError = 1;
      }

      return;
    }

    ((int *)ccgSubSurf_getFaceUserData(ss, f))[1] = (index) ? *index++ : i;
  }

  ccgSubSurf_processSync(ss);

#ifndef USE_DYNSIZE
  BLI_array_free(fVerts);
#endif
}

static void ss_sync_from_derivedmesh(CCGSubSurf *ss,
                                     DerivedMesh *dm,
                                     float (*vertexCos)[3],
                                     int use_flat_subdiv,
                                     bool UNUSED(use_subdiv_uvs))
{
  ss_sync_ccg_from_derivedmesh(ss, dm, vertexCos, use_flat_subdiv);
}

/***/

static int ccgDM_getVertMapIndex(CCGSubSurf *ss, CCGVert *v)
{
  return ((int *)ccgSubSurf_getVertUserData(ss, v))[1];
}

static int ccgDM_getEdgeMapIndex(CCGSubSurf *ss, CCGEdge *e)
{
  return ((int *)ccgSubSurf_getEdgeUserData(ss, e))[1];
}

static int ccgDM_getFaceMapIndex(CCGSubSurf *ss, CCGFace *f)
{
  return ((int *)ccgSubSurf_getFaceUserData(ss, f))[1];
}

static void minmax_v3_v3v3(const float vec[3], float min[3], float max[3])
{
  if (min[0] > vec[0]) {
    min[0] = vec[0];
  }
  if (min[1] > vec[1]) {
    min[1] = vec[1];
  }
  if (min[2] > vec[2]) {
    min[2] = vec[2];
  }
  if (max[0] < vec[0]) {
    max[0] = vec[0];
  }
  if (max[1] < vec[1]) {
    max[1] = vec[1];
  }
  if (max[2] < vec[2]) {
    max[2] = vec[2];
  }
}

static void UNUSED_FUNCTION(ccgDM_getMinMax)(DerivedMesh *dm, float r_min[3], float r_max[3])
{
  CCGDerivedMesh *ccgdm = (CCGDerivedMesh *)dm;
  CCGSubSurf *ss = ccgdm->ss;
  CCGVertIterator vi;
  CCGEdgeIterator ei;
  CCGFaceIterator fi;
  CCGKey key;
  int i, edgeSize = ccgSubSurf_getEdgeSize(ss);
  int gridSize = ccgSubSurf_getGridSize(ss);

  CCG_key_top_level(&key, ss);

  if (!ccgSubSurf_getNumVerts(ss)) {
    r_min[0] = r_min[1] = r_min[2] = r_max[0] = r_max[1] = r_max[2] = 0.0;
  }

  for (ccgSubSurf_initVertIterator(ss, &vi); !ccgVertIterator_isStopped(&vi);
       ccgVertIterator_next(&vi)) {
    CCGVert *v = ccgVertIterator_getCurrent(&vi);
    float *co = ccgSubSurf_getVertData(ss, v);

    minmax_v3_v3v3(co, r_min, r_max);
  }

  for (ccgSubSurf_initEdgeIterator(ss, &ei); !ccgEdgeIterator_isStopped(&ei);
       ccgEdgeIterator_next(&ei)) {
    CCGEdge *e = ccgEdgeIterator_getCurrent(&ei);
    CCGElem *edgeData = ccgSubSurf_getEdgeDataArray(ss, e);

    for (i = 0; i < edgeSize; i++) {
      minmax_v3_v3v3(CCG_elem_offset_co(&key, edgeData, i), r_min, r_max);
    }
  }

  for (ccgSubSurf_initFaceIterator(ss, &fi); !ccgFaceIterator_isStopped(&fi);
       ccgFaceIterator_next(&fi)) {
    CCGFace *f = ccgFaceIterator_getCurrent(&fi);
    int S, x, y, numVerts = ccgSubSurf_getFaceNumVerts(f);

    for (S = 0; S < numVerts; S++) {
      CCGElem *faceGridData = ccgSubSurf_getFaceGridDataArray(ss, f, S);

      for (y = 0; y < gridSize; y++) {
        for (x = 0; x < gridSize; x++) {
          minmax_v3_v3v3(CCG_grid_elem_co(&key, faceGridData, x, y), r_min, r_max);
        }
      }
    }
  }
}

static int ccgDM_getNumVerts(DerivedMesh *dm)
{
  CCGDerivedMesh *ccgdm = (CCGDerivedMesh *)dm;

  return ccgSubSurf_getNumFinalVerts(ccgdm->ss);
}

static int ccgDM_getNumEdges(DerivedMesh *dm)
{
  CCGDerivedMesh *ccgdm = (CCGDerivedMesh *)dm;

  return ccgSubSurf_getNumFinalEdges(ccgdm->ss);
}

static int ccgDM_getNumPolys(DerivedMesh *dm)
{
  CCGDerivedMesh *ccgdm = (CCGDerivedMesh *)dm;

  return ccgSubSurf_getNumFinalFaces(ccgdm->ss);
}

static int ccgDM_getNumLoops(DerivedMesh *dm)
{
  CCGDerivedMesh *ccgdm = (CCGDerivedMesh *)dm;

  /* All subsurf faces are quads */
  return 4 * ccgSubSurf_getNumFinalFaces(ccgdm->ss);
}

static CCGElem *get_vertex_elem(CCGDerivedMesh *ccgdm, int vertNum)
{
  CCGSubSurf *ss = ccgdm->ss;
  int i;

  if ((vertNum < ccgdm->edgeMap[0].startVert) && (ccgSubSurf_getNumFaces(ss) > 0)) {
    /* this vert comes from face data */
    int lastface = ccgSubSurf_getNumFaces(ss) - 1;
    CCGFace *f;
    int x, y, grid, numVerts;
    int offset;
    int gridSize = ccgSubSurf_getGridSize(ss);
    int gridSideVerts;
    int gridInternalVerts;
    int gridSideEnd;
    int gridInternalEnd;

    i = 0;
    while (i < lastface && vertNum >= ccgdm->faceMap[i + 1].startVert) {
      i++;
    }

    f = ccgdm->faceMap[i].face;
    numVerts = ccgSubSurf_getFaceNumVerts(f);

    gridSideVerts = gridSize - 2;
    gridInternalVerts = gridSideVerts * gridSideVerts;

    gridSideEnd = 1 + numVerts * gridSideVerts;
    gridInternalEnd = gridSideEnd + numVerts * gridInternalVerts;

    offset = vertNum - ccgdm->faceMap[i].startVert;
    if (offset < 1) {
      return ccgSubSurf_getFaceCenterData(f);
    }
    if (offset < gridSideEnd) {
      offset -= 1;
      grid = offset / gridSideVerts;
      x = offset % gridSideVerts + 1;
      return ccgSubSurf_getFaceGridEdgeData(ss, f, grid, x);
    }
    if (offset < gridInternalEnd) {
      offset -= gridSideEnd;
      grid = offset / gridInternalVerts;
      offset %= gridInternalVerts;
      y = offset / gridSideVerts + 1;
      x = offset % gridSideVerts + 1;
      return ccgSubSurf_getFaceGridData(ss, f, grid, x, y);
    }
  }
  if ((vertNum < ccgdm->vertMap[0].startVert) && (ccgSubSurf_getNumEdges(ss) > 0)) {
    /* this vert comes from edge data */
    CCGEdge *e;
    int lastedge = ccgSubSurf_getNumEdges(ss) - 1;
    int x;

    i = 0;
    while (i < lastedge && vertNum >= ccgdm->edgeMap[i + 1].startVert) {
      i++;
    }

    e = ccgdm->edgeMap[i].edge;

    x = vertNum - ccgdm->edgeMap[i].startVert + 1;
    return ccgSubSurf_getEdgeData(ss, e, x);
  }

  /* this vert comes from vert data */
  CCGVert *v;
  i = vertNum - ccgdm->vertMap[0].startVert;

  v = ccgdm->vertMap[i].vert;
  return ccgSubSurf_getVertData(ss, v);
}

static void ccgDM_getFinalVertCo(DerivedMesh *dm, int vertNum, float r_co[3])
{
  CCGDerivedMesh *ccgdm = (CCGDerivedMesh *)dm;
  CCGSubSurf *ss = ccgdm->ss;

  CCGElem *vd = get_vertex_elem(ccgdm, vertNum);
  CCGKey key;
  CCG_key_top_level(&key, ss);
  copy_v3_v3(r_co, CCG_elem_co(&key, vd));
}

static void ccgDM_getFinalVertNo(DerivedMesh *dm, int vertNum, float r_no[3])
{
  CCGDerivedMesh *ccgdm = (CCGDerivedMesh *)dm;
  CCGSubSurf *ss = ccgdm->ss;

  CCGElem *vd = get_vertex_elem(ccgdm, vertNum);
  CCGKey key;
  CCG_key_top_level(&key, ss);
  copy_v3_v3(r_no, CCG_elem_no(&key, vd));
}

/* utility function */
BLI_INLINE void ccgDM_to_MVert(MVert *mv, const CCGKey *key, CCGElem *elem)
{
  copy_v3_v3(mv->co, CCG_elem_co(key, elem));
<<<<<<< HEAD
  mv->bweight = 0;
=======
  mv->flag = 0;
>>>>>>> 352d55b1
}

static void ccgDM_copyFinalVertArray(DerivedMesh *dm, MVert *mvert)
{
  CCGDerivedMesh *ccgdm = (CCGDerivedMesh *)dm;
  CCGSubSurf *ss = ccgdm->ss;
  CCGElem *vd;
  CCGKey key;
  int index;
  int totvert, totedge, totface;
  int gridSize = ccgSubSurf_getGridSize(ss);
  int edgeSize = ccgSubSurf_getEdgeSize(ss);
  unsigned int i = 0;

  CCG_key_top_level(&key, ss);

  totface = ccgSubSurf_getNumFaces(ss);
  for (index = 0; index < totface; index++) {
    CCGFace *f = ccgdm->faceMap[index].face;
    int x, y, S, numVerts = ccgSubSurf_getFaceNumVerts(f);

    vd = ccgSubSurf_getFaceCenterData(f);
    ccgDM_to_MVert(&mvert[i++], &key, vd);

    for (S = 0; S < numVerts; S++) {
      for (x = 1; x < gridSize - 1; x++) {
        vd = ccgSubSurf_getFaceGridEdgeData(ss, f, S, x);
        ccgDM_to_MVert(&mvert[i++], &key, vd);
      }
    }

    for (S = 0; S < numVerts; S++) {
      for (y = 1; y < gridSize - 1; y++) {
        for (x = 1; x < gridSize - 1; x++) {
          vd = ccgSubSurf_getFaceGridData(ss, f, S, x, y);
          ccgDM_to_MVert(&mvert[i++], &key, vd);
        }
      }
    }
  }

  totedge = ccgSubSurf_getNumEdges(ss);
  for (index = 0; index < totedge; index++) {
    CCGEdge *e = ccgdm->edgeMap[index].edge;
    int x;

    for (x = 1; x < edgeSize - 1; x++) {
      /* NOTE(@campbellbarton): This gives errors with `--debug-fpe` the normals don't seem to be
       * unit length. This is most likely caused by edges with no faces which are now zeroed out,
       * see comment in: `ccgSubSurf__calcVertNormals()`. */
      vd = ccgSubSurf_getEdgeData(ss, e, x);
      ccgDM_to_MVert(&mvert[i++], &key, vd);
    }
  }

  totvert = ccgSubSurf_getNumVerts(ss);
  for (index = 0; index < totvert; index++) {
    CCGVert *v = ccgdm->vertMap[index].vert;

    vd = ccgSubSurf_getVertData(ss, v);
    ccgDM_to_MVert(&mvert[i++], &key, vd);
  }
}

/* utility function */
BLI_INLINE void ccgDM_to_MEdge(MEdge *med, const int v1, const int v2, const short flag)
{
  med->v1 = v1;
  med->v2 = v2;
  med->crease = 0;
  med->flag = flag;
}

static void ccgDM_copyFinalEdgeArray(DerivedMesh *dm, MEdge *medge)
{
  CCGDerivedMesh *ccgdm = (CCGDerivedMesh *)dm;
  CCGSubSurf *ss = ccgdm->ss;
  int index;
  int totedge, totface;
  int gridSize = ccgSubSurf_getGridSize(ss);
  int edgeSize = ccgSubSurf_getEdgeSize(ss);
  unsigned int i = 0;
  short *edgeFlags = ccgdm->edgeFlags;
  const short ed_interior_flag = ccgdm->drawInteriorEdges ? (ME_EDGEDRAW | ME_EDGERENDER) : 0;

  totface = ccgSubSurf_getNumFaces(ss);
  for (index = 0; index < totface; index++) {
    CCGFace *f = ccgdm->faceMap[index].face;
    int x, y, S, numVerts = ccgSubSurf_getFaceNumVerts(f);

    for (S = 0; S < numVerts; S++) {
      for (x = 0; x < gridSize - 1; x++) {
        ccgDM_to_MEdge(&medge[i++],
                       getFaceIndex(ss, f, S, x, 0, edgeSize, gridSize),
                       getFaceIndex(ss, f, S, x + 1, 0, edgeSize, gridSize),
                       ed_interior_flag);
      }

      for (x = 1; x < gridSize - 1; x++) {
        for (y = 0; y < gridSize - 1; y++) {
          ccgDM_to_MEdge(&medge[i++],
                         getFaceIndex(ss, f, S, x, y, edgeSize, gridSize),
                         getFaceIndex(ss, f, S, x, y + 1, edgeSize, gridSize),
                         ed_interior_flag);
          ccgDM_to_MEdge(&medge[i++],
                         getFaceIndex(ss, f, S, y, x, edgeSize, gridSize),
                         getFaceIndex(ss, f, S, y + 1, x, edgeSize, gridSize),
                         ed_interior_flag);
        }
      }
    }
  }

  totedge = ccgSubSurf_getNumEdges(ss);
  for (index = 0; index < totedge; index++) {
    CCGEdge *e = ccgdm->edgeMap[index].edge;
    short ed_flag = 0;
    int x;
    int edgeIdx = POINTER_AS_INT(ccgSubSurf_getEdgeEdgeHandle(e));

    if (!ccgSubSurf_getEdgeNumFaces(e)) {
      ed_flag |= ME_LOOSEEDGE;
    }

    if (edgeFlags) {
      if (edgeIdx != -1) {
        ed_flag |= ((edgeFlags[index] & (ME_SEAM | ME_SHARP)) | ME_EDGEDRAW | ME_EDGERENDER);
      }
    }
    else {
      ed_flag |= ME_EDGEDRAW | ME_EDGERENDER;
    }

    for (x = 0; x < edgeSize - 1; x++) {
      ccgDM_to_MEdge(&medge[i++],
                     getEdgeIndex(ss, e, x, edgeSize),
                     getEdgeIndex(ss, e, x + 1, edgeSize),
                     ed_flag);
    }
  }
}

typedef struct CopyFinalLoopArrayData {
  CCGDerivedMesh *ccgdm;
  MLoop *mloop;
  int grid_size;
  int *grid_offset;
  int edge_size;
  size_t mloop_index;
} CopyFinalLoopArrayData;

static void copyFinalLoopArray_task_cb(void *__restrict userdata,
                                       const int iter,
                                       const TaskParallelTLS *__restrict UNUSED(tls))
{
  CopyFinalLoopArrayData *data = userdata;
  CCGDerivedMesh *ccgdm = data->ccgdm;
  CCGSubSurf *ss = ccgdm->ss;
  const int grid_size = data->grid_size;
  const int edge_size = data->edge_size;
  CCGFace *f = ccgdm->faceMap[iter].face;
  const int num_verts = ccgSubSurf_getFaceNumVerts(f);
  const int grid_index = data->grid_offset[iter];
  const size_t loop_index = 4 * (size_t)grid_index * (grid_size - 1) * (grid_size - 1);
  MLoop *ml = &data->mloop[loop_index];
  for (int S = 0; S < num_verts; S++) {
    for (int y = 0; y < grid_size - 1; y++) {
      for (int x = 0; x < grid_size - 1; x++) {

        uint v1 = getFaceIndex(ss, f, S, x + 0, y + 0, edge_size, grid_size);
        uint v2 = getFaceIndex(ss, f, S, x + 0, y + 1, edge_size, grid_size);
        uint v3 = getFaceIndex(ss, f, S, x + 1, y + 1, edge_size, grid_size);
        uint v4 = getFaceIndex(ss, f, S, x + 1, y + 0, edge_size, grid_size);

        ml->v = v1;
        ml->e = POINTER_AS_UINT(BLI_edgehash_lookup(ccgdm->ehash, v1, v2));
        ml++;

        ml->v = v2;
        ml->e = POINTER_AS_UINT(BLI_edgehash_lookup(ccgdm->ehash, v2, v3));
        ml++;

        ml->v = v3;
        ml->e = POINTER_AS_UINT(BLI_edgehash_lookup(ccgdm->ehash, v3, v4));
        ml++;

        ml->v = v4;
        ml->e = POINTER_AS_UINT(BLI_edgehash_lookup(ccgdm->ehash, v4, v1));
        ml++;
      }
    }
  }
}

static void ccgDM_copyFinalLoopArray(DerivedMesh *dm, MLoop *mloop)
{
  CCGDerivedMesh *ccgdm = (CCGDerivedMesh *)dm;
  CCGSubSurf *ss = ccgdm->ss;

  if (!ccgdm->ehash) {
    BLI_mutex_lock(&ccgdm->loops_cache_lock);
    if (!ccgdm->ehash) {
      MEdge *medge;
      EdgeHash *ehash;

      ehash = BLI_edgehash_new_ex(__func__, ccgdm->dm.numEdgeData);
      medge = ccgdm->dm.getEdgeArray((DerivedMesh *)ccgdm);

      for (int i = 0; i < ccgdm->dm.numEdgeData; i++) {
        BLI_edgehash_insert(ehash, medge[i].v1, medge[i].v2, POINTER_FROM_INT(i));
      }

      atomic_cas_ptr((void **)&ccgdm->ehash, ccgdm->ehash, ehash);
    }
    BLI_mutex_unlock(&ccgdm->loops_cache_lock);
  }

  CopyFinalLoopArrayData data;
  data.ccgdm = ccgdm;
  data.mloop = mloop;
  data.grid_size = ccgSubSurf_getGridSize(ss);
  data.grid_offset = dm->getGridOffset(dm);
  data.edge_size = ccgSubSurf_getEdgeSize(ss);

  /* NOTE: For a dense subdivision we've got enough work for each face and
   * hence can dedicate whole thread to single face. For less dense
   * subdivision we handle multiple faces per thread.
   */
  data.mloop_index = data.grid_size >= 5 ? 1 : 8;

  TaskParallelSettings settings;
  BLI_parallel_range_settings_defaults(&settings);
  settings.min_iter_per_thread = 1;

  BLI_task_parallel_range(
      0, ccgSubSurf_getNumFaces(ss), &data, copyFinalLoopArray_task_cb, &settings);
}

static void ccgDM_copyFinalPolyArray(DerivedMesh *dm, MPoly *mpoly)
{
  CCGDerivedMesh *ccgdm = (CCGDerivedMesh *)dm;
  CCGSubSurf *ss = ccgdm->ss;
  int index;
  int totface;
  int gridSize = ccgSubSurf_getGridSize(ss);
  /* int edgeSize = ccgSubSurf_getEdgeSize(ss); */ /* UNUSED */
  int i = 0, k = 0;
  DMFlagMat *faceFlags = ccgdm->faceFlags;

  totface = ccgSubSurf_getNumFaces(ss);
  for (index = 0; index < totface; index++) {
    CCGFace *f = ccgdm->faceMap[index].face;
    int x, y, S, numVerts = ccgSubSurf_getFaceNumVerts(f);
    int flag = (faceFlags) ? faceFlags[index].flag : ME_SMOOTH;

    for (S = 0; S < numVerts; S++) {
      for (y = 0; y < gridSize - 1; y++) {
        for (x = 0; x < gridSize - 1; x++) {
          MPoly *mp = &mpoly[i];

          mp->flag = flag;
          mp->loopstart = k;
          mp->totloop = 4;

          k += 4;
          i++;
        }
      }
    }
  }
}

static void ccgDM_release(DerivedMesh *dm)
{
  CCGDerivedMesh *ccgdm = (CCGDerivedMesh *)dm;

  if (DM_release(dm)) {
    /* Before freeing, need to update the displacement map */
    if (ccgdm->multires.modified_flags) {
      /* Check that mmd still exists */
      if (!ccgdm->multires.local_mmd &&
          BLI_findindex(&ccgdm->multires.ob->modifiers, ccgdm->multires.mmd) < 0) {
        ccgdm->multires.mmd = NULL;
      }

      if (ccgdm->multires.mmd) {
        if (ccgdm->multires.modified_flags & MULTIRES_COORDS_MODIFIED) {
          multires_modifier_update_mdisps(dm, NULL);
        }
        if (ccgdm->multires.modified_flags & MULTIRES_HIDDEN_MODIFIED) {
          multires_modifier_update_hidden(dm);
        }
      }
    }

    if (ccgdm->ehash) {
      BLI_edgehash_free(ccgdm->ehash, NULL);
    }

    if (ccgdm->reverseFaceMap) {
      MEM_freeN(ccgdm->reverseFaceMap);
    }
    if (ccgdm->gridFaces) {
      MEM_freeN(ccgdm->gridFaces);
    }
    if (ccgdm->gridData) {
      MEM_freeN(ccgdm->gridData);
    }
    if (ccgdm->gridOffset) {
      MEM_freeN(ccgdm->gridOffset);
    }
    if (ccgdm->gridFlagMats) {
      MEM_freeN(ccgdm->gridFlagMats);
    }
    if (ccgdm->gridHidden) {
      /* Using dm->getNumGrids(dm) accesses freed memory */
      uint numGrids = ccgdm->numGrid;
      for (uint i = 0; i < numGrids; i++) {
        if (ccgdm->gridHidden[i]) {
          MEM_freeN(ccgdm->gridHidden[i]);
        }
      }
      MEM_freeN(ccgdm->gridHidden);
    }
    if (ccgdm->freeSS) {
      ccgSubSurf_free(ccgdm->ss);
    }
    if (ccgdm->pmap) {
      MEM_freeN(ccgdm->pmap);
    }
    if (ccgdm->pmap_mem) {
      MEM_freeN(ccgdm->pmap_mem);
    }
    MEM_freeN(ccgdm->edgeFlags);
    MEM_freeN(ccgdm->faceFlags);
    MEM_freeN(ccgdm->vertMap);
    MEM_freeN(ccgdm->edgeMap);
    MEM_freeN(ccgdm->faceMap);

    BLI_mutex_end(&ccgdm->loops_cache_lock);
    BLI_rw_mutex_end(&ccgdm->origindex_cache_rwlock);

    MEM_freeN(ccgdm);
  }
}

static void *ccgDM_get_vert_data_layer(DerivedMesh *dm, int type)
{
  if (type == CD_ORIGINDEX) {
    /* create origindex on demand to save memory */
    CCGDerivedMesh *ccgdm = (CCGDerivedMesh *)dm;
    CCGSubSurf *ss = ccgdm->ss;
    int *origindex;
    int a, index, totnone, totorig;

    /* Avoid re-creation if the layer exists already */
    BLI_rw_mutex_lock(&ccgdm->origindex_cache_rwlock, THREAD_LOCK_READ);
    origindex = DM_get_vert_data_layer(dm, CD_ORIGINDEX);
    BLI_rw_mutex_unlock(&ccgdm->origindex_cache_rwlock);
    if (origindex) {
      return origindex;
    }

    BLI_rw_mutex_lock(&ccgdm->origindex_cache_rwlock, THREAD_LOCK_WRITE);

    origindex = CustomData_add_layer(
        &dm->vertData, CD_ORIGINDEX, CD_SET_DEFAULT, NULL, dm->numVertData);

    totorig = ccgSubSurf_getNumVerts(ss);
    totnone = dm->numVertData - totorig;

    /* original vertices are at the end */
    for (a = 0; a < totnone; a++) {
      origindex[a] = ORIGINDEX_NONE;
    }

    for (index = 0; index < totorig; index++, a++) {
      CCGVert *v = ccgdm->vertMap[index].vert;
      origindex[a] = ccgDM_getVertMapIndex(ccgdm->ss, v);
    }
    BLI_rw_mutex_unlock(&ccgdm->origindex_cache_rwlock);

    return origindex;
  }

  return DM_get_vert_data_layer(dm, type);
}

static void *ccgDM_get_edge_data_layer(DerivedMesh *dm, int type)
{
  if (type == CD_ORIGINDEX) {
    /* create origindex on demand to save memory */
    CCGDerivedMesh *ccgdm = (CCGDerivedMesh *)dm;
    CCGSubSurf *ss = ccgdm->ss;
    int *origindex;
    int a, i, index, totnone, totorig, totedge;
    int edgeSize = ccgSubSurf_getEdgeSize(ss);

    /* Avoid re-creation if the layer exists already */
    origindex = DM_get_edge_data_layer(dm, CD_ORIGINDEX);
    if (origindex) {
      return origindex;
    }

    origindex = CustomData_add_layer(
        &dm->edgeData, CD_ORIGINDEX, CD_SET_DEFAULT, NULL, dm->numEdgeData);

    totedge = ccgSubSurf_getNumEdges(ss);
    totorig = totedge * (edgeSize - 1);
    totnone = dm->numEdgeData - totorig;

    /* original edges are at the end */
    for (a = 0; a < totnone; a++) {
      origindex[a] = ORIGINDEX_NONE;
    }

    for (index = 0; index < totedge; index++) {
      CCGEdge *e = ccgdm->edgeMap[index].edge;
      int mapIndex = ccgDM_getEdgeMapIndex(ss, e);

      for (i = 0; i < edgeSize - 1; i++, a++) {
        origindex[a] = mapIndex;
      }
    }

    return origindex;
  }

  return DM_get_edge_data_layer(dm, type);
}

static void *ccgDM_get_poly_data_layer(DerivedMesh *dm, int type)
{
  if (type == CD_ORIGINDEX) {
    /* create origindex on demand to save memory */
    CCGDerivedMesh *ccgdm = (CCGDerivedMesh *)dm;
    CCGSubSurf *ss = ccgdm->ss;
    int *origindex;
    int a, i, index, totface;
    int gridFaces = ccgSubSurf_getGridSize(ss) - 1;

    /* Avoid re-creation if the layer exists already */
    origindex = DM_get_poly_data_layer(dm, CD_ORIGINDEX);
    if (origindex) {
      return origindex;
    }

    origindex = CustomData_add_layer(
        &dm->polyData, CD_ORIGINDEX, CD_SET_DEFAULT, NULL, dm->numPolyData);

    totface = ccgSubSurf_getNumFaces(ss);

    for (a = 0, index = 0; index < totface; index++) {
      CCGFace *f = ccgdm->faceMap[index].face;
      int numVerts = ccgSubSurf_getFaceNumVerts(f);
      int mapIndex = ccgDM_getFaceMapIndex(ss, f);

      for (i = 0; i < gridFaces * gridFaces * numVerts; i++, a++) {
        origindex[a] = mapIndex;
      }
    }

    return origindex;
  }

  return DM_get_poly_data_layer(dm, type);
}

static int ccgDM_getNumGrids(DerivedMesh *dm)
{
  CCGDerivedMesh *ccgdm = (CCGDerivedMesh *)dm;
  int index, numFaces, numGrids;

  numFaces = ccgSubSurf_getNumFaces(ccgdm->ss);
  numGrids = 0;

  for (index = 0; index < numFaces; index++) {
    CCGFace *f = ccgdm->faceMap[index].face;
    numGrids += ccgSubSurf_getFaceNumVerts(f);
  }

  return numGrids;
}

static int ccgDM_getGridSize(DerivedMesh *dm)
{
  CCGDerivedMesh *ccgdm = (CCGDerivedMesh *)dm;
  return ccgSubSurf_getGridSize(ccgdm->ss);
}

static void ccgdm_create_grids(DerivedMesh *dm)
{
  CCGDerivedMesh *ccgdm = (CCGDerivedMesh *)dm;
  CCGSubSurf *ss = ccgdm->ss;
  CCGElem **gridData;
  DMFlagMat *gridFlagMats;
  CCGFace **gridFaces;
  int *gridOffset;
  int index, numFaces, numGrids, S, gIndex /*, gridSize */;

  if (ccgdm->gridData) {
    return;
  }

  numGrids = ccgDM_getNumGrids(dm);
  numFaces = ccgSubSurf_getNumFaces(ss);
  // gridSize = ccgDM_getGridSize(dm); /* UNUSED */

  /* compute offset into grid array for each face */
  gridOffset = MEM_mallocN(sizeof(int) * numFaces, "ccgdm.gridOffset");

  for (gIndex = 0, index = 0; index < numFaces; index++) {
    CCGFace *f = ccgdm->faceMap[index].face;
    int numVerts = ccgSubSurf_getFaceNumVerts(f);

    gridOffset[index] = gIndex;
    gIndex += numVerts;
  }

  /* compute grid data */
  gridData = MEM_mallocN(sizeof(CCGElem *) * numGrids, "ccgdm.gridData");
  gridFaces = MEM_mallocN(sizeof(CCGFace *) * numGrids, "ccgdm.gridFaces");
  gridFlagMats = MEM_mallocN(sizeof(DMFlagMat) * numGrids, "ccgdm.gridFlagMats");

  ccgdm->gridHidden = MEM_callocN(sizeof(*ccgdm->gridHidden) * numGrids, "ccgdm.gridHidden");

  for (gIndex = 0, index = 0; index < numFaces; index++) {
    CCGFace *f = ccgdm->faceMap[index].face;
    int numVerts = ccgSubSurf_getFaceNumVerts(f);

    for (S = 0; S < numVerts; S++, gIndex++) {
      gridData[gIndex] = ccgSubSurf_getFaceGridDataArray(ss, f, S);
      gridFaces[gIndex] = f;
      gridFlagMats[gIndex] = ccgdm->faceFlags[index];
    }
  }

  ccgdm->gridData = gridData;
  ccgdm->gridFaces = gridFaces;
  ccgdm->gridOffset = gridOffset;
  ccgdm->gridFlagMats = gridFlagMats;
  ccgdm->numGrid = numGrids;
}

static CCGElem **ccgDM_getGridData(DerivedMesh *dm)
{
  CCGDerivedMesh *ccgdm = (CCGDerivedMesh *)dm;

  ccgdm_create_grids(dm);
  return ccgdm->gridData;
}

static int *ccgDM_getGridOffset(DerivedMesh *dm)
{
  CCGDerivedMesh *ccgdm = (CCGDerivedMesh *)dm;

  ccgdm_create_grids(dm);
  return ccgdm->gridOffset;
}

static void ccgDM_getGridKey(DerivedMesh *dm, CCGKey *key)
{
  CCGDerivedMesh *ccgdm = (CCGDerivedMesh *)dm;
  CCG_key_top_level(key, ccgdm->ss);
}

static DMFlagMat *ccgDM_getGridFlagMats(DerivedMesh *dm)
{
  CCGDerivedMesh *ccgdm = (CCGDerivedMesh *)dm;

  ccgdm_create_grids(dm);
  return ccgdm->gridFlagMats;
}

static BLI_bitmap **ccgDM_getGridHidden(DerivedMesh *dm)
{
  CCGDerivedMesh *ccgdm = (CCGDerivedMesh *)dm;

  ccgdm_create_grids(dm);
  return ccgdm->gridHidden;
}

/* WARNING! *MUST* be called in an 'loops_cache_rwlock' protected thread context! */
static void ccgDM_recalcLoopTri(DerivedMesh *dm)
{
  const int tottri = dm->numPolyData * 2;
  int i, poly_index;

  DM_ensure_looptri_data(dm);
  MLoopTri *mlooptri = dm->looptris.array_wip;

  BLI_assert(tottri == 0 || mlooptri != NULL);
  BLI_assert(poly_to_tri_count(dm->numPolyData, dm->numLoopData) == dm->looptris.num);
  BLI_assert(tottri == dm->looptris.num);

  for (i = 0, poly_index = 0; i < tottri; i += 2, poly_index += 1) {
    MLoopTri *lt;
    lt = &mlooptri[i];
    /* quad is (0, 3, 2, 1) */
    lt->tri[0] = (poly_index * 4) + 0;
    lt->tri[1] = (poly_index * 4) + 2;
    lt->tri[2] = (poly_index * 4) + 3;
    lt->poly = poly_index;

    lt = &mlooptri[i + 1];
    lt->tri[0] = (poly_index * 4) + 0;
    lt->tri[1] = (poly_index * 4) + 1;
    lt->tri[2] = (poly_index * 4) + 2;
    lt->poly = poly_index;
  }

  BLI_assert(dm->looptris.array == NULL);
  atomic_cas_ptr((void **)&dm->looptris.array, dm->looptris.array, dm->looptris.array_wip);
  dm->looptris.array_wip = NULL;
}

static void set_default_ccgdm_callbacks(CCGDerivedMesh *ccgdm)
{
  ccgdm->dm.getNumVerts = ccgDM_getNumVerts;
  ccgdm->dm.getNumEdges = ccgDM_getNumEdges;
  ccgdm->dm.getNumLoops = ccgDM_getNumLoops;
  ccgdm->dm.getNumPolys = ccgDM_getNumPolys;

  ccgdm->dm.getVertCo = ccgDM_getFinalVertCo;
  ccgdm->dm.getVertNo = ccgDM_getFinalVertNo;

  ccgdm->dm.copyVertArray = ccgDM_copyFinalVertArray;
  ccgdm->dm.copyEdgeArray = ccgDM_copyFinalEdgeArray;
  ccgdm->dm.copyLoopArray = ccgDM_copyFinalLoopArray;
  ccgdm->dm.copyPolyArray = ccgDM_copyFinalPolyArray;

  ccgdm->dm.getVertDataArray = ccgDM_get_vert_data_layer;
  ccgdm->dm.getEdgeDataArray = ccgDM_get_edge_data_layer;
  ccgdm->dm.getPolyDataArray = ccgDM_get_poly_data_layer;
  ccgdm->dm.getNumGrids = ccgDM_getNumGrids;
  ccgdm->dm.getGridSize = ccgDM_getGridSize;
  ccgdm->dm.getGridData = ccgDM_getGridData;
  ccgdm->dm.getGridOffset = ccgDM_getGridOffset;
  ccgdm->dm.getGridKey = ccgDM_getGridKey;
  ccgdm->dm.getGridFlagMats = ccgDM_getGridFlagMats;
  ccgdm->dm.getGridHidden = ccgDM_getGridHidden;

  ccgdm->dm.recalcLoopTri = ccgDM_recalcLoopTri;

  ccgdm->dm.release = ccgDM_release;
}

static void create_ccgdm_maps(CCGDerivedMesh *ccgdm, CCGSubSurf *ss)
{
  CCGVertIterator vi;
  CCGEdgeIterator ei;
  CCGFaceIterator fi;
  int totvert, totedge, totface;

  totvert = ccgSubSurf_getNumVerts(ss);
  ccgdm->vertMap = MEM_mallocN(totvert * sizeof(*ccgdm->vertMap), "vertMap");
  for (ccgSubSurf_initVertIterator(ss, &vi); !ccgVertIterator_isStopped(&vi);
       ccgVertIterator_next(&vi)) {
    CCGVert *v = ccgVertIterator_getCurrent(&vi);

    ccgdm->vertMap[POINTER_AS_INT(ccgSubSurf_getVertVertHandle(v))].vert = v;
  }

  totedge = ccgSubSurf_getNumEdges(ss);
  ccgdm->edgeMap = MEM_mallocN(totedge * sizeof(*ccgdm->edgeMap), "edgeMap");
  for (ccgSubSurf_initEdgeIterator(ss, &ei); !ccgEdgeIterator_isStopped(&ei);
       ccgEdgeIterator_next(&ei)) {
    CCGEdge *e = ccgEdgeIterator_getCurrent(&ei);

    ccgdm->edgeMap[POINTER_AS_INT(ccgSubSurf_getEdgeEdgeHandle(e))].edge = e;
  }

  totface = ccgSubSurf_getNumFaces(ss);
  ccgdm->faceMap = MEM_mallocN(totface * sizeof(*ccgdm->faceMap), "faceMap");
  for (ccgSubSurf_initFaceIterator(ss, &fi); !ccgFaceIterator_isStopped(&fi);
       ccgFaceIterator_next(&fi)) {
    CCGFace *f = ccgFaceIterator_getCurrent(&fi);

    ccgdm->faceMap[POINTER_AS_INT(ccgSubSurf_getFaceFaceHandle(f))].face = f;
  }
}

/* Fill in all geometry arrays making it possible to access any
 * hires data from the CPU.
 */
static void set_ccgdm_all_geometry(CCGDerivedMesh *ccgdm,
                                   CCGSubSurf *ss,
                                   DerivedMesh *dm,
                                   bool useSubsurfUv)
{
  const int totvert = ccgSubSurf_getNumVerts(ss);
  const int totedge = ccgSubSurf_getNumEdges(ss);
  const int totface = ccgSubSurf_getNumFaces(ss);
  int index;
  int i;
  int vertNum = 0, edgeNum = 0, faceNum = 0;
  short *edgeFlags = ccgdm->edgeFlags;
  DMFlagMat *faceFlags = ccgdm->faceFlags;
  int *polyidx = NULL;
#ifndef USE_DYNSIZE
  int *loopidx = NULL, *vertidx = NULL;
  BLI_array_declare(loopidx);
  BLI_array_declare(vertidx);
#endif
  int loopindex, loopindex2;
  int edgeSize;
  int gridSize;
  int gridFaces, gridCuts;
  int gridSideEdges;
  int gridInternalEdges;
  WeightTable wtable = {NULL};
  MEdge *medge = NULL;
  bool has_edge_cd;

  edgeSize = ccgSubSurf_getEdgeSize(ss);
  gridSize = ccgSubSurf_getGridSize(ss);
  gridFaces = gridSize - 1;
  gridCuts = gridSize - 2;
  // gridInternalVerts = gridSideVerts * gridSideVerts; /* As yet, unused. */
  gridSideEdges = gridSize - 1;
  gridInternalEdges = (gridSideEdges - 1) * gridSideEdges * 2;

  medge = dm->getEdgeArray(dm);

  const MPoly *mpoly = CustomData_get_layer(&dm->polyData, CD_MPOLY);
  const int *material_indices = CustomData_get_layer_named(
      &dm->polyData, CD_MPOLY, "material_index");
  const int *base_polyOrigIndex = CustomData_get_layer(&dm->polyData, CD_ORIGINDEX);

  int *vertOrigIndex = DM_get_vert_data_layer(&ccgdm->dm, CD_ORIGINDEX);
  int *edgeOrigIndex = DM_get_edge_data_layer(&ccgdm->dm, CD_ORIGINDEX);

  int *polyOrigIndex = DM_get_poly_data_layer(&ccgdm->dm, CD_ORIGINDEX);

  has_edge_cd = ((ccgdm->dm.edgeData.totlayer - (edgeOrigIndex ? 1 : 0)) != 0);

  loopindex = loopindex2 = 0; /* current loop index */
  for (index = 0; index < totface; index++) {
    CCGFace *f = ccgdm->faceMap[index].face;
    int numVerts = ccgSubSurf_getFaceNumVerts(f);
    int numFinalEdges = numVerts * (gridSideEdges + gridInternalEdges);
    int origIndex = POINTER_AS_INT(ccgSubSurf_getFaceFaceHandle(f));
    int g2_wid = gridCuts + 2;
    float *w, *w2;
    int s, x, y;
#ifdef USE_DYNSIZE
    int loopidx[numVerts], vertidx[numVerts];
#endif
    w = get_ss_weights(&wtable, gridCuts, numVerts);

    ccgdm->faceMap[index].startVert = vertNum;
    ccgdm->faceMap[index].startEdge = edgeNum;
    ccgdm->faceMap[index].startFace = faceNum;

    faceFlags->flag = mpoly ? mpoly[origIndex].flag : 0;
    faceFlags->mat_nr = material_indices ? material_indices[origIndex] : 0;
    faceFlags++;

    /* set the face base vert */
    *((int *)ccgSubSurf_getFaceUserData(ss, f)) = vertNum;

#ifndef USE_DYNSIZE
    BLI_array_clear(loopidx);
    BLI_array_grow_items(loopidx, numVerts);
#endif
    for (s = 0; s < numVerts; s++) {
      loopidx[s] = loopindex++;
    }

#ifndef USE_DYNSIZE
    BLI_array_clear(vertidx);
    BLI_array_grow_items(vertidx, numVerts);
#endif
    for (s = 0; s < numVerts; s++) {
      CCGVert *v = ccgSubSurf_getFaceVert(f, s);
      vertidx[s] = POINTER_AS_INT(ccgSubSurf_getVertVertHandle(v));
    }

    /* I think this is for interpolating the center vert? */
    w2 = w;  // + numVerts*(g2_wid-1) * (g2_wid-1); //numVerts*((g2_wid-1) * g2_wid+g2_wid-1);
    DM_interp_vert_data(dm, &ccgdm->dm, vertidx, w2, numVerts, vertNum);
    if (vertOrigIndex) {
      *vertOrigIndex = ORIGINDEX_NONE;
      vertOrigIndex++;
    }

    vertNum++;

    /* Interpolate per-vert data. */
    for (s = 0; s < numVerts; s++) {
      for (x = 1; x < gridFaces; x++) {
        w2 = w + s * numVerts * g2_wid * g2_wid + x * numVerts;
        DM_interp_vert_data(dm, &ccgdm->dm, vertidx, w2, numVerts, vertNum);

        if (vertOrigIndex) {
          *vertOrigIndex = ORIGINDEX_NONE;
          vertOrigIndex++;
        }

        vertNum++;
      }
    }

    /* Interpolate per-vert data. */
    for (s = 0; s < numVerts; s++) {
      for (y = 1; y < gridFaces; y++) {
        for (x = 1; x < gridFaces; x++) {
          w2 = w + s * numVerts * g2_wid * g2_wid + (y * g2_wid + x) * numVerts;
          DM_interp_vert_data(dm, &ccgdm->dm, vertidx, w2, numVerts, vertNum);

          if (vertOrigIndex) {
            *vertOrigIndex = ORIGINDEX_NONE;
            vertOrigIndex++;
          }

          vertNum++;
        }
      }
    }

    if (edgeOrigIndex) {
      for (i = 0; i < numFinalEdges; i++) {
        edgeOrigIndex[edgeNum + i] = ORIGINDEX_NONE;
      }
    }

    for (s = 0; s < numVerts; s++) {
      /* Interpolate per-face data. */
      for (y = 0; y < gridFaces; y++) {
        for (x = 0; x < gridFaces; x++) {
          w2 = w + s * numVerts * g2_wid * g2_wid + (y * g2_wid + x) * numVerts;
          CustomData_interp(
              &dm->loopData, &ccgdm->dm.loopData, loopidx, w2, NULL, numVerts, loopindex2);
          loopindex2++;

          w2 = w + s * numVerts * g2_wid * g2_wid + ((y + 1) * g2_wid + (x)) * numVerts;
          CustomData_interp(
              &dm->loopData, &ccgdm->dm.loopData, loopidx, w2, NULL, numVerts, loopindex2);
          loopindex2++;

          w2 = w + s * numVerts * g2_wid * g2_wid + ((y + 1) * g2_wid + (x + 1)) * numVerts;
          CustomData_interp(
              &dm->loopData, &ccgdm->dm.loopData, loopidx, w2, NULL, numVerts, loopindex2);
          loopindex2++;

          w2 = w + s * numVerts * g2_wid * g2_wid + ((y)*g2_wid + (x + 1)) * numVerts;
          CustomData_interp(
              &dm->loopData, &ccgdm->dm.loopData, loopidx, w2, NULL, numVerts, loopindex2);
          loopindex2++;

          /* Copy over poly data, e.g. #CD_FACEMAP. */
          CustomData_copy_data(&dm->polyData, &ccgdm->dm.polyData, origIndex, faceNum, 1);

          if (polyOrigIndex) {
            *polyOrigIndex = base_polyOrigIndex ? base_polyOrigIndex[origIndex] : origIndex;
            polyOrigIndex++;
          }

          ccgdm->reverseFaceMap[faceNum] = index;

          /* This is a simple one to one mapping, here... */
          if (polyidx) {
            polyidx[faceNum] = faceNum;
          }

          faceNum++;
        }
      }
    }

    edgeNum += numFinalEdges;
  }

  for (index = 0; index < totedge; index++) {
    CCGEdge *e = ccgdm->edgeMap[index].edge;
    int numFinalEdges = edgeSize - 1;
    int mapIndex = ccgDM_getEdgeMapIndex(ss, e);
    int x;
    int vertIdx[2];
    int edgeIdx = POINTER_AS_INT(ccgSubSurf_getEdgeEdgeHandle(e));

    CCGVert *v;
    v = ccgSubSurf_getEdgeVert0(e);
    vertIdx[0] = POINTER_AS_INT(ccgSubSurf_getVertVertHandle(v));
    v = ccgSubSurf_getEdgeVert1(e);
    vertIdx[1] = POINTER_AS_INT(ccgSubSurf_getVertVertHandle(v));

    ccgdm->edgeMap[index].startVert = vertNum;
    ccgdm->edgeMap[index].startEdge = edgeNum;

    if (edgeIdx >= 0 && edgeFlags) {
      edgeFlags[edgeIdx] = medge[edgeIdx].flag;
    }

    /* set the edge base vert */
    *((int *)ccgSubSurf_getEdgeUserData(ss, e)) = vertNum;

    for (x = 1; x < edgeSize - 1; x++) {
      float w[2];
      w[1] = (float)x / (edgeSize - 1);
      w[0] = 1 - w[1];
      DM_interp_vert_data(dm, &ccgdm->dm, vertIdx, w, 2, vertNum);
      if (vertOrigIndex) {
        *vertOrigIndex = ORIGINDEX_NONE;
        vertOrigIndex++;
      }
      vertNum++;
    }

    if (has_edge_cd) {
      BLI_assert(edgeIdx >= 0 && edgeIdx < dm->getNumEdges(dm));
      for (i = 0; i < numFinalEdges; i++) {
        CustomData_copy_data(&dm->edgeData, &ccgdm->dm.edgeData, edgeIdx, edgeNum + i, 1);
      }
    }

    if (edgeOrigIndex) {
      for (i = 0; i < numFinalEdges; i++) {
        edgeOrigIndex[edgeNum + i] = mapIndex;
      }
    }

    edgeNum += numFinalEdges;
  }

  if (useSubsurfUv) {
    CustomData *ldata = &ccgdm->dm.loopData;
    CustomData *dmldata = &dm->loopData;
    int numlayer = CustomData_number_of_layers(ldata, CD_MLOOPUV);
    int dmnumlayer = CustomData_number_of_layers(dmldata, CD_MLOOPUV);

    for (i = 0; i < numlayer && i < dmnumlayer; i++) {
      set_subsurf_uv(ss, dm, &ccgdm->dm, i);
    }
  }

  for (index = 0; index < totvert; index++) {
    CCGVert *v = ccgdm->vertMap[index].vert;
    int mapIndex = ccgDM_getVertMapIndex(ccgdm->ss, v);
    int vertIdx;

    vertIdx = POINTER_AS_INT(ccgSubSurf_getVertVertHandle(v));

    ccgdm->vertMap[index].startVert = vertNum;

    /* set the vert base vert */
    *((int *)ccgSubSurf_getVertUserData(ss, v)) = vertNum;

    DM_copy_vert_data(dm, &ccgdm->dm, vertIdx, vertNum, 1);

    if (vertOrigIndex) {
      *vertOrigIndex = mapIndex;
      vertOrigIndex++;
    }
    vertNum++;
  }

#ifndef USE_DYNSIZE
  BLI_array_free(vertidx);
  BLI_array_free(loopidx);
#endif
  free_ss_weights(&wtable);

  BLI_assert(vertNum == ccgSubSurf_getNumFinalVerts(ss));
  BLI_assert(edgeNum == ccgSubSurf_getNumFinalEdges(ss));
  BLI_assert(loopindex2 == ccgSubSurf_getNumFinalFaces(ss) * 4);
  BLI_assert(faceNum == ccgSubSurf_getNumFinalFaces(ss));
}

static CCGDerivedMesh *getCCGDerivedMesh(CCGSubSurf *ss,
                                         int drawInteriorEdges,
                                         int useSubsurfUv,
                                         DerivedMesh *dm)
{
  const int totedge = ccgSubSurf_getNumEdges(ss);
  const int totface = ccgSubSurf_getNumFaces(ss);
  CCGDerivedMesh *ccgdm = MEM_callocN(sizeof(*ccgdm), "ccgdm");

  BLI_assert(totedge == ccgSubSurf_getNumEdges(ss));
  BLI_assert(totface == ccgSubSurf_getNumFaces(ss));
  DM_from_template(&ccgdm->dm,
                   dm,
                   DM_TYPE_CCGDM,
                   ccgSubSurf_getNumFinalVerts(ss),
                   ccgSubSurf_getNumFinalEdges(ss),
                   0,
                   ccgSubSurf_getNumFinalFaces(ss) * 4,
                   ccgSubSurf_getNumFinalFaces(ss));

  ccgdm->reverseFaceMap = MEM_callocN(sizeof(int) * ccgSubSurf_getNumFinalFaces(ss),
                                      "reverseFaceMap");

  create_ccgdm_maps(ccgdm, ss);

  set_default_ccgdm_callbacks(ccgdm);

  ccgdm->ss = ss;
  ccgdm->drawInteriorEdges = drawInteriorEdges;
  ccgdm->useSubsurfUv = useSubsurfUv;

  /* CDDM hack. */
  ccgdm->edgeFlags = MEM_callocN(sizeof(short) * totedge, "edgeFlags");
  ccgdm->faceFlags = MEM_callocN(sizeof(DMFlagMat) * totface, "faceFlags");

  set_ccgdm_all_geometry(ccgdm, ss, dm, useSubsurfUv != 0);

  ccgdm->dm.numVertData = ccgSubSurf_getNumFinalVerts(ss);
  ccgdm->dm.numEdgeData = ccgSubSurf_getNumFinalEdges(ss);
  ccgdm->dm.numPolyData = ccgSubSurf_getNumFinalFaces(ss);
  ccgdm->dm.numLoopData = ccgdm->dm.numPolyData * 4;
  ccgdm->dm.numTessFaceData = 0;

  BLI_mutex_init(&ccgdm->loops_cache_lock);
  BLI_rw_mutex_init(&ccgdm->origindex_cache_rwlock);

  return ccgdm;
}

/***/

struct DerivedMesh *subsurf_make_derived_from_derived(struct DerivedMesh *dm,
                                                      struct SubsurfModifierData *smd,
                                                      const struct Scene *scene,
                                                      float (*vertCos)[3],
                                                      SubsurfFlags flags)
{
  const int useSimple = (smd->subdivType == ME_SIMPLE_SUBSURF) ? CCG_SIMPLE_SUBDIV : 0;
  const CCGFlags useAging = (smd->flags & eSubsurfModifierFlag_DebugIncr) ? CCG_USE_AGING : 0;
  const int useSubsurfUv = (smd->uv_smooth != SUBSURF_UV_SMOOTH_NONE);
  const int drawInteriorEdges = !(smd->flags & eSubsurfModifierFlag_ControlEdges);
  const bool ignore_simplify = (flags & SUBSURF_IGNORE_SIMPLIFY);
  CCGDerivedMesh *result;

  /* NOTE: editmode calculation can only run once per
   * modifier stack evaluation (uses freed cache) T36299. */
  if (flags & SUBSURF_FOR_EDIT_MODE) {
    int levels = (scene != NULL && !ignore_simplify) ?
                     get_render_subsurf_level(&scene->r, smd->levels, false) :
                     smd->levels;

    /* TODO(sergey): Same as emCache below. */
    if ((flags & SUBSURF_IN_EDIT_MODE) && smd->mCache) {
      ccgSubSurf_free(smd->mCache);
      smd->mCache = NULL;
    }

    smd->emCache = _getSubSurf(smd->emCache, levels, 3, useSimple | useAging | CCG_CALC_NORMALS);

    ss_sync_from_derivedmesh(smd->emCache, dm, vertCos, useSimple, useSubsurfUv);
    result = getCCGDerivedMesh(smd->emCache, drawInteriorEdges, useSubsurfUv, dm);
  }
  else if (flags & SUBSURF_USE_RENDER_PARAMS) {
    /* Do not use cache in render mode. */
    CCGSubSurf *ss;
    int levels = (scene != NULL && !ignore_simplify) ?
                     get_render_subsurf_level(&scene->r, smd->renderLevels, true) :
                     smd->renderLevels;

    if (levels == 0) {
      return dm;
    }

    ss = _getSubSurf(NULL, levels, 3, useSimple | CCG_USE_ARENA | CCG_CALC_NORMALS);

    ss_sync_from_derivedmesh(ss, dm, vertCos, useSimple, useSubsurfUv);

    result = getCCGDerivedMesh(ss, drawInteriorEdges, useSubsurfUv, dm);

    result->freeSS = 1;
  }
  else {
    int useIncremental = (smd->flags & eSubsurfModifierFlag_Incremental);
    int levels = (scene != NULL && !ignore_simplify) ?
                     get_render_subsurf_level(&scene->r, smd->levels, false) :
                     smd->levels;
    CCGSubSurf *ss;

    /* It is quite possible there is a much better place to do this. It
     * depends a bit on how rigorously we expect this function to never
     * be called in editmode. In semi-theory we could share a single
     * cache, but the handles used inside and outside editmode are not
     * the same so we would need some way of converting them. Its probably
     * not worth the effort. But then why am I even writing this long
     * comment that no one will read? Hmmm. - zr
     *
     * Addendum: we can't really ensure that this is never called in edit
     * mode, so now we have a parameter to verify it. - brecht
     */
    if (!(flags & SUBSURF_IN_EDIT_MODE) && smd->emCache) {
      ccgSubSurf_free(smd->emCache);
      smd->emCache = NULL;
    }

    if (useIncremental && (flags & SUBSURF_IS_FINAL_CALC)) {
      smd->mCache = ss = _getSubSurf(
          smd->mCache, levels, 3, useSimple | useAging | CCG_CALC_NORMALS);

      ss_sync_from_derivedmesh(ss, dm, vertCos, useSimple, useSubsurfUv);

      result = getCCGDerivedMesh(smd->mCache, drawInteriorEdges, useSubsurfUv, dm);
    }
    else {
      CCGFlags ccg_flags = useSimple | CCG_USE_ARENA | CCG_CALC_NORMALS;
      CCGSubSurf *prevSS = NULL;

      if (smd->mCache && (flags & SUBSURF_IS_FINAL_CALC)) {
        ccgSubSurf_free(smd->mCache);
        smd->mCache = NULL;
      }

      if (flags & SUBSURF_ALLOC_PAINT_MASK) {
        ccg_flags |= CCG_ALLOC_MASK;
      }

      ss = _getSubSurf(prevSS, levels, 3, ccg_flags);
      ss_sync_from_derivedmesh(ss, dm, vertCos, useSimple, useSubsurfUv);

      result = getCCGDerivedMesh(ss, drawInteriorEdges, useSubsurfUv, dm);

      if (flags & SUBSURF_IS_FINAL_CALC) {
        smd->mCache = ss;
      }
      else {
        result->freeSS = 1;
      }

      if (flags & SUBSURF_ALLOC_PAINT_MASK) {
        ccgSubSurf_setNumLayers(ss, 4);
      }
    }
  }

  return (DerivedMesh *)result;
}

void subsurf_calculate_limit_positions(Mesh *me, float (*r_positions)[3])
{
  /* Finds the subsurf limit positions for the verts in a mesh
   * and puts them in an array of floats. Please note that the
   * calculated vert positions is incorrect for the verts
   * on the boundary of the mesh.
   */
  CCGSubSurf *ss = _getSubSurf(NULL, 1, 3, CCG_USE_ARENA);
  float edge_sum[3], face_sum[3];
  CCGVertIterator vi;
  DerivedMesh *dm = CDDM_from_mesh(me);

  ss_sync_from_derivedmesh(ss, dm, NULL, 0, 0);

  for (ccgSubSurf_initVertIterator(ss, &vi); !ccgVertIterator_isStopped(&vi);
       ccgVertIterator_next(&vi)) {
    CCGVert *v = ccgVertIterator_getCurrent(&vi);
    int idx = POINTER_AS_INT(ccgSubSurf_getVertVertHandle(v));
    int N = ccgSubSurf_getVertNumEdges(v);
    int numFaces = ccgSubSurf_getVertNumFaces(v);
    float *co;
    int i;

    zero_v3(edge_sum);
    zero_v3(face_sum);

    for (i = 0; i < N; i++) {
      CCGEdge *e = ccgSubSurf_getVertEdge(v, i);
      add_v3_v3v3(edge_sum, edge_sum, ccgSubSurf_getEdgeData(ss, e, 1));
    }
    for (i = 0; i < numFaces; i++) {
      CCGFace *f = ccgSubSurf_getVertFace(v, i);
      add_v3_v3(face_sum, ccgSubSurf_getFaceCenterData(f));
    }

    /* ad-hoc correction for boundary vertices, to at least avoid them
     * moving completely out of place (brecht) */
    if (numFaces && numFaces != N) {
      mul_v3_fl(face_sum, (float)N / (float)numFaces);
    }

    co = ccgSubSurf_getVertData(ss, v);
    r_positions[idx][0] = (co[0] * N * N + edge_sum[0] * 4 + face_sum[0]) / (N * (N + 5));
    r_positions[idx][1] = (co[1] * N * N + edge_sum[1] * 4 + face_sum[1]) / (N * (N + 5));
    r_positions[idx][2] = (co[2] * N * N + edge_sum[2] * 4 + face_sum[2]) / (N * (N + 5));
  }

  ccgSubSurf_free(ss);

  dm->release(dm);
}<|MERGE_RESOLUTION|>--- conflicted
+++ resolved
@@ -879,11 +879,6 @@
 BLI_INLINE void ccgDM_to_MVert(MVert *mv, const CCGKey *key, CCGElem *elem)
 {
   copy_v3_v3(mv->co, CCG_elem_co(key, elem));
-<<<<<<< HEAD
-  mv->bweight = 0;
-=======
-  mv->flag = 0;
->>>>>>> 352d55b1
 }
 
 static void ccgDM_copyFinalVertArray(DerivedMesh *dm, MVert *mvert)
