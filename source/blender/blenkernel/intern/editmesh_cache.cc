/* SPDX-FileCopyrightText: 2023 Blender Foundation
 *
 * SPDX-License-Identifier: GPL-2.0-or-later */

/** \file
 * \ingroup bke
 *
 * Manage edit mesh cache: #EditMeshData
 */

#include "MEM_guardedalloc.h"

#include "BLI_bounds.hh"
#include "BLI_math_vector.h"
#include "BLI_span.hh"

#include "DNA_mesh_types.h"

#include "BKE_editmesh.h"
#include "BKE_editmesh_cache.hh" /* own include */

/* -------------------------------------------------------------------- */
/** \name Ensure Data (derived from coords)
 * \{ */

<<<<<<< HEAD
void BKE_editmesh_cache_ensure_face_normals(BMEditMesh *em, EditMeshData *emd)
{
  if (!(emd->vertexCos && (emd->faceNos == nullptr))) {
=======
void BKE_editmesh_cache_ensure_poly_normals(BMEditMesh *em, blender::bke::EditMeshData *emd)
{
  if (emd->vertexCos.is_empty() || !emd->polyNos.is_empty()) {
>>>>>>> 19d4cafb
    return;
  }
  BMesh *bm = em->bm;

  emd->polyNos.reinitialize(bm->totface);

  BM_mesh_elem_index_ensure(bm, BM_VERT);
  BMFace *efa;
  BMIter fiter;
  int i;
<<<<<<< HEAD

  BM_mesh_elem_index_ensure(bm, BM_VERT);

  float(*faceNos)[3] = static_cast<float(*)[3]>(
      MEM_mallocN(sizeof(*faceNos) * bm->totface, __func__));

  const float(*vertexCos)[3] = emd->vertexCos;

  BM_ITER_MESH_INDEX (efa, &fiter, bm, BM_FACES_OF_MESH, i) {
    BM_elem_index_set(efa, i); /* set_inline */
    BM_face_calc_normal_vcos(bm, efa, faceNos[i], vertexCos);
  }
  bm->elem_index_dirty &= ~BM_FACE;

  emd->faceNos = (const float(*)[3])faceNos;
=======
  BM_ITER_MESH_INDEX (efa, &fiter, bm, BM_FACES_OF_MESH, i) {
    BM_elem_index_set(efa, i); /* set_inline */
    BM_face_calc_normal_vcos(
        bm, efa, emd->polyNos[i], reinterpret_cast<const float(*)[3]>(emd->vertexCos.data()));
  }
  bm->elem_index_dirty &= ~BM_FACE;
>>>>>>> 19d4cafb
}

void BKE_editmesh_cache_ensure_vert_normals(BMEditMesh *em, blender::bke::EditMeshData *emd)
{
  if (emd->vertexCos.is_empty() || !emd->vertexNos.is_empty()) {
    return;
  }
  BMesh *bm = em->bm;
<<<<<<< HEAD
  const float(*vertexCos)[3], (*faceNos)[3];
  float(*vertexNos)[3];
=======
>>>>>>> 19d4cafb

  /* Calculate vertex normals from face normals. */
  BKE_editmesh_cache_ensure_face_normals(em, emd);

<<<<<<< HEAD
  BM_mesh_elem_index_ensure(bm, BM_FACE);

  faceNos = emd->faceNos;
  vertexCos = emd->vertexCos;
  vertexNos = static_cast<float(*)[3]>(MEM_callocN(sizeof(*vertexNos) * bm->totvert, __func__));

  BM_verts_calc_normal_vcos(bm, faceNos, vertexCos, vertexNos);
=======
  emd->vertexNos.reinitialize(bm->totvert);
>>>>>>> 19d4cafb

  BM_mesh_elem_index_ensure(bm, BM_FACE);
  BM_verts_calc_normal_vcos(bm,
                            reinterpret_cast<const float(*)[3]>(emd->polyNos.data()),
                            reinterpret_cast<const float(*)[3]>(emd->vertexCos.data()),
                            reinterpret_cast<float(*)[3]>(emd->vertexNos.data()));
}

<<<<<<< HEAD
void BKE_editmesh_cache_ensure_face_centers(BMEditMesh *em, EditMeshData *emd)
{
  if (emd->faceCos != nullptr) {
=======
void BKE_editmesh_cache_ensure_poly_centers(BMEditMesh *em, blender::bke::EditMeshData *emd)
{
  if (!emd->polyCos.is_empty()) {
>>>>>>> 19d4cafb
    return;
  }
  BMesh *bm = em->bm;

  emd->polyCos.reinitialize(bm->totface);

  BMFace *efa;
  BMIter fiter;
  int i;
<<<<<<< HEAD

  float(*faceCos)[3] = static_cast<float(*)[3]>(
      MEM_mallocN(sizeof(*faceCos) * bm->totface, __func__));

  if (emd->vertexCos) {
    const float(*vertexCos)[3];
    vertexCos = emd->vertexCos;

    BM_mesh_elem_index_ensure(bm, BM_VERT);

    BM_ITER_MESH_INDEX (efa, &fiter, bm, BM_FACES_OF_MESH, i) {
      BM_face_calc_center_median_vcos(bm, efa, faceCos[i], vertexCos);
=======
  if (emd->vertexCos.is_empty()) {
    BM_ITER_MESH_INDEX (efa, &fiter, bm, BM_FACES_OF_MESH, i) {
      BM_face_calc_center_median(efa, emd->polyCos[i]);
>>>>>>> 19d4cafb
    }
  }
  else {
    BM_mesh_elem_index_ensure(bm, BM_VERT);
    BM_ITER_MESH_INDEX (efa, &fiter, bm, BM_FACES_OF_MESH, i) {
<<<<<<< HEAD
      BM_face_calc_center_median(efa, faceCos[i]);
    }
  }

  emd->faceCos = (const float(*)[3])faceCos;
=======
      BM_face_calc_center_median_vcos(
          bm, efa, emd->polyCos[i], reinterpret_cast<const float(*)[3]>(emd->vertexCos.data()));
    }
  }
>>>>>>> 19d4cafb
}

/** \} */

/* -------------------------------------------------------------------- */
/** \name Calculate Min/Max
 * \{ */

bool BKE_editmesh_cache_calc_minmax(BMEditMesh *em,
                                    blender::bke::EditMeshData *emd,
                                    float min[3],
                                    float max[3])
{
  using namespace blender;
  BMesh *bm = em->bm;
  if (bm->totvert == 0) {
    zero_v3(min);
    zero_v3(max);
    return false;
  }

  if (emd->vertexCos.is_empty()) {
    BMVert *eve;
    BMIter iter;
    BM_ITER_MESH (eve, &iter, bm, BM_VERTS_OF_MESH) {
      minmax_v3v3_v3(min, max, eve->co);
    }
  }
  else {
    const Bounds<float3> bounds = *bounds::min_max(emd->vertexCos.as_span());
    copy_v3_v3(min, math::min(bounds.min, float3(min)));
    copy_v3_v3(max, math::max(bounds.max, float3(max)));
  }
  return true;
}

/** \} */<|MERGE_RESOLUTION|>--- conflicted
+++ resolved
@@ -23,49 +23,25 @@
 /** \name Ensure Data (derived from coords)
  * \{ */
 
-<<<<<<< HEAD
-void BKE_editmesh_cache_ensure_face_normals(BMEditMesh *em, EditMeshData *emd)
+void BKE_editmesh_cache_ensure_face_normals(BMEditMesh *em, blender::bke::EditMeshData *emd)
 {
-  if (!(emd->vertexCos && (emd->faceNos == nullptr))) {
-=======
-void BKE_editmesh_cache_ensure_poly_normals(BMEditMesh *em, blender::bke::EditMeshData *emd)
-{
-  if (emd->vertexCos.is_empty() || !emd->polyNos.is_empty()) {
->>>>>>> 19d4cafb
+  if (emd->vertexCos.is_empty() || !emd->faceNos.is_empty()) {
     return;
   }
   BMesh *bm = em->bm;
 
-  emd->polyNos.reinitialize(bm->totface);
+  emd->faceNos.reinitialize(bm->totface);
 
   BM_mesh_elem_index_ensure(bm, BM_VERT);
   BMFace *efa;
   BMIter fiter;
   int i;
-<<<<<<< HEAD
-
-  BM_mesh_elem_index_ensure(bm, BM_VERT);
-
-  float(*faceNos)[3] = static_cast<float(*)[3]>(
-      MEM_mallocN(sizeof(*faceNos) * bm->totface, __func__));
-
-  const float(*vertexCos)[3] = emd->vertexCos;
-
-  BM_ITER_MESH_INDEX (efa, &fiter, bm, BM_FACES_OF_MESH, i) {
-    BM_elem_index_set(efa, i); /* set_inline */
-    BM_face_calc_normal_vcos(bm, efa, faceNos[i], vertexCos);
-  }
-  bm->elem_index_dirty &= ~BM_FACE;
-
-  emd->faceNos = (const float(*)[3])faceNos;
-=======
   BM_ITER_MESH_INDEX (efa, &fiter, bm, BM_FACES_OF_MESH, i) {
     BM_elem_index_set(efa, i); /* set_inline */
     BM_face_calc_normal_vcos(
-        bm, efa, emd->polyNos[i], reinterpret_cast<const float(*)[3]>(emd->vertexCos.data()));
+        bm, efa, emd->faceNos[i], reinterpret_cast<const float(*)[3]>(emd->vertexCos.data()));
   }
   bm->elem_index_dirty &= ~BM_FACE;
->>>>>>> 19d4cafb
 }
 
 void BKE_editmesh_cache_ensure_vert_normals(BMEditMesh *em, blender::bke::EditMeshData *emd)
@@ -74,87 +50,43 @@
     return;
   }
   BMesh *bm = em->bm;
-<<<<<<< HEAD
-  const float(*vertexCos)[3], (*faceNos)[3];
-  float(*vertexNos)[3];
-=======
->>>>>>> 19d4cafb
 
   /* Calculate vertex normals from face normals. */
   BKE_editmesh_cache_ensure_face_normals(em, emd);
 
-<<<<<<< HEAD
-  BM_mesh_elem_index_ensure(bm, BM_FACE);
-
-  faceNos = emd->faceNos;
-  vertexCos = emd->vertexCos;
-  vertexNos = static_cast<float(*)[3]>(MEM_callocN(sizeof(*vertexNos) * bm->totvert, __func__));
-
-  BM_verts_calc_normal_vcos(bm, faceNos, vertexCos, vertexNos);
-=======
   emd->vertexNos.reinitialize(bm->totvert);
->>>>>>> 19d4cafb
 
   BM_mesh_elem_index_ensure(bm, BM_FACE);
   BM_verts_calc_normal_vcos(bm,
-                            reinterpret_cast<const float(*)[3]>(emd->polyNos.data()),
+                            reinterpret_cast<const float(*)[3]>(emd->faceNos.data()),
                             reinterpret_cast<const float(*)[3]>(emd->vertexCos.data()),
                             reinterpret_cast<float(*)[3]>(emd->vertexNos.data()));
 }
 
-<<<<<<< HEAD
-void BKE_editmesh_cache_ensure_face_centers(BMEditMesh *em, EditMeshData *emd)
+void BKE_editmesh_cache_ensure_face_centers(BMEditMesh *em, blender::bke::EditMeshData *emd)
 {
-  if (emd->faceCos != nullptr) {
-=======
-void BKE_editmesh_cache_ensure_poly_centers(BMEditMesh *em, blender::bke::EditMeshData *emd)
-{
-  if (!emd->polyCos.is_empty()) {
->>>>>>> 19d4cafb
+  if (!emd->faceCos.is_empty()) {
     return;
   }
   BMesh *bm = em->bm;
 
-  emd->polyCos.reinitialize(bm->totface);
+  emd->faceCos.reinitialize(bm->totface);
 
   BMFace *efa;
   BMIter fiter;
   int i;
-<<<<<<< HEAD
-
-  float(*faceCos)[3] = static_cast<float(*)[3]>(
-      MEM_mallocN(sizeof(*faceCos) * bm->totface, __func__));
-
-  if (emd->vertexCos) {
-    const float(*vertexCos)[3];
-    vertexCos = emd->vertexCos;
-
-    BM_mesh_elem_index_ensure(bm, BM_VERT);
-
-    BM_ITER_MESH_INDEX (efa, &fiter, bm, BM_FACES_OF_MESH, i) {
-      BM_face_calc_center_median_vcos(bm, efa, faceCos[i], vertexCos);
-=======
   if (emd->vertexCos.is_empty()) {
     BM_ITER_MESH_INDEX (efa, &fiter, bm, BM_FACES_OF_MESH, i) {
-      BM_face_calc_center_median(efa, emd->polyCos[i]);
->>>>>>> 19d4cafb
+      BM_face_calc_center_median(efa, emd->faceCos[i]);
     }
   }
   else {
     BM_mesh_elem_index_ensure(bm, BM_VERT);
     BM_ITER_MESH_INDEX (efa, &fiter, bm, BM_FACES_OF_MESH, i) {
-<<<<<<< HEAD
-      BM_face_calc_center_median(efa, faceCos[i]);
+      BM_face_calc_center_median_vcos(
+          bm, efa, emd->faceCos[i], reinterpret_cast<const float(*)[3]>(emd->vertexCos.data()));
     }
   }
-
-  emd->faceCos = (const float(*)[3])faceCos;
-=======
-      BM_face_calc_center_median_vcos(
-          bm, efa, emd->polyCos[i], reinterpret_cast<const float(*)[3]>(emd->vertexCos.data()));
-    }
-  }
->>>>>>> 19d4cafb
 }
 
 /** \} */
