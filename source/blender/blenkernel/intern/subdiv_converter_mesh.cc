/* SPDX-License-Identifier: GPL-2.0-or-later
 * Copyright 2018 Blender Foundation. All rights reserved. */

/** \file
 * \ingroup bke
 */

#include "subdiv_converter.h"

#include <cstring>

#include "DNA_mesh_types.h"
#include "DNA_meshdata_types.h"

#include "BLI_bitmap.h"
#include "BLI_utildefines.h"

#include "BKE_customdata.h"
#include "BKE_mesh.h"
#include "BKE_mesh_mapping.h"
#include "BKE_subdiv.h"

#include "MEM_guardedalloc.h"

#include "opensubdiv_capi.h"
#include "opensubdiv_converter_capi.h"

#include "bmesh_class.h"

/* Enable work-around for non-working CPU evaluator when using bilinear scheme.
 * This forces Catmark scheme with all edges marked as infinitely sharp. */
#define BUGGY_SIMPLE_SCHEME_WORKAROUND 1

struct ConverterStorage {
  SubdivSettings settings;
  const Mesh *mesh;
  const float (*vert_positions)[3];
<<<<<<< HEAD
  const MEdge *edges;
  blender::OffsetIndices<int> polys;
  const int *corner_verts;
  const int *corner_edges;
=======
  blender::Span<MEdge> edges;
  blender::Span<MPoly> polys;
  blender::Span<int> corner_verts;
  blender::Span<int> corner_edges;
>>>>>>> 636c98c8

  /* CustomData layer for vertex sharpnesses. */
  const float *cd_vertex_crease;
  /* CustomData layer for edge sharpness. */
  const float *cd_edge_crease;
  /* Indexed by loop index, value denotes index of face-varying vertex
   * which corresponds to the UV coordinate.
   */
  int *loop_uv_indices;
  int num_uv_coordinates;
  /* Indexed by coarse mesh elements, gives index of corresponding element
   * with ignoring all non-manifold entities.
   *
   * NOTE: This isn't strictly speaking manifold, this is more like non-loose
   * geometry index. As in, index of element as if there were no loose edges
   * or vertices in the mesh.
   */
  int *manifold_vertex_index;
  /* Indexed by vertex index from mesh, corresponds to whether this vertex has
   * infinite sharpness due to non-manifold topology.
   */
  BLI_bitmap *infinite_sharp_vertices_map;
  /* Reverse mapping to above. */
  int *manifold_vertex_index_reverse;
  int *manifold_edge_index_reverse;
  /* Number of non-loose elements. */
  int num_manifold_vertices;
  int num_manifold_edges;
};

static OpenSubdiv_SchemeType get_scheme_type(const OpenSubdiv_Converter *converter)
{
#if BUGGY_SIMPLE_SCHEME_WORKAROUND
  (void)converter;
  return OSD_SCHEME_CATMARK;
#else
  ConverterStorage *storage = static_cast<ConverterStorage *>(converter->user_data);
  if (storage->settings.is_simple) {
    return OSD_SCHEME_BILINEAR;
  }
  else {
    return OSD_SCHEME_CATMARK;
  }
#endif
}

static OpenSubdiv_VtxBoundaryInterpolation get_vtx_boundary_interpolation(
    const OpenSubdiv_Converter *converter)
{
  ConverterStorage *storage = static_cast<ConverterStorage *>(converter->user_data);
  return OpenSubdiv_VtxBoundaryInterpolation(
      BKE_subdiv_converter_vtx_boundary_interpolation_from_settings(&storage->settings));
}

static OpenSubdiv_FVarLinearInterpolation get_fvar_linear_interpolation(
    const OpenSubdiv_Converter *converter)
{
  ConverterStorage *storage = static_cast<ConverterStorage *>(converter->user_data);
  return OpenSubdiv_FVarLinearInterpolation(
      BKE_subdiv_converter_fvar_linear_from_settings(&storage->settings));
}

static bool specifies_full_topology(const OpenSubdiv_Converter * /*converter*/)
{
  return false;
}

static int get_num_faces(const OpenSubdiv_Converter *converter)
{
  ConverterStorage *storage = static_cast<ConverterStorage *>(converter->user_data);
  return storage->mesh->totpoly;
}

static int get_num_edges(const OpenSubdiv_Converter *converter)
{
  ConverterStorage *storage = static_cast<ConverterStorage *>(converter->user_data);
  return storage->num_manifold_edges;
}

static int get_num_vertices(const OpenSubdiv_Converter *converter)
{
  ConverterStorage *storage = static_cast<ConverterStorage *>(converter->user_data);
  return storage->num_manifold_vertices;
}

static int get_num_face_vertices(const OpenSubdiv_Converter *converter, int manifold_face_index)
{
  ConverterStorage *storage = static_cast<ConverterStorage *>(converter->user_data);
  return storage->polys[manifold_face_index].size();
}

static void get_face_vertices(const OpenSubdiv_Converter *converter,
                              int manifold_face_index,
                              int *manifold_face_vertices)
{
  ConverterStorage *storage = static_cast<ConverterStorage *>(converter->user_data);
  const blender::IndexRange poly = storage->polys[manifold_face_index];
  for (int i = 0; i < poly.size(); i++) {
    const int vert = storage->corner_verts[poly[i]];
    manifold_face_vertices[i] = storage->manifold_vertex_index[vert];
  }
}

static void get_edge_vertices(const OpenSubdiv_Converter *converter,
                              int manifold_edge_index,
                              int *manifold_edge_vertices)
{
  ConverterStorage *storage = static_cast<ConverterStorage *>(converter->user_data);
  const int edge_index = storage->manifold_edge_index_reverse[manifold_edge_index];
  const MEdge *edge = &storage->edges[edge_index];
  manifold_edge_vertices[0] = storage->manifold_vertex_index[edge->v1];
  manifold_edge_vertices[1] = storage->manifold_vertex_index[edge->v2];
}

static float get_edge_sharpness(const OpenSubdiv_Converter *converter, int manifold_edge_index)
{
  ConverterStorage *storage = static_cast<ConverterStorage *>(converter->user_data);
#if BUGGY_SIMPLE_SCHEME_WORKAROUND
  if (storage->settings.is_simple) {
    return 10.0f;
  }
#endif
  if (!storage->settings.use_creases || storage->cd_edge_crease == nullptr) {
    return 0.0f;
  }
  const int edge_index = storage->manifold_edge_index_reverse[manifold_edge_index];
  return BKE_subdiv_crease_to_sharpness_f(storage->cd_edge_crease[edge_index]);
}

static bool is_infinite_sharp_vertex(const OpenSubdiv_Converter *converter,
                                     int manifold_vertex_index)
{
  ConverterStorage *storage = static_cast<ConverterStorage *>(converter->user_data);
#if BUGGY_SIMPLE_SCHEME_WORKAROUND
  if (storage->settings.is_simple) {
    return true;
  }
#endif
  const int vertex_index = storage->manifold_vertex_index_reverse[manifold_vertex_index];
  return BLI_BITMAP_TEST_BOOL(storage->infinite_sharp_vertices_map, vertex_index);
}

static float get_vertex_sharpness(const OpenSubdiv_Converter *converter, int manifold_vertex_index)
{
  ConverterStorage *storage = static_cast<ConverterStorage *>(converter->user_data);
  if (!storage->settings.use_creases || storage->cd_vertex_crease == nullptr) {
    return 0.0f;
  }
  const int vertex_index = storage->manifold_vertex_index_reverse[manifold_vertex_index];
  return BKE_subdiv_crease_to_sharpness_f(storage->cd_vertex_crease[vertex_index]);
}

static int get_num_uv_layers(const OpenSubdiv_Converter *converter)
{
  ConverterStorage *storage = static_cast<ConverterStorage *>(converter->user_data);
  const Mesh *mesh = storage->mesh;
  return CustomData_number_of_layers(&mesh->ldata, CD_PROP_FLOAT2);
}

static void precalc_uv_layer(const OpenSubdiv_Converter *converter, const int layer_index)
{
  ConverterStorage *storage = static_cast<ConverterStorage *>(converter->user_data);
  const Mesh *mesh = storage->mesh;
  const float(*mloopuv)[2] = static_cast<const float(*)[2]>(
      CustomData_get_layer_n(&mesh->ldata, CD_PROP_FLOAT2, layer_index));
  const int num_poly = mesh->totpoly;
  const int num_vert = mesh->totvert;
  const float limit[2] = {STD_UV_CONNECT_LIMIT, STD_UV_CONNECT_LIMIT};
  /* Initialize memory required for the operations. */
  if (storage->loop_uv_indices == nullptr) {
    storage->loop_uv_indices = static_cast<int *>(
        MEM_malloc_arrayN(mesh->totloop, sizeof(int), "loop uv vertex index"));
  }
  UvVertMap *uv_vert_map = BKE_mesh_uv_vert_map_create(
      storage->polys.data(),
      (const bool *)CustomData_get_layer_named(&mesh->pdata, CD_PROP_BOOL, ".hide_poly"),
      (const bool *)CustomData_get_layer_named(&mesh->pdata, CD_PROP_BOOL, ".select_poly"),
      storage->corner_verts.data(),
      mloopuv,
      num_poly,
      num_vert,
      limit,
      false,
      true);
  /* NOTE: First UV vertex is supposed to be always marked as separate. */
  storage->num_uv_coordinates = -1;
  for (int vertex_index = 0; vertex_index < num_vert; vertex_index++) {
    const UvMapVert *uv_vert = BKE_mesh_uv_vert_map_get_vert(uv_vert_map, vertex_index);
    while (uv_vert != nullptr) {
      if (uv_vert->separate) {
        storage->num_uv_coordinates++;
      }
      const blender::IndexRange poly = storage->polys[uv_vert->poly_index];
      const int global_loop_index = poly.start() + uv_vert->loop_of_poly_index;
      storage->loop_uv_indices[global_loop_index] = storage->num_uv_coordinates;
      uv_vert = uv_vert->next;
    }
  }
  /* So far this value was used as a 0-based index, actual number of UV
   * vertices is 1 more.
   */
  storage->num_uv_coordinates += 1;
  BKE_mesh_uv_vert_map_free(uv_vert_map);
}

static void finish_uv_layer(const OpenSubdiv_Converter * /*converter*/)
{
}

static int get_num_uvs(const OpenSubdiv_Converter *converter)
{
  ConverterStorage *storage = static_cast<ConverterStorage *>(converter->user_data);
  return storage->num_uv_coordinates;
}

static int get_face_corner_uv_index(const OpenSubdiv_Converter *converter,
                                    const int face_index,
                                    const int corner)
{
  ConverterStorage *storage = static_cast<ConverterStorage *>(converter->user_data);
  const blender::IndexRange poly = storage->polys[face_index];
  return storage->loop_uv_indices[poly.start() + corner];
}

static void free_user_data(const OpenSubdiv_Converter *converter)
{
  ConverterStorage *user_data = static_cast<ConverterStorage *>(converter->user_data);
  MEM_SAFE_FREE(user_data->loop_uv_indices);
  MEM_freeN(user_data->manifold_vertex_index);
  MEM_freeN(user_data->infinite_sharp_vertices_map);
  MEM_freeN(user_data->manifold_vertex_index_reverse);
  MEM_freeN(user_data->manifold_edge_index_reverse);
  MEM_freeN(user_data);
}

static void init_functions(OpenSubdiv_Converter *converter)
{
  converter->getSchemeType = get_scheme_type;
  converter->getVtxBoundaryInterpolation = get_vtx_boundary_interpolation;
  converter->getFVarLinearInterpolation = get_fvar_linear_interpolation;
  converter->specifiesFullTopology = specifies_full_topology;

  converter->getNumFaces = get_num_faces;
  converter->getNumEdges = get_num_edges;
  converter->getNumVertices = get_num_vertices;

  converter->getNumFaceVertices = get_num_face_vertices;
  converter->getFaceVertices = get_face_vertices;
  converter->getFaceEdges = nullptr;

  converter->getEdgeVertices = get_edge_vertices;
  converter->getNumEdgeFaces = nullptr;
  converter->getEdgeFaces = nullptr;
  converter->getEdgeSharpness = get_edge_sharpness;

  converter->getNumVertexEdges = nullptr;
  converter->getVertexEdges = nullptr;
  converter->getNumVertexFaces = nullptr;
  converter->getVertexFaces = nullptr;
  converter->isInfiniteSharpVertex = is_infinite_sharp_vertex;
  converter->getVertexSharpness = get_vertex_sharpness;

  converter->getNumUVLayers = get_num_uv_layers;
  converter->precalcUVLayer = precalc_uv_layer;
  converter->finishUVLayer = finish_uv_layer;
  converter->getNumUVCoordinates = get_num_uvs;
  converter->getFaceCornerUVIndex = get_face_corner_uv_index;

  converter->freeUserData = free_user_data;
}

static void initialize_manifold_index_array(const BLI_bitmap *used_map,
                                            const int num_elements,
                                            int **r_indices,
                                            int **r_indices_reverse,
                                            int *r_num_manifold_elements)
{
  int *indices = nullptr;
  if (r_indices != nullptr) {
    indices = static_cast<int *>(MEM_malloc_arrayN(num_elements, sizeof(int), "manifold indices"));
  }
  int *indices_reverse = nullptr;
  if (r_indices_reverse != nullptr) {
    indices_reverse = static_cast<int *>(
        MEM_malloc_arrayN(num_elements, sizeof(int), "manifold indices reverse"));
  }
  int offset = 0;
  for (int i = 0; i < num_elements; i++) {
    if (BLI_BITMAP_TEST_BOOL(used_map, i)) {
      if (indices != nullptr) {
        indices[i] = i - offset;
      }
      if (indices_reverse != nullptr) {
        indices_reverse[i - offset] = i;
      }
    }
    else {
      if (indices != nullptr) {
        indices[i] = -1;
      }
      offset++;
    }
  }
  if (r_indices != nullptr) {
    *r_indices = indices;
  }
  if (r_indices_reverse != nullptr) {
    *r_indices_reverse = indices_reverse;
  }
  *r_num_manifold_elements = num_elements - offset;
}

static void initialize_manifold_indices(ConverterStorage *storage)
{
  const Mesh *mesh = storage->mesh;
<<<<<<< HEAD
  const MEdge *medge = storage->edges;
  const blender::OffsetIndices<int> polys = storage->polys;
=======
  const blender::Span<MEdge> edges = storage->edges;
  const blender::Span<MPoly> polys = storage->polys;
  const blender::Span<int> corner_verts = storage->corner_verts;
  const blender::Span<int> corner_edges = storage->corner_edges;
>>>>>>> 636c98c8
  /* Set bits of elements which are not loose. */
  BLI_bitmap *vert_used_map = BLI_BITMAP_NEW(mesh->totvert, "vert used map");
  BLI_bitmap *edge_used_map = BLI_BITMAP_NEW(mesh->totedge, "edge used map");
  for (int poly_index = 0; poly_index < mesh->totpoly; poly_index++) {
<<<<<<< HEAD
    for (const int corner : polys[poly_index]) {
      BLI_BITMAP_ENABLE(vert_used_map, storage->corner_verts[corner]);
      BLI_BITMAP_ENABLE(edge_used_map, storage->corner_edges[corner]);
=======
    const MPoly *poly = &polys[poly_index];
    for (int i = 0; i < poly->totloop; i++) {
      const int corner = poly->loopstart + i;
      BLI_BITMAP_ENABLE(vert_used_map, corner_verts[corner]);
      BLI_BITMAP_ENABLE(edge_used_map, corner_edges[corner]);
>>>>>>> 636c98c8
    }
  }
  initialize_manifold_index_array(vert_used_map,
                                  mesh->totvert,
                                  &storage->manifold_vertex_index,
                                  &storage->manifold_vertex_index_reverse,
                                  &storage->num_manifold_vertices);
  initialize_manifold_index_array(edge_used_map,
                                  mesh->totedge,
                                  nullptr,
                                  &storage->manifold_edge_index_reverse,
                                  &storage->num_manifold_edges);
  /* Initialize infinite sharp mapping. */
  storage->infinite_sharp_vertices_map = BLI_BITMAP_NEW(mesh->totvert, "vert used map");
  for (int edge_index = 0; edge_index < mesh->totedge; edge_index++) {
    if (!BLI_BITMAP_TEST_BOOL(edge_used_map, edge_index)) {
      const MEdge *edge = &edges[edge_index];
      BLI_BITMAP_ENABLE(storage->infinite_sharp_vertices_map, edge->v1);
      BLI_BITMAP_ENABLE(storage->infinite_sharp_vertices_map, edge->v2);
    }
  }
  /* Free working variables. */
  MEM_freeN(vert_used_map);
  MEM_freeN(edge_used_map);
}

static void init_user_data(OpenSubdiv_Converter *converter,
                           const SubdivSettings *settings,
                           const Mesh *mesh)
{
  ConverterStorage *user_data = MEM_new<ConverterStorage>(__func__);
  user_data->settings = *settings;
  user_data->mesh = mesh;
  user_data->vert_positions = BKE_mesh_vert_positions(mesh);
<<<<<<< HEAD
  user_data->edges = BKE_mesh_edges(mesh);
  user_data->polys = mesh->polys();
  user_data->corner_verts = mesh->corner_verts().data();
  user_data->corner_edges = mesh->corner_edges().data();
=======
  user_data->edges = mesh->edges();
  user_data->polys = mesh->polys();
  user_data->corner_verts = mesh->corner_verts();
  user_data->corner_edges = mesh->corner_edges();
>>>>>>> 636c98c8
  user_data->cd_vertex_crease = static_cast<const float *>(
      CustomData_get_layer(&mesh->vdata, CD_CREASE));
  user_data->cd_edge_crease = static_cast<const float *>(
      CustomData_get_layer(&mesh->edata, CD_CREASE));
  user_data->loop_uv_indices = nullptr;
  initialize_manifold_indices(user_data);
  converter->user_data = user_data;
}

void BKE_subdiv_converter_init_for_mesh(OpenSubdiv_Converter *converter,
                                        const SubdivSettings *settings,
                                        const Mesh *mesh)
{
  init_functions(converter);
  init_user_data(converter, settings, mesh);
}<|MERGE_RESOLUTION|>--- conflicted
+++ resolved
@@ -35,17 +35,10 @@
   SubdivSettings settings;
   const Mesh *mesh;
   const float (*vert_positions)[3];
-<<<<<<< HEAD
-  const MEdge *edges;
+  blender::Span<MEdge> edges;
   blender::OffsetIndices<int> polys;
-  const int *corner_verts;
-  const int *corner_edges;
-=======
-  blender::Span<MEdge> edges;
-  blender::Span<MPoly> polys;
   blender::Span<int> corner_verts;
   blender::Span<int> corner_edges;
->>>>>>> 636c98c8
 
   /* CustomData layer for vertex sharpnesses. */
   const float *cd_vertex_crease;
@@ -220,7 +213,7 @@
         MEM_malloc_arrayN(mesh->totloop, sizeof(int), "loop uv vertex index"));
   }
   UvVertMap *uv_vert_map = BKE_mesh_uv_vert_map_create(
-      storage->polys.data(),
+      storage->polys,
       (const bool *)CustomData_get_layer_named(&mesh->pdata, CD_PROP_BOOL, ".hide_poly"),
       (const bool *)CustomData_get_layer_named(&mesh->pdata, CD_PROP_BOOL, ".select_poly"),
       storage->corner_verts.data(),
@@ -361,30 +354,17 @@
 static void initialize_manifold_indices(ConverterStorage *storage)
 {
   const Mesh *mesh = storage->mesh;
-<<<<<<< HEAD
-  const MEdge *medge = storage->edges;
+  const blender::Span<MEdge> edges = storage->edges;
   const blender::OffsetIndices<int> polys = storage->polys;
-=======
-  const blender::Span<MEdge> edges = storage->edges;
-  const blender::Span<MPoly> polys = storage->polys;
   const blender::Span<int> corner_verts = storage->corner_verts;
   const blender::Span<int> corner_edges = storage->corner_edges;
->>>>>>> 636c98c8
   /* Set bits of elements which are not loose. */
   BLI_bitmap *vert_used_map = BLI_BITMAP_NEW(mesh->totvert, "vert used map");
   BLI_bitmap *edge_used_map = BLI_BITMAP_NEW(mesh->totedge, "edge used map");
   for (int poly_index = 0; poly_index < mesh->totpoly; poly_index++) {
-<<<<<<< HEAD
     for (const int corner : polys[poly_index]) {
-      BLI_BITMAP_ENABLE(vert_used_map, storage->corner_verts[corner]);
-      BLI_BITMAP_ENABLE(edge_used_map, storage->corner_edges[corner]);
-=======
-    const MPoly *poly = &polys[poly_index];
-    for (int i = 0; i < poly->totloop; i++) {
-      const int corner = poly->loopstart + i;
       BLI_BITMAP_ENABLE(vert_used_map, corner_verts[corner]);
       BLI_BITMAP_ENABLE(edge_used_map, corner_edges[corner]);
->>>>>>> 636c98c8
     }
   }
   initialize_manifold_index_array(vert_used_map,
@@ -419,17 +399,10 @@
   user_data->settings = *settings;
   user_data->mesh = mesh;
   user_data->vert_positions = BKE_mesh_vert_positions(mesh);
-<<<<<<< HEAD
-  user_data->edges = BKE_mesh_edges(mesh);
-  user_data->polys = mesh->polys();
-  user_data->corner_verts = mesh->corner_verts().data();
-  user_data->corner_edges = mesh->corner_edges().data();
-=======
   user_data->edges = mesh->edges();
   user_data->polys = mesh->polys();
   user_data->corner_verts = mesh->corner_verts();
   user_data->corner_edges = mesh->corner_edges();
->>>>>>> 636c98c8
   user_data->cd_vertex_crease = static_cast<const float *>(
       CustomData_get_layer(&mesh->vdata, CD_CREASE));
   user_data->cd_edge_crease = static_cast<const float *>(
