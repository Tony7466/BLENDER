--- conflicted
+++ resolved
@@ -371,14 +371,9 @@
   };
   this->runtime->triangles_cache.ensure([&](Vector<uint3> &r_data) {
     const CurvesGeometry &curves = this->strokes();
-<<<<<<< HEAD
     const Span<float3> positions = curves.evaluated_positions();
-    const OffsetIndices<int> points_by_curve = curves.evaluated_points_by_curve();
-=======
-    const Span<float3> positions = curves.positions();
     const Span<float3> normals = this->curve_plane_normals();
     const OffsetIndices<int> points_by_curve = curves.points_by_curve();
->>>>>>> bbcc720c
 
     int total_triangles = 0;
     Array<int> tris_offests(curves.curves_num());
