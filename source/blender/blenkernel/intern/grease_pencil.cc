/* SPDX-FileCopyrightText: 2023 Blender Authors
 *
 * SPDX-License-Identifier: GPL-2.0-or-later */

/** \file
 * \ingroup bke
 */

#include <iostream>
#include <optional>

#include "BKE_action.h"
#include "BKE_anim_data.hh"
#include "BKE_animsys.h"
#include "BKE_curves.hh"
#include "BKE_customdata.hh"
#include "BKE_deform.hh"
#include "BKE_geometry_set.hh"
#include "BKE_grease_pencil.h"
#include "BKE_grease_pencil.hh"
#include "BKE_idtype.hh"
#include "BKE_lib_id.hh"
#include "BKE_lib_query.hh"
#include "BKE_material.h"
#include "BKE_modifier.hh"
#include "BKE_object.hh"
#include "BKE_object_types.hh"

#include "BLI_bounds.hh"
#include "BLI_enumerable_thread_specific.hh"
#include "BLI_map.hh"
#include "BLI_math_euler_types.hh"
#include "BLI_math_geom.h"
#include "BLI_math_matrix.h"
#include "BLI_math_matrix_types.hh"
#include "BLI_math_vector_types.hh"
#include "BLI_memarena.h"
#include "BLI_memory_utils.hh"
#include "BLI_polyfill_2d.h"
#include "BLI_span.hh"
#include "BLI_stack.hh"
#include "BLI_string.h"
#include "BLI_string_ref.hh"
#include "BLI_string_utils.hh"
#include "BLI_utildefines.h"
#include "BLI_vector_set.hh"
#include "BLI_virtual_array.hh"

#include "BLO_read_write.hh"

#include "BLT_translation.hh"

#include "DNA_ID.h"
#include "DNA_ID_enums.h"
#include "DNA_brush_types.h"
#include "DNA_defaults.h"
#include "DNA_gpencil_modifier_types.h"
#include "DNA_grease_pencil_types.h"
#include "DNA_material_types.h"
#include "DNA_modifier_types.h"

#include "DEG_depsgraph.hh"
#include "DEG_depsgraph_query.hh"

#include "MEM_guardedalloc.h"

using blender::float3;
using blender::Span;
using blender::uint3;
using blender::VectorSet;

/* Forward declarations. */
static void read_drawing_array(GreasePencil &grease_pencil, BlendDataReader *reader);
static void write_drawing_array(GreasePencil &grease_pencil, BlendWriter *writer);
static void free_drawing_array(GreasePencil &grease_pencil);

static void read_layer_tree(GreasePencil &grease_pencil, BlendDataReader *reader);
static void write_layer_tree(GreasePencil &grease_pencil, BlendWriter *writer);

static void grease_pencil_init_data(ID *id)
{
  using namespace blender::bke;

  GreasePencil *grease_pencil = reinterpret_cast<GreasePencil *>(id);
  BLI_assert(MEMCMP_STRUCT_AFTER_IS_ZERO(grease_pencil, id));

  MEMCPY_STRUCT_AFTER(grease_pencil, DNA_struct_default_get(GreasePencil), id);

  grease_pencil->root_group_ptr = MEM_new<greasepencil::LayerGroup>(__func__);
  grease_pencil->active_layer = nullptr;

  CustomData_reset(&grease_pencil->layers_data);

  grease_pencil->runtime = MEM_new<GreasePencilRuntime>(__func__);
}

static void grease_pencil_copy_data(Main * /*bmain*/,
                                    std::optional<Library *> /*owner_library*/,
                                    ID *id_dst,
                                    const ID *id_src,
                                    const int /*flag*/)
{
  using namespace blender;

  GreasePencil *grease_pencil_dst = reinterpret_cast<GreasePencil *>(id_dst);
  const GreasePencil *grease_pencil_src = reinterpret_cast<const GreasePencil *>(id_src);

  /* Duplicate material array. */
  grease_pencil_dst->material_array = static_cast<Material **>(
      MEM_dupallocN(grease_pencil_src->material_array));

  BKE_grease_pencil_duplicate_drawing_array(grease_pencil_src, grease_pencil_dst);

  /* Duplicate layer tree. */
  grease_pencil_dst->root_group_ptr = MEM_new<bke::greasepencil::LayerGroup>(
      __func__, grease_pencil_src->root_group());

  /* Set active layer. */
  if (grease_pencil_src->has_active_layer()) {
    bke::greasepencil::TreeNode *active_node = grease_pencil_dst->find_node_by_name(
        grease_pencil_src->active_layer->wrap().name());
    BLI_assert(active_node && active_node->is_layer());
    grease_pencil_dst->set_active_layer(&active_node->as_layer());
  }

  CustomData_copy(&grease_pencil_src->layers_data,
                  &grease_pencil_dst->layers_data,
                  CD_MASK_ALL,
                  grease_pencil_dst->layers().size());

  BKE_defgroup_copy_list(&grease_pencil_dst->vertex_group_names,
                         &grease_pencil_src->vertex_group_names);

  /* Make sure the runtime pointer exists. */
  grease_pencil_dst->runtime = MEM_new<bke::GreasePencilRuntime>(__func__);
}

static void grease_pencil_free_data(ID *id)
{
  GreasePencil *grease_pencil = reinterpret_cast<GreasePencil *>(id);
  BKE_animdata_free(&grease_pencil->id, false);

  MEM_SAFE_FREE(grease_pencil->material_array);

  CustomData_free(&grease_pencil->layers_data, grease_pencil->layers().size());

  free_drawing_array(*grease_pencil);
  MEM_delete(&grease_pencil->root_group());

  BLI_freelistN(&grease_pencil->vertex_group_names);

  BKE_grease_pencil_batch_cache_free(grease_pencil);

  MEM_delete(grease_pencil->runtime);
  grease_pencil->runtime = nullptr;
}

static void grease_pencil_foreach_id(ID *id, LibraryForeachIDData *data)
{
  GreasePencil *grease_pencil = reinterpret_cast<GreasePencil *>(id);
  for (int i = 0; i < grease_pencil->material_array_num; i++) {
    BKE_LIB_FOREACHID_PROCESS_IDSUPER(data, grease_pencil->material_array[i], IDWALK_CB_USER);
  }
  for (GreasePencilDrawingBase *drawing_base : grease_pencil->drawings()) {
    if (drawing_base->type == GP_DRAWING_REFERENCE) {
      GreasePencilDrawingReference *drawing_reference =
          reinterpret_cast<GreasePencilDrawingReference *>(drawing_base);
      BKE_LIB_FOREACHID_PROCESS_IDSUPER(data, drawing_reference->id_reference, IDWALK_CB_USER);
    }
  }
}

static void grease_pencil_blend_write(BlendWriter *writer, ID *id, const void *id_address)
{
  GreasePencil *grease_pencil = reinterpret_cast<GreasePencil *>(id);

  blender::Vector<CustomDataLayer, 16> layers_data_layers;
  CustomData_blend_write_prepare(grease_pencil->layers_data, layers_data_layers);

  /* Write LibData */
  BLO_write_id_struct(writer, GreasePencil, id_address, &grease_pencil->id);
  BKE_id_blend_write(writer, &grease_pencil->id);

  CustomData_blend_write(writer,
                         &grease_pencil->layers_data,
                         layers_data_layers,
                         grease_pencil->layers().size(),
                         CD_MASK_ALL,
                         id);

  /* Write drawings. */
  write_drawing_array(*grease_pencil, writer);
  /* Write layer tree. */
  write_layer_tree(*grease_pencil, writer);

  /* Write materials. */
  BLO_write_pointer_array(
      writer, grease_pencil->material_array_num, grease_pencil->material_array);
  /* Write vertex group names. */
  BKE_defbase_blend_write(writer, &grease_pencil->vertex_group_names);
}

static void grease_pencil_blend_read_data(BlendDataReader *reader, ID *id)
{
  using namespace blender::bke::greasepencil;
  GreasePencil *grease_pencil = reinterpret_cast<GreasePencil *>(id);

  /* Read drawings. */
  read_drawing_array(*grease_pencil, reader);
  /* Read layer tree. */
  read_layer_tree(*grease_pencil, reader);

  CustomData_blend_read(reader, &grease_pencil->layers_data, grease_pencil->layers().size());

  /* Read materials. */
  BLO_read_pointer_array(reader, reinterpret_cast<void **>(&grease_pencil->material_array));
  /* Read vertex group names. */
  BLO_read_list(reader, &grease_pencil->vertex_group_names);

  grease_pencil->runtime = MEM_new<blender::bke::GreasePencilRuntime>(__func__);
}

IDTypeInfo IDType_ID_GP = {
    /*id_code*/ ID_GP,
    /*id_filter*/ FILTER_ID_GP,
    /*dependencies_id_types*/ FILTER_ID_GP | FILTER_ID_MA,
    /*main_listbase_index*/ INDEX_ID_GP,
    /*struct_size*/ sizeof(GreasePencil),
    /*name*/ "GreasePencil",
    /*name_plural*/ N_("grease_pencils_v3"),
    /*translation_context*/ BLT_I18NCONTEXT_ID_GPENCIL,
    /*flags*/ IDTYPE_FLAGS_APPEND_IS_REUSABLE,
    /*asset_type_info*/ nullptr,

    /*init_data*/ grease_pencil_init_data,
    /*copy_data*/ grease_pencil_copy_data,
    /*free_data*/ grease_pencil_free_data,
    /*make_local*/ nullptr,
    /*foreach_id*/ grease_pencil_foreach_id,
    /*foreach_cache*/ nullptr,
    /*foreach_path*/ nullptr,
    /*owner_pointer_get*/ nullptr,

    /*blend_write*/ grease_pencil_blend_write,
    /*blend_read_data*/ grease_pencil_blend_read_data,
    /*blend_read_after_liblink*/ nullptr,

    /*blend_read_undo_preserve*/ nullptr,

    /*lib_override_apply_post*/ nullptr,
};

namespace blender::bke::greasepencil {

static const std::string ATTR_RADIUS = "radius";
static const std::string ATTR_OPACITY = "opacity";
static const std::string ATTR_VERTEX_COLOR = "vertex_color";
static const std::string ATTR_FILL_COLOR = "fill_color";

/* Curves attributes getters */
static int domain_num(const CurvesGeometry &curves, const AttrDomain domain)
{
  return domain == AttrDomain::Point ? curves.points_num() : curves.curves_num();
}
static CustomData &domain_custom_data(CurvesGeometry &curves, const AttrDomain domain)
{
  return domain == AttrDomain::Point ? curves.point_data : curves.curve_data;
}
template<typename T>
static MutableSpan<T> get_mutable_attribute(CurvesGeometry &curves,
                                            const AttrDomain domain,
                                            const StringRef name,
                                            const T default_value = T())
{
  const int num = domain_num(curves, domain);
  if (num <= 0) {
    return {};
  }
  const eCustomDataType type = cpp_type_to_custom_data_type(CPPType::get<T>());
  CustomData &custom_data = domain_custom_data(curves, domain);

  T *data = (T *)CustomData_get_layer_named_for_write(&custom_data, type, name, num);
  if (data != nullptr) {
    return {data, num};
  }
  data = (T *)CustomData_add_layer_named(&custom_data, type, CD_SET_DEFAULT, num, name);
  MutableSpan<T> span = {data, num};
  if (span.first() != default_value) {
    span.fill(default_value);
  }
  return span;
}

Drawing::Drawing()
{
  this->base.type = GP_DRAWING;
  this->base.flag = 0;

  new (&this->geometry) bke::CurvesGeometry();
  /* Initialize runtime data. */
  this->runtime = MEM_new<bke::greasepencil::DrawingRuntime>(__func__);
}

Drawing::Drawing(const Drawing &other)
{
  this->base.type = GP_DRAWING;
  this->base.flag = other.base.flag;

  new (&this->geometry) bke::CurvesGeometry(other.strokes());
  /* Initialize runtime data. */
  this->runtime = MEM_new<bke::greasepencil::DrawingRuntime>(__func__);

  this->runtime->triangles_cache = other.runtime->triangles_cache;
  this->runtime->curve_plane_normals_cache = other.runtime->curve_plane_normals_cache;
  this->runtime->curve_texture_matrices = other.runtime->curve_texture_matrices;
}

Drawing::~Drawing()
{
  this->strokes().~CurvesGeometry();
  MEM_delete(this->runtime);
  this->runtime = nullptr;
}

Span<uint3> Drawing::triangles() const
{
  struct LocalMemArena {
    MemArena *pf_arena = nullptr;
    LocalMemArena() : pf_arena(BLI_memarena_new(BLI_MEMARENA_STD_BUFSIZE, "Drawing::triangles")) {}

    ~LocalMemArena()
    {
      if (pf_arena != nullptr) {
        BLI_memarena_free(pf_arena);
      }
    }
  };
  this->runtime->triangles_cache.ensure([&](Vector<uint3> &r_data) {
    const CurvesGeometry &curves = this->strokes();
    const Span<float3> positions = curves.positions();
    const OffsetIndices<int> points_by_curve = curves.points_by_curve();

    int total_triangles = 0;
    Array<int> tris_offests(curves.curves_num());
    for (int curve_i : curves.curves_range()) {
      IndexRange points = points_by_curve[curve_i];
      if (points.size() > 2) {
        tris_offests[curve_i] = total_triangles;
        total_triangles += points.size() - 2;
      }
    }

    r_data.resize(total_triangles);
    MutableSpan<uint3> triangles = r_data.as_mutable_span();
    threading::EnumerableThreadSpecific<LocalMemArena> all_local_mem_arenas;
    threading::parallel_for(curves.curves_range(), 32, [&](const IndexRange range) {
      MemArena *pf_arena = all_local_mem_arenas.local().pf_arena;
      for (const int curve_i : range) {
        const IndexRange points = points_by_curve[curve_i];
        if (points.size() < 3) {
          continue;
        }

        const int num_triangles = points.size() - 2;
        MutableSpan<uint3> r_tris = triangles.slice(tris_offests[curve_i], num_triangles);

        float(*projverts)[2] = static_cast<float(*)[2]>(
            BLI_memarena_alloc(pf_arena, sizeof(*projverts) * size_t(points.size())));

        float3x3 axis_mat;
        axis_dominant_v3_to_m3(axis_mat.ptr(), float3(0.0f, -1.0f, 0.0f));

        for (const int i : IndexRange(points.size())) {
          mul_v2_m3v3(projverts[i], axis_mat.ptr(), positions[points[i]]);
        }

        BLI_polyfill_calc_arena(projverts,
                                points.size(),
                                0,
                                reinterpret_cast<uint32_t(*)[3]>(r_tris.data()),
                                pf_arena);
        BLI_memarena_clear(pf_arena);
      }
    });
  });

  return this->runtime->triangles_cache.data().as_span();
}

Span<float3> Drawing::curve_plane_normals() const
{
  this->runtime->curve_plane_normals_cache.ensure([&](Vector<float3> &r_data) {
    const CurvesGeometry &curves = this->strokes();
    const Span<float3> positions = curves.positions();
    const OffsetIndices<int> points_by_curve = curves.points_by_curve();

    r_data.reinitialize(curves.curves_num());
    threading::parallel_for(curves.curves_range(), 512, [&](const IndexRange range) {
      for (const int curve_i : range) {
        const IndexRange points = points_by_curve[curve_i];
        if (points.size() < 2) {
          r_data[curve_i] = float3(1.0f, 0.0f, 0.0f);
          continue;
        }

        /* Calculate normal using Newell's method. */
        float3 normal(0.0f);
        float3 prev_point = positions[points.last()];
        for (const int point_i : points) {
          const float3 curr_point = positions[point_i];
          add_newell_cross_v3_v3v3(normal, prev_point, curr_point);
          prev_point = curr_point;
        }

        float length;
        normal = math::normalize_and_get_length(normal, length);
        /* Check for degenerate case where the points are on a line. */
        if (math::is_zero(length)) {
          for (const int point_i : points.drop_back(1)) {
            float3 segment_vec = math::normalize(positions[point_i] - positions[point_i + 1]);
            if (math::length_squared(segment_vec) != 0.0f) {
              normal = float3(segment_vec.y, -segment_vec.x, 0.0f);
              break;
            }
          }
        }

        r_data[curve_i] = normal;
      }
    });
  });
  return this->runtime->curve_plane_normals_cache.data().as_span();
}

/*
 * Returns the matrix that transforms from a 3D point in layer-space to a 2D point in
 * stroke-space for the stroke `curve_i`
 */
static float4x2 get_local_to_stroke_matrix(const Span<float3> positions, const float3 normal)
{
  using namespace blender::math;

  if (positions.size() <= 2) {
    return float4x2::identity();
  }

  const float3 point_0 = positions[0];
  const float3 point_1 = positions[1];

  /* Local X axis (p0 -> p1) */
  const float3 local_x = normalize(point_1 - point_0);
  /* Local Y axis (cross to normal/x axis). */
  const float3 local_y = normalize(cross(normal, local_x));

  if (length_squared(local_x) == 0.0f || length_squared(local_y) == 0.0f) {
    return float4x2::identity();
  }

  /* Get local space using first point as origin. */
  const float4x2 mat = transpose(
      float2x4(float4(local_x, -dot(point_0, local_x)), float4(local_y, -dot(point_0, local_y))));

  return mat;
}

/*
 * Returns the matrix that transforms from a 2D point in stroke-space to a 2D point in
 * texture-space for a stroke `curve_i`
 */
static float3x2 get_stroke_to_texture_matrix(const float uv_rotation,
                                             const float2 uv_translation,
                                             const float2 uv_scale)
{
  using namespace blender::math;

  const float2 uv_scale_inv = safe_rcp(uv_scale);
  const float s = sin(uv_rotation);
  const float c = cos(uv_rotation);
  const float2x2 rot = float2x2(float2(c, s), float2(-s, c));

  float3x2 texture_matrix = float3x2::identity();
  /*
   * The order in which the three transforms are applied has been carefully chosen to be easy to
   * invert.
   *
   * The translation is applied last so that the origin goes to `uv_translation`
   * The rotation is applied after the scale so that the `u` direction's angle is `uv_rotation`
   * Scale is the only transform that changes the length of the basis vectors and if it is applied
   * first it's independent of the other transforms.
   *
   * These properties are not true with a different order.
   */

  /* Apply scale. */
  texture_matrix = from_scale<float2x2>(uv_scale_inv) * texture_matrix;

  /* Apply rotation. */
  texture_matrix = rot * texture_matrix;

  /* Apply translation. */
  texture_matrix[2] += uv_translation;

  return texture_matrix;
}

static float4x3 expand_4x2_mat(float4x2 strokemat)
{
  float4x3 strokemat4x3 = float4x3(strokemat);

  /*
   * We need the diagonal of ones to start from the bottom right instead top left to properly
   * apply the two matrices.
   *
   * i.e.
   *          # # # #              # # # #
   * We need  # # # #  Instead of  # # # #
   *          0 0 0 1              0 0 1 0
   *
   */
  strokemat4x3[2][2] = 0.0f;
  strokemat4x3[3][2] = 1.0f;

  return strokemat4x3;
}

Span<float4x2> Drawing::texture_matrices() const
{
  this->runtime->curve_texture_matrices.ensure([&](Vector<float4x2> &r_data) {
    const CurvesGeometry &curves = this->strokes();
    const AttributeAccessor attributes = curves.attributes();

    const VArray<float> uv_rotations = *attributes.lookup_or_default<float>(
        "uv_rotation", AttrDomain::Curve, 0.0f);
    const VArray<float2> uv_translations = *attributes.lookup_or_default<float2>(
        "uv_translation", AttrDomain::Curve, float2(0.0f, 0.0f));
    const VArray<float2> uv_scales = *attributes.lookup_or_default<float2>(
        "uv_scale", AttrDomain::Curve, float2(1.0f, 1.0f));

    const OffsetIndices<int> points_by_curve = curves.points_by_curve();
    const Span<float3> positions = curves.positions();
    const Span<float3> normals = this->curve_plane_normals();

    r_data.reinitialize(curves.curves_num());
    threading::parallel_for(curves.curves_range(), 512, [&](const IndexRange range) {
      for (const int curve_i : range) {
        const IndexRange points = points_by_curve[curve_i];
        const float3 normal = normals[curve_i];
        const float4x2 strokemat = get_local_to_stroke_matrix(positions.slice(points), normal);
        const float3x2 texture_matrix = get_stroke_to_texture_matrix(
            uv_rotations[curve_i], uv_translations[curve_i], uv_scales[curve_i]);

        const float4x2 texspace = texture_matrix * expand_4x2_mat(strokemat);

        r_data[curve_i] = texspace;
      }
    });
  });
  return this->runtime->curve_texture_matrices.data().as_span();
}

void Drawing::set_texture_matrices(Span<float4x2> matrices, const IndexMask &selection)
{
  using namespace blender::math;
  CurvesGeometry &curves = this->strokes_for_write();
  MutableAttributeAccessor attributes = curves.attributes_for_write();
  SpanAttributeWriter<float> uv_rotations = attributes.lookup_or_add_for_write_span<float>(
      "uv_rotation", AttrDomain::Curve);
  SpanAttributeWriter<float2> uv_translations = attributes.lookup_or_add_for_write_span<float2>(
      "uv_translation", AttrDomain::Curve);
  SpanAttributeWriter<float2> uv_scales = attributes.lookup_or_add_for_write_span<float2>(
      "uv_scale",
      AttrDomain::Curve,
      AttributeInitVArray(VArray<float2>::ForSingle(float2(1.0f, 1.0f), curves.curves_num())));

  const OffsetIndices<int> points_by_curve = curves.points_by_curve();
  const Span<float3> positions = curves.positions();
  const Span<float3> normals = this->curve_plane_normals();

  selection.foreach_index(GrainSize(256), [&](const int64_t curve_i, const int64_t pos) {
    const IndexRange points = points_by_curve[curve_i];
    const float3 normal = normals[curve_i];
    const float4x2 strokemat = get_local_to_stroke_matrix(positions.slice(points), normal);
    const float4x2 texspace = matrices[pos];

    /* We do the computation using doubles to avoid numerical precision errors. */
    const double4x3 strokemat4x3 = double4x3(expand_4x2_mat(strokemat));

    /*
     * We want to solve for `texture_matrix` in the equation: `texspace = texture_matrix *
     * strokemat4x3` Because these matrices are not square we can not use a standard inverse.
     *
     * Our problem has the form of: `X = A * Y`
     * We can solve for `A` using: `A = X * B`
     *
     * Where `B` is the Right-sided inverse or Moore-Penrose pseudo inverse.
     * Calculated as:
     *
     *  |--------------------------|
     *  | B = T(Y) * (Y * T(Y))^-1 |
     *  |--------------------------|
     *
     * And `T()` is transpose and `()^-1` is the inverse.
     */

    const double3x4 transpose_strokemat = transpose(strokemat4x3);
    const double3x4 right_inverse = transpose_strokemat *
                                    invert(strokemat4x3 * transpose_strokemat);

    const float3x2 texture_matrix = float3x2(double4x2(texspace) * right_inverse);

    /* Solve for translation, the translation is simply the origin. */
    const float2 uv_translation = texture_matrix[2];

    /* Solve rotation, the angle of the `u` basis is the rotation. */
    const float uv_rotation = atan2(texture_matrix[0][1], texture_matrix[0][0]);

    /* Calculate the determinant to check if the `v` scale is negative. */
    const float det = determinant(float2x2(texture_matrix));

    /* Solve scale, scaling is the only transformation that changes the length, so scale factor
     * is simply the length. And flip the sign of `v` if the determinant is negative. */
    const float2 uv_scale = safe_rcp(
        float2(length(texture_matrix[0]), sign(det) * length(texture_matrix[1])));

    uv_rotations.span[curve_i] = uv_rotation;
    uv_translations.span[curve_i] = uv_translation;
    uv_scales.span[curve_i] = uv_scale;
  });
  uv_rotations.finish();
  uv_translations.finish();
  uv_scales.finish();

  this->tag_texture_matrices_changed();
}

const bke::CurvesGeometry &Drawing::strokes() const
{
  return this->geometry.wrap();
}

bke::CurvesGeometry &Drawing::strokes_for_write()
{
  return this->geometry.wrap();
}

VArray<float> Drawing::radii() const
{
  return *this->strokes().attributes().lookup_or_default<float>(
      ATTR_RADIUS, AttrDomain::Point, 0.01f);
}

MutableSpan<float> Drawing::radii_for_write()
{
  return get_mutable_attribute<float>(
      this->strokes_for_write(), AttrDomain::Point, ATTR_RADIUS, 0.01f);
}

VArray<float> Drawing::opacities() const
{
  return *this->strokes().attributes().lookup_or_default<float>(
      ATTR_OPACITY, AttrDomain::Point, 1.0f);
}

MutableSpan<float> Drawing::opacities_for_write()
{
  return get_mutable_attribute<float>(
      this->strokes_for_write(), AttrDomain::Point, ATTR_OPACITY, 1.0f);
}

VArray<ColorGeometry4f> Drawing::vertex_colors() const
{
  return *this->strokes().attributes().lookup_or_default<ColorGeometry4f>(
      ATTR_VERTEX_COLOR, AttrDomain::Point, ColorGeometry4f(0.0f, 0.0f, 0.0f, 0.0f));
}

MutableSpan<ColorGeometry4f> Drawing::vertex_colors_for_write()
{
  return get_mutable_attribute<ColorGeometry4f>(this->strokes_for_write(),
                                                AttrDomain::Point,
                                                ATTR_VERTEX_COLOR,
                                                ColorGeometry4f(0.0f, 0.0f, 0.0f, 0.0f));
}

VArray<ColorGeometry4f> Drawing::fill_colors() const
{
  return *this->strokes().attributes().lookup_or_default<ColorGeometry4f>(
      ATTR_FILL_COLOR, AttrDomain::Curve, ColorGeometry4f(0.0f, 0.0f, 0.0f, 0.0f));
}

MutableSpan<ColorGeometry4f> Drawing::fill_colors_for_write()
{
  return get_mutable_attribute<ColorGeometry4f>(this->strokes_for_write(),
                                                AttrDomain::Curve,
                                                ATTR_FILL_COLOR,
                                                ColorGeometry4f(0.0f, 0.0f, 0.0f, 0.0f));
}

void Drawing::tag_texture_matrices_changed()
{
  this->runtime->curve_texture_matrices.tag_dirty();
}

void Drawing::tag_positions_changed()
{
  this->strokes_for_write().tag_positions_changed();
  this->runtime->triangles_cache.tag_dirty();
  this->runtime->curve_plane_normals_cache.tag_dirty();
  this->tag_texture_matrices_changed();
}

void Drawing::tag_topology_changed()
{
  this->tag_positions_changed();
}

DrawingReference::DrawingReference()
{
  this->base.type = GP_DRAWING_REFERENCE;
  this->base.flag = 0;

  this->id_reference = nullptr;
}

DrawingReference::DrawingReference(const DrawingReference &other)
{
  this->base.type = GP_DRAWING_REFERENCE;
  this->base.flag = other.base.flag;

  this->id_reference = other.id_reference;
}

DrawingReference::~DrawingReference() = default;

const Drawing *get_eval_grease_pencil_layer_drawing(const GreasePencil &grease_pencil,
                                                    const int layer_index)
{
  BLI_assert(layer_index >= 0 && layer_index < grease_pencil.layers().size());
  const Layer &layer = *grease_pencil.layers()[layer_index];
  const int drawing_index = layer.drawing_index_at(grease_pencil.runtime->eval_frame);
  if (drawing_index == -1) {
    return nullptr;
  }
  const GreasePencilDrawingBase *drawing_base = grease_pencil.drawing(drawing_index);
  if (drawing_base->type != GP_DRAWING) {
    return nullptr;
  }
  const Drawing &drawing = reinterpret_cast<const GreasePencilDrawing *>(drawing_base)->wrap();
  return &drawing;
}

Drawing *get_eval_grease_pencil_layer_drawing_for_write(GreasePencil &grease_pencil,
                                                        const int layer)
{
  return const_cast<Drawing *>(get_eval_grease_pencil_layer_drawing(grease_pencil, layer));
}

void copy_drawing_array(Span<const GreasePencilDrawingBase *> src_drawings,
                        MutableSpan<GreasePencilDrawingBase *> dst_drawings)
{
  BLI_assert(src_drawings.size() == dst_drawings.size());
  for (const int i : src_drawings.index_range()) {
    const GreasePencilDrawingBase *src_drawing_base = src_drawings[i];
    switch (src_drawing_base->type) {
      case GP_DRAWING: {
        const GreasePencilDrawing *src_drawing = reinterpret_cast<const GreasePencilDrawing *>(
            src_drawing_base);
        dst_drawings[i] = reinterpret_cast<GreasePencilDrawingBase *>(
            MEM_new<bke::greasepencil::Drawing>(__func__, src_drawing->wrap()));
        break;
      }
      case GP_DRAWING_REFERENCE: {
        const GreasePencilDrawingReference *src_drawing_reference =
            reinterpret_cast<const GreasePencilDrawingReference *>(src_drawing_base);
        dst_drawings[i] = reinterpret_cast<GreasePencilDrawingBase *>(
            MEM_new<bke::greasepencil::DrawingReference>(__func__, src_drawing_reference->wrap()));
        break;
      }
    }
  }
}

TreeNode::TreeNode()
{
  this->next = this->prev = nullptr;
  this->parent = nullptr;

  this->GreasePencilLayerTreeNode::name = nullptr;
  this->flag = 0;
  this->color[0] = this->color[1] = this->color[2] = 0;
}

TreeNode::TreeNode(GreasePencilLayerTreeNodeType type) : TreeNode()
{
  this->type = type;
}

TreeNode::TreeNode(GreasePencilLayerTreeNodeType type, StringRefNull name) : TreeNode()
{
  this->type = type;
  this->GreasePencilLayerTreeNode::name = BLI_strdup(name.c_str());
}

TreeNode::TreeNode(const TreeNode &other) : TreeNode(GreasePencilLayerTreeNodeType(other.type))
{
  this->GreasePencilLayerTreeNode::name = BLI_strdup_null(other.GreasePencilLayerTreeNode::name);
  this->flag = other.flag;
  copy_v3_v3_uchar(this->color, other.color);
}

TreeNode::~TreeNode()
{
  MEM_SAFE_FREE(this->GreasePencilLayerTreeNode::name);
}

void TreeNode::set_name(StringRefNull name)
{
  MEM_SAFE_FREE(this->GreasePencilLayerTreeNode::name);
  this->GreasePencilLayerTreeNode::name = BLI_strdup(name.c_str());
}

const LayerGroup &TreeNode::as_group() const
{
  return *reinterpret_cast<const LayerGroup *>(this);
}

const Layer &TreeNode::as_layer() const
{
  return *reinterpret_cast<const Layer *>(this);
}

LayerGroup &TreeNode::as_group()
{
  return *reinterpret_cast<LayerGroup *>(this);
}

Layer &TreeNode::as_layer()
{
  return *reinterpret_cast<Layer *>(this);
}

const LayerGroup *TreeNode::parent_group() const
{
  return (this->parent) ? &this->parent->wrap() : nullptr;
}
LayerGroup *TreeNode::parent_group()
{
  return (this->parent) ? &this->parent->wrap() : nullptr;
}
const TreeNode *TreeNode::parent_node() const
{
  return this->parent_group() ? &this->parent->wrap().as_node() : nullptr;
}
TreeNode *TreeNode::parent_node()
{
  return this->parent_group() ? &this->parent->wrap().as_node() : nullptr;
}

int64_t TreeNode::depth() const
{
  const LayerGroup *parent = this->parent_group();
  if (parent == nullptr) {
    /* The root group has a depth of 0. */
    return 0;
  }
  return 1 + parent->as_node().depth();
}

LayerMask::LayerMask()
{
  this->layer_name = nullptr;
  this->flag = 0;
}

LayerMask::LayerMask(StringRefNull name) : LayerMask()
{
  this->layer_name = BLI_strdup_null(name.c_str());
}

LayerMask::LayerMask(const LayerMask &other) : LayerMask()
{
  this->layer_name = BLI_strdup_null(other.layer_name);
  this->flag = other.flag;
}

LayerMask::~LayerMask()
{
  if (this->layer_name) {
    MEM_freeN(this->layer_name);
  }
}

void LayerRuntime::clear()
{
  frames_.clear_and_shrink();
  sorted_keys_cache_.tag_dirty();
  masks_.clear_and_shrink();
  trans_data_ = {};
}

Layer::Layer()
{
  new (&this->base) TreeNode(GP_LAYER_TREE_LEAF);

  this->frames_storage.num = 0;
  this->frames_storage.keys = nullptr;
  this->frames_storage.values = nullptr;
  this->frames_storage.flag = 0;

  this->blend_mode = GP_LAYER_BLEND_NONE;
  this->opacity = 1.0f;

  this->parent = nullptr;
  this->parsubstr = nullptr;
  unit_m4(this->parentinv);

  zero_v3(this->translation);
  zero_v3(this->rotation);
  copy_v3_fl(this->scale, 1.0f);

  this->viewlayername = nullptr;

  BLI_listbase_clear(&this->masks);
  this->active_mask_index = 0;

  this->runtime = MEM_new<LayerRuntime>(__func__);
}

Layer::Layer(StringRefNull name) : Layer()
{
  new (&this->base) TreeNode(GP_LAYER_TREE_LEAF, name);
}

Layer::Layer(const Layer &other) : Layer()
{
  new (&this->base) TreeNode(other.base.wrap());

  LISTBASE_FOREACH (GreasePencilLayerMask *, other_mask, &other.masks) {
    LayerMask *new_mask = MEM_new<LayerMask>(__func__, *reinterpret_cast<LayerMask *>(other_mask));
    BLI_addtail(&this->masks, reinterpret_cast<GreasePencilLayerMask *>(new_mask));
  }
  this->active_mask_index = other.active_mask_index;

  this->blend_mode = other.blend_mode;
  this->opacity = other.opacity;

  this->parent = other.parent;
  this->set_parent_bone_name(other.parsubstr);
  copy_m4_m4(this->parentinv, other.parentinv);

  copy_v3_v3(this->translation, other.translation);
  copy_v3_v3(this->rotation, other.rotation);
  copy_v3_v3(this->scale, other.scale);

  this->set_view_layer_name(other.viewlayername);

  /* Note: We do not duplicate the frame storage since it is only needed for writing to file. */
  this->runtime->frames_ = other.runtime->frames_;
  this->runtime->sorted_keys_cache_ = other.runtime->sorted_keys_cache_;
  /* Tag the frames map, so the frame storage is recreated once the DNA is saved. */
  this->tag_frames_map_changed();

  /* TODO: what about masks cache? */
}

Layer::~Layer()
{
  this->base.wrap().~TreeNode();

  MEM_SAFE_FREE(this->frames_storage.keys);
  MEM_SAFE_FREE(this->frames_storage.values);

  LISTBASE_FOREACH_MUTABLE (GreasePencilLayerMask *, mask, &this->masks) {
    MEM_delete(reinterpret_cast<LayerMask *>(mask));
  }
  BLI_listbase_clear(&this->masks);

  MEM_SAFE_FREE(this->parsubstr);
  MEM_SAFE_FREE(this->viewlayername);

  MEM_delete(this->runtime);
  this->runtime = nullptr;
}

const Map<int, GreasePencilFrame> &Layer::frames() const
{
  return this->runtime->frames_;
}

Map<int, GreasePencilFrame> &Layer::frames_for_write()
{
  return this->runtime->frames_;
}

Layer::SortedKeysIterator Layer::remove_leading_null_frames_in_range(
    Layer::SortedKeysIterator begin, Layer::SortedKeysIterator end)
{
  Layer::SortedKeysIterator next_it = begin;
  while (next_it != end && this->frames().lookup(*next_it).is_null()) {
    this->frames_for_write().remove_contained(*next_it);
    this->tag_frames_map_keys_changed();
    next_it = std::next(next_it);
  }
  return next_it;
}

GreasePencilFrame *Layer::add_frame_internal(const FramesMapKey frame_number,
                                             const int drawing_index)
{
  BLI_assert(drawing_index != -1);
  if (!this->frames().contains(frame_number)) {
    GreasePencilFrame frame{};
    frame.drawing_index = drawing_index;
    this->frames_for_write().add_new(frame_number, frame);
    this->tag_frames_map_keys_changed();
    return this->frames_for_write().lookup_ptr(frame_number);
  }
  /* Overwrite null-frames. */
  if (this->frames().lookup(frame_number).is_null()) {
    GreasePencilFrame frame{};
    frame.drawing_index = drawing_index;
    this->frames_for_write().add_overwrite(frame_number, frame);
    this->tag_frames_map_changed();
    return this->frames_for_write().lookup_ptr(frame_number);
  }
  return nullptr;
}

GreasePencilFrame *Layer::add_frame(const FramesMapKey key,
                                    const int drawing_index,
                                    const int duration)
{
  BLI_assert(duration >= 0);
  GreasePencilFrame *frame = this->add_frame_internal(key, drawing_index);
  if (frame == nullptr) {
    return nullptr;
  }
  Span<FramesMapKey> sorted_keys = this->sorted_keys();
  const FramesMapKey end_key = key + duration;
  /* Finds the next greater key that is stored in the map. */
  SortedKeysIterator next_key_it = std::upper_bound(sorted_keys.begin(), sorted_keys.end(), key);
  /* If the next frame we found is at the end of the frame we're inserting, then we are done. */
  if (next_key_it != sorted_keys.end() && *next_key_it == end_key) {
    return frame;
  }
  next_key_it = this->remove_leading_null_frames_in_range(next_key_it, sorted_keys.end());
  /* If the duration is set to 0, the frame is marked as an implicit hold. */
  if (duration == 0) {
    frame->flag |= GP_FRAME_IMPLICIT_HOLD;
    return frame;
  }
  /* If the next frame comes after the end of the frame we're inserting (or if there are no more
   * frames), add a null-frame. */
  if (next_key_it == sorted_keys.end() || *next_key_it > end_key) {
    this->frames_for_write().add_new(end_key, GreasePencilFrame::null());
    this->tag_frames_map_keys_changed();
  }
  return frame;
}

bool Layer::remove_frame(const FramesMapKey key)
{
  /* If the frame number is not in the frames map, do nothing. */
  if (!this->frames().contains(key)) {
    return false;
  }
  if (this->frames().size() == 1) {
    this->frames_for_write().remove_contained(key);
    this->tag_frames_map_keys_changed();
    return true;
  }
  Span<FramesMapKey> sorted_keys = this->sorted_keys();
  /* Find the index of the frame to remove in the `sorted_keys` array. */
  SortedKeysIterator remove_key_it = std::lower_bound(sorted_keys.begin(), sorted_keys.end(), key);
  /* If there is a next frame: */
  if (std::next(remove_key_it) != sorted_keys.end()) {
    SortedKeysIterator next_key_it = std::next(remove_key_it);
    this->remove_leading_null_frames_in_range(next_key_it, sorted_keys.end());
  }
  /* If there is a previous frame: */
  if (remove_key_it != sorted_keys.begin()) {
    SortedKeysIterator prev_key_it = std::prev(remove_key_it);
    const GreasePencilFrame &prev_frame = this->frames().lookup(*prev_key_it);
    /* If the previous frame is not an implicit hold (e.g. it has a fixed duration) and it's not a
     * null frame, we cannot just delete the frame. We need to replace it with a null frame. */
    if (!prev_frame.is_implicit_hold() && !prev_frame.is_null()) {
      this->frames_for_write().lookup(key) = GreasePencilFrame::null();
      this->tag_frames_map_changed();
      /* Since the original frame was replaced with a null frame, we consider the frame to be
       * successfully removed here. */
      return true;
    }
  }
  /* Finally, remove the actual frame. */
  this->frames_for_write().remove_contained(key);
  this->tag_frames_map_keys_changed();
  return true;
}

Span<FramesMapKey> Layer::sorted_keys() const
{
  this->runtime->sorted_keys_cache_.ensure([&](Vector<FramesMapKey> &r_data) {
    r_data.reinitialize(this->frames().size());
    int i = 0;
    for (FramesMapKey key : this->frames().keys()) {
      r_data[i++] = key;
    }
    std::sort(r_data.begin(), r_data.end());
  });
  return this->runtime->sorted_keys_cache_.data();
}

std::optional<FramesMapKey> Layer::frame_key_at(const int frame_number) const
{
  Span<int> sorted_keys = this->sorted_keys();
  /* No keyframes, return no drawing. */
  if (sorted_keys.is_empty()) {
    return {};
  }
  /* Before the first drawing, return no drawing. */
  if (frame_number < sorted_keys.first()) {
    return {};
  }
  /* After or at the last drawing, return the last drawing. */
  if (frame_number >= sorted_keys.last()) {
    return sorted_keys.last();
  }
  /* Search for the drawing. upper_bound will get the drawing just after. */
  SortedKeysIterator it = std::upper_bound(sorted_keys.begin(), sorted_keys.end(), frame_number);
  if (it == sorted_keys.end() || it == sorted_keys.begin()) {
    return {};
  }
  return *std::prev(it);
}

const GreasePencilFrame *Layer::frame_at(const int frame_number) const
{
  const std::optional<FramesMapKey> frame_key = this->frame_key_at(frame_number);
  return frame_key ? this->frames().lookup_ptr(*frame_key) : nullptr;
}

GreasePencilFrame *Layer::frame_at(const int frame_number)
{
  const std::optional<FramesMapKey> frame_key = this->frame_key_at(frame_number);
  return frame_key ? this->frames_for_write().lookup_ptr(*frame_key) : nullptr;
}

int Layer::drawing_index_at(const int frame_number) const
{
  const GreasePencilFrame *frame = frame_at(frame_number);
  return (frame != nullptr) ? frame->drawing_index : -1;
}

bool Layer::has_drawing_at(const int frame_number) const
{
  return frame_at(frame_number) != nullptr;
}

int Layer::get_frame_duration_at(const int frame_number) const
{
  const std::optional<FramesMapKey> frame_key = this->frame_key_at(frame_number);
  if (!frame_key) {
    return -1;
  }
  SortedKeysIterator frame_number_it = std::next(this->sorted_keys().begin(), *frame_key);
  if (*frame_number_it == this->sorted_keys().last()) {
    return -1;
  }
  const int next_frame_number = *(std::next(frame_number_it));
  return next_frame_number - frame_number;
}

void Layer::tag_frames_map_changed()
{
  this->frames_storage.flag |= GP_LAYER_FRAMES_STORAGE_DIRTY;
}

void Layer::tag_frames_map_keys_changed()
{
  this->tag_frames_map_changed();
  this->runtime->sorted_keys_cache_.tag_dirty();
}

void Layer::prepare_for_dna_write()
{
  /* Re-create the frames storage only if it was tagged dirty. */
  if ((frames_storage.flag & GP_LAYER_FRAMES_STORAGE_DIRTY) == 0) {
    return;
  }

  MEM_SAFE_FREE(frames_storage.keys);
  MEM_SAFE_FREE(frames_storage.values);

  const size_t frames_num = size_t(frames().size());
  frames_storage.num = int(frames_num);
  frames_storage.keys = MEM_cnew_array<int>(frames_num, __func__);
  frames_storage.values = MEM_cnew_array<GreasePencilFrame>(frames_num, __func__);
  const Span<int> sorted_keys_data = sorted_keys();
  for (const int64_t i : sorted_keys_data.index_range()) {
    frames_storage.keys[i] = sorted_keys_data[i];
    frames_storage.values[i] = frames().lookup(sorted_keys_data[i]);
  }

  /* Reset the flag. */
  frames_storage.flag &= ~GP_LAYER_FRAMES_STORAGE_DIRTY;
}

void Layer::update_from_dna_read()
{
  /* Re-create frames data in runtime map. */
  /* NOTE: Avoid re-allocating runtime data to reduce 'false positive' change detections from
   * memfile undo. */
  if (runtime) {
    runtime->clear();
  }
  else {
    runtime = MEM_new<blender::bke::greasepencil::LayerRuntime>(__func__);
  }
  Map<int, GreasePencilFrame> &frames = frames_for_write();
  for (int i = 0; i < frames_storage.num; i++) {
    frames.add_new(frames_storage.keys[i], frames_storage.values[i]);
  }
}

float4x4 Layer::to_world_space(const Object &object) const
{
  if (this->parent == nullptr) {
    return object.object_to_world() * this->local_transform();
  }
  const Object &parent = *this->parent;
  return this->parent_to_world(parent) * this->parent_inverse() * this->local_transform();
}

float4x4 Layer::to_object_space(const Object &object) const
{
  if (this->parent == nullptr) {
    return this->local_transform();
  }
  const Object &parent = *this->parent;
  return object.world_to_object() * this->parent_to_world(parent) * this->parent_inverse() *
         this->local_transform();
}

StringRefNull Layer::parent_bone_name() const
{
  return (this->parsubstr != nullptr) ? StringRefNull(this->parsubstr) : StringRefNull();
}

void Layer::set_parent_bone_name(const char *new_name)
{
  if (this->parsubstr != nullptr) {
    MEM_freeN(this->parsubstr);
  }
  this->parsubstr = BLI_strdup_null(new_name);
}

float4x4 Layer::parent_to_world(const Object &parent) const
{
  const float4x4 &parent_object_to_world = parent.object_to_world();
  if (parent.type == OB_ARMATURE && !this->parent_bone_name().is_empty()) {
    if (bPoseChannel *channel = BKE_pose_channel_find_name(parent.pose,
                                                           this->parent_bone_name().c_str()))
    {
      return parent_object_to_world * float4x4_view(channel->pose_mat);
    }
  }
  return parent_object_to_world;
}

float4x4 Layer::parent_inverse() const
{
  return float4x4_view(this->parentinv);
}

float4x4 Layer::local_transform() const
{
  return math::from_loc_rot_scale<float4x4, math::EulerXYZ>(
      float3(this->translation), float3(this->rotation), float3(this->scale));
}

StringRefNull Layer::view_layer_name() const
{
  return (this->viewlayername != nullptr) ? StringRefNull(this->viewlayername) : StringRefNull();
}

void Layer::set_view_layer_name(const char *new_name)
{
  if (this->viewlayername != nullptr) {
    MEM_freeN(this->viewlayername);
  }
  this->viewlayername = BLI_strdup_null(new_name);
}

LayerGroup::LayerGroup()
{
  new (&this->base) TreeNode(GP_LAYER_TREE_GROUP);

  BLI_listbase_clear(&this->children);

  this->runtime = MEM_new<LayerGroupRuntime>(__func__);
}

LayerGroup::LayerGroup(StringRefNull name) : LayerGroup()
{
  new (&this->base) TreeNode(GP_LAYER_TREE_GROUP, name);
}

LayerGroup::LayerGroup(const LayerGroup &other) : LayerGroup()
{
  new (&this->base) TreeNode(other.base.wrap());

  LISTBASE_FOREACH (GreasePencilLayerTreeNode *, child, &other.children) {
    switch (child->type) {
      case GP_LAYER_TREE_LEAF: {
        GreasePencilLayer *layer = reinterpret_cast<GreasePencilLayer *>(child);
        Layer *dup_layer = MEM_new<Layer>(__func__, layer->wrap());
        this->add_node(dup_layer->as_node());
        break;
      }
      case GP_LAYER_TREE_GROUP: {
        GreasePencilLayerTreeGroup *group = reinterpret_cast<GreasePencilLayerTreeGroup *>(child);
        LayerGroup *dup_group = MEM_new<LayerGroup>(__func__, group->wrap());
        this->add_node(dup_group->as_node());
        break;
      }
    }
  }
}

LayerGroup::~LayerGroup()
{
  this->base.wrap().~TreeNode();

  LISTBASE_FOREACH_MUTABLE (GreasePencilLayerTreeNode *, child, &this->children) {
    switch (child->type) {
      case GP_LAYER_TREE_LEAF: {
        GreasePencilLayer *layer = reinterpret_cast<GreasePencilLayer *>(child);
        MEM_delete(&layer->wrap());
        break;
      }
      case GP_LAYER_TREE_GROUP: {
        GreasePencilLayerTreeGroup *group = reinterpret_cast<GreasePencilLayerTreeGroup *>(child);
        MEM_delete(&group->wrap());
        break;
      }
    }
  }

  MEM_delete(this->runtime);
  this->runtime = nullptr;
}

LayerGroup &LayerGroup::operator=(const LayerGroup &other)
{
  if (this == &other) {
    return *this;
  }

  this->~LayerGroup();
  new (this) LayerGroup(other);

  return *this;
}

Layer &LayerGroup::add_layer(StringRefNull name)
{
  Layer *new_layer = MEM_new<Layer>(__func__, name);
  return this->add_node(new_layer->as_node()).as_layer();
}

Layer &LayerGroup::add_layer(const Layer &duplicate_layer)
{
  Layer *new_layer = MEM_new<Layer>(__func__, duplicate_layer);
  return this->add_node(new_layer->as_node()).as_layer();
}

LayerGroup &LayerGroup::add_group(StringRefNull name)
{
  LayerGroup *new_group = MEM_new<LayerGroup>(__func__, name);
  return this->add_node(new_group->as_node()).as_group();
}

TreeNode &LayerGroup::add_node(TreeNode &node)
{
  BLI_addtail(&this->children, &node);
  node.parent = reinterpret_cast<GreasePencilLayerTreeGroup *>(this);
  this->tag_nodes_cache_dirty();
  return node;
}
void LayerGroup::add_node_before(TreeNode &node, TreeNode &link)
{
  BLI_assert(BLI_findindex(&this->children, &link) != -1);
  BLI_insertlinkbefore(&this->children, &link, &node);
  node.parent = reinterpret_cast<GreasePencilLayerTreeGroup *>(this);
  this->tag_nodes_cache_dirty();
}
void LayerGroup::add_node_after(TreeNode &node, TreeNode &link)
{
  BLI_assert(BLI_findindex(&this->children, &link) != -1);
  BLI_insertlinkafter(&this->children, &link, &node);
  node.parent = reinterpret_cast<GreasePencilLayerTreeGroup *>(this);
  this->tag_nodes_cache_dirty();
}

void LayerGroup::move_node_up(TreeNode &node, const int step)
{
  BLI_listbase_link_move(&this->children, &node, step);
  this->tag_nodes_cache_dirty();
}
void LayerGroup::move_node_down(TreeNode &node, const int step)
{
  BLI_listbase_link_move(&this->children, &node, -step);
  this->tag_nodes_cache_dirty();
}
void LayerGroup::move_node_top(TreeNode &node)
{
  BLI_remlink(&this->children, &node);
  BLI_insertlinkafter(&this->children, this->children.last, &node);
  this->tag_nodes_cache_dirty();
}
void LayerGroup::move_node_bottom(TreeNode &node)
{
  BLI_remlink(&this->children, &node);
  BLI_insertlinkbefore(&this->children, this->children.first, &node);
  this->tag_nodes_cache_dirty();
}

int64_t LayerGroup::num_direct_nodes() const
{
  return BLI_listbase_count(&this->children);
}

int64_t LayerGroup::num_nodes_total() const
{
  this->ensure_nodes_cache();
  return this->runtime->nodes_cache_.size();
}

bool LayerGroup::unlink_node(TreeNode &link)
{
  if (BLI_remlink_safe(&this->children, &link)) {
    this->tag_nodes_cache_dirty();
    link.parent = nullptr;
    return true;
  }
  return false;
}

Span<const TreeNode *> LayerGroup::nodes() const
{
  this->ensure_nodes_cache();
  return this->runtime->nodes_cache_.as_span();
}

Span<TreeNode *> LayerGroup::nodes_for_write()
{
  this->ensure_nodes_cache();
  return this->runtime->nodes_cache_.as_span();
}

Span<const Layer *> LayerGroup::layers() const
{
  this->ensure_nodes_cache();
  return this->runtime->layer_cache_.as_span();
}

Span<Layer *> LayerGroup::layers_for_write()
{
  this->ensure_nodes_cache();
  return this->runtime->layer_cache_.as_span();
}

Span<const LayerGroup *> LayerGroup::groups() const
{
  this->ensure_nodes_cache();
  return this->runtime->layer_group_cache_.as_span();
}

Span<LayerGroup *> LayerGroup::groups_for_write()
{
  this->ensure_nodes_cache();
  return this->runtime->layer_group_cache_.as_span();
}

const TreeNode *LayerGroup::find_node_by_name(const StringRefNull name) const
{
  for (const TreeNode *node : this->nodes()) {
    if (StringRef(node->name()) == StringRef(name)) {
      return node;
    }
  }
  return nullptr;
}

TreeNode *LayerGroup::find_node_by_name(const StringRefNull name)
{
  for (TreeNode *node : this->nodes_for_write()) {
    if (StringRef(node->name()) == StringRef(name)) {
      return node;
    }
  }
  return nullptr;
}

void LayerGroup::print_nodes(StringRefNull header) const
{
  std::cout << header << std::endl;
  Stack<std::pair<int, TreeNode *>> next_node;
  LISTBASE_FOREACH_BACKWARD (GreasePencilLayerTreeNode *, child_, &this->children) {
    TreeNode *child = reinterpret_cast<TreeNode *>(child_);
    next_node.push(std::make_pair(1, child));
  }
  while (!next_node.is_empty()) {
    auto [indent, node] = next_node.pop();
    for (int i = 0; i < indent; i++) {
      std::cout << "  ";
    }
    if (node->is_layer()) {
      std::cout << node->name();
    }
    else if (node->is_group()) {
      std::cout << node->name() << ": ";
      LISTBASE_FOREACH_BACKWARD (GreasePencilLayerTreeNode *, child_, &node->as_group().children) {
        TreeNode *child = reinterpret_cast<TreeNode *>(child_);
        next_node.push(std::make_pair(indent + 1, child));
      }
    }
    std::cout << std::endl;
  }
  std::cout << std::endl;
}

void LayerGroup::ensure_nodes_cache() const
{
  this->runtime->nodes_cache_mutex_.ensure([&]() {
    this->runtime->nodes_cache_.clear_and_shrink();
    this->runtime->layer_cache_.clear_and_shrink();
    this->runtime->layer_group_cache_.clear_and_shrink();

    LISTBASE_FOREACH (GreasePencilLayerTreeNode *, child_, &this->children) {
      TreeNode *node = reinterpret_cast<TreeNode *>(child_);
      this->runtime->nodes_cache_.append(node);
      switch (node->type) {
        case GP_LAYER_TREE_LEAF: {
          this->runtime->layer_cache_.append(&node->as_layer());
          break;
        }
        case GP_LAYER_TREE_GROUP: {
          this->runtime->layer_group_cache_.append(&node->as_group());
          for (TreeNode *child : node->as_group().nodes_for_write()) {
            this->runtime->nodes_cache_.append(child);
            if (child->is_layer()) {
              this->runtime->layer_cache_.append(&child->as_layer());
            }
            else if (child->is_group()) {
              this->runtime->layer_group_cache_.append(&child->as_group());
            }
          }
          break;
        }
      }
    }
  });
}

void LayerGroup::tag_nodes_cache_dirty() const
{
  this->runtime->nodes_cache_mutex_.tag_dirty();
  if (this->base.parent) {
    this->base.parent->wrap().tag_nodes_cache_dirty();
  }
}

void LayerGroup::prepare_for_dna_write()
{
  LISTBASE_FOREACH (TreeNode *, child, &children) {
    switch (child->type) {
      case GP_LAYER_TREE_LEAF: {
        child->as_layer().prepare_for_dna_write();
        break;
      }
      case GP_LAYER_TREE_GROUP: {
        child->as_group().prepare_for_dna_write();
        break;
      }
    }
  }
}

void LayerGroup::update_from_dna_read()
{
  LISTBASE_FOREACH (TreeNode *, child, &children) {
    switch (child->type) {
      case GP_LAYER_TREE_LEAF: {
        child->as_layer().update_from_dna_read();
        break;
      }
      case GP_LAYER_TREE_GROUP: {
        child->as_group().update_from_dna_read();
        break;
      }
    }
  }
}

}  // namespace blender::bke::greasepencil

namespace blender::bke {

std::optional<Span<float3>> GreasePencilDrawingEditHints::positions() const
{
  if (!this->positions_data.has_value()) {
    return std::nullopt;
  }
  const int points_num = this->drawing_orig->geometry.wrap().points_num();
  return Span(static_cast<const float3 *>(this->positions_data.data), points_num);
}

std::optional<MutableSpan<float3>> GreasePencilDrawingEditHints::positions_for_write()
{
  if (!this->positions_data.has_value()) {
    return std::nullopt;
  }

  const int points_num = this->drawing_orig->geometry.wrap().points_num();
  ImplicitSharingPtrAndData &data = this->positions_data;
  if (data.sharing_info->is_mutable()) {
    /* If the referenced component is already mutable, return it directly. */
    data.sharing_info->tag_ensured_mutable();
  }
  else {
    auto *new_sharing_info = new ImplicitSharedValue<Array<float3>>(*this->positions());
    data.sharing_info = ImplicitSharingPtr<ImplicitSharingInfo>(new_sharing_info);
    data.data = new_sharing_info->data.data();
  }

  return MutableSpan(const_cast<float3 *>(static_cast<const float3 *>(data.data)), points_num);
}

}  // namespace blender::bke

/* ------------------------------------------------------------------- */
/** \name Grease Pencil kernel functions
 * \{ */

void *BKE_grease_pencil_add(Main *bmain, const char *name)
{
  GreasePencil *grease_pencil = reinterpret_cast<GreasePencil *>(BKE_id_new(bmain, ID_GP, name));

  return grease_pencil;
}

GreasePencil *BKE_grease_pencil_new_nomain()
{
  GreasePencil *grease_pencil = reinterpret_cast<GreasePencil *>(
      BKE_id_new_nomain(ID_GP, nullptr));
  return grease_pencil;
}

GreasePencil *BKE_grease_pencil_copy_for_eval(const GreasePencil *grease_pencil_src)
{
  GreasePencil *grease_pencil = reinterpret_cast<GreasePencil *>(
      BKE_id_copy_ex(nullptr, &grease_pencil_src->id, nullptr, LIB_ID_COPY_LOCALIZE));
  grease_pencil->runtime->eval_frame = grease_pencil_src->runtime->eval_frame;
  return grease_pencil;
}

static void grease_pencil_evaluate_modifiers(Depsgraph *depsgraph,
                                             Scene *scene,
                                             Object *object,
                                             blender::bke::GeometrySet &geometry_set)
{
  /* Modifier evaluation modes. */
  const bool use_render = DEG_get_mode(depsgraph) == DAG_EVAL_RENDER;
  ModifierMode required_mode = use_render ? eModifierMode_Render : eModifierMode_Realtime;
  if (BKE_object_is_in_editmode(object)) {
    required_mode |= eModifierMode_Editmode;
  }
  ModifierApplyFlag apply_flag = use_render ? MOD_APPLY_RENDER : MOD_APPLY_USECACHE;
  const ModifierEvalContext mectx = {depsgraph, object, apply_flag};

  BKE_modifiers_clear_errors(object);

  /* Get effective list of modifiers to execute. Some effects like shape keys
   * are added as virtual modifiers before the user created modifiers. */
  VirtualModifierData virtualModifierData;
  ModifierData *md = BKE_modifiers_get_virtual_modifierlist(object, &virtualModifierData);

  /* Evaluate time modifiers.
   * The time offset modifier can change what drawings are shown on the current frame. But it
   * doesn't affect the drawings data. Modifiers that modify the drawings data are only evaluated
   * for the current frame, so we run the time offset modifiers before all the other ones. */
  ModifierData *tmd = md;
  for (; tmd; tmd = tmd->next) {
    const ModifierTypeInfo *mti = BKE_modifier_get_info(ModifierType(tmd->type));

    if (!BKE_modifier_is_enabled(scene, tmd, required_mode) ||
        ModifierType(tmd->type) != eModifierType_GreasePencilTime)
    {
      continue;
    }

    if (mti->modify_geometry_set != nullptr) {
      mti->modify_geometry_set(tmd, &mectx, &geometry_set);
    }
  }

  /* Evaluate drawing modifiers. */
  for (; md; md = md->next) {
    const ModifierTypeInfo *mti = BKE_modifier_get_info(ModifierType(md->type));

    if (!BKE_modifier_is_enabled(scene, md, required_mode) ||
        ModifierType(md->type) == eModifierType_GreasePencilTime)
    {
      continue;
    }

    if (mti->modify_geometry_set != nullptr) {
      mti->modify_geometry_set(md, &mectx, &geometry_set);
    }
  }
}

void BKE_grease_pencil_data_update(Depsgraph *depsgraph, Scene *scene, Object *object)
{
  using namespace blender::bke;
  /* Free any evaluated data and restore original data. */
  BKE_object_free_derived_caches(object);

  /* Evaluate modifiers. */
  GreasePencil *grease_pencil = static_cast<GreasePencil *>(object->data);
  /* Store the frame that this grease pencil is evaluated on. */
  grease_pencil->runtime->eval_frame = int(DEG_get_ctime(depsgraph));
  GeometrySet geometry_set = GeometrySet::from_grease_pencil(grease_pencil,
                                                             GeometryOwnershipType::ReadOnly);
  /* Only add the edit hint component in edit mode for now so users can properly select deformed
   * drawings. */
  if (object->mode == OB_MODE_EDIT) {
    GeometryComponentEditData &edit_component =
        geometry_set.get_component_for_write<GeometryComponentEditData>();
    edit_component.grease_pencil_edit_hints_ = std::make_unique<GreasePencilEditHints>(
        *static_cast<const GreasePencil *>(DEG_get_original_object(object)->data));
  }
  grease_pencil_evaluate_modifiers(depsgraph, scene, object, geometry_set);

  if (!geometry_set.has_grease_pencil()) {
    GreasePencil *empty_grease_pencil = BKE_grease_pencil_new_nomain();
    empty_grease_pencil->runtime->eval_frame = int(DEG_get_ctime(depsgraph));
    geometry_set.replace_grease_pencil(empty_grease_pencil);
  }

  /* For now the evaluated data is not const. We could use #get_grease_pencil_for_write, but that
   * would result in a copy when it's shared. So for now, we use a const_cast here. */
  GreasePencil *grease_pencil_eval = const_cast<GreasePencil *>(geometry_set.get_grease_pencil());

  /* Assign evaluated object. */
  BKE_object_eval_assign_data(object, &grease_pencil_eval->id, false);
  object->runtime->geometry_set_eval = new GeometrySet(std::move(geometry_set));
}

void BKE_grease_pencil_duplicate_drawing_array(const GreasePencil *grease_pencil_src,
                                               GreasePencil *grease_pencil_dst)
{
  using namespace blender;
  grease_pencil_dst->drawing_array_num = grease_pencil_src->drawing_array_num;
  grease_pencil_dst->drawing_array = MEM_cnew_array<GreasePencilDrawingBase *>(
      grease_pencil_src->drawing_array_num, __func__);
  bke::greasepencil::copy_drawing_array(grease_pencil_src->drawings(),
                                        grease_pencil_dst->drawings());
}

/** \} */

/* ------------------------------------------------------------------- */
/** \name Grease Pencil material functions
 * \{ */

int BKE_grease_pencil_object_material_index_get_by_name(Object *ob, const char *name)
{
  short *totcol = BKE_object_material_len_p(ob);
  Material *read_ma = nullptr;
  for (short i = 0; i < *totcol; i++) {
    read_ma = BKE_object_material_get(ob, i + 1);
    if (STREQ(name, read_ma->id.name + 2)) {
      return i;
    }
  }

  return -1;
}

Material *BKE_grease_pencil_object_material_new(Main *bmain,
                                                Object *ob,
                                                const char *name,
                                                int *r_index)
{
  Material *ma = BKE_gpencil_material_add(bmain, name);
  id_us_min(&ma->id); /* no users yet */

  BKE_object_material_slot_add(bmain, ob);
  BKE_object_material_assign(bmain, ob, ma, ob->totcol, BKE_MAT_ASSIGN_USERPREF);

  if (r_index) {
    *r_index = ob->actcol - 1;
  }
  return ma;
}

Material *BKE_grease_pencil_object_material_from_brush_get(Object *ob, Brush *brush)
{
  if ((brush) && (brush->gpencil_settings) &&
      (brush->gpencil_settings->flag & GP_BRUSH_MATERIAL_PINNED))
  {
    Material *ma = BKE_grease_pencil_brush_material_get(brush);
    return ma;
  }

  return BKE_object_material_get(ob, ob->actcol);
}

Material *BKE_grease_pencil_object_material_ensure_by_name(Main *bmain,
                                                           Object *ob,
                                                           const char *name,
                                                           int *r_index)
{
  int index = BKE_grease_pencil_object_material_index_get_by_name(ob, name);
  if (index != -1) {
    *r_index = index;
    return BKE_object_material_get(ob, index + 1);
  }
  return BKE_grease_pencil_object_material_new(bmain, ob, name, r_index);
}

Material *BKE_grease_pencil_brush_material_get(Brush *brush)
{
  if (brush == nullptr) {
    return nullptr;
  }
  if (brush->gpencil_settings == nullptr) {
    return nullptr;
  }
  return brush->gpencil_settings->material;
}

Material *BKE_grease_pencil_object_material_ensure_from_brush(Main *bmain,
                                                              Object *ob,
                                                              Brush *brush)
{
  if (brush->gpencil_settings->flag & GP_BRUSH_MATERIAL_PINNED) {
    Material *ma = BKE_grease_pencil_brush_material_get(brush);

    /* check if the material is already on object material slots and add it if missing */
    if (ma && BKE_object_material_index_get(ob, ma) < 0) {
      BKE_object_material_slot_add(bmain, ob);
      BKE_object_material_assign(bmain, ob, ma, ob->totcol, BKE_MAT_ASSIGN_USERPREF);
    }

    return ma;
  }

  /* Use the active material instead. */
  return BKE_object_material_get(ob, ob->actcol);
}

Material *BKE_grease_pencil_object_material_ensure_from_active_input_brush(Main *bmain,
                                                                           Object *ob,
                                                                           Brush *brush)
{
  if (brush == nullptr) {
    return BKE_grease_pencil_object_material_ensure_from_active_input_material(ob);
  }
  if (Material *ma = BKE_grease_pencil_object_material_ensure_from_brush(bmain, ob, brush)) {
    return ma;
  }
  if (brush->gpencil_settings->flag & GP_BRUSH_MATERIAL_PINNED) {
    /* It is easier to just unpin a null material, instead of setting a new one. */
    brush->gpencil_settings->flag &= ~GP_BRUSH_MATERIAL_PINNED;
  }
  return BKE_grease_pencil_object_material_ensure_from_active_input_material(ob);
}

Material *BKE_grease_pencil_object_material_ensure_from_active_input_material(Object *ob)
{
  if (Material *ma = BKE_object_material_get(ob, ob->actcol)) {
    return ma;
  }
  return BKE_material_default_gpencil();
}

Material *BKE_grease_pencil_object_material_ensure_active(Object *ob)
{
  Material *ma = BKE_grease_pencil_object_material_ensure_from_active_input_material(ob);
  if (ma->gp_style == nullptr) {
    BKE_gpencil_material_attr_init(ma);
  }
  return ma;
}

void BKE_grease_pencil_material_remap(GreasePencil *grease_pencil, const uint *remap, int totcol)
{
  using namespace blender::bke;

  for (GreasePencilDrawingBase *base : grease_pencil->drawings()) {
    if (base->type != GP_DRAWING) {
      continue;
    }
    greasepencil::Drawing &drawing = reinterpret_cast<GreasePencilDrawing *>(base)->wrap();
    MutableAttributeAccessor attributes = drawing.strokes_for_write().attributes_for_write();
    SpanAttributeWriter<int> material_indices = attributes.lookup_or_add_for_write_span<int>(
        "material_index", AttrDomain::Curve);
    if (!material_indices) {
      return;
    }
    for (const int i : material_indices.span.index_range()) {
      BLI_assert(blender::IndexRange(totcol).contains(remap[material_indices.span[i]]));
      UNUSED_VARS_NDEBUG(totcol);
      material_indices.span[i] = remap[material_indices.span[i]];
    }
    material_indices.finish();
  }
}

void BKE_grease_pencil_material_index_remove(GreasePencil *grease_pencil, int index)
{
  using namespace blender;
  using namespace blender::bke;

  for (GreasePencilDrawingBase *base : grease_pencil->drawings()) {
    if (base->type != GP_DRAWING) {
      continue;
    }

    greasepencil::Drawing &drawing = reinterpret_cast<GreasePencilDrawing *>(base)->wrap();
    MutableAttributeAccessor attributes = drawing.strokes_for_write().attributes_for_write();
    AttributeWriter<int> material_indices = attributes.lookup_for_write<int>("material_index");
    if (!material_indices) {
      return;
    }

    MutableVArraySpan<int> indices_span(material_indices.varray);
    for (const int i : indices_span.index_range()) {
      if (indices_span[i] > 0 && indices_span[i] >= index) {
        indices_span[i]--;
      }
    }
    indices_span.save();
    material_indices.finish();
  }
}

bool BKE_grease_pencil_material_index_used(GreasePencil *grease_pencil, int index)
{
  using namespace blender;
  using namespace blender::bke;

  for (GreasePencilDrawingBase *base : grease_pencil->drawings()) {
    if (base->type != GP_DRAWING) {
      continue;
    }
    greasepencil::Drawing &drawing = reinterpret_cast<GreasePencilDrawing *>(base)->wrap();
    AttributeAccessor attributes = drawing.strokes().attributes();
    const VArraySpan<int> material_indices = *attributes.lookup_or_default<int>(
        "material_index", AttrDomain::Curve, 0);

    if (material_indices.contains(index)) {
      return true;
    }
  }
  return false;
}

/** \} */

/* ------------------------------------------------------------------- */
/** \name Grease Pencil reference functions
 * \{ */

static bool grease_pencil_references_cyclic_check_internal(const GreasePencil *id_reference,
                                                           const GreasePencil *grease_pencil)
{
  for (const GreasePencilDrawingBase *base : grease_pencil->drawings()) {
    if (base->type == GP_DRAWING_REFERENCE) {
      const auto *reference = reinterpret_cast<const GreasePencilDrawingReference *>(base);
      if (id_reference == reference->id_reference) {
        return true;
      }

      if (grease_pencil_references_cyclic_check_internal(id_reference, reference->id_reference)) {
        return true;
      }
    }
  }
  return false;
}

bool BKE_grease_pencil_references_cyclic_check(const GreasePencil *id_reference,
                                               const GreasePencil *grease_pencil)
{
  return grease_pencil_references_cyclic_check_internal(id_reference, grease_pencil);
}

/** \} */

/* ------------------------------------------------------------------- */
/** \name Draw Cache
 * \{ */

void (*BKE_grease_pencil_batch_cache_dirty_tag_cb)(GreasePencil *grease_pencil,
                                                   int mode) = nullptr;
void (*BKE_grease_pencil_batch_cache_free_cb)(GreasePencil *grease_pencil) = nullptr;

void BKE_grease_pencil_batch_cache_dirty_tag(GreasePencil *grease_pencil, int mode)
{
  if (grease_pencil->runtime && grease_pencil->runtime->batch_cache) {
    BKE_grease_pencil_batch_cache_dirty_tag_cb(grease_pencil, mode);
  }
}

void BKE_grease_pencil_batch_cache_free(GreasePencil *grease_pencil)
{
  if (grease_pencil->runtime && grease_pencil->runtime->batch_cache) {
    BKE_grease_pencil_batch_cache_free_cb(grease_pencil);
  }
}

/** \} */

/* ------------------------------------------------------------------- */
/** \name Grease Pencil data-block API
 * \{ */

template<typename T> static void grow_array(T **array, int *num, const int add_num)
{
  BLI_assert(add_num > 0);
  const int new_array_num = *num + add_num;
  T *new_array = reinterpret_cast<T *>(MEM_cnew_array<T *>(new_array_num, __func__));

  blender::uninitialized_relocate_n(*array, *num, new_array);
  if (*array != nullptr) {
    MEM_freeN(*array);
  }

  *array = new_array;
  *num = new_array_num;
}
template<typename T> static void shrink_array(T **array, int *num, const int shrink_num)
{
  BLI_assert(shrink_num > 0);
  const int new_array_num = *num - shrink_num;
  if (new_array_num == 0) {
    MEM_freeN(*array);
    *array = nullptr;
    *num = 0;
    return;
  }

  T *new_array = reinterpret_cast<T *>(MEM_cnew_array<T *>(new_array_num, __func__));

  blender::uninitialized_move_n(*array, new_array_num, new_array);
  MEM_freeN(*array);

  *array = new_array;
  *num = new_array_num;
}

blender::Span<const GreasePencilDrawingBase *> GreasePencil::drawings() const
{
  return blender::Span<GreasePencilDrawingBase *>{this->drawing_array, this->drawing_array_num};
}

blender::MutableSpan<GreasePencilDrawingBase *> GreasePencil::drawings()
{
  return blender::MutableSpan<GreasePencilDrawingBase *>{this->drawing_array,
                                                         this->drawing_array_num};
}

void GreasePencil::resize_drawings(const int new_num)
{
  using namespace blender;
  BLI_assert(new_num > 0);

  const int prev_num = int(this->drawings().size());
  if (new_num == prev_num) {
    return;
  }
  if (new_num > prev_num) {
    const int add_num = new_num - prev_num;
    grow_array<GreasePencilDrawingBase *>(&this->drawing_array, &this->drawing_array_num, add_num);
  }
  else { /* if (new_num < prev_num) */
    const int shrink_num = prev_num - new_num;
    MutableSpan<GreasePencilDrawingBase *> old_drawings = this->drawings().drop_front(new_num);
    for (const int64_t i : old_drawings.index_range()) {
      if (old_drawings[i]) {
        MEM_delete(old_drawings[i]);
      }
    }
    shrink_array<GreasePencilDrawingBase *>(
        &this->drawing_array, &this->drawing_array_num, shrink_num);
  }
}

void GreasePencil::add_empty_drawings(const int add_num)
{
  using namespace blender;
  BLI_assert(add_num > 0);
  const int prev_num = this->drawings().size();
  grow_array<GreasePencilDrawingBase *>(&this->drawing_array, &this->drawing_array_num, add_num);
  MutableSpan<GreasePencilDrawingBase *> new_drawings = this->drawings().drop_front(prev_num);
  for (const int i : new_drawings.index_range()) {
    new_drawings[i] = reinterpret_cast<GreasePencilDrawingBase *>(
        MEM_new<blender::bke::greasepencil::Drawing>(__func__));
  }
}

void GreasePencil::add_duplicate_drawings(const int duplicate_num,
                                          const blender::bke::greasepencil::Drawing &drawing)
{
  using namespace blender;
  BLI_assert(duplicate_num > 0);
  const int prev_num = this->drawings().size();
  grow_array<GreasePencilDrawingBase *>(
      &this->drawing_array, &this->drawing_array_num, duplicate_num);
  MutableSpan<GreasePencilDrawingBase *> new_drawings = this->drawings().drop_front(prev_num);
  for (const int i : new_drawings.index_range()) {
    new_drawings[i] = reinterpret_cast<GreasePencilDrawingBase *>(
        MEM_new<bke::greasepencil::Drawing>(__func__, drawing));
  }
}

bool GreasePencil::insert_blank_frame(blender::bke::greasepencil::Layer &layer,
                                      int frame_number,
                                      int duration,
                                      eBezTriple_KeyframeType keytype)
{
  using namespace blender;
  GreasePencilFrame *frame = layer.add_frame(frame_number, int(this->drawings().size()), duration);
  if (frame == nullptr) {
    return false;
  }
  frame->type = int8_t(keytype);
  this->add_empty_drawings(1);
  return true;
}

bool GreasePencil::insert_duplicate_frame(blender::bke::greasepencil::Layer &layer,
                                          const int src_frame_number,
                                          const int dst_frame_number,
                                          const bool do_instance)
{
  using namespace blender::bke::greasepencil;

  if (!layer.frames().contains(src_frame_number)) {
    return false;
  }
  const GreasePencilFrame &src_frame = layer.frames().lookup(src_frame_number);

  /* Create the new frame structure, with the same duration.
   * If we want to make an instance of the source frame, the drawing index gets copied from the
   * source frame. Otherwise, we set the drawing index to the size of the drawings array, since we
   * are going to add a new drawing copied from the source drawing. */
  const int duration = src_frame.is_implicit_hold() ?
                           0 :
                           layer.get_frame_duration_at(src_frame_number);
  const int drawing_index = do_instance ? src_frame.drawing_index : int(this->drawings().size());
  GreasePencilFrame *dst_frame = layer.add_frame(dst_frame_number, drawing_index, duration);

  if (dst_frame == nullptr) {
    return false;
  }

  dst_frame->type = src_frame.type;

  const GreasePencilDrawingBase *src_drawing_base = this->drawing(src_frame.drawing_index);
  switch (src_drawing_base->type) {
    case GP_DRAWING: {
      const Drawing &src_drawing =
          reinterpret_cast<const GreasePencilDrawing *>(src_drawing_base)->wrap();
      if (do_instance) {
        /* Adds the duplicate frame as a new instance of the same drawing. We thus increase the
         * user count of the corresponding drawing. */
        src_drawing.add_user();
      }
      else {
        /* Create a copy of the drawing, and add it at the end of the drawings array.
         * Note that the frame already points to this new drawing, as the drawing index was set to
         * `int(this->drawings().size())`. */
        this->add_duplicate_drawings(1, src_drawing);
      }
      break;
    }
    case GP_DRAWING_REFERENCE:
      /* TODO: Duplicate drawing references is not yet implemented.
       * For now, just remove the frame that we inserted. */
      layer.remove_frame(dst_frame_number);
      return false;
  }
  return true;
}

bool GreasePencil::remove_frames(blender::bke::greasepencil::Layer &layer,
                                 blender::Span<int> frame_numbers)
{
  using namespace blender::bke::greasepencil;
  bool removed_any_drawing_user = false;
  for (const int frame_number : frame_numbers) {
    if (!layer.frames().contains(frame_number)) {
      continue;
    }
    const GreasePencilFrame frame_to_remove = layer.frames().lookup(frame_number);
    const int64_t drawing_index_to_remove = frame_to_remove.drawing_index;
    if (!layer.remove_frame(frame_number)) {
      /* If removing the frame was not successful, continue. */
      continue;
    }
    if (frame_to_remove.is_null()) {
      /* Null frames don't reference a drawing, continue. */
      continue;
    }
    GreasePencilDrawingBase *drawing_base = this->drawing(drawing_index_to_remove);
    if (drawing_base->type != GP_DRAWING) {
      /* If the drawing is referenced from another object, we don't track it's users because we
       * cannot delete drawings from another object. */
      continue;
    }
    Drawing &drawing = reinterpret_cast<GreasePencilDrawing *>(drawing_base)->wrap();
    drawing.remove_user();
    removed_any_drawing_user = true;
  }
  if (removed_any_drawing_user) {
    this->remove_drawings_with_no_users();
    return true;
  }
  return false;
}

void GreasePencil::remove_drawings_with_no_users()
{
  using namespace blender;
  using namespace blender::bke::greasepencil;

  /* Compress the drawings array by finding unused drawings.
   * In every step two indices are found:
   *   - The next unused drawing from the start
   *   - The last used drawing from the end
   * These two drawings are then swapped. Rinse and repeat until both iterators meet somewhere in
   * the middle. At this point the drawings array is fully compressed.
   * Then the drawing indices in frame data are remapped. */

  const MutableSpan<GreasePencilDrawingBase *> drawings = this->drawings();
  if (drawings.is_empty()) {
    return;
  }

  auto is_drawing_used = [&](const int drawing_index) {
    GreasePencilDrawingBase *drawing_base = drawings[drawing_index];
    /* Note: GreasePencilDrawingReference does not have a user count currently, but should
     * eventually be counted like GreasePencilDrawing. */
    if (drawing_base->type != GP_DRAWING) {
      return false;
    }
    GreasePencilDrawing *drawing = reinterpret_cast<GreasePencilDrawing *>(drawing_base);
    return drawing->wrap().has_users();
  };

  /* Index map to remap drawing indices in frame data.
   * Index -1 indicates that the drawing has not been moved. */
  constexpr const int unchanged_index = -1;
  Array<int> drawing_index_map(drawings.size(), unchanged_index);

  int first_unused_drawing = -1;
  int last_used_drawing = drawings.size();
  /* Advance head and tail iterators to the next unused/used drawing respectively.
   * Returns true if an index pair was found that needs to be swapped. */
  auto find_next_swap_index = [&]() -> bool {
    do {
      ++first_unused_drawing;
    } while (first_unused_drawing < last_used_drawing && is_drawing_used(first_unused_drawing));
    do {
      --last_used_drawing;
    } while (first_unused_drawing < last_used_drawing && !is_drawing_used(last_used_drawing));

    return first_unused_drawing < last_used_drawing;
  };

  while (find_next_swap_index()) {
    /* Found two valid iterators, now swap drawings. */
    std::swap(drawings[first_unused_drawing], drawings[last_used_drawing]);
    drawing_index_map[last_used_drawing] = first_unused_drawing;
  }

  /* Tail range of unused drawings that can be removed. */
  const IndexRange drawings_to_remove = drawings.index_range().drop_front(last_used_drawing + 1);
  if (drawings_to_remove.is_empty()) {
    return;
  }

  /* Free the unused drawings. */
  for (const int i : drawings_to_remove) {
    GreasePencilDrawingBase *unused_drawing_base = drawings[i];
    switch (unused_drawing_base->type) {
      case GP_DRAWING: {
        auto *unused_drawing = reinterpret_cast<GreasePencilDrawing *>(unused_drawing_base);
        MEM_delete(&unused_drawing->wrap());
        break;
      }
      case GP_DRAWING_REFERENCE: {
        auto *unused_drawing_ref = reinterpret_cast<GreasePencilDrawingReference *>(
            unused_drawing_base);
        MEM_delete(&unused_drawing_ref->wrap());
        break;
      }
    }
  }
  shrink_array<GreasePencilDrawingBase *>(
<<<<<<< HEAD
      &grease_pencil.drawing_array, &grease_pencil.drawing_array_num, drawings_to_remove);
}

enum ForeachDrawingMode {
  VISIBLE,
  EDITABLE,
};

void GreasePencil::foreach_editable_drawing_in_layer_ex(
    int frame,
    blender::FunctionRef<void(
        int, blender::bke::greasepencil::Drawing &, const blender::bke::greasepencil::Layer *)> function)
{
  using namespace blender::bke::greasepencil;
  blender::Span<GreasePencilDrawingBase *> drawings = this->drawings();
  for (const Layer *layer : this->layers()) {
    int index = layer->drawing_index_at(frame);
    if (index == -1) {
      continue;
    }
    GreasePencilDrawingBase *drawing_base = drawings[index];
    if (drawing_base->type == GP_DRAWING) {
      GreasePencilDrawing *drawing = reinterpret_cast<GreasePencilDrawing *>(drawing_base);
      function(index, drawing->wrap(), layer);
    }
    else if (drawing_base->type == GP_DRAWING_REFERENCE) {
      /* TODO */
    }
  }
}

static void foreach_drawing_ex(
    GreasePencil &grease_pencil,
    int frame,
    ForeachDrawingMode mode,
    blender::FunctionRef<void(int, blender::bke::greasepencil::Drawing &)> function)
{
  using namespace blender::bke::greasepencil;

  blender::Span<GreasePencilDrawingBase *> drawings = grease_pencil.drawings();
  for (const Layer *layer : grease_pencil.layers()) {
    switch (mode) {
      case VISIBLE: {
        if (!layer->is_visible()) {
          continue;
        }
        break;
      }
      case EDITABLE: {
        if (!layer->is_editable()) {
          continue;
        }
        break;
      }
    }

    int index = layer->drawing_index_at(frame);
    if (index == -1) {
      continue;
    }
    GreasePencilDrawingBase *drawing_base = drawings[index];
    if (drawing_base->type == GP_DRAWING) {
      GreasePencilDrawing *drawing = reinterpret_cast<GreasePencilDrawing *>(drawing_base);
      function(index, drawing->wrap());
    }
    else if (drawing_base->type == GP_DRAWING_REFERENCE) {
      /* TODO */
    }
  }
}

void GreasePencil::remove_drawings_with_no_users()
{
  using namespace blender;
  Vector<int64_t> drawings_to_be_removed;
  for (const int64_t drawing_i : this->drawings().index_range()) {
    GreasePencilDrawingBase *drawing_base = this->drawing(drawing_i);
    if (drawing_base->type != GP_DRAWING) {
      continue;
    }
    GreasePencilDrawing *drawing = reinterpret_cast<GreasePencilDrawing *>(drawing_base);
    if (!drawing->wrap().has_users()) {
      drawings_to_be_removed.append(drawing_i);
=======
      &this->drawing_array, &this->drawing_array_num, drawings_to_remove.size());

  /* Remap drawing indices in frame data. */
  for (Layer *layer : this->layers_for_write()) {
    for (auto [key, value] : layer->frames_for_write().items()) {
      const int new_drawing_index = drawing_index_map[value.drawing_index];
      if (new_drawing_index != unchanged_index) {
        value.drawing_index = new_drawing_index;
        layer->tag_frames_map_changed();
      }
>>>>>>> c9144983
    }
  }
}

void GreasePencil::update_drawing_users_for_layer(const blender::bke::greasepencil::Layer &layer)
{
  using namespace blender;
  for (auto [key, value] : layer.frames().items()) {
    if (value.drawing_index > 0 && value.drawing_index < this->drawings().size()) {
      GreasePencilDrawingBase *drawing_base = this->drawing(value.drawing_index);
      if (drawing_base->type != GP_DRAWING) {
        continue;
      }
      bke::greasepencil::Drawing &drawing =
          reinterpret_cast<GreasePencilDrawing *>(drawing_base)->wrap();
      if (!drawing.has_users()) {
        drawing.add_user();
      }
    }
  }
}

void GreasePencil::move_frames(blender::bke::greasepencil::Layer &layer,
                               const blender::Map<int, int> &frame_number_destinations)
{
  return this->move_duplicate_frames(
      layer, frame_number_destinations, blender::Map<int, GreasePencilFrame>());
}

void GreasePencil::move_duplicate_frames(
    blender::bke::greasepencil::Layer &layer,
    const blender::Map<int, int> &frame_number_destinations,
    const blender::Map<int, GreasePencilFrame> &duplicate_frames)
{
  using namespace blender;
  Map<int, GreasePencilFrame> layer_frames_copy = layer.frames();

  /* Copy frames durations. */
  Map<int, int> src_layer_frames_durations;
  for (const auto [frame_number, frame] : layer.frames().items()) {
    if (!frame.is_implicit_hold()) {
      src_layer_frames_durations.add(frame_number, layer.get_frame_duration_at(frame_number));
    }
  }

  /* Remove original frames for duplicates before inserting any frames.
   * This has to be done early to avoid removing frames that may be inserted
   * in place of the source frames. */
  for (const auto src_frame_number : frame_number_destinations.keys()) {
    if (!duplicate_frames.contains(src_frame_number)) {
      /* User count not decremented here, the same frame is inserted again later. */
      layer.remove_frame(src_frame_number);
    }
  }

  auto get_source_frame = [&](const int frame_number) -> const GreasePencilFrame * {
    if (const GreasePencilFrame *ptr = duplicate_frames.lookup_ptr(frame_number)) {
      return ptr;
    }
    return layer_frames_copy.lookup_ptr(frame_number);
  };

  for (const auto [src_frame_number, dst_frame_number] : frame_number_destinations.items()) {
    const GreasePencilFrame *src_frame = get_source_frame(src_frame_number);
    if (!src_frame) {
      continue;
    }
    const int drawing_index = src_frame->drawing_index;
    const int duration = src_layer_frames_durations.lookup_default(src_frame_number, 0);

    /* Add and overwrite the frame at the destination number. */
    if (layer.frames().contains(dst_frame_number)) {
      GreasePencilFrame frame_to_overwrite = layer.frames().lookup(dst_frame_number);
      GreasePencilDrawingBase *drawing_base = this->drawing(frame_to_overwrite.drawing_index);
      if (drawing_base->type == GP_DRAWING) {
        reinterpret_cast<GreasePencilDrawing *>(drawing_base)->wrap().remove_user();
      }
      layer.remove_frame(dst_frame_number);
    }
    GreasePencilFrame *frame = layer.add_frame(dst_frame_number, drawing_index, duration);
    *frame = *src_frame;
  }

  /* Remove drawings if they no longer have users. */
  this->remove_drawings_with_no_users();
}

const blender::bke::greasepencil::Drawing *GreasePencil::get_drawing_at(
    const blender::bke::greasepencil::Layer &layer, const int frame_number) const
{
  const int drawing_index = layer.drawing_index_at(frame_number);
  if (drawing_index == -1) {
    /* No drawing found. */
    return nullptr;
  }
  const GreasePencilDrawingBase *drawing_base = this->drawing(drawing_index);
  if (drawing_base->type != GP_DRAWING) {
    /* TODO: Get reference drawing. */
    return nullptr;
  }
  const GreasePencilDrawing *drawing = reinterpret_cast<const GreasePencilDrawing *>(drawing_base);
  return &drawing->wrap();
}

blender::bke::greasepencil::Drawing *GreasePencil::get_editable_drawing_at(
    const blender::bke::greasepencil::Layer &layer, const int frame_number)
{
  if (!layer.is_editable()) {
    return nullptr;
  }

  const int drawing_index = layer.drawing_index_at(frame_number);
  if (drawing_index == -1) {
    /* No drawing found. */
    return nullptr;
  }
  GreasePencilDrawingBase *drawing_base = this->drawing(drawing_index);
  if (drawing_base->type != GP_DRAWING) {
    /* Drawing references are not editable. */
    return nullptr;
  }
  GreasePencilDrawing *drawing = reinterpret_cast<GreasePencilDrawing *>(drawing_base);
  return &drawing->wrap();
}

std::optional<blender::Bounds<blender::float3>> GreasePencil::bounds_min_max(const int frame) const
{
  using namespace blender;
  std::optional<Bounds<float3>> bounds;
  const Span<const bke::greasepencil::Layer *> layers = this->layers();
  for (const int layer_i : layers.index_range()) {
    const bke::greasepencil::Layer &layer = *layers[layer_i];
    if (!layer.is_visible()) {
      continue;
    }
    if (const bke::greasepencil::Drawing *drawing = this->get_drawing_at(layer, frame)) {
      const bke::CurvesGeometry &curves = drawing->strokes();
      bounds = bounds::merge(bounds, curves.bounds_min_max());
    }
  }
  return bounds;
}

std::optional<blender::Bounds<blender::float3>> GreasePencil::bounds_min_max_eval() const
{
  return this->bounds_min_max(this->runtime->eval_frame);
}

blender::Span<const blender::bke::greasepencil::Layer *> GreasePencil::layers() const
{
  BLI_assert(this->runtime != nullptr);
  return this->root_group().layers();
}

blender::Span<blender::bke::greasepencil::Layer *> GreasePencil::layers_for_write()
{
  BLI_assert(this->runtime != nullptr);
  return this->root_group().layers_for_write();
}

blender::Span<const blender::bke::greasepencil::LayerGroup *> GreasePencil::layer_groups() const
{
  BLI_assert(this->runtime != nullptr);
  return this->root_group().groups();
}

blender::Span<blender::bke::greasepencil::LayerGroup *> GreasePencil::layer_groups_for_write()
{
  BLI_assert(this->runtime != nullptr);
  return this->root_group().groups_for_write();
}

blender::Span<const blender::bke::greasepencil::TreeNode *> GreasePencil::nodes() const
{
  BLI_assert(this->runtime != nullptr);
  return this->root_group().nodes();
}

blender::Span<blender::bke::greasepencil::TreeNode *> GreasePencil::nodes_for_write()
{
  BLI_assert(this->runtime != nullptr);
  return this->root_group().nodes_for_write();
}

std::optional<int> GreasePencil::get_layer_index(
    const blender::bke::greasepencil::Layer &layer) const
{
  const int index = this->layers().first_index_try(&layer);
  if (index == -1) {
    return {};
  }
  return index;
}

const blender::bke::greasepencil::Layer *GreasePencil::get_active_layer() const
{
  if (this->active_layer == nullptr) {
    return nullptr;
  }
  return &this->active_layer->wrap();
}

blender::bke::greasepencil::Layer *GreasePencil::get_active_layer()
{
  if (this->active_layer == nullptr) {
    return nullptr;
  }
  return &this->active_layer->wrap();
}

void GreasePencil::set_active_layer(const blender::bke::greasepencil::Layer *layer)
{
  this->active_layer = const_cast<GreasePencilLayer *>(
      reinterpret_cast<const GreasePencilLayer *>(layer));

  if (this->flag & GREASE_PENCIL_AUTOLOCK_LAYERS) {
    this->autolock_inactive_layers();
  }
}

bool GreasePencil::is_layer_active(const blender::bke::greasepencil::Layer *layer) const
{
  if (layer == nullptr) {
    return false;
  }
  return this->get_active_layer() == layer;
}

void GreasePencil::autolock_inactive_layers()
{
  using namespace blender::bke::greasepencil;

  for (Layer *layer : this->layers_for_write()) {
    if (this->is_layer_active(layer)) {
      layer->set_locked(false);
      continue;
    }
    layer->set_locked(true);
  }
}

static blender::VectorSet<blender::StringRefNull> get_node_names(const GreasePencil &grease_pencil)
{
  using namespace blender;
  VectorSet<StringRefNull> names;
  for (const blender::bke::greasepencil::TreeNode *node : grease_pencil.nodes()) {
    names.add(node->name());
  }
  return names;
}

static bool check_unique_node_cb(void *arg, const char *name)
{
  using namespace blender;
  VectorSet<StringRefNull> &names = *reinterpret_cast<VectorSet<StringRefNull> *>(arg);
  return names.contains(name);
}

static void unique_node_name_ex(VectorSet<blender::StringRefNull> &names,
                                const char *default_name,
                                char *name)
{
  BLI_uniquename_cb(check_unique_node_cb, &names, default_name, '.', name, MAX_NAME);
}

static std::string unique_node_name(const GreasePencil &grease_pencil,
                                    const char *default_name,
                                    blender::StringRefNull name)
{
  using namespace blender;
  char unique_name[MAX_NAME];
  STRNCPY(unique_name, name.c_str());
  VectorSet<StringRefNull> names = get_node_names(grease_pencil);
  unique_node_name_ex(names, default_name, unique_name);
  return unique_name;
}

static std::string unique_layer_name(const GreasePencil &grease_pencil,
                                     blender::StringRefNull name)
{
  return unique_node_name(grease_pencil, DATA_("Layer"), name);
}

static std::string unique_layer_group_name(const GreasePencil &grease_pencil,
                                           blender::StringRefNull name)
{
  return unique_node_name(grease_pencil, DATA_("Group"), name);
}

blender::bke::greasepencil::Layer &GreasePencil::add_layer(const blender::StringRefNull name)
{
  using namespace blender;
  std::string unique_name = unique_layer_name(*this, name);
  const int numLayers = layers().size();
  CustomData_realloc(&layers_data, numLayers, numLayers + 1);
  return root_group().add_layer(unique_name);
}

blender::bke::greasepencil::Layer &GreasePencil::add_layer(
    blender::bke::greasepencil::LayerGroup &parent_group, const blender::StringRefNull name)
{
  using namespace blender;
  blender::bke::greasepencil::Layer &new_layer = add_layer(name);
  move_node_into(new_layer.as_node(), parent_group);
  return new_layer;
}

blender::bke::greasepencil::Layer &GreasePencil::add_layer(
    const blender::bke::greasepencil::Layer &duplicate_layer)
{
  using namespace blender;
  std::string unique_name = unique_layer_name(*this, duplicate_layer.name());
  const int numLayers = layers().size();
  CustomData_realloc(&layers_data, numLayers, numLayers + 1);
  bke::greasepencil::Layer &new_layer = root_group().add_layer(duplicate_layer);
  this->update_drawing_users_for_layer(new_layer);
  new_layer.set_name(unique_name);
  return new_layer;
}

blender::bke::greasepencil::Layer &GreasePencil::add_layer(
    blender::bke::greasepencil::LayerGroup &parent_group,
    const blender::bke::greasepencil::Layer &duplicate_layer)
{
  using namespace blender;
  bke::greasepencil::Layer &new_layer = add_layer(duplicate_layer);
  move_node_into(new_layer.as_node(), parent_group);
  return new_layer;
}

blender::bke::greasepencil::LayerGroup &GreasePencil::add_layer_group(
    blender::bke::greasepencil::LayerGroup &parent_group, const blender::StringRefNull name)
{
  using namespace blender;
  std::string unique_name = unique_layer_group_name(*this, name);
  return parent_group.add_group(unique_name);
}

static void reorder_customdata(CustomData &data, const Span<int> new_by_old_map)
{
  CustomData new_data;
  CustomData_copy_layout(&data, &new_data, CD_MASK_ALL, CD_CONSTRUCT, new_by_old_map.size());

  for (const int old_i : new_by_old_map.index_range()) {
    const int new_i = new_by_old_map[old_i];
    CustomData_copy_data(&data, &new_data, old_i, new_i, 1);
  }
  CustomData_free(&data, new_by_old_map.size());
  data = new_data;
}

static void reorder_layer_data(GreasePencil &grease_pencil,
                               const blender::FunctionRef<void()> do_layer_order_changes)
{
  using namespace blender;
  Span<const bke::greasepencil::Layer *> layers = grease_pencil.layers();

  /* Stash the initial layer order that we can refer back to later */
  Map<const bke::greasepencil::Layer *, int> old_layer_index_by_layer;
  old_layer_index_by_layer.reserve(layers.size());
  for (const int i : layers.index_range()) {
    old_layer_index_by_layer.add_new(layers[i], i);
  }

  /* Execute the callback that changes the order of the layers. */
  do_layer_order_changes();
  layers = grease_pencil.layers();
  BLI_assert(layers.size() == old_layer_index_by_layer.size());

  /* Compose the mapping from old layer indices to new layer indices */
  Array<int> new_by_old_map(layers.size());
  for (const int layer_i_new : layers.index_range()) {
    const bke::greasepencil::Layer *layer = layers[layer_i_new];
    BLI_assert(old_layer_index_by_layer.contains(layer));
    const int layer_i_old = old_layer_index_by_layer.pop(layer);
    new_by_old_map[layer_i_old] = layer_i_new;
  }
  BLI_assert(old_layer_index_by_layer.is_empty());

  /* Use the mapping to re-order the custom data */
  reorder_customdata(grease_pencil.layers_data, new_by_old_map);
}

void GreasePencil::move_node_up(blender::bke::greasepencil::TreeNode &node, const int step)
{
  using namespace blender;
  if (!node.parent_group()) {
    return;
  }
  reorder_layer_data(*this, [&]() { node.parent_group()->move_node_up(node, step); });
}
void GreasePencil::move_node_down(blender::bke::greasepencil::TreeNode &node, const int step)
{
  using namespace blender;
  if (!node.parent_group()) {
    return;
  }
  reorder_layer_data(*this, [&]() { node.parent_group()->move_node_down(node, step); });
}
void GreasePencil::move_node_top(blender::bke::greasepencil::TreeNode &node)
{
  using namespace blender;
  if (!node.parent_group()) {
    return;
  }
  reorder_layer_data(*this, [&]() { node.parent_group()->move_node_top(node); });
}
void GreasePencil::move_node_bottom(blender::bke::greasepencil::TreeNode &node)
{
  using namespace blender;
  if (!node.parent_group()) {
    return;
  }
  reorder_layer_data(*this, [&]() { node.parent_group()->move_node_bottom(node); });
}

void GreasePencil::move_node_after(blender::bke::greasepencil::TreeNode &node,
                                   blender::bke::greasepencil::TreeNode &target_node)
{
  using namespace blender;
  if (!target_node.parent_group() || !node.parent_group()) {
    return;
  }
  reorder_layer_data(*this, [&]() {
    node.parent_group()->unlink_node(node);
    target_node.parent_group()->add_node_after(node, target_node);
  });
}

void GreasePencil::move_node_before(blender::bke::greasepencil::TreeNode &node,
                                    blender::bke::greasepencil::TreeNode &target_node)
{
  using namespace blender;
  if (!target_node.parent_group() || !node.parent_group()) {
    return;
  }
  reorder_layer_data(*this, [&]() {
    node.parent_group()->unlink_node(node);
    target_node.parent_group()->add_node_before(node, target_node);
  });
}

void GreasePencil::move_node_into(blender::bke::greasepencil::TreeNode &node,
                                  blender::bke::greasepencil::LayerGroup &parent_group)
{
  using namespace blender;
  if (!node.parent_group()) {
    return;
  }
  reorder_layer_data(*this, [&]() {
    node.parent_group()->unlink_node(node);
    parent_group.add_node(node);
  });
}

const blender::bke::greasepencil::TreeNode *GreasePencil::find_node_by_name(
    const blender::StringRefNull name) const
{
  return this->root_group().find_node_by_name(name);
}

blender::bke::greasepencil::TreeNode *GreasePencil::find_node_by_name(
    const blender::StringRefNull name)
{
  return this->root_group().find_node_by_name(name);
}

blender::IndexMask GreasePencil::layer_selection_by_name(const blender::StringRefNull name,
                                                         blender::IndexMaskMemory &memory) const
{
  using namespace blender::bke::greasepencil;
  const TreeNode *node = this->find_node_by_name(name);
  if (!node) {
    return {};
  }

  if (node->is_layer()) {
    const int index = *this->get_layer_index(node->as_layer());
    return blender::IndexMask::from_indices(blender::Span<int>{index}, memory);
  }
  if (node->is_group()) {
    blender::Vector<int64_t> layer_indices;
    for (const int64_t layer_index : this->layers().index_range()) {
      const Layer &layer = *this->layers()[layer_index];
      if (layer.is_child_of(node->as_group())) {
        layer_indices.append(layer_index);
      }
    }
    return blender::IndexMask::from_indices(layer_indices.as_span(), memory);
  }
  return {};
}

void GreasePencil::rename_node(blender::bke::greasepencil::TreeNode &node,
                               blender::StringRefNull new_name)
{
  using namespace blender;
  if (node.name() == new_name) {
    return;
  }
  std::string old_name = node.name();
  if (node.is_layer()) {
    node.set_name(unique_layer_name(*this, new_name));
    BKE_animdata_fix_paths_rename_all(&this->id, "layers", old_name.c_str(), node.name().c_str());
    for (bke::greasepencil::Layer *layer : this->layers_for_write()) {
      LISTBASE_FOREACH (GreasePencilLayerMask *, mask, &layer->masks) {
        if (STREQ(mask->layer_name, old_name.c_str())) {
          mask->layer_name = BLI_strdup(node.name().c_str());
        }
      }
    }
  }
  else if (node.is_group()) {
    node.set_name(unique_layer_group_name(*this, new_name));
  }
}

static void shrink_customdata(CustomData &data, const int index_to_remove, const int size)
{
  using namespace blender;
  CustomData new_data;
  CustomData_copy_layout(&data, &new_data, CD_MASK_ALL, CD_CONSTRUCT, size);
  CustomData_realloc(&new_data, size, size - 1);

  const IndexRange range_before(index_to_remove);
  const IndexRange range_after(index_to_remove + 1, size - index_to_remove - 1);

  if (!range_before.is_empty()) {
    CustomData_copy_data(
        &data, &new_data, range_before.start(), range_before.start(), range_before.size());
  }
  if (!range_after.is_empty()) {
    CustomData_copy_data(
        &data, &new_data, range_after.start(), range_after.start() - 1, range_after.size());
  }

  CustomData_free(&data, size);
  data = new_data;
}

void GreasePencil::remove_layer(blender::bke::greasepencil::Layer &layer)
{
  using namespace blender::bke::greasepencil;
  /* If the layer is active, update the active layer. */
  const Layer *active_layer = this->get_active_layer();
  if (active_layer == &layer) {
    Span<const Layer *> layers = this->layers();
    /* If there is no other layer available , unset the active layer. */
    if (layers.size() == 1) {
      this->set_active_layer(nullptr);
    }
    else {
      /* Make the layer below active (if possible). */
      if (active_layer == layers.first()) {
        this->set_active_layer(layers[1]);
      }
      else {
        int64_t active_index = layers.first_index(active_layer);
        this->set_active_layer(layers[active_index - 1]);
      }
    }
  }

  /* Remove all the layer attributes and shrink the `CustomData`. */
  const int64_t layer_index = this->layers().first_index(&layer);
  shrink_customdata(this->layers_data, layer_index, this->layers().size());

  /* Unlink the layer from the parent group. */
  layer.parent_group().unlink_node(layer.as_node());

  /* Remove drawings. */
  for (const GreasePencilFrame frame : layer.frames().values()) {
    GreasePencilDrawingBase *drawing_base = this->drawing(frame.drawing_index);
    if (drawing_base->type != GP_DRAWING) {
      continue;
    }
    GreasePencilDrawing *drawing = reinterpret_cast<GreasePencilDrawing *>(drawing_base);
    drawing->wrap().remove_user();
  }
  this->remove_drawings_with_no_users();

  /* Delete the layer. */
  MEM_delete(&layer);
}

void GreasePencil::print_layer_tree()
{
  using namespace blender::bke::greasepencil;
  this->root_group().print_nodes("Layer Tree:");
}

/** \} */

/* ------------------------------------------------------------------- */
/** \name Drawing array read/write functions
 * \{ */

static void read_drawing_array(GreasePencil &grease_pencil, BlendDataReader *reader)
{
  BLO_read_pointer_array(reader, reinterpret_cast<void **>(&grease_pencil.drawing_array));
  for (int i = 0; i < grease_pencil.drawing_array_num; i++) {
    BLO_read_data_address(reader, &grease_pencil.drawing_array[i]);
    GreasePencilDrawingBase *drawing_base = grease_pencil.drawing_array[i];
    switch (GreasePencilDrawingType(drawing_base->type)) {
      case GP_DRAWING: {
        GreasePencilDrawing *drawing = reinterpret_cast<GreasePencilDrawing *>(drawing_base);
        drawing->wrap().strokes_for_write().blend_read(*reader);
        /* Initialize runtime data. */
        drawing->runtime = MEM_new<blender::bke::greasepencil::DrawingRuntime>(__func__);
        break;
      }
      case GP_DRAWING_REFERENCE: {
        GreasePencilDrawingReference *drawing_reference =
            reinterpret_cast<GreasePencilDrawingReference *>(drawing_base);
        BLO_read_data_address(reader, &drawing_reference->id_reference);
        break;
      }
    }
  }
}

static void write_drawing_array(GreasePencil &grease_pencil, BlendWriter *writer)
{
  using namespace blender;
  BLO_write_pointer_array(writer, grease_pencil.drawing_array_num, grease_pencil.drawing_array);
  for (int i = 0; i < grease_pencil.drawing_array_num; i++) {
    GreasePencilDrawingBase *drawing_base = grease_pencil.drawing_array[i];
    switch (GreasePencilDrawingType(drawing_base->type)) {
      case GP_DRAWING: {
        GreasePencilDrawing *drawing = reinterpret_cast<GreasePencilDrawing *>(drawing_base);
        bke::CurvesGeometry::BlendWriteData write_data =
            drawing->wrap().strokes_for_write().blend_write_prepare();
        BLO_write_struct(writer, GreasePencilDrawing, drawing);
        drawing->wrap().strokes_for_write().blend_write(*writer, grease_pencil.id, write_data);
        break;
      }
      case GP_DRAWING_REFERENCE: {
        GreasePencilDrawingReference *drawing_reference =
            reinterpret_cast<GreasePencilDrawingReference *>(drawing_base);
        BLO_write_struct(writer, GreasePencilDrawingReference, drawing_reference);
        break;
      }
    }
  }
}

static void free_drawing_array(GreasePencil &grease_pencil)
{
  if (grease_pencil.drawing_array == nullptr) {
    BLI_assert(grease_pencil.drawing_array_num == 0);
    return;
  }
  for (int i = 0; i < grease_pencil.drawing_array_num; i++) {
    GreasePencilDrawingBase *drawing_base = grease_pencil.drawing_array[i];
    switch (GreasePencilDrawingType(drawing_base->type)) {
      case GP_DRAWING: {
        GreasePencilDrawing *drawing = reinterpret_cast<GreasePencilDrawing *>(drawing_base);
        MEM_delete(&drawing->wrap());
        break;
      }
      case GP_DRAWING_REFERENCE: {
        GreasePencilDrawingReference *drawing_reference =
            reinterpret_cast<GreasePencilDrawingReference *>(drawing_base);
        MEM_delete(&drawing_reference->wrap());
        break;
      }
    }
  }
  MEM_freeN(grease_pencil.drawing_array);
  grease_pencil.drawing_array = nullptr;
  grease_pencil.drawing_array_num = 0;
}

/** \} */

/* ------------------------------------------------------------------- */
/** \name Layer tree read/write functions
 * \{ */

static void read_layer(BlendDataReader *reader,
                       GreasePencilLayer *node,
                       GreasePencilLayerTreeGroup *parent)
{
  BLO_read_data_address(reader, &node->base.name);
  node->base.parent = parent;
  BLO_read_data_address(reader, &node->parsubstr);
  BLO_read_data_address(reader, &node->viewlayername);

  /* Read frames storage. */
  BLO_read_int32_array(reader, node->frames_storage.num, &node->frames_storage.keys);
  BLO_read_data_address(reader, &node->frames_storage.values);

  /* Read layer masks. */
  BLO_read_list(reader, &node->masks);
  LISTBASE_FOREACH (GreasePencilLayerMask *, mask, &node->masks) {
    BLO_read_data_address(reader, &mask->layer_name);
  }

  /* NOTE: Ideally this should be cleared on write, to reduce false 'changes' detection in memfile
   * undo system. This is not easily doable currently though, since modifying to actual data during
   * write is not an option (a shallow copy of the #Layer data would be needed then). */
  node->runtime = nullptr;
  node->wrap().update_from_dna_read();
}

static void read_layer_tree_group(BlendDataReader *reader,
                                  GreasePencilLayerTreeGroup *node,
                                  GreasePencilLayerTreeGroup *parent)
{
  BLO_read_data_address(reader, &node->base.name);
  node->base.parent = parent;
  /* Read list of children. */
  BLO_read_list(reader, &node->children);
  LISTBASE_FOREACH (GreasePencilLayerTreeNode *, child, &node->children) {
    switch (child->type) {
      case GP_LAYER_TREE_LEAF: {
        GreasePencilLayer *layer = reinterpret_cast<GreasePencilLayer *>(child);
        read_layer(reader, layer, node);
        break;
      }
      case GP_LAYER_TREE_GROUP: {
        GreasePencilLayerTreeGroup *group = reinterpret_cast<GreasePencilLayerTreeGroup *>(child);
        read_layer_tree_group(reader, group, node);
        break;
      }
    }
  }

  node->wrap().runtime = MEM_new<blender::bke::greasepencil::LayerGroupRuntime>(__func__);
}

static void read_layer_tree(GreasePencil &grease_pencil, BlendDataReader *reader)
{
  /* Read root group. */
  BLO_read_data_address(reader, &grease_pencil.root_group_ptr);
  /* This shouldn't normally happen, but for files that were created before the root group became a
   * pointer, this address will not exist. In this case, we clear the pointer to the active layer
   * and create an empty root group to avoid crashes. */
  if (grease_pencil.root_group_ptr == nullptr) {
    grease_pencil.root_group_ptr = MEM_new<blender::bke::greasepencil::LayerGroup>(__func__);
    grease_pencil.active_layer = nullptr;
    return;
  }
  /* Read active layer. */
  BLO_read_data_address(reader, &grease_pencil.active_layer);
  read_layer_tree_group(reader, grease_pencil.root_group_ptr, nullptr);

  grease_pencil.root_group_ptr->wrap().update_from_dna_read();
}

static void write_layer(BlendWriter *writer, GreasePencilLayer *node)
{
  BLO_write_struct(writer, GreasePencilLayer, node);
  BLO_write_string(writer, node->base.name);
  BLO_write_string(writer, node->parsubstr);
  BLO_write_string(writer, node->viewlayername);

  BLO_write_int32_array(writer, node->frames_storage.num, node->frames_storage.keys);
  BLO_write_struct_array(
      writer, GreasePencilFrame, node->frames_storage.num, node->frames_storage.values);

  BLO_write_struct_list(writer, GreasePencilLayerMask, &node->masks);
  LISTBASE_FOREACH (GreasePencilLayerMask *, mask, &node->masks) {
    BLO_write_string(writer, mask->layer_name);
  }
}

static void write_layer_tree_group(BlendWriter *writer, GreasePencilLayerTreeGroup *node)
{
  BLO_write_struct(writer, GreasePencilLayerTreeGroup, node);
  BLO_write_string(writer, node->base.name);
  LISTBASE_FOREACH (GreasePencilLayerTreeNode *, child, &node->children) {
    switch (child->type) {
      case GP_LAYER_TREE_LEAF: {
        GreasePencilLayer *layer = reinterpret_cast<GreasePencilLayer *>(child);
        write_layer(writer, layer);
        break;
      }
      case GP_LAYER_TREE_GROUP: {
        GreasePencilLayerTreeGroup *group = reinterpret_cast<GreasePencilLayerTreeGroup *>(child);
        write_layer_tree_group(writer, group);
        break;
      }
    }
  }
}

static void write_layer_tree(GreasePencil &grease_pencil, BlendWriter *writer)
{
  grease_pencil.root_group_ptr->wrap().prepare_for_dna_write();
  write_layer_tree_group(writer, grease_pencil.root_group_ptr);
}<|MERGE_RESOLUTION|>--- conflicted
+++ resolved
@@ -2233,6 +2233,74 @@
   return false;
 }
 
+enum ForeachDrawingMode {
+  VISIBLE,
+  EDITABLE,
+};
+
+void GreasePencil::foreach_editable_drawing_in_layer_ex(
+    int frame,
+    blender::FunctionRef<void(
+        int, blender::bke::greasepencil::Drawing &, const blender::bke::greasepencil::Layer *)> function)
+{
+  using namespace blender::bke::greasepencil;
+  blender::Span<GreasePencilDrawingBase *> drawings = this->drawings();
+  for (const Layer *layer : this->layers()) {
+    int index = layer->drawing_index_at(frame);
+    if (index == -1) {
+      continue;
+    }
+    GreasePencilDrawingBase *drawing_base = drawings[index];
+    if (drawing_base->type == GP_DRAWING) {
+      GreasePencilDrawing *drawing = reinterpret_cast<GreasePencilDrawing *>(drawing_base);
+      function(index, drawing->wrap(), layer);
+    }
+    else if (drawing_base->type == GP_DRAWING_REFERENCE) {
+      /* TODO */
+    }
+  }
+}
+
+static void foreach_drawing_ex(
+    GreasePencil &grease_pencil,
+    int frame,
+    ForeachDrawingMode mode,
+    blender::FunctionRef<void(int, blender::bke::greasepencil::Drawing &)> function)
+{
+  using namespace blender::bke::greasepencil;
+
+  blender::Span<GreasePencilDrawingBase *> drawings = grease_pencil.drawings();
+  for (const Layer *layer : grease_pencil.layers()) {
+    switch (mode) {
+      case VISIBLE: {
+        if (!layer->is_visible()) {
+          continue;
+        }
+        break;
+      }
+      case EDITABLE: {
+        if (!layer->is_editable()) {
+          continue;
+        }
+        break;
+      }
+    }
+
+    int index = layer->drawing_index_at(frame);
+    if (index == -1) {
+      continue;
+    }
+    GreasePencilDrawingBase *drawing_base = drawings[index];
+    if (drawing_base->type == GP_DRAWING) {
+      GreasePencilDrawing *drawing = reinterpret_cast<GreasePencilDrawing *>(drawing_base);
+      function(index, drawing->wrap());
+    }
+    else if (drawing_base->type == GP_DRAWING_REFERENCE) {
+      /* TODO */
+    }
+  }
+}
+
 void GreasePencil::remove_drawings_with_no_users()
 {
   using namespace blender;
@@ -2312,91 +2380,6 @@
     }
   }
   shrink_array<GreasePencilDrawingBase *>(
-<<<<<<< HEAD
-      &grease_pencil.drawing_array, &grease_pencil.drawing_array_num, drawings_to_remove);
-}
-
-enum ForeachDrawingMode {
-  VISIBLE,
-  EDITABLE,
-};
-
-void GreasePencil::foreach_editable_drawing_in_layer_ex(
-    int frame,
-    blender::FunctionRef<void(
-        int, blender::bke::greasepencil::Drawing &, const blender::bke::greasepencil::Layer *)> function)
-{
-  using namespace blender::bke::greasepencil;
-  blender::Span<GreasePencilDrawingBase *> drawings = this->drawings();
-  for (const Layer *layer : this->layers()) {
-    int index = layer->drawing_index_at(frame);
-    if (index == -1) {
-      continue;
-    }
-    GreasePencilDrawingBase *drawing_base = drawings[index];
-    if (drawing_base->type == GP_DRAWING) {
-      GreasePencilDrawing *drawing = reinterpret_cast<GreasePencilDrawing *>(drawing_base);
-      function(index, drawing->wrap(), layer);
-    }
-    else if (drawing_base->type == GP_DRAWING_REFERENCE) {
-      /* TODO */
-    }
-  }
-}
-
-static void foreach_drawing_ex(
-    GreasePencil &grease_pencil,
-    int frame,
-    ForeachDrawingMode mode,
-    blender::FunctionRef<void(int, blender::bke::greasepencil::Drawing &)> function)
-{
-  using namespace blender::bke::greasepencil;
-
-  blender::Span<GreasePencilDrawingBase *> drawings = grease_pencil.drawings();
-  for (const Layer *layer : grease_pencil.layers()) {
-    switch (mode) {
-      case VISIBLE: {
-        if (!layer->is_visible()) {
-          continue;
-        }
-        break;
-      }
-      case EDITABLE: {
-        if (!layer->is_editable()) {
-          continue;
-        }
-        break;
-      }
-    }
-
-    int index = layer->drawing_index_at(frame);
-    if (index == -1) {
-      continue;
-    }
-    GreasePencilDrawingBase *drawing_base = drawings[index];
-    if (drawing_base->type == GP_DRAWING) {
-      GreasePencilDrawing *drawing = reinterpret_cast<GreasePencilDrawing *>(drawing_base);
-      function(index, drawing->wrap());
-    }
-    else if (drawing_base->type == GP_DRAWING_REFERENCE) {
-      /* TODO */
-    }
-  }
-}
-
-void GreasePencil::remove_drawings_with_no_users()
-{
-  using namespace blender;
-  Vector<int64_t> drawings_to_be_removed;
-  for (const int64_t drawing_i : this->drawings().index_range()) {
-    GreasePencilDrawingBase *drawing_base = this->drawing(drawing_i);
-    if (drawing_base->type != GP_DRAWING) {
-      continue;
-    }
-    GreasePencilDrawing *drawing = reinterpret_cast<GreasePencilDrawing *>(drawing_base);
-    if (!drawing->wrap().has_users()) {
-      drawings_to_be_removed.append(drawing_i);
-=======
       &this->drawing_array, &this->drawing_array_num, drawings_to_remove.size());
 
   /* Remap drawing indices in frame data. */
@@ -2407,7 +2390,6 @@
         value.drawing_index = new_drawing_index;
         layer->tag_frames_map_changed();
       }
->>>>>>> c9144983
     }
   }
 }
