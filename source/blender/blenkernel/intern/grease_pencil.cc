/* SPDX-FileCopyrightText: 2023 Blender Authors
 *
 * SPDX-License-Identifier: GPL-2.0-or-later */

/** \file
 * \ingroup bke
 */

#include "BKE_anim_data.h"
#include "BKE_curves.hh"
#include "BKE_customdata.h"
#include "BKE_geometry_set.hh"
#include "BKE_grease_pencil.h"
#include "BKE_grease_pencil.hh"
#include "BKE_idtype.h"
#include "BKE_lib_id.h"
#include "BKE_lib_query.h"
#include "BKE_material.h"
#include "BKE_modifier.h"
#include "BKE_object.hh"

#include "BLI_bounds.hh"
#include "BLI_map.hh"
#include "BLI_math_geom.h"
#include "BLI_math_matrix.h"
#include "BLI_math_vector_types.hh"
#include "BLI_memarena.h"
#include "BLI_memory_utils.hh"
#include "BLI_polyfill_2d.h"
#include "BLI_span.hh"
#include "BLI_stack.hh"
#include "BLI_string.h"
#include "BLI_string_ref.hh"
#include "BLI_string_utils.hh"
#include "BLI_vector_set.hh"
#include "BLI_virtual_array.hh"

#include "BLO_read_write.hh"

#include "BLT_translation.h"

#include "DNA_ID.h"
#include "DNA_ID_enums.h"
#include "DNA_brush_types.h"
#include "DNA_grease_pencil_types.h"
#include "DNA_material_types.h"
#include "DNA_modifier_types.h"
#include "DNA_scene_types.h"

#include "DEG_depsgraph.hh"
#include "DEG_depsgraph_query.hh"

#include "MEM_guardedalloc.h"

using blender::float3;
using blender::Span;
using blender::uint3;
using blender::VectorSet;

/* Forward declarations. */
static void read_drawing_array(GreasePencil &grease_pencil, BlendDataReader *reader);
static void write_drawing_array(GreasePencil &grease_pencil, BlendWriter *writer);
static void free_drawing_array(GreasePencil &grease_pencil);

static void read_layer_tree(GreasePencil &grease_pencil, BlendDataReader *reader);
static void write_layer_tree(GreasePencil &grease_pencil, BlendWriter *writer);

static void grease_pencil_init_data(ID *id)
{
  using namespace blender::bke;

  GreasePencil *grease_pencil = reinterpret_cast<GreasePencil *>(id);

  grease_pencil->root_group_ptr = MEM_new<greasepencil::LayerGroup>(__func__);
  grease_pencil->active_layer = nullptr;
  grease_pencil->flag |= GREASE_PENCIL_ANIM_CHANNEL_EXPANDED;

  CustomData_reset(&grease_pencil->layers_data);

  grease_pencil->runtime = MEM_new<GreasePencilRuntime>(__func__);
}

static void grease_pencil_copy_data(Main * /*bmain*/,
                                    ID *id_dst,
                                    const ID *id_src,
                                    const int /*flag*/)
{
  using namespace blender;

  GreasePencil *grease_pencil_dst = reinterpret_cast<GreasePencil *>(id_dst);
  const GreasePencil *grease_pencil_src = reinterpret_cast<const GreasePencil *>(id_src);

  /* Duplicate material array. */
  grease_pencil_dst->material_array = static_cast<Material **>(
      MEM_dupallocN(grease_pencil_src->material_array));

  BKE_grease_pencil_duplicate_drawing_array(grease_pencil_src, grease_pencil_dst);

  /* Duplicate layer tree. */
  grease_pencil_dst->root_group_ptr = MEM_new<bke::greasepencil::LayerGroup>(
      __func__, grease_pencil_src->root_group());

  /* Set active layer. */
  if (grease_pencil_src->has_active_layer()) {
    bke::greasepencil::TreeNode *active_node = grease_pencil_dst->find_node_by_name(
        grease_pencil_src->active_layer->wrap().name());
    BLI_assert(active_node && active_node->is_layer());
    grease_pencil_dst->set_active_layer(&active_node->as_layer());
  }

  CustomData_copy(&grease_pencil_src->layers_data,
                  &grease_pencil_dst->layers_data,
                  CD_MASK_ALL,
                  grease_pencil_dst->layers().size());

  /* Make sure the runtime pointer exists. */
  grease_pencil_dst->runtime = MEM_new<bke::GreasePencilRuntime>(__func__);
}

static void grease_pencil_free_data(ID *id)
{
  GreasePencil *grease_pencil = reinterpret_cast<GreasePencil *>(id);
  BKE_animdata_free(&grease_pencil->id, false);

  MEM_SAFE_FREE(grease_pencil->material_array);

  CustomData_free(&grease_pencil->layers_data, grease_pencil->layers().size());

  free_drawing_array(*grease_pencil);
  MEM_delete(&grease_pencil->root_group());

  BKE_grease_pencil_batch_cache_free(grease_pencil);

  MEM_delete(grease_pencil->runtime);
  grease_pencil->runtime = nullptr;
}

static void grease_pencil_foreach_id(ID *id, LibraryForeachIDData *data)
{
  GreasePencil *grease_pencil = reinterpret_cast<GreasePencil *>(id);
  for (int i = 0; i < grease_pencil->material_array_num; i++) {
    BKE_LIB_FOREACHID_PROCESS_IDSUPER(data, grease_pencil->material_array[i], IDWALK_CB_USER);
  }
  for (GreasePencilDrawingBase *drawing_base : grease_pencil->drawings()) {
    if (drawing_base->type == GP_DRAWING_REFERENCE) {
      GreasePencilDrawingReference *drawing_reference =
          reinterpret_cast<GreasePencilDrawingReference *>(drawing_base);
      BKE_LIB_FOREACHID_PROCESS_IDSUPER(data, drawing_reference->id_reference, IDWALK_CB_USER);
    }
  }
}

static void grease_pencil_blend_write(BlendWriter *writer, ID *id, const void *id_address)
{
  GreasePencil *grease_pencil = reinterpret_cast<GreasePencil *>(id);

  blender::Vector<CustomDataLayer, 16> layers_data_layers;
  CustomData_blend_write_prepare(grease_pencil->layers_data, layers_data_layers);

  /* Write LibData */
  BLO_write_id_struct(writer, GreasePencil, id_address, &grease_pencil->id);
  BKE_id_blend_write(writer, &grease_pencil->id);

  CustomData_blend_write(writer,
                         &grease_pencil->layers_data,
                         layers_data_layers,
                         grease_pencil->layers().size(),
                         CD_MASK_ALL,
                         id);

  /* Write drawings. */
  write_drawing_array(*grease_pencil, writer);
  /* Write layer tree. */
  write_layer_tree(*grease_pencil, writer);

  /* Write materials. */
  BLO_write_pointer_array(
      writer, grease_pencil->material_array_num, grease_pencil->material_array);
}

static void grease_pencil_blend_read_data(BlendDataReader *reader, ID *id)
{
  using namespace blender::bke::greasepencil;
  GreasePencil *grease_pencil = reinterpret_cast<GreasePencil *>(id);

  /* Read drawings. */
  read_drawing_array(*grease_pencil, reader);
  /* Read layer tree. */
  read_layer_tree(*grease_pencil, reader);

  CustomData_blend_read(reader, &grease_pencil->layers_data, grease_pencil->layers().size());

  /* Read materials. */
  BLO_read_pointer_array(reader, reinterpret_cast<void **>(&grease_pencil->material_array));

  grease_pencil->runtime = MEM_new<blender::bke::GreasePencilRuntime>(__func__);
}

IDTypeInfo IDType_ID_GP = {
    /*id_code*/ ID_GP,
    /*id_filter*/ FILTER_ID_GP,
    /*main_listbase_index*/ INDEX_ID_GP,
    /*struct_size*/ sizeof(GreasePencil),
    /*name*/ "GreasePencil",
    /*name_plural*/ N_("grease_pencils_v3"),
    /*translation_context*/ BLT_I18NCONTEXT_ID_GPENCIL,
    /*flags*/ IDTYPE_FLAGS_APPEND_IS_REUSABLE,
    /*asset_type_info*/ nullptr,

    /*init_data*/ grease_pencil_init_data,
    /*copy_data*/ grease_pencil_copy_data,
    /*free_data*/ grease_pencil_free_data,
    /*make_local*/ nullptr,
    /*foreach_id*/ grease_pencil_foreach_id,
    /*foreach_cache*/ nullptr,
    /*foreach_path*/ nullptr,
    /*owner_pointer_get*/ nullptr,

    /*blend_write*/ grease_pencil_blend_write,
    /*blend_read_data*/ grease_pencil_blend_read_data,
    /*blend_read_after_liblink*/ nullptr,

    /*blend_read_undo_preserve*/ nullptr,

    /*lib_override_apply_post*/ nullptr,
};

namespace blender::bke::greasepencil {

DrawingTransforms::DrawingTransforms(const Object &grease_pencil_ob)
{
  this->layer_space_to_world_space = float4x4_view(grease_pencil_ob.object_to_world);
  this->world_space_to_layer_space = math::invert(this->layer_space_to_world_space);
}

static const std::string ATTR_RADIUS = "radius";
static const std::string ATTR_OPACITY = "opacity";
static const std::string ATTR_VERTEX_COLOR = "vertex_color";

/* Curves attributes getters */
static int domain_num(const CurvesGeometry &curves, const eAttrDomain domain)
{
  return domain == ATTR_DOMAIN_POINT ? curves.points_num() : curves.curves_num();
}
static CustomData &domain_custom_data(CurvesGeometry &curves, const eAttrDomain domain)
{
  return domain == ATTR_DOMAIN_POINT ? curves.point_data : curves.curve_data;
}
template<typename T>
static MutableSpan<T> get_mutable_attribute(CurvesGeometry &curves,
                                            const eAttrDomain domain,
                                            const StringRefNull name,
                                            const T default_value = T())
{
  const int num = domain_num(curves, domain);
  const eCustomDataType type = cpp_type_to_custom_data_type(CPPType::get<T>());
  CustomData &custom_data = domain_custom_data(curves, domain);

  T *data = (T *)CustomData_get_layer_named_for_write(&custom_data, type, name.c_str(), num);
  if (data != nullptr) {
    return {data, num};
  }
  data = (T *)CustomData_add_layer_named(&custom_data, type, CD_SET_DEFAULT, num, name.c_str());
  MutableSpan<T> span = {data, num};
  if (num > 0 && span.first() != default_value) {
    span.fill(default_value);
  }
  return span;
}

Drawing::Drawing()
{
  this->base.type = GP_DRAWING;
  this->base.flag = 0;

  new (&this->geometry) bke::CurvesGeometry();
  /* Initialize runtime data. */
  this->runtime = MEM_new<bke::greasepencil::DrawingRuntime>(__func__);
}

Drawing::Drawing(const Drawing &other)
{
  this->base.type = GP_DRAWING;
  this->base.flag = other.base.flag;

  new (&this->geometry) bke::CurvesGeometry(other.strokes());
  /* Initialize runtime data. */
  this->runtime = MEM_new<bke::greasepencil::DrawingRuntime>(__func__);

  this->runtime->triangles_cache = other.runtime->triangles_cache;
}

Drawing::~Drawing()
{
  this->strokes().~CurvesGeometry();
  MEM_delete(this->runtime);
  this->runtime = nullptr;
}

Span<uint3> Drawing::triangles() const
{
  this->runtime->triangles_cache.ensure([&](Vector<uint3> &r_data) {
    MemArena *pf_arena = BLI_memarena_new(BLI_MEMARENA_STD_BUFSIZE, __func__);

    const CurvesGeometry &curves = this->strokes();
    const Span<float3> positions = curves.positions();
    const OffsetIndices<int> points_by_curve = curves.points_by_curve();

    int total_triangles = 0;
    Array<int> tris_offests(curves.curves_num());
    for (int curve_i : curves.curves_range()) {
      IndexRange points = points_by_curve[curve_i];
      if (points.size() > 2) {
        tris_offests[curve_i] = total_triangles;
        total_triangles += points.size() - 2;
      }
    }

    r_data.resize(total_triangles);

    /* TODO: use threading. */
    for (const int curve_i : curves.curves_range()) {
      const IndexRange points = points_by_curve[curve_i];

      if (points.size() < 3) {
        continue;
      }

      const int num_triangles = points.size() - 2;
      MutableSpan<uint3> r_tris = r_data.as_mutable_span().slice(tris_offests[curve_i],
                                                                 num_triangles);

      float(*projverts)[2] = static_cast<float(*)[2]>(
          BLI_memarena_alloc(pf_arena, sizeof(*projverts) * size_t(points.size())));

      /* TODO: calculate axis_mat properly. */
      float3x3 axis_mat;
      axis_dominant_v3_to_m3(axis_mat.ptr(), float3(0.0f, -1.0f, 0.0f));

      for (const int i : IndexRange(points.size())) {
        mul_v2_m3v3(projverts[i], axis_mat.ptr(), positions[points[i]]);
      }

      BLI_polyfill_calc_arena(
          projverts, points.size(), 0, reinterpret_cast<uint32_t(*)[3]>(r_tris.data()), pf_arena);
      BLI_memarena_clear(pf_arena);
    }

    BLI_memarena_free(pf_arena);
  });

  return this->runtime->triangles_cache.data().as_span();
}

const bke::CurvesGeometry &Drawing::strokes() const
{
  return this->geometry.wrap();
}

bke::CurvesGeometry &Drawing::strokes_for_write()
{
  return this->geometry.wrap();
}

VArray<float> Drawing::radii() const
{
  return *this->strokes().attributes().lookup_or_default<float>(
      ATTR_RADIUS, ATTR_DOMAIN_POINT, 0.01f);
}

MutableSpan<float> Drawing::radii_for_write()
{
  return get_mutable_attribute<float>(
      this->strokes_for_write(), ATTR_DOMAIN_POINT, ATTR_RADIUS, 0.01f);
}

VArray<float> Drawing::opacities() const
{
  return *this->strokes().attributes().lookup_or_default<float>(
      ATTR_OPACITY, ATTR_DOMAIN_POINT, 1.0f);
}

MutableSpan<float> Drawing::opacities_for_write()
{
  return get_mutable_attribute<float>(
      this->strokes_for_write(), ATTR_DOMAIN_POINT, ATTR_OPACITY, 1.0f);
}

VArray<ColorGeometry4f> Drawing::vertex_colors() const
{
  return *this->strokes().attributes().lookup_or_default<ColorGeometry4f>(
      ATTR_VERTEX_COLOR, ATTR_DOMAIN_POINT, ColorGeometry4f(0.0f, 0.0f, 0.0f, 0.0f));
}

MutableSpan<ColorGeometry4f> Drawing::vertex_colors_for_write()
{
  return get_mutable_attribute<ColorGeometry4f>(this->strokes_for_write(),
                                                ATTR_DOMAIN_POINT,
                                                ATTR_VERTEX_COLOR,
                                                ColorGeometry4f(0.0f, 0.0f, 0.0f, 0.0f));
}

void Drawing::tag_positions_changed()
{
  this->strokes_for_write().tag_positions_changed();
  this->runtime->triangles_cache.tag_dirty();
}

void Drawing::tag_topology_changed()
{
  this->tag_positions_changed();
}

DrawingReference::DrawingReference()
{
  this->base.type = GP_DRAWING_REFERENCE;
  this->base.flag = 0;

  this->id_reference = nullptr;
}

DrawingReference::DrawingReference(const DrawingReference &other)
{
  this->base.type = GP_DRAWING_REFERENCE;
  this->base.flag = other.base.flag;

  this->id_reference = other.id_reference;
}

DrawingReference::~DrawingReference() {}

const Drawing *get_eval_grease_pencil_layer_drawing(const GreasePencil &grease_pencil,
                                                    const int layer_index)
{
  BLI_assert(layer_index >= 0 && layer_index < grease_pencil.layers().size());
  const Layer &layer = *grease_pencil.layers()[layer_index];
  const int drawing_index = layer.drawing_index_at(grease_pencil.runtime->eval_frame);
  if (drawing_index == -1) {
    return nullptr;
  }
  const GreasePencilDrawingBase *drawing_base = grease_pencil.drawing(drawing_index);
  if (drawing_base->type != GP_DRAWING) {
    return nullptr;
  }
  const Drawing &drawing = reinterpret_cast<const GreasePencilDrawing *>(drawing_base)->wrap();
  return &drawing;
}

Drawing *get_eval_grease_pencil_layer_drawing_for_write(GreasePencil &grease_pencil,
                                                        const int layer)
{
  return const_cast<Drawing *>(get_eval_grease_pencil_layer_drawing(grease_pencil, layer));
}

void copy_drawing_array(Span<const GreasePencilDrawingBase *> src_drawings,
                        MutableSpan<GreasePencilDrawingBase *> dst_drawings)
{
  BLI_assert(src_drawings.size() == dst_drawings.size());
  for (const int i : src_drawings.index_range()) {
    const GreasePencilDrawingBase *src_drawing_base = src_drawings[i];
    switch (src_drawing_base->type) {
      case GP_DRAWING: {
        const GreasePencilDrawing *src_drawing = reinterpret_cast<const GreasePencilDrawing *>(
            src_drawing_base);
        dst_drawings[i] = reinterpret_cast<GreasePencilDrawingBase *>(
            MEM_new<bke::greasepencil::Drawing>(__func__, src_drawing->wrap()));
        break;
      }
      case GP_DRAWING_REFERENCE: {
        const GreasePencilDrawingReference *src_drawing_reference =
            reinterpret_cast<const GreasePencilDrawingReference *>(src_drawing_base);
        dst_drawings[i] = reinterpret_cast<GreasePencilDrawingBase *>(
            MEM_new<bke::greasepencil::DrawingReference>(__func__, src_drawing_reference->wrap()));
        break;
      }
    }
  }
}

TreeNode::TreeNode()
{
  this->next = this->prev = nullptr;
  this->parent = nullptr;

  this->GreasePencilLayerTreeNode::name = nullptr;
  this->flag = 0;
  this->color[0] = this->color[1] = this->color[2] = 0;
}

TreeNode::TreeNode(GreasePencilLayerTreeNodeType type) : TreeNode()
{
  this->type = type;
}

TreeNode::TreeNode(GreasePencilLayerTreeNodeType type, StringRefNull name) : TreeNode()
{
  this->type = type;
  this->GreasePencilLayerTreeNode::name = BLI_strdup(name.c_str());
}

TreeNode::TreeNode(const TreeNode &other) : TreeNode(GreasePencilLayerTreeNodeType(other.type))
{
  this->GreasePencilLayerTreeNode::name = BLI_strdup_null(other.GreasePencilLayerTreeNode::name);
  this->flag = other.flag;
  copy_v3_v3_uchar(this->color, other.color);
}

TreeNode::~TreeNode()
{
  MEM_SAFE_FREE(this->GreasePencilLayerTreeNode::name);
}

void TreeNode::set_name(StringRefNull name)
{
  MEM_SAFE_FREE(this->GreasePencilLayerTreeNode::name);
  this->GreasePencilLayerTreeNode::name = BLI_strdup(name.c_str());
}

const LayerGroup &TreeNode::as_group() const
{
  return *reinterpret_cast<const LayerGroup *>(this);
}

const Layer &TreeNode::as_layer() const
{
  return *reinterpret_cast<const Layer *>(this);
}

LayerGroup &TreeNode::as_group()
{
  return *reinterpret_cast<LayerGroup *>(this);
}

Layer &TreeNode::as_layer()
{
  return *reinterpret_cast<Layer *>(this);
}

LayerGroup *TreeNode::parent_group() const
{
  return (this->parent) ? &this->parent->wrap() : nullptr;
}

TreeNode *TreeNode::parent_node() const
{
  return this->parent_group() ? &this->parent->wrap().as_node() : nullptr;
}

int64_t TreeNode::depth() const
{
  const LayerGroup *parent = this->parent_group();
  if (parent == nullptr) {
    /* The root group has a depth of 0. */
    return 0;
  }
  return 1 + parent->as_node().depth();
}

LayerMask::LayerMask()
{
  this->layer_name = nullptr;
  this->flag = 0;
}

LayerMask::LayerMask(StringRefNull name) : LayerMask()
{
  this->layer_name = BLI_strdup(name.c_str());
}

LayerMask::LayerMask(const LayerMask &other) : LayerMask()
{
  if (other.layer_name) {
    this->layer_name = BLI_strdup(other.layer_name);
  }
  this->flag = other.flag;
}

LayerMask::~LayerMask()
{
  if (this->layer_name) {
    MEM_freeN(this->layer_name);
  }
}

Layer::Layer()
{
  new (&this->base) TreeNode(GP_LAYER_TREE_LEAF);

  this->frames_storage.num = 0;
  this->frames_storage.keys = nullptr;
  this->frames_storage.values = nullptr;
  this->frames_storage.flag = 0;

  this->opacity = 1.0f;

  BLI_listbase_clear(&this->masks);

  this->runtime = MEM_new<LayerRuntime>(__func__);
}

Layer::Layer(StringRefNull name) : Layer()
{
  new (&this->base) TreeNode(GP_LAYER_TREE_LEAF, name);
}

Layer::Layer(const Layer &other) : Layer()
{
  new (&this->base) TreeNode(other.base.wrap());

  /* TODO: duplicate masks. */

  /* Note: We do not duplicate the frame storage since it is only needed for writing. */

  this->blend_mode = other.blend_mode;
  this->opacity = other.opacity;

  this->runtime->frames_ = other.runtime->frames_;
  this->runtime->sorted_keys_cache_ = other.runtime->sorted_keys_cache_;
  /* TODO: what about masks cache? */
}

Layer::~Layer()
{
  this->base.wrap().~TreeNode();

  MEM_SAFE_FREE(this->frames_storage.keys);
  MEM_SAFE_FREE(this->frames_storage.values);

  LISTBASE_FOREACH_MUTABLE (GreasePencilLayerMask *, mask, &this->masks) {
    MEM_SAFE_FREE(mask->layer_name);
    MEM_freeN(mask);
  }

  MEM_delete(this->runtime);
  this->runtime = nullptr;
}

const Map<int, GreasePencilFrame> &Layer::frames() const
{
  return this->runtime->frames_;
}

Map<int, GreasePencilFrame> &Layer::frames_for_write()
{
  return this->runtime->frames_;
}

Layer::SortedKeysIterator Layer::remove_leading_null_frames_in_range(
    Layer::SortedKeysIterator begin, Layer::SortedKeysIterator end)
{
  Layer::SortedKeysIterator next_it = begin;
  while (next_it != end && this->frames().lookup(*next_it).is_null()) {
    this->frames_for_write().remove_contained(*next_it);
    this->tag_frames_map_keys_changed();
    next_it = std::next(next_it);
  }
  return next_it;
}

GreasePencilFrame *Layer::add_frame_internal(const FramesMapKey key, const int drawing_index)
{
  BLI_assert(drawing_index != -1);
  if (!this->frames().contains(key)) {
    GreasePencilFrame frame{};
    frame.drawing_index = drawing_index;
    this->frames_for_write().add_new(key, frame);
    this->tag_frames_map_keys_changed();
    return this->frames_for_write().lookup_ptr(key);
  }
  /* Overwrite null-frames. */
  if (this->frames().lookup(key).is_null()) {
    GreasePencilFrame frame{};
    frame.drawing_index = drawing_index;
    this->frames_for_write().add_overwrite(key, frame);
    this->tag_frames_map_changed();
    return this->frames_for_write().lookup_ptr(key);
  }
  return nullptr;
}

GreasePencilFrame *Layer::add_frame(const FramesMapKey key,
                                    const int drawing_index,
                                    const int duration)
{
  BLI_assert(duration >= 0);
  GreasePencilFrame *frame = this->add_frame_internal(key, drawing_index);
  if (frame == nullptr) {
    return nullptr;
  }
  Span<FramesMapKey> sorted_keys = this->sorted_keys();
  const FramesMapKey end_key = key + duration;
  /* Finds the next greater key that is stored in the map. */
  SortedKeysIterator next_key_it = std::upper_bound(sorted_keys.begin(), sorted_keys.end(), key);
  /* If the next frame we found is at the end of the frame we're inserting, then we are done. */
  if (next_key_it != sorted_keys.end() && *next_key_it == end_key) {
    return frame;
  }
  next_key_it = this->remove_leading_null_frames_in_range(next_key_it, sorted_keys.end());
  /* If the duration is set to 0, the frame is marked as an implicit hold. */
  if (duration == 0) {
    frame->flag |= GP_FRAME_IMPLICIT_HOLD;
    return frame;
  }
  /* If the next frame comes after the end of the frame we're inserting (or if there are no more
   * frames), add a null-frame. */
  if (next_key_it == sorted_keys.end() || *next_key_it > end_key) {
    this->frames_for_write().add_new(end_key, GreasePencilFrame::null());
    this->tag_frames_map_keys_changed();
  }
  return frame;
}

bool Layer::remove_frame(const FramesMapKey key)
{
  /* If the frame number is not in the frames map, do nothing. */
  if (!this->frames().contains(key)) {
    return false;
  }
  if (this->frames().size() == 1) {
    this->frames_for_write().remove_contained(key);
    this->tag_frames_map_keys_changed();
    return true;
  }
  Span<FramesMapKey> sorted_keys = this->sorted_keys();
  /* Find the index of the frame to remove in the `sorted_keys` array. */
  SortedKeysIterator remove_key_it = std::lower_bound(sorted_keys.begin(), sorted_keys.end(), key);
  /* If there is a next frame: */
  if (std::next(remove_key_it) != sorted_keys.end()) {
    SortedKeysIterator next_key_it = std::next(remove_key_it);
    this->remove_leading_null_frames_in_range(next_key_it, sorted_keys.end());
  }
  /* If there is a previous frame: */
  if (remove_key_it != sorted_keys.begin()) {
    SortedKeysIterator prev_key_it = std::prev(remove_key_it);
    const GreasePencilFrame &prev_frame = this->frames().lookup(*prev_key_it);
    /* If the previous frame is not an implicit hold (e.g. it has a fixed duration) and it's not a
     * null frame, we cannot just delete the frame. We need to replace it with a null frame. */
    if (!prev_frame.is_implicit_hold() && !prev_frame.is_null()) {
      this->frames_for_write().lookup(key) = GreasePencilFrame::null();
      this->tag_frames_map_changed();
      /* Since the original frame was replaced with a null frame, we consider the frame to be
       * successfully removed here. */
      return true;
    }
  }
  /* Finally, remove the actual frame. */
  this->frames_for_write().remove_contained(key);
  this->tag_frames_map_keys_changed();
  return true;
}

Span<FramesMapKey> Layer::sorted_keys() const
{
  this->runtime->sorted_keys_cache_.ensure([&](Vector<FramesMapKey> &r_data) {
    r_data.reinitialize(this->frames().size());
    int i = 0;
    for (FramesMapKey key : this->frames().keys()) {
      r_data[i++] = key;
    }
    std::sort(r_data.begin(), r_data.end());
  });
  return this->runtime->sorted_keys_cache_.data();
}

FramesMapKey Layer::frame_key_at(const int frame_number) const
{
  Span<int> sorted_keys = this->sorted_keys();
  /* No keyframes, return no drawing. */
  if (sorted_keys.size() == 0) {
    return -1;
  }
  /* Before the first drawing, return no drawing. */
  if (frame_number < sorted_keys.first()) {
    return -1;
  }
  /* After or at the last drawing, return the last drawing. */
  if (frame_number >= sorted_keys.last()) {
    return sorted_keys.last();
  }
  /* Search for the drawing. upper_bound will get the drawing just after. */
  SortedKeysIterator it = std::upper_bound(sorted_keys.begin(), sorted_keys.end(), frame_number);
  if (it == sorted_keys.end() || it == sorted_keys.begin()) {
    return -1;
  }
  return *std::prev(it);
}

const GreasePencilFrame *Layer::frame_at(const int frame_number) const
{
  const FramesMapKey frame_key = this->frame_key_at(frame_number);
  return (frame_key == -1) ? nullptr : this->frames().lookup_ptr(frame_key);
}

GreasePencilFrame *Layer::frame_at(const int frame_number)
{
  const FramesMapKey frame_key = this->frame_key_at(frame_number);
  return (frame_key == -1) ? nullptr : this->frames_for_write().lookup_ptr(frame_key);
}

int Layer::drawing_index_at(const int frame_number) const
{
  const GreasePencilFrame *frame = frame_at(frame_number);
  return (frame != nullptr) ? frame->drawing_index : -1;
}

int Layer::get_frame_duration_at(const int frame_number) const
{
  const FramesMapKey frame_key = this->frame_key_at(frame_number);
  if (frame_key == -1) {
    return -1;
  }
  SortedKeysIterator frame_number_it = std::next(this->sorted_keys().begin(), frame_key);
  if (*frame_number_it == this->sorted_keys().last()) {
    return -1;
  }
  const int next_frame_number = *(std::next(frame_number_it));
  return next_frame_number - frame_number;
}

void Layer::tag_frames_map_changed()
{
  this->frames_storage.flag |= GP_LAYER_FRAMES_STORAGE_DIRTY;
}

void Layer::tag_frames_map_keys_changed()
{
  this->tag_frames_map_changed();
  this->runtime->sorted_keys_cache_.tag_dirty();
}

LayerGroup::LayerGroup()
{
  new (&this->base) TreeNode(GP_LAYER_TREE_GROUP);

  BLI_listbase_clear(&this->children);

  this->runtime = MEM_new<LayerGroupRuntime>(__func__);
}

LayerGroup::LayerGroup(StringRefNull name) : LayerGroup()
{
  new (&this->base) TreeNode(GP_LAYER_TREE_GROUP, name);
}

LayerGroup::LayerGroup(const LayerGroup &other) : LayerGroup()
{
  new (&this->base) TreeNode(other.base.wrap());

  LISTBASE_FOREACH (GreasePencilLayerTreeNode *, child, &other.children) {
    switch (child->type) {
      case GP_LAYER_TREE_LEAF: {
        GreasePencilLayer *layer = reinterpret_cast<GreasePencilLayer *>(child);
        Layer *dup_layer = MEM_new<Layer>(__func__, layer->wrap());
        this->add_node(dup_layer->as_node());
        break;
      }
      case GP_LAYER_TREE_GROUP: {
        GreasePencilLayerTreeGroup *group = reinterpret_cast<GreasePencilLayerTreeGroup *>(child);
        LayerGroup *dup_group = MEM_new<LayerGroup>(__func__, group->wrap());
        this->add_node(dup_group->as_node());
        break;
      }
    }
  }
}

LayerGroup::~LayerGroup()
{
  this->base.wrap().~TreeNode();

  LISTBASE_FOREACH_MUTABLE (GreasePencilLayerTreeNode *, child, &this->children) {
    switch (child->type) {
      case GP_LAYER_TREE_LEAF: {
        GreasePencilLayer *layer = reinterpret_cast<GreasePencilLayer *>(child);
        MEM_delete(&layer->wrap());
        break;
      }
      case GP_LAYER_TREE_GROUP: {
        GreasePencilLayerTreeGroup *group = reinterpret_cast<GreasePencilLayerTreeGroup *>(child);
        MEM_delete(&group->wrap());
        break;
      }
    }
  }

  MEM_delete(this->runtime);
  this->runtime = nullptr;
}

Layer &LayerGroup::add_layer(StringRefNull name)
{
  Layer *new_layer = MEM_new<Layer>(__func__, name);
  return this->add_node(new_layer->as_node()).as_layer();
}

Layer &LayerGroup::add_layer(const Layer &duplicate_layer)
{
  Layer *new_layer = MEM_new<Layer>(__func__, duplicate_layer);
  return this->add_node(new_layer->as_node()).as_layer();
}

LayerGroup &LayerGroup::add_group(StringRefNull name)
{
  LayerGroup *new_group = MEM_new<LayerGroup>(__func__, name);
  return this->add_node(new_group->as_node()).as_group();
}

TreeNode &LayerGroup::add_node(TreeNode &node)
{
  BLI_addtail(&this->children, &node);
  node.parent = reinterpret_cast<GreasePencilLayerTreeGroup *>(this);
  this->tag_nodes_cache_dirty();
  return node;
}
void LayerGroup::add_node_before(TreeNode &node, TreeNode &link)
{
  BLI_assert(BLI_findindex(&this->children, &link) != -1);
  BLI_insertlinkbefore(&this->children, &link, &node);
  node.parent = reinterpret_cast<GreasePencilLayerTreeGroup *>(this);
  this->tag_nodes_cache_dirty();
}
void LayerGroup::add_node_after(TreeNode &node, TreeNode &link)
{
  BLI_assert(BLI_findindex(&this->children, &link) != -1);
  BLI_insertlinkafter(&this->children, &link, &node);
  node.parent = reinterpret_cast<GreasePencilLayerTreeGroup *>(this);
  this->tag_nodes_cache_dirty();
}

void LayerGroup::move_node_up(TreeNode &node, const int step)
{
  BLI_listbase_link_move(&this->children, &node, step);
  this->tag_nodes_cache_dirty();
}
void LayerGroup::move_node_down(TreeNode &node, const int step)
{
  BLI_listbase_link_move(&this->children, &node, -step);
  this->tag_nodes_cache_dirty();
}
void LayerGroup::move_node_top(TreeNode &node)
{
  BLI_remlink(&this->children, &node);
  BLI_insertlinkafter(&this->children, this->children.last, &node);
  this->tag_nodes_cache_dirty();
}
void LayerGroup::move_node_bottom(TreeNode &node)
{
  BLI_remlink(&this->children, &node);
  BLI_insertlinkbefore(&this->children, this->children.first, &node);
  this->tag_nodes_cache_dirty();
}

int64_t LayerGroup::num_direct_nodes() const
{
  return BLI_listbase_count(&this->children);
}

int64_t LayerGroup::num_nodes_total() const
{
  this->ensure_nodes_cache();
  return this->runtime->nodes_cache_.size();
}

bool LayerGroup::unlink_node(TreeNode &link)
{
  if (BLI_remlink_safe(&this->children, &link)) {
    this->tag_nodes_cache_dirty();
    link.parent = nullptr;
    return true;
  }
  return false;
}

Span<const TreeNode *> LayerGroup::nodes() const
{
  this->ensure_nodes_cache();
  return this->runtime->nodes_cache_.as_span();
}

Span<TreeNode *> LayerGroup::nodes_for_write()
{
  this->ensure_nodes_cache();
  return this->runtime->nodes_cache_.as_span();
}

Span<const Layer *> LayerGroup::layers() const
{
  this->ensure_nodes_cache();
  return this->runtime->layer_cache_.as_span();
}

Span<Layer *> LayerGroup::layers_for_write()
{
  this->ensure_nodes_cache();
  return this->runtime->layer_cache_.as_span();
}

Span<const LayerGroup *> LayerGroup::groups() const
{
  this->ensure_nodes_cache();
  return this->runtime->layer_group_cache_.as_span();
}

Span<LayerGroup *> LayerGroup::groups_for_write()
{
  this->ensure_nodes_cache();
  return this->runtime->layer_group_cache_.as_span();
}

const TreeNode *LayerGroup::find_node_by_name(const StringRefNull name) const
{
  for (const TreeNode *node : this->nodes()) {
    if (StringRef(node->name()) == StringRef(name)) {
      return node;
    }
  }
  return nullptr;
}

TreeNode *LayerGroup::find_node_by_name(const StringRefNull name)
{
  for (TreeNode *node : this->nodes_for_write()) {
    if (StringRef(node->name()) == StringRef(name)) {
      return node;
    }
  }
  return nullptr;
}

void LayerGroup::print_nodes(StringRefNull header) const
{
  std::cout << header << std::endl;
  Stack<std::pair<int, TreeNode *>> next_node;
  LISTBASE_FOREACH_BACKWARD (GreasePencilLayerTreeNode *, child_, &this->children) {
    TreeNode *child = reinterpret_cast<TreeNode *>(child_);
    next_node.push(std::make_pair(1, child));
  }
  while (!next_node.is_empty()) {
    auto [indent, node] = next_node.pop();
    for (int i = 0; i < indent; i++) {
      std::cout << "  ";
    }
    if (node->is_layer()) {
      std::cout << node->name();
    }
    else if (node->is_group()) {
      std::cout << node->name() << ": ";
      LISTBASE_FOREACH_BACKWARD (GreasePencilLayerTreeNode *, child_, &node->as_group().children) {
        TreeNode *child = reinterpret_cast<TreeNode *>(child_);
        next_node.push(std::make_pair(indent + 1, child));
      }
    }
    std::cout << std::endl;
  }
  std::cout << std::endl;
}

void LayerGroup::ensure_nodes_cache() const
{
  this->runtime->nodes_cache_mutex_.ensure([&]() {
    this->runtime->nodes_cache_.clear_and_shrink();
    this->runtime->layer_cache_.clear_and_shrink();
    this->runtime->layer_group_cache_.clear_and_shrink();

    LISTBASE_FOREACH (GreasePencilLayerTreeNode *, child_, &this->children) {
      TreeNode *node = reinterpret_cast<TreeNode *>(child_);
      this->runtime->nodes_cache_.append(node);
      switch (node->type) {
        case GP_LAYER_TREE_LEAF: {
          this->runtime->layer_cache_.append(&node->as_layer());
          break;
        }
        case GP_LAYER_TREE_GROUP: {
          this->runtime->layer_group_cache_.append(&node->as_group());
          for (TreeNode *child : node->as_group().nodes_for_write()) {
            this->runtime->nodes_cache_.append(child);
            if (child->is_layer()) {
              this->runtime->layer_cache_.append(&child->as_layer());
            }
            else if (child->is_group()) {
              this->runtime->layer_group_cache_.append(&child->as_group());
            }
          }
          break;
        }
      }
    }
  });
}

void LayerGroup::tag_nodes_cache_dirty() const
{
  this->runtime->nodes_cache_mutex_.tag_dirty();
  if (this->base.parent) {
    this->base.parent->wrap().tag_nodes_cache_dirty();
  }
}

}  // namespace blender::bke::greasepencil

/* ------------------------------------------------------------------- */
/** \name Grease Pencil kernel functions
 * \{ */

void *BKE_grease_pencil_add(Main *bmain, const char *name)
{
  GreasePencil *grease_pencil = reinterpret_cast<GreasePencil *>(BKE_id_new(bmain, ID_GP, name));

  return grease_pencil;
}

GreasePencil *BKE_grease_pencil_new_nomain()
{
  GreasePencil *grease_pencil = reinterpret_cast<GreasePencil *>(
      BKE_id_new_nomain(ID_GP, nullptr));
  return grease_pencil;
}

GreasePencil *BKE_grease_pencil_copy_for_eval(const GreasePencil *grease_pencil_src)
{
  GreasePencil *grease_pencil = reinterpret_cast<GreasePencil *>(
      BKE_id_copy_ex(nullptr, &grease_pencil_src->id, nullptr, LIB_ID_COPY_LOCALIZE));
  grease_pencil->runtime->eval_frame = grease_pencil_src->runtime->eval_frame;
  return grease_pencil;
}

BoundBox BKE_grease_pencil_boundbox_get(Object *ob)
{
  using namespace blender;
  BLI_assert(ob->type == OB_GREASE_PENCIL);
  const GreasePencil *grease_pencil = static_cast<const GreasePencil *>(ob->data);

  BoundBox bb;
  if (const std::optional<Bounds<float3>> bounds = grease_pencil->bounds_min_max()) {
    BKE_boundbox_init_from_minmax(&bb, bounds->min, bounds->max);
  }
  else {
    BKE_boundbox_init_from_minmax(&bb, float3(-1), float3(1));
  }

  return bb;
}

static void grease_pencil_evaluate_modifiers(Depsgraph *depsgraph,
                                             Scene *scene,
                                             Object *object,
                                             blender::bke::GeometrySet &geometry_set)
{
  /* Modifier evaluation modes. */
  const bool use_render = DEG_get_mode(depsgraph) == DAG_EVAL_RENDER;
  ModifierMode required_mode = use_render ? eModifierMode_Render : eModifierMode_Realtime;
  if (BKE_object_is_in_editmode(object)) {
    required_mode |= eModifierMode_Editmode;
  }
  ModifierApplyFlag apply_flag = use_render ? MOD_APPLY_RENDER : MOD_APPLY_USECACHE;
  const ModifierEvalContext mectx = {depsgraph, object, apply_flag};

  BKE_modifiers_clear_errors(object);

  /* Get effective list of modifiers to execute. Some effects like shape keys
   * are added as virtual modifiers before the user created modifiers. */
  VirtualModifierData virtualModifierData;
  ModifierData *md = BKE_modifiers_get_virtual_modifierlist(object, &virtualModifierData);

  /* Evaluate modifiers. */
  for (; md; md = md->next) {
    const ModifierTypeInfo *mti = BKE_modifier_get_info(ModifierType(md->type));

    if (!BKE_modifier_is_enabled(scene, md, required_mode)) {
      continue;
    }

    if (mti->modify_geometry_set != nullptr) {
      mti->modify_geometry_set(md, &mectx, &geometry_set);
    }
  }
}

void BKE_grease_pencil_data_update(Depsgraph *depsgraph, Scene *scene, Object *object)
{
  using namespace blender::bke;
  /* Free any evaluated data and restore original data. */
  BKE_object_free_derived_caches(object);

  /* Evaluate modifiers. */
  GreasePencil *grease_pencil = static_cast<GreasePencil *>(object->data);
  /* Store the frame that this grease pencil is evaluated on. */
  grease_pencil->runtime->eval_frame = int(DEG_get_ctime(depsgraph));
  GeometrySet geometry_set = GeometrySet::from_grease_pencil(grease_pencil,
                                                             GeometryOwnershipType::ReadOnly);
  /* Only add the edit hint component in edit mode for now so users can properly select deformed
   * drawings. */
  if (object->mode == OB_MODE_EDIT) {
    GeometryComponentEditData &edit_component =
        geometry_set.get_component_for_write<GeometryComponentEditData>();
    edit_component.grease_pencil_edit_hints_ = std::make_unique<GreasePencilEditHints>(
        *static_cast<const GreasePencil *>(DEG_get_original_object(object)->data));
  }
  grease_pencil_evaluate_modifiers(depsgraph, scene, object, geometry_set);

  if (!geometry_set.has_grease_pencil()) {
    GreasePencil *empty_grease_pencil = BKE_grease_pencil_new_nomain();
    empty_grease_pencil->runtime->eval_frame = int(DEG_get_ctime(depsgraph));
    geometry_set.replace_grease_pencil(empty_grease_pencil);
  }

  /* For now the evaluated data is not const. We could use #get_grease_pencil_for_write, but that
   * would result in a copy when it's shared. So for now, we use a const_cast here. */
  GreasePencil *grease_pencil_eval = const_cast<GreasePencil *>(geometry_set.get_grease_pencil());

  /* Assign evaluated object. */
  BKE_object_eval_assign_data(object, &grease_pencil_eval->id, false);
  object->runtime.geometry_set_eval = new GeometrySet(std::move(geometry_set));
}

void BKE_grease_pencil_duplicate_drawing_array(const GreasePencil *grease_pencil_src,
                                               GreasePencil *grease_pencil_dst)
{
  using namespace blender;
  grease_pencil_dst->drawing_array_num = grease_pencil_src->drawing_array_num;
  grease_pencil_dst->drawing_array = MEM_cnew_array<GreasePencilDrawingBase *>(
      grease_pencil_src->drawing_array_num, __func__);
  bke::greasepencil::copy_drawing_array(grease_pencil_src->drawings(),
                                        grease_pencil_dst->drawings());
}

/** \} */

/* ------------------------------------------------------------------- */
/** \name Grease Pencil material functions
 * \{ */

int BKE_grease_pencil_object_material_index_get(Object *ob, Material *ma)
{
  short *totcol = BKE_object_material_len_p(ob);
<<<<<<< HEAD
  Material *read_ma = NULL;
=======
  Material *read_ma = nullptr;
>>>>>>> e1bad49a
  for (short i = 0; i < *totcol; i++) {
    read_ma = BKE_object_material_get(ob, i + 1);
    if (ma == read_ma) {
      return i;
    }
  }
  return -1;
}

int BKE_grease_pencil_object_material_index_get_by_name(Object *ob, const char *name)
{
  short *totcol = BKE_object_material_len_p(ob);
  Material *read_ma = nullptr;
  for (short i = 0; i < *totcol; i++) {
    read_ma = BKE_object_material_get(ob, i + 1);
    if (STREQ(name, read_ma->id.name + 2)) {
      return i;
    }
  }

  return -1;
}

Material *BKE_grease_pencil_object_material_new(Main *bmain,
                                                Object *ob,
                                                const char *name,
                                                int *r_index)
{
  Material *ma = BKE_gpencil_material_add(bmain, name);
  id_us_min(&ma->id); /* no users yet */

  BKE_object_material_slot_add(bmain, ob);
  BKE_object_material_assign(bmain, ob, ma, ob->totcol, BKE_MAT_ASSIGN_USERPREF);

  if (r_index) {
    *r_index = ob->actcol - 1;
  }
  return ma;
}

Material *BKE_grease_pencil_object_material_from_brush_get(Object *ob, Brush *brush)
{
  if ((brush) && (brush->gpencil_settings) &&
      (brush->gpencil_settings->flag & GP_BRUSH_MATERIAL_PINNED))
  {
    Material *ma = BKE_grease_pencil_brush_material_get(brush);
    return ma;
  }

  return BKE_object_material_get(ob, ob->actcol);
}

Material *BKE_grease_pencil_object_material_ensure_by_name(Main *bmain,
                                                           Object *ob,
                                                           const char *name,
                                                           int *r_index)
{
  int index = BKE_grease_pencil_object_material_index_get_by_name(ob, name);
  if (index != -1) {
    *r_index = index;
    return BKE_object_material_get(ob, index + 1);
  }
  return BKE_grease_pencil_object_material_new(bmain, ob, name, r_index);
}

Material *BKE_grease_pencil_brush_material_get(Brush *brush)
{
  if (brush == nullptr) {
    return nullptr;
  }
  if (brush->gpencil_settings == nullptr) {
    return nullptr;
  }
  return brush->gpencil_settings->material;
}

Material *BKE_grease_pencil_object_material_ensure_from_brush(Main *bmain,
                                                              Object *ob,
                                                              Brush *brush)
{
  if (brush->gpencil_settings->flag & GP_BRUSH_MATERIAL_PINNED) {
    Material *ma = BKE_grease_pencil_brush_material_get(brush);

    /* check if the material is already on object material slots and add it if missing */
    if (ma && BKE_grease_pencil_object_material_index_get(ob, ma) < 0) {
      BKE_object_material_slot_add(bmain, ob);
      BKE_object_material_assign(bmain, ob, ma, ob->totcol, BKE_MAT_ASSIGN_USERPREF);
    }

    return ma;
  }

  /* Use the active material instead. */
  return BKE_object_material_get(ob, ob->actcol);
}

Material *BKE_grease_pencil_object_material_ensure_from_active_input_brush(Main *bmain,
                                                                           Object *ob,
                                                                           Brush *brush)
{
  if (brush == nullptr) {
    return BKE_grease_pencil_object_material_ensure_from_active_input_material(ob);
  }
  if (Material *ma = BKE_grease_pencil_object_material_ensure_from_brush(bmain, ob, brush)) {
    return ma;
  }
  if (brush->gpencil_settings->flag & GP_BRUSH_MATERIAL_PINNED) {
    /* It is easier to just unpin a null material, instead of setting a new one. */
    brush->gpencil_settings->flag &= ~GP_BRUSH_MATERIAL_PINNED;
  }
  return BKE_grease_pencil_object_material_ensure_from_active_input_material(ob);
}

Material *BKE_grease_pencil_object_material_ensure_from_active_input_material(Object *ob)
{
  if (Material *ma = BKE_object_material_get(ob, ob->actcol)) {
    return ma;
  }
  return BKE_material_default_gpencil();
}

<<<<<<< HEAD
=======
Material *BKE_grease_pencil_object_material_ensure_active(Object *ob)
{
  Material *ma = BKE_grease_pencil_object_material_ensure_from_active_input_material(ob);
  if (ma->gp_style == nullptr) {
    BKE_gpencil_material_attr_init(ma);
  }
  return ma;
}

void BKE_grease_pencil_material_remap(GreasePencil *grease_pencil, const uint *remap, int totcol)
{
  using namespace blender::bke;

  for (GreasePencilDrawingBase *base : grease_pencil->drawings()) {
    if (base->type != GP_DRAWING) {
      continue;
    }
    greasepencil::Drawing &drawing = reinterpret_cast<GreasePencilDrawing *>(base)->wrap();
    MutableAttributeAccessor attributes = drawing.strokes_for_write().attributes_for_write();
    SpanAttributeWriter<int> material_indices = attributes.lookup_or_add_for_write_span<int>(
        "material_index", ATTR_DOMAIN_CURVE);
    if (!material_indices) {
      return;
    }
    for (const int i : material_indices.span.index_range()) {
      BLI_assert(blender::IndexRange(totcol).contains(remap[material_indices.span[i]]));
      UNUSED_VARS_NDEBUG(totcol);
      material_indices.span[i] = remap[material_indices.span[i]];
    }
    material_indices.finish();
  }
}

>>>>>>> e1bad49a
/** \} */

/* ------------------------------------------------------------------- */
/** \name Grease Pencil reference functions
 * \{ */

static bool grease_pencil_references_cyclic_check_internal(const GreasePencil *id_reference,
                                                           const GreasePencil *grease_pencil)
{
  for (const GreasePencilDrawingBase *base : grease_pencil->drawings()) {
    if (base->type == GP_DRAWING_REFERENCE) {
      const auto *reference = reinterpret_cast<const GreasePencilDrawingReference *>(base);
      if (id_reference == reference->id_reference) {
        return true;
      }

      if (grease_pencil_references_cyclic_check_internal(id_reference, reference->id_reference)) {
        return true;
      }
    }
  }
  return false;
}

bool BKE_grease_pencil_references_cyclic_check(const GreasePencil *id_reference,
                                               const GreasePencil *grease_pencil)
{
  return grease_pencil_references_cyclic_check_internal(id_reference, grease_pencil);
}

/** \} */

/* ------------------------------------------------------------------- */
/** \name Draw Cache
 * \{ */

void (*BKE_grease_pencil_batch_cache_dirty_tag_cb)(GreasePencil *grease_pencil,
                                                   int mode) = nullptr;
void (*BKE_grease_pencil_batch_cache_free_cb)(GreasePencil *grease_pencil) = nullptr;

void BKE_grease_pencil_batch_cache_dirty_tag(GreasePencil *grease_pencil, int mode)
{
  if (grease_pencil->runtime && grease_pencil->runtime->batch_cache) {
    BKE_grease_pencil_batch_cache_dirty_tag_cb(grease_pencil, mode);
  }
}

void BKE_grease_pencil_batch_cache_free(GreasePencil *grease_pencil)
{
  if (grease_pencil->runtime && grease_pencil->runtime->batch_cache) {
    BKE_grease_pencil_batch_cache_free_cb(grease_pencil);
  }
}

/** \} */

/* ------------------------------------------------------------------- */
/** \name Grease Pencil data-block API
 * \{ */

template<typename T> static void grow_array(T **array, int *num, const int add_num)
{
  BLI_assert(add_num > 0);
  const int new_array_num = *num + add_num;
  T *new_array = reinterpret_cast<T *>(MEM_cnew_array<T *>(new_array_num, __func__));

  blender::uninitialized_relocate_n(*array, *num, new_array);
  if (*array != nullptr) {
    MEM_freeN(*array);
  }

  *array = new_array;
  *num = new_array_num;
}
template<typename T> static void shrink_array(T **array, int *num, const int shrink_num)
{
  BLI_assert(shrink_num > 0);
  const int new_array_num = *num - shrink_num;
  T *new_array = reinterpret_cast<T *>(MEM_cnew_array<T *>(new_array_num, __func__));

  blender::uninitialized_move_n(*array, new_array_num, new_array);
  MEM_freeN(*array);

  *array = new_array;
  *num = new_array_num;
}

blender::Span<const GreasePencilDrawingBase *> GreasePencil::drawings() const
{
  return blender::Span<GreasePencilDrawingBase *>{this->drawing_array, this->drawing_array_num};
}

blender::MutableSpan<GreasePencilDrawingBase *> GreasePencil::drawings()
{
  return blender::MutableSpan<GreasePencilDrawingBase *>{this->drawing_array,
                                                         this->drawing_array_num};
}

void GreasePencil::add_empty_drawings(const int add_num)
{
  using namespace blender;
  BLI_assert(add_num > 0);
  const int prev_num = this->drawings().size();
  grow_array<GreasePencilDrawingBase *>(&this->drawing_array, &this->drawing_array_num, add_num);
  MutableSpan<GreasePencilDrawingBase *> new_drawings = this->drawings().drop_front(prev_num);
  for (const int i : new_drawings.index_range()) {
    new_drawings[i] = reinterpret_cast<GreasePencilDrawingBase *>(
        MEM_new<blender::bke::greasepencil::Drawing>(__func__));
  }
}

void GreasePencil::add_duplicate_drawings(const int duplicate_num,
                                          const blender::bke::greasepencil::Drawing &drawing)
{
  using namespace blender;
  BLI_assert(duplicate_num > 0);
  const int prev_num = this->drawings().size();
  grow_array<GreasePencilDrawingBase *>(
      &this->drawing_array, &this->drawing_array_num, duplicate_num);
  MutableSpan<GreasePencilDrawingBase *> new_drawings = this->drawings().drop_front(prev_num);
  for (const int i : new_drawings.index_range()) {
    new_drawings[i] = reinterpret_cast<GreasePencilDrawingBase *>(
        MEM_new<bke::greasepencil::Drawing>(__func__, drawing));
  }
}

bool GreasePencil::insert_blank_frame(blender::bke::greasepencil::Layer &layer,
                                      int frame_number,
                                      int duration,
                                      eBezTriple_KeyframeType keytype)
{
  using namespace blender;
  GreasePencilFrame *frame = layer.add_frame(frame_number, int(this->drawings().size()), duration);
  if (frame == nullptr) {
    return false;
  }
  frame->type = int8_t(keytype);
  this->add_empty_drawings(1);
  return true;
}

bool GreasePencil::insert_duplicate_frame(blender::bke::greasepencil::Layer &layer,
                                          const int src_frame_number,
                                          const int dst_frame_number,
                                          const bool do_instance)
{
  using namespace blender::bke::greasepencil;

  if (!layer.frames().contains(src_frame_number)) {
    return false;
  }
  const GreasePencilFrame &src_frame = layer.frames().lookup(src_frame_number);

  /* Create the new frame structure, with the same duration.
   * If we want to make an instance of the source frame, the drawing index gets copied from the
   * source frame. Otherwise, we set the drawing index to the size of the drawings array, since we
   * are going to add a new drawing copied from the source drawing. */
  const int duration = src_frame.is_implicit_hold() ?
                           0 :
                           layer.get_frame_duration_at(src_frame_number);
  const int drawing_index = do_instance ? src_frame.drawing_index : int(this->drawings().size());
  GreasePencilFrame *dst_frame = layer.add_frame(dst_frame_number, drawing_index, duration);

  if (dst_frame == nullptr) {
    return false;
  }

  dst_frame->type = src_frame.type;

  const GreasePencilDrawingBase *src_drawing_base = this->drawing(src_frame.drawing_index);
  switch (src_drawing_base->type) {
    case GP_DRAWING: {
      const Drawing &src_drawing =
          reinterpret_cast<const GreasePencilDrawing *>(src_drawing_base)->wrap();
      if (do_instance) {
        /* Adds the duplicate frame as a new instance of the same drawing. We thus increase the
         * user count of the corresponding drawing. */
        src_drawing.add_user();
      }
      else {
        /* Create a copy of the drawing, and add it at the end of the drawings array.
         * Note that the frame already points to this new drawing, as the drawing index was set to
         * `int(this->drawings().size())`. */
        this->add_duplicate_drawings(1, src_drawing);
      }
      break;
    }
    case GP_DRAWING_REFERENCE:
      /* TODO: Duplicate drawing references is not yet implemented.
       * For now, just remove the frame that we inserted. */
      layer.remove_frame(dst_frame_number);
      return false;
  }
  return true;
}

bool GreasePencil::remove_frames(blender::bke::greasepencil::Layer &layer,
                                 blender::Span<int> frame_numbers)
{
  using namespace blender::bke::greasepencil;
  bool removed_any_drawing_user = false;
  for (const int frame_number : frame_numbers) {
    if (!layer.frames().contains(frame_number)) {
      continue;
    }
    const GreasePencilFrame frame_to_remove = layer.frames().lookup(frame_number);
    const int64_t drawing_index_to_remove = frame_to_remove.drawing_index;
    if (!layer.remove_frame(frame_number)) {
      /* If removing the frame was not successful, continue. */
      continue;
    }
    if (frame_to_remove.is_null()) {
      /* Null frames don't reference a drawing, continue. */
      continue;
    }
    GreasePencilDrawingBase *drawing_base = this->drawing(drawing_index_to_remove);
    if (drawing_base->type != GP_DRAWING) {
      /* If the drawing is referenced from another object, we don't track it's users because we
       * cannot delete drawings from another object. */
      continue;
    }
    Drawing &drawing = reinterpret_cast<GreasePencilDrawing *>(drawing_base)->wrap();
    drawing.remove_user();
    removed_any_drawing_user = true;
  }
  if (removed_any_drawing_user) {
    this->remove_drawings_with_no_users();
    return true;
  }
  return false;
}

static void remove_drawings_unchecked(GreasePencil &grease_pencil,
                                      Span<int64_t> sorted_indices_to_remove)
{
  using namespace blender::bke::greasepencil;
  if (grease_pencil.drawing_array_num == 0 || sorted_indices_to_remove.size() == 0) {
    return;
  }
  const int64_t drawings_to_remove = sorted_indices_to_remove.size();
  const blender::IndexRange last_drawings_range(
      grease_pencil.drawings().size() - drawings_to_remove, drawings_to_remove);

  /* We keep track of the next available index (for swapping) by iterating from the end and
   * skipping over drawings that are already in the range to be removed. */
  auto next_available_index = last_drawings_range.last();
  auto greatest_index_to_remove_it = std::rbegin(sorted_indices_to_remove);
  auto get_next_available_index = [&]() {
    while (next_available_index == *greatest_index_to_remove_it) {
      greatest_index_to_remove_it = std::prev(greatest_index_to_remove_it);
      next_available_index--;
    }
    return next_available_index;
  };

  /* Move the drawings to be removed to the end of the array by swapping the pointers. Make sure to
   * remap any frames pointing to the drawings being swapped. */
  for (const int64_t index_to_remove : sorted_indices_to_remove) {
    if (index_to_remove >= last_drawings_range.first()) {
      /* This drawing and all the next drawings are already in the range to be removed. */
      break;
    }
    const int64_t swap_index = get_next_available_index();
    /* Remap the drawing_index for frames that point to the drawing to be swapped with. */
    for (Layer *layer : grease_pencil.layers_for_write()) {
      for (auto [key, value] : layer->frames_for_write().items()) {
        if (value.drawing_index == swap_index) {
          value.drawing_index = index_to_remove;
        }
      }
    }
    /* Swap the pointers to the drawings in the drawing array. */
    std::swap(grease_pencil.drawing_array[index_to_remove],
              grease_pencil.drawing_array[swap_index]);
    next_available_index--;
  }

  /* Free the last drawings. */
  for (const int64_t drawing_index : last_drawings_range) {
    GreasePencilDrawingBase *drawing_base_to_remove = grease_pencil.drawing(drawing_index);
    switch (drawing_base_to_remove->type) {
      case GP_DRAWING: {
        GreasePencilDrawing *drawing_to_remove = reinterpret_cast<GreasePencilDrawing *>(
            drawing_base_to_remove);
        MEM_delete(&drawing_to_remove->wrap());
        break;
      }
      case GP_DRAWING_REFERENCE: {
        GreasePencilDrawingReference *drawing_reference_to_remove =
            reinterpret_cast<GreasePencilDrawingReference *>(drawing_base_to_remove);
        MEM_delete(&drawing_reference_to_remove->wrap());
        break;
      }
    }
  }

  /* Shrink drawing array. */
  shrink_array<GreasePencilDrawingBase *>(
      &grease_pencil.drawing_array, &grease_pencil.drawing_array_num, drawings_to_remove);
}

void GreasePencil::remove_drawings_with_no_users()
{
  using namespace blender;
  Vector<int64_t> drawings_to_be_removed;
  for (const int64_t drawing_i : this->drawings().index_range()) {
    GreasePencilDrawingBase *drawing_base = this->drawing(drawing_i);
    if (drawing_base->type != GP_DRAWING) {
      continue;
    }
    GreasePencilDrawing *drawing = reinterpret_cast<GreasePencilDrawing *>(drawing_base);
    if (!drawing->wrap().has_users()) {
      drawings_to_be_removed.append(drawing_i);
    }
  }
  remove_drawings_unchecked(*this, drawings_to_be_removed.as_span());
}

void GreasePencil::update_drawing_users_for_layer(const blender::bke::greasepencil::Layer &layer)
{
  using namespace blender;
  for (auto [key, value] : layer.frames().items()) {
    if (value.drawing_index > 0 && value.drawing_index < this->drawings().size()) {
      GreasePencilDrawingBase *drawing_base = this->drawing(value.drawing_index);
      if (drawing_base->type != GP_DRAWING) {
        continue;
      }
      bke::greasepencil::Drawing &drawing =
          reinterpret_cast<GreasePencilDrawing *>(drawing_base)->wrap();
      if (!drawing.has_users()) {
        drawing.add_user();
      }
    }
  }
}

void GreasePencil::move_frames(blender::bke::greasepencil::Layer &layer,
                               const blender::Map<int, int> &frame_number_destinations)
{
  return this->move_duplicate_frames(
      layer, frame_number_destinations, blender::Map<int, GreasePencilFrame>());
}

void GreasePencil::move_duplicate_frames(
    blender::bke::greasepencil::Layer &layer,
    const blender::Map<int, int> &frame_number_destinations,
    const blender::Map<int, GreasePencilFrame> &duplicate_frames)
{
  using namespace blender;
  Map<int, GreasePencilFrame> layer_frames_copy = layer.frames();

  /* Copy frames durations. */
  Map<int, int> layer_frames_durations;
  for (const auto [frame_number, frame] : layer.frames().items()) {
    if (!frame.is_implicit_hold()) {
      layer_frames_durations.add(frame_number, layer.get_frame_duration_at(frame_number));
    }
  }

  for (const auto [src_frame_number, dst_frame_number] : frame_number_destinations.items()) {
    const bool use_duplicate = duplicate_frames.contains(src_frame_number);

    const Map<int, GreasePencilFrame> &frame_map = use_duplicate ? duplicate_frames :
                                                                   layer_frames_copy;

    if (!frame_map.contains(src_frame_number)) {
      continue;
    }

    const GreasePencilFrame src_frame = frame_map.lookup(src_frame_number);
    const int drawing_index = src_frame.drawing_index;
    const int duration = layer_frames_durations.lookup_default(src_frame_number, 0);

    if (!use_duplicate) {
      layer.remove_frame(src_frame_number);
    }

    /* Add and overwrite the frame at the destination number. */
    if (layer.frames().contains(dst_frame_number)) {
      GreasePencilFrame frame_to_overwrite = layer.frames().lookup(dst_frame_number);
      GreasePencilDrawingBase *drawing_base = this->drawing(frame_to_overwrite.drawing_index);
      if (drawing_base->type == GP_DRAWING) {
        reinterpret_cast<GreasePencilDrawing *>(drawing_base)->wrap().remove_user();
      }
      layer.remove_frame(dst_frame_number);
    }
    GreasePencilFrame *frame = layer.add_frame(dst_frame_number, drawing_index, duration);
    *frame = src_frame;
  }

  /* Remove drawings if they no longer have users. */
  this->remove_drawings_with_no_users();
}

const blender::bke::greasepencil::Drawing *GreasePencil::get_drawing_at(
    const blender::bke::greasepencil::Layer *layer, const int frame_number) const
{
  if (layer == nullptr) {
    return nullptr;
  }
  const int drawing_index = layer->drawing_index_at(frame_number);
  if (drawing_index == -1) {
    /* No drawing found. */
    return nullptr;
  }
  const GreasePencilDrawingBase *drawing_base = this->drawing(drawing_index);
  if (drawing_base->type != GP_DRAWING) {
    /* TODO: Get reference drawing. */
    return nullptr;
  }
  const GreasePencilDrawing *drawing = reinterpret_cast<const GreasePencilDrawing *>(drawing_base);
  return &drawing->wrap();
}

blender::bke::greasepencil::Drawing *GreasePencil::get_editable_drawing_at(
    const blender::bke::greasepencil::Layer *layer, const int frame_number)
{
  if (layer == nullptr || !layer->is_editable()) {
    return nullptr;
  }

  const int drawing_index = layer->drawing_index_at(frame_number);
  if (drawing_index == -1) {
    /* No drawing found. */
    return nullptr;
  }
  GreasePencilDrawingBase *drawing_base = this->drawing(drawing_index);
  if (drawing_base->type != GP_DRAWING) {
    /* Drawing references are not editable. */
    return nullptr;
  }
  GreasePencilDrawing *drawing = reinterpret_cast<GreasePencilDrawing *>(drawing_base);
  return &drawing->wrap();
}

enum ForeachDrawingMode {
  VISIBLE,
  EDITABLE,
};

static void foreach_drawing_ex(
    const GreasePencil &grease_pencil,
    const int frame,
    const ForeachDrawingMode mode,
    blender::FunctionRef<void(const int, const blender::bke::greasepencil::Drawing &)> function)
{
  using namespace blender::bke::greasepencil;

  blender::Span<const GreasePencilDrawingBase *> drawings = grease_pencil.drawings();
  blender::Span<const Layer *> layers = grease_pencil.layers();
  for (const int layer_i : layers.index_range()) {
    const Layer *layer = layers[layer_i];
    switch (mode) {
      case VISIBLE: {
        if (!layer->is_visible()) {
          continue;
        }
        break;
      }
      case EDITABLE: {
        if (!layer->is_editable()) {
          continue;
        }
        break;
      }
    }

    int index = layer->drawing_index_at(frame);
    if (index == -1) {
      continue;
    }
    const GreasePencilDrawingBase *drawing_base = drawings[index];
    if (drawing_base->type == GP_DRAWING) {
      const GreasePencilDrawing *drawing = reinterpret_cast<const GreasePencilDrawing *>(
          drawing_base);
      function(layer_i, drawing->wrap());
    }
    else if (drawing_base->type == GP_DRAWING_REFERENCE) {
      /* TODO: Drawing references are not implemented yet. */
      BLI_assert_unreachable();
    }
  }
}

void GreasePencil::foreach_visible_drawing(
    const int frame,
    blender::FunctionRef<void(const int, blender::bke::greasepencil::Drawing &)> function)
{
  foreach_drawing_ex(
      *this,
      frame,
      VISIBLE,
      [&](const int layer_index, const blender::bke::greasepencil::Drawing &drawing) {
        /* We const_cast here to be able to implement `foreach_drawing_ex` only once. */
        function(layer_index, const_cast<blender::bke::greasepencil::Drawing &>(drawing));
      });
}

void GreasePencil::foreach_visible_drawing(
    const int frame,
    blender::FunctionRef<void(const int, const blender::bke::greasepencil::Drawing &)> function)
    const
{
  foreach_drawing_ex(*this, frame, VISIBLE, function);
}

void GreasePencil::foreach_editable_drawing(
    const int frame,
    blender::FunctionRef<void(const int, blender::bke::greasepencil::Drawing &)> function)
{
  foreach_drawing_ex(
      *this,
      frame,
      EDITABLE,
      [&](const int layer_index, const blender::bke::greasepencil::Drawing &drawing) {
        /* We const_cast here to be able to implement `foreach_drawing_ex` only once. */
        function(layer_index, const_cast<blender::bke::greasepencil::Drawing &>(drawing));
      });
}

std::optional<blender::Bounds<blender::float3>> GreasePencil::bounds_min_max() const
{
  using namespace blender;
  std::optional<Bounds<float3>> bounds;
  this->foreach_visible_drawing(
      this->runtime->eval_frame,
      [&](const int /*layer_index*/, const bke::greasepencil::Drawing &drawing) {
        const bke::CurvesGeometry &curves = drawing.strokes();
        bounds = bounds::merge(bounds, curves.bounds_min_max());
      });
  return bounds;
}

blender::Span<const blender::bke::greasepencil::Layer *> GreasePencil::layers() const
{
  BLI_assert(this->runtime != nullptr);
  return this->root_group().layers();
}

blender::Span<blender::bke::greasepencil::Layer *> GreasePencil::layers_for_write()
{
  BLI_assert(this->runtime != nullptr);
  return this->root_group().layers_for_write();
}

blender::Span<const blender::bke::greasepencil::LayerGroup *> GreasePencil::layer_groups() const
{
  BLI_assert(this->runtime != nullptr);
  return this->root_group().groups();
}

blender::Span<blender::bke::greasepencil::LayerGroup *> GreasePencil::layer_groups_for_write()
{
  BLI_assert(this->runtime != nullptr);
  return this->root_group().groups_for_write();
}

blender::Span<const blender::bke::greasepencil::TreeNode *> GreasePencil::nodes() const
{
  BLI_assert(this->runtime != nullptr);
  return this->root_group().nodes();
}

blender::Span<blender::bke::greasepencil::TreeNode *> GreasePencil::nodes_for_write()
{
  BLI_assert(this->runtime != nullptr);
  return this->root_group().nodes_for_write();
}

const blender::bke::greasepencil::Layer *GreasePencil::get_active_layer() const
{
  if (this->active_layer == nullptr) {
    return nullptr;
  }
  return &this->active_layer->wrap();
}

blender::bke::greasepencil::Layer *GreasePencil::get_active_layer_for_write()
{
  if (this->active_layer == nullptr) {
    return nullptr;
  }
  return &this->active_layer->wrap();
}

void GreasePencil::set_active_layer(const blender::bke::greasepencil::Layer *layer)
{
  this->active_layer = const_cast<GreasePencilLayer *>(
      reinterpret_cast<const GreasePencilLayer *>(layer));
}

bool GreasePencil::is_layer_active(const blender::bke::greasepencil::Layer *layer) const
{
  if (layer == nullptr) {
    return false;
  }
  return this->get_active_layer() == layer;
}

static blender::VectorSet<blender::StringRefNull> get_node_names(const GreasePencil &grease_pencil)
{
  using namespace blender;
  VectorSet<StringRefNull> names;
  for (const blender::bke::greasepencil::TreeNode *node : grease_pencil.nodes()) {
    names.add(node->name());
  }
  return names;
}

static bool check_unique_node_cb(void *arg, const char *name)
{
  using namespace blender;
  VectorSet<StringRefNull> &names = *reinterpret_cast<VectorSet<StringRefNull> *>(arg);
  return names.contains(name);
}

static void unique_node_name_ex(VectorSet<blender::StringRefNull> &names,
                                const char *default_name,
                                char *name)
{
  BLI_uniquename_cb(check_unique_node_cb, &names, default_name, '.', name, MAX_NAME);
}

static std::string unique_node_name(const GreasePencil &grease_pencil,
                                    const char *default_name,
                                    blender::StringRefNull name)
{
  using namespace blender;
  char unique_name[MAX_NAME];
  BLI_strncpy(unique_name, name.c_str(), MAX_NAME);
  VectorSet<StringRefNull> names = get_node_names(grease_pencil);
  unique_node_name_ex(names, default_name, unique_name);
  return unique_name;
}

static std::string unique_layer_name(const GreasePencil &grease_pencil,
                                     blender::StringRefNull name)
{
  return unique_node_name(grease_pencil, DATA_("GP_Layer"), name);
}

static std::string unique_layer_group_name(const GreasePencil &grease_pencil,
                                           blender::StringRefNull name)
{
  return unique_node_name(grease_pencil, DATA_("GP_Group"), name);
}

blender::bke::greasepencil::Layer &GreasePencil::add_layer(const blender::StringRefNull name)
{
  using namespace blender;
  std::string unique_name = unique_layer_name(*this, name);
  const int numLayers = layers().size();
  CustomData_realloc(&layers_data, numLayers, numLayers + 1);
  return root_group().add_layer(unique_name);
}

blender::bke::greasepencil::Layer &GreasePencil::add_layer(
    blender::bke::greasepencil::LayerGroup &parent_group, const blender::StringRefNull name)
{
  using namespace blender;
  blender::bke::greasepencil::Layer &new_layer = add_layer(name);
  move_node_into(new_layer.as_node(), parent_group);
  return new_layer;
}

blender::bke::greasepencil::Layer &GreasePencil::add_layer(
    const blender::bke::greasepencil::Layer &duplicate_layer)
{
  using namespace blender;
  std::string unique_name = unique_layer_name(*this, duplicate_layer.name());
  const int numLayers = layers().size();
  CustomData_realloc(&layers_data, numLayers, numLayers + 1);
  bke::greasepencil::Layer &new_layer = root_group().add_layer(duplicate_layer);
  this->update_drawing_users_for_layer(new_layer);
  new_layer.set_name(unique_name);
  return new_layer;
}

blender::bke::greasepencil::Layer &GreasePencil::add_layer(
    blender::bke::greasepencil::LayerGroup &parent_group,
    const blender::bke::greasepencil::Layer &duplicate_layer)
{
  using namespace blender;
  bke::greasepencil::Layer &new_layer = add_layer(duplicate_layer);
  move_node_into(new_layer.as_node(), parent_group);
  return new_layer;
}

blender::bke::greasepencil::LayerGroup &GreasePencil::add_layer_group(
    blender::bke::greasepencil::LayerGroup &parent_group, const blender::StringRefNull name)
{
  using namespace blender;
  std::string unique_name = unique_layer_group_name(*this, name);
  return parent_group.add_group(unique_name);
}

static void reorder_customdata(CustomData &data, const Span<int> new_by_old_map)
{
  CustomData new_data;
  CustomData_copy_layout(&data, &new_data, CD_MASK_ALL, CD_CONSTRUCT, new_by_old_map.size());

  for (const int old_i : new_by_old_map.index_range()) {
    const int new_i = new_by_old_map[old_i];
    CustomData_copy_data(&data, &new_data, old_i, new_i, 1);
  }
  CustomData_free(&data, new_by_old_map.size());
  data = new_data;
}

static void reorder_layer_data(GreasePencil &grease_pencil,
                               const blender::FunctionRef<void()> do_layer_order_changes)
{
  using namespace blender;
  Span<const bke::greasepencil::Layer *> layers = grease_pencil.layers();

  /* Stash the initial layer order that we can refer back to later */
  Map<const bke::greasepencil::Layer *, int> old_layer_index_by_layer;
  old_layer_index_by_layer.reserve(layers.size());
  for (const int i : layers.index_range()) {
    old_layer_index_by_layer.add_new(layers[i], i);
  }

  /* Execute the callback that changes the order of the layers. */
  do_layer_order_changes();
  layers = grease_pencil.layers();
  BLI_assert(layers.size() == old_layer_index_by_layer.size());

  /* Compose the mapping from old layer indices to new layer indices */
  Array<int> new_by_old_map(layers.size());
  for (const int layer_i_new : layers.index_range()) {
    const bke::greasepencil::Layer *layer = layers[layer_i_new];
    BLI_assert(old_layer_index_by_layer.contains(layer));
    const int layer_i_old = old_layer_index_by_layer.pop(layer);
    new_by_old_map[layer_i_old] = layer_i_new;
  }
  BLI_assert(old_layer_index_by_layer.is_empty());

  /* Use the mapping to re-order the custom data */
  reorder_customdata(grease_pencil.layers_data, new_by_old_map);
}

void GreasePencil::move_node_up(blender::bke::greasepencil::TreeNode &node, const int step)
{
  using namespace blender;
  if (!node.parent_group()) {
    return;
  }
  reorder_layer_data(*this, [&]() { node.parent_group()->move_node_up(node, step); });
}
void GreasePencil::move_node_down(blender::bke::greasepencil::TreeNode &node, const int step)
{
  using namespace blender;
  if (!node.parent_group()) {
    return;
  }
  reorder_layer_data(*this, [&]() { node.parent_group()->move_node_down(node, step); });
}
void GreasePencil::move_node_top(blender::bke::greasepencil::TreeNode &node)
{
  using namespace blender;
  if (!node.parent_group()) {
    return;
  }
  reorder_layer_data(*this, [&]() { node.parent_group()->move_node_top(node); });
}
void GreasePencil::move_node_bottom(blender::bke::greasepencil::TreeNode &node)
{
  using namespace blender;
  if (!node.parent_group()) {
    return;
  }
  reorder_layer_data(*this, [&]() { node.parent_group()->move_node_bottom(node); });
}

void GreasePencil::move_node_after(blender::bke::greasepencil::TreeNode &node,
                                   blender::bke::greasepencil::TreeNode &target_node)
{
  using namespace blender;
  if (!target_node.parent_group() || !node.parent_group()) {
    return;
  }
  reorder_layer_data(*this, [&]() {
    node.parent_group()->unlink_node(node);
    target_node.parent_group()->add_node_after(node, target_node);
  });
}

void GreasePencil::move_node_before(blender::bke::greasepencil::TreeNode &node,
                                    blender::bke::greasepencil::TreeNode &target_node)
{
  using namespace blender;
  if (!target_node.parent_group() || !node.parent_group()) {
    return;
  }
  reorder_layer_data(*this, [&]() {
    node.parent_group()->unlink_node(node);
    target_node.parent_group()->add_node_before(node, target_node);
  });
}

void GreasePencil::move_node_into(blender::bke::greasepencil::TreeNode &node,
                                  blender::bke::greasepencil::LayerGroup &parent_group)
{
  using namespace blender;
  if (!node.parent_group()) {
    return;
  }
  reorder_layer_data(*this, [&]() {
    node.parent_group()->unlink_node(node);
    parent_group.add_node(node);
  });
}

const blender::bke::greasepencil::TreeNode *GreasePencil::find_node_by_name(
    const blender::StringRefNull name) const
{
  return this->root_group().find_node_by_name(name);
}

blender::bke::greasepencil::TreeNode *GreasePencil::find_node_by_name(
    const blender::StringRefNull name)
{
  return this->root_group().find_node_by_name(name);
}

blender::IndexMask GreasePencil::layer_selection_by_name(const blender::StringRefNull name,
                                                         blender::IndexMaskMemory &memory) const
{
  using namespace blender::bke::greasepencil;
  const TreeNode *node = this->find_node_by_name(name);
  if (!node) {
    return {};
  }

  if (node->is_layer()) {
    const int64_t index = this->layers().first_index(&node->as_layer());
    return blender::IndexMask::from_indices(Span{index}, memory);
  }
  else if (node->is_group()) {
    blender::Vector<int64_t> layer_indices;
    for (const int64_t layer_index : this->layers().index_range()) {
      const Layer &layer = *this->layers()[layer_index];
      if (layer.is_child_of(node->as_group())) {
        layer_indices.append(layer_index);
      }
    }
    return blender::IndexMask::from_indices(layer_indices.as_span(), memory);
  }
  return {};
}

void GreasePencil::rename_node(blender::bke::greasepencil::TreeNode &node,
                               blender::StringRefNull new_name)
{
  using namespace blender;
  if (node.name() == new_name) {
    return;
  }
  node.set_name(node.is_layer() ? unique_layer_name(*this, new_name) :
                                  unique_layer_group_name(*this, new_name));
}

static void shrink_customdata(CustomData &data, const int index_to_remove, const int size)
{
  using namespace blender;
  CustomData new_data;
  CustomData_copy_layout(&data, &new_data, CD_MASK_ALL, CD_CONSTRUCT, size);
  CustomData_realloc(&new_data, size, size - 1);

  const IndexRange range_before(index_to_remove);
  const IndexRange range_after(index_to_remove + 1, size - index_to_remove - 1);

  if (!range_before.is_empty()) {
    CustomData_copy_data(
        &data, &new_data, range_before.start(), range_before.start(), range_before.size());
  }
  if (!range_after.is_empty()) {
    CustomData_copy_data(
        &data, &new_data, range_after.start(), range_after.start() - 1, range_after.size());
  }

  CustomData_free(&data, size);
  data = new_data;
}

void GreasePencil::remove_layer(blender::bke::greasepencil::Layer &layer)
{
  using namespace blender::bke::greasepencil;
  /* If the layer is active, update the active layer. */
  const Layer *active_layer = this->get_active_layer();
  if (active_layer == &layer) {
    Span<const Layer *> layers = this->layers();
    /* If there is no other layer available , unset the active layer. */
    if (layers.size() == 1) {
      this->set_active_layer(nullptr);
    }
    else {
      /* Make the layer below active (if possible). */
      if (active_layer == layers.first()) {
        this->set_active_layer(layers[1]);
      }
      else {
        int64_t active_index = layers.first_index(active_layer);
        this->set_active_layer(layers[active_index - 1]);
      }
    }
  }

  /* Remove all the layer attributes and shrink the `CustomData`. */
  const int64_t layer_index = this->layers().first_index(&layer);
  shrink_customdata(this->layers_data, layer_index, this->layers().size());

  /* Unlink the layer from the parent group. */
  layer.parent_group().unlink_node(layer.as_node());

  /* Remove drawings. */
  for (GreasePencilFrame frame : layer.frames_for_write().values()) {
    GreasePencilDrawingBase *drawing_base = this->drawing(frame.drawing_index);
    if (drawing_base->type != GP_DRAWING) {
      continue;
    }
    GreasePencilDrawing *drawing = reinterpret_cast<GreasePencilDrawing *>(drawing_base);
    drawing->wrap().remove_user();
  }
  this->remove_drawings_with_no_users();

  /* Delete the layer. */
  MEM_delete(&layer);
}

void GreasePencil::print_layer_tree()
{
  using namespace blender::bke::greasepencil;
  this->root_group().print_nodes("Layer Tree:");
}

/** \} */

/* ------------------------------------------------------------------- */
/** \name Drawing array read/write functions
 * \{ */

static void read_drawing_array(GreasePencil &grease_pencil, BlendDataReader *reader)
{
  BLO_read_pointer_array(reader, reinterpret_cast<void **>(&grease_pencil.drawing_array));
  for (int i = 0; i < grease_pencil.drawing_array_num; i++) {
    BLO_read_data_address(reader, &grease_pencil.drawing_array[i]);
    GreasePencilDrawingBase *drawing_base = grease_pencil.drawing_array[i];
    switch (drawing_base->type) {
      case GP_DRAWING: {
        GreasePencilDrawing *drawing = reinterpret_cast<GreasePencilDrawing *>(drawing_base);
        drawing->wrap().strokes_for_write().blend_read(*reader);
        /* Initialize runtime data. */
        drawing->runtime = MEM_new<blender::bke::greasepencil::DrawingRuntime>(__func__);
        break;
      }
      case GP_DRAWING_REFERENCE: {
        GreasePencilDrawingReference *drawing_reference =
            reinterpret_cast<GreasePencilDrawingReference *>(drawing_base);
        BLO_read_data_address(reader, &drawing_reference->id_reference);
        break;
      }
    }
  }
}

static void write_drawing_array(GreasePencil &grease_pencil, BlendWriter *writer)
{
  using namespace blender;
  BLO_write_pointer_array(writer, grease_pencil.drawing_array_num, grease_pencil.drawing_array);
  for (int i = 0; i < grease_pencil.drawing_array_num; i++) {
    GreasePencilDrawingBase *drawing_base = grease_pencil.drawing_array[i];
    switch (drawing_base->type) {
      case GP_DRAWING: {
        GreasePencilDrawing *drawing = reinterpret_cast<GreasePencilDrawing *>(drawing_base);
        bke::CurvesGeometry::BlendWriteData write_data =
            drawing->wrap().strokes_for_write().blend_write_prepare();
        BLO_write_struct(writer, GreasePencilDrawing, drawing);
        drawing->wrap().strokes_for_write().blend_write(*writer, grease_pencil.id, write_data);
        break;
      }
      case GP_DRAWING_REFERENCE: {
        GreasePencilDrawingReference *drawing_reference =
            reinterpret_cast<GreasePencilDrawingReference *>(drawing_base);
        BLO_write_struct(writer, GreasePencilDrawingReference, drawing_reference);
        break;
      }
    }
  }
}

static void free_drawing_array(GreasePencil &grease_pencil)
{
  if (grease_pencil.drawing_array == nullptr || grease_pencil.drawing_array_num == 0) {
    return;
  }
  for (int i = 0; i < grease_pencil.drawing_array_num; i++) {
    GreasePencilDrawingBase *drawing_base = grease_pencil.drawing_array[i];
    switch (drawing_base->type) {
      case GP_DRAWING: {
        GreasePencilDrawing *drawing = reinterpret_cast<GreasePencilDrawing *>(drawing_base);
        MEM_delete(&drawing->wrap());
        break;
      }
      case GP_DRAWING_REFERENCE: {
        GreasePencilDrawingReference *drawing_reference =
            reinterpret_cast<GreasePencilDrawingReference *>(drawing_base);
        MEM_delete(&drawing_reference->wrap());
        break;
      }
    }
  }
  MEM_freeN(grease_pencil.drawing_array);
  grease_pencil.drawing_array = nullptr;
  grease_pencil.drawing_array_num = 0;
}

/** \} */

/* ------------------------------------------------------------------- */
/** \name Layer tree read/write functions
 * \{ */

static void read_layer(BlendDataReader *reader,
                       GreasePencilLayer *node,
                       GreasePencilLayerTreeGroup *parent)
{
  BLO_read_data_address(reader, &node->base.name);
  node->base.parent = parent;

  /* Read frames storage. */
  BLO_read_int32_array(reader, node->frames_storage.num, &node->frames_storage.keys);
  BLO_read_data_address(reader, &node->frames_storage.values);

  /* Re-create frames data in runtime map. */
  node->wrap().runtime = MEM_new<blender::bke::greasepencil::LayerRuntime>(__func__);
  for (int i = 0; i < node->frames_storage.num; i++) {
    node->wrap().frames_for_write().add_new(node->frames_storage.keys[i],
                                            node->frames_storage.values[i]);
  }

  /* Read layer masks. */
  BLO_read_list(reader, &node->masks);
  LISTBASE_FOREACH (GreasePencilLayerMask *, mask, &node->masks) {
    BLO_read_data_address(reader, &mask->layer_name);
  }
}

static void read_layer_tree_group(BlendDataReader *reader,
                                  GreasePencilLayerTreeGroup *node,
                                  GreasePencilLayerTreeGroup *parent)
{
  BLO_read_data_address(reader, &node->base.name);
  node->base.parent = parent;
  /* Read list of children. */
  BLO_read_list(reader, &node->children);
  LISTBASE_FOREACH (GreasePencilLayerTreeNode *, child, &node->children) {
    switch (child->type) {
      case GP_LAYER_TREE_LEAF: {
        GreasePencilLayer *layer = reinterpret_cast<GreasePencilLayer *>(child);
        read_layer(reader, layer, node);
        break;
      }
      case GP_LAYER_TREE_GROUP: {
        GreasePencilLayerTreeGroup *group = reinterpret_cast<GreasePencilLayerTreeGroup *>(child);
        read_layer_tree_group(reader, group, node);
        break;
      }
    }
  }

  node->wrap().runtime = MEM_new<blender::bke::greasepencil::LayerGroupRuntime>(__func__);
}

static void read_layer_tree(GreasePencil &grease_pencil, BlendDataReader *reader)
{
  /* Read root group. */
  BLO_read_data_address(reader, &grease_pencil.root_group_ptr);
  /* This shouldn't normally happen, but for files that were created before the root group became a
   * pointer, this address will not exist. In this case, we clear the pointer to the active layer
   * and create an empty root group to avoid crashes. */
  if (grease_pencil.root_group_ptr == nullptr) {
    grease_pencil.root_group_ptr = MEM_new<blender::bke::greasepencil::LayerGroup>(__func__);
    grease_pencil.active_layer = nullptr;
    return;
  }
  /* Read active layer. */
  BLO_read_data_address(reader, &grease_pencil.active_layer);
  read_layer_tree_group(reader, grease_pencil.root_group_ptr, nullptr);
}

static void write_layer(BlendWriter *writer, GreasePencilLayer *node)
{
  using namespace blender::bke::greasepencil;

  /* Re-create the frames storage only if it was tagged dirty. */
  if ((node->frames_storage.flag & GP_LAYER_FRAMES_STORAGE_DIRTY) != 0) {
    MEM_SAFE_FREE(node->frames_storage.keys);
    MEM_SAFE_FREE(node->frames_storage.values);

    const Layer &layer = node->wrap();
    node->frames_storage.num = layer.frames().size();
    node->frames_storage.keys = MEM_cnew_array<int>(node->frames_storage.num, __func__);
    node->frames_storage.values = MEM_cnew_array<GreasePencilFrame>(node->frames_storage.num,
                                                                    __func__);
    const Span<int> sorted_keys = layer.sorted_keys();
    for (const int i : sorted_keys.index_range()) {
      node->frames_storage.keys[i] = sorted_keys[i];
      node->frames_storage.values[i] = layer.frames().lookup(sorted_keys[i]);
    }

    /* Reset the flag. */
    node->frames_storage.flag &= ~GP_LAYER_FRAMES_STORAGE_DIRTY;
  }

  BLO_write_struct(writer, GreasePencilLayer, node);
  BLO_write_string(writer, node->base.name);

  BLO_write_int32_array(writer, node->frames_storage.num, node->frames_storage.keys);
  BLO_write_struct_array(
      writer, GreasePencilFrame, node->frames_storage.num, node->frames_storage.values);

  BLO_write_struct_list(writer, GreasePencilLayerMask, &node->masks);
  LISTBASE_FOREACH (GreasePencilLayerMask *, mask, &node->masks) {
    BLO_write_string(writer, mask->layer_name);
  }
}

static void write_layer_tree_group(BlendWriter *writer, GreasePencilLayerTreeGroup *node)
{
  BLO_write_struct(writer, GreasePencilLayerTreeGroup, node);
  BLO_write_string(writer, node->base.name);
  LISTBASE_FOREACH (GreasePencilLayerTreeNode *, child, &node->children) {
    switch (child->type) {
      case GP_LAYER_TREE_LEAF: {
        GreasePencilLayer *layer = reinterpret_cast<GreasePencilLayer *>(child);
        write_layer(writer, layer);
        break;
      }
      case GP_LAYER_TREE_GROUP: {
        GreasePencilLayerTreeGroup *group = reinterpret_cast<GreasePencilLayerTreeGroup *>(child);
        write_layer_tree_group(writer, group);
        break;
      }
    }
  }
}

static void write_layer_tree(GreasePencil &grease_pencil, BlendWriter *writer)
{
  write_layer_tree_group(writer, grease_pencil.root_group_ptr);
}

/** \} */<|MERGE_RESOLUTION|>--- conflicted
+++ resolved
@@ -1233,11 +1233,7 @@
 int BKE_grease_pencil_object_material_index_get(Object *ob, Material *ma)
 {
   short *totcol = BKE_object_material_len_p(ob);
-<<<<<<< HEAD
-  Material *read_ma = NULL;
-=======
   Material *read_ma = nullptr;
->>>>>>> e1bad49a
   for (short i = 0; i < *totcol; i++) {
     read_ma = BKE_object_material_get(ob, i + 1);
     if (ma == read_ma) {
@@ -1359,8 +1355,6 @@
   return BKE_material_default_gpencil();
 }
 
-<<<<<<< HEAD
-=======
 Material *BKE_grease_pencil_object_material_ensure_active(Object *ob)
 {
   Material *ma = BKE_grease_pencil_object_material_ensure_from_active_input_material(ob);
@@ -1394,7 +1388,6 @@
   }
 }
 
->>>>>>> e1bad49a
 /** \} */
 
 /* ------------------------------------------------------------------- */
