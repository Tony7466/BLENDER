--- conflicted
+++ resolved
@@ -2013,8 +2013,6 @@
   data = new_data;
 }
 
-<<<<<<< HEAD
-=======
 static int find_layer_insertion_index(
     const blender::Span<const blender::bke::greasepencil::Layer *> layers,
     const blender::bke::greasepencil::LayerGroup &group,
@@ -2047,7 +2045,6 @@
   return index;
 }
 
->>>>>>> 559c271a
 blender::bke::greasepencil::Layer &GreasePencil::add_layer(
     blender::bke::greasepencil::LayerGroup &parent_group, const blender::StringRefNull name)
 {
@@ -2059,11 +2056,7 @@
     CustomData_realloc(&this->layers_data, 0, 1);
     return parent_group.add_layer(unique_name);
   }
-<<<<<<< HEAD
-  const int insertion_index = layers.first_index(parent_group.layers().last());
-=======
   int insertion_index = find_layer_insertion_index(layers, parent_group, false);
->>>>>>> 559c271a
   grow_customdata(this->layers_data, insertion_index, layers.size());
 
   return parent_group.add_layer(unique_name);
@@ -2106,14 +2099,6 @@
   array_utils::fill_index_range(reorder_indices.slice(IndexRange(start)));
   reorder_indices[reorder_from] = reorder_to;
   if (reorder_from < reorder_to) {
-<<<<<<< HEAD
-    array_utils::fill_index_range(reorder_indices.slice(IndexRange(reorder_from + 1, dist)), reorder_from);
-  }
-  else {
-    array_utils::fill_index_range(reorder_indices.slice(IndexRange(reorder_to, dist)), reorder_to + 1);
-  }
-  array_utils::fill_index_range(reorder_indices.slice(IndexRange(end + 1, size - end - 1)), end + 1);
-=======
     array_utils::fill_index_range(reorder_indices.slice(IndexRange(reorder_from + 1, dist)),
                                   reorder_from);
   }
@@ -2123,7 +2108,6 @@
   }
   array_utils::fill_index_range(reorder_indices.slice(IndexRange(end + 1, size - end - 1)),
                                 end + 1);
->>>>>>> 559c271a
 }
 
 static void reorder_layer_data(GreasePencil &grease_pencil,
@@ -2174,7 +2158,6 @@
   using namespace blender;
   if (!node.parent_group()) {
     return;
-<<<<<<< HEAD
   }
   if (node.is_layer()) {
     const Span<const bke::greasepencil::Layer *> layers = this->layers();
@@ -2190,7 +2173,7 @@
       }
       else if (target_node.is_group()) {
         const bke::greasepencil::LayerGroup &group = target_node.as_group();
-        to_index = layers.first_index(group.layers().first());
+        to_index = find_layer_insertion_index(layers, group, false);
       }
 
       reorder_layer_data(*this, from_index, to_index);
@@ -2199,32 +2182,6 @@
   if (node.is_group()) {
     BLI_assert_msg(0, "Reordering custom data when moving a group is not implemented");
   }
-=======
-  }
-  if (node.is_layer()) {
-    const Span<const bke::greasepencil::Layer *> layers = this->layers();
-    if (&node.as_layer() != node.parent_group()->layers().first()) {
-      const bke::greasepencil::TreeNode &target_node =
-          reinterpret_cast<GreasePencilLayerTreeNode *>(
-              BLI_findlinkfrom(reinterpret_cast<Link *>(&node), -step))
-              ->wrap();
-      const int from_index = layers.first_index(&node.as_layer());
-      int to_index = -1;
-      if (target_node.is_layer()) {
-        to_index = layers.first_index(&target_node.as_layer());
-      }
-      else if (target_node.is_group()) {
-        const bke::greasepencil::LayerGroup &group = target_node.as_group();
-        to_index = find_layer_insertion_index(layers, group, false);
-      }
-
-      reorder_layer_data(*this, from_index, to_index);
-    }
-  }
-  if (node.is_group()) {
-    BLI_assert_msg(0, "Reordering custom data when moving a group is not implemented");
-  }
->>>>>>> 559c271a
   node.parent_group()->move_node_down(node, step);
 }
 void GreasePencil::move_node_top(blender::bke::greasepencil::TreeNode &node)
@@ -2237,10 +2194,7 @@
     const Span<const bke::greasepencil::Layer *> layers = this->layers();
     const blender::bke::greasepencil::LayerGroup &group = *node.parent_group();
     const int from_index = layers.first_index(&node.as_layer());
-<<<<<<< HEAD
-=======
     /* Since `group` is the parent of `node`, we know `group` can never be empty. */
->>>>>>> 559c271a
     const int to_index = layers.first_index(group.layers().last());
 
     reorder_layer_data(*this, from_index, to_index);
@@ -2260,7 +2214,7 @@
     const Span<const bke::greasepencil::Layer *> layers = this->layers();
     const blender::bke::greasepencil::LayerGroup &group = *node.parent_group();
     const int from_index = layers.first_index(&node.as_layer());
-<<<<<<< HEAD
+    /* Since `group` is the parent of `node`, we know `group` can never be empty. */
     const int to_index = layers.first_index(group.layers().first());
 
     reorder_layer_data(*this, from_index, to_index);
@@ -2268,16 +2222,6 @@
   if (node.is_group()) {
     BLI_assert_msg(0, "Reordering custom data when moving a group is not implemented");
   }
-=======
-    /* Since `group` is the parent of `node`, we know `group` can never be empty. */
-    const int to_index = layers.first_index(group.layers().first());
-
-    reorder_layer_data(*this, from_index, to_index);
-  }
-  if (node.is_group()) {
-    BLI_assert_msg(0, "Reordering custom data when moving a group is not implemented");
-  }
->>>>>>> 559c271a
   node.parent_group()->move_node_bottom(node);
 }
 
@@ -2298,11 +2242,7 @@
     }
     else if (target_node.is_group()) {
       const bke::greasepencil::LayerGroup &group = target_node.as_group();
-<<<<<<< HEAD
-      to_index = layers.first_index(group.layers().last());
-=======
       to_index = find_layer_insertion_index(layers, group, true);
->>>>>>> 559c271a
     }
     if (from_index > to_index) {
       to_index++;
@@ -2334,11 +2274,7 @@
     }
     else if (target_node.is_group()) {
       const bke::greasepencil::LayerGroup &group = target_node.as_group();
-<<<<<<< HEAD
-      to_index = layers.first_index(group.layers().first());
-=======
       to_index = find_layer_insertion_index(layers, group, false);
->>>>>>> 559c271a
     }
     if (to_index > from_index) {
       to_index--;
@@ -2363,27 +2299,16 @@
   if (node.is_layer()) {
     const Span<const bke::greasepencil::Layer *> layers = this->layers();
     const int from_index = layers.first_index(&node.as_layer());
-<<<<<<< HEAD
-    int to_index = layers.first_index(parent_group.layers().last());
-=======
     int to_index = find_layer_insertion_index(layers, parent_group, true);
->>>>>>> 559c271a
     if (from_index > to_index) {
       to_index++;
     }
 
     reorder_layer_data(*this, from_index, to_index);
-<<<<<<< HEAD
   }
   if (node.is_group()) {
     BLI_assert_msg(0, "Reordering custom data when moving a group is not implemented");
   }
-=======
-  }
-  if (node.is_group()) {
-    BLI_assert_msg(0, "Reordering custom data when moving a group is not implemented");
-  }
->>>>>>> 559c271a
   node.parent_group()->unlink_node(node);
   parent_group.add_node(node);
 }
@@ -2433,19 +2358,11 @@
   const IndexRange range_before(index_to_remove);
   const IndexRange range_after(index_to_remove + 1, size - index_to_remove - 1);
 
-<<<<<<< HEAD
-  if (range_before.size() > 0) {
-    CustomData_copy_data(
-        &data, &new_data, range_before.start(), range_before.start(), range_before.size());
-  }
-  if (range_after.size() > 0) {
-=======
   if (!range_before.is_empty()) {
     CustomData_copy_data(
         &data, &new_data, range_before.start(), range_before.start(), range_before.size());
   }
   if (!range_after.is_empty()) {
->>>>>>> 559c271a
     CustomData_copy_data(
         &data, &new_data, range_after.start(), range_after.start() - 1, range_after.size());
   }
