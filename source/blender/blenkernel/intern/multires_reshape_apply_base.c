--- conflicted
+++ resolved
@@ -30,21 +30,12 @@
 void multires_reshape_apply_base_update_mesh_coords(MultiresReshapeContext *reshape_context)
 {
   Mesh *base_mesh = reshape_context->base_mesh;
-<<<<<<< HEAD
-  float(*base_positions)[3] = BKE_mesh_positions_for_write(base_mesh);
-=======
   float(*base_positions)[3] = BKE_mesh_vert_positions_for_write(base_mesh);
->>>>>>> a7e1815c
   /* Update the context in case the vertices were duplicated. */
   reshape_context->base_positions = base_positions;
 
   const int *corner_verts = reshape_context->base_corner_verts;
   for (int loop_index = 0; loop_index < base_mesh->totloop; ++loop_index) {
-<<<<<<< HEAD
-=======
-    const MLoop *loop = &mloop[loop_index];
-
->>>>>>> a7e1815c
     GridCoord grid_coord;
     grid_coord.grid_index = loop_index;
     grid_coord.u = 1.0f;
@@ -59,11 +50,7 @@
     float D[3];
     mul_v3_m3v3(D, tangent_matrix, grid_element.displacement);
 
-<<<<<<< HEAD
     add_v3_v3v3(base_positions[corner_verts[loop_index]], P, D);
-=======
-    add_v3_v3v3(base_positions[loop->v], P, D);
->>>>>>> a7e1815c
   }
 }
 
@@ -79,11 +66,7 @@
 void multires_reshape_apply_base_refit_base_mesh(MultiresReshapeContext *reshape_context)
 {
   Mesh *base_mesh = reshape_context->base_mesh;
-<<<<<<< HEAD
-  float(*base_positions)[3] = BKE_mesh_positions_for_write(base_mesh);
-=======
   float(*base_positions)[3] = BKE_mesh_vert_positions_for_write(base_mesh);
->>>>>>> a7e1815c
   /* Update the context in case the vertices were duplicated. */
   reshape_context->base_positions = base_positions;
   MeshElemMap *pmap;
@@ -152,13 +135,8 @@
         }
       }
 
-<<<<<<< HEAD
       BKE_mesh_calc_poly_normal(&fake_poly, poly_verts, (const float(*)[3])fake_co, no);
       MEM_freeN(poly_verts);
-=======
-      BKE_mesh_calc_poly_normal(&fake_poly, fake_loops, (const float(*)[3])fake_co, no);
-      MEM_freeN(fake_loops);
->>>>>>> a7e1815c
       MEM_freeN(fake_co);
 
       add_v3_v3(avg_no, no);
