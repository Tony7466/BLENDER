--- conflicted
+++ resolved
@@ -162,21 +162,12 @@
       }
     }
     else {
-<<<<<<< HEAD
-      if (me->dvert) {
-        const bool *selection_vert = (const bool *)CustomData_get_layer_named(
+      if (BKE_mesh_deform_verts(me)) {
+        const const bool *selection_vert = (const bool *)CustomData_get_layer_named(
             &me->vdata, CD_PROP_BOOL, ".selection_vert");
         int i;
 
-        dv = me->dvert;
-=======
-      if (BKE_mesh_deform_verts(me)) {
-        const MVert *mv;
-        int i;
-
-        mv = BKE_mesh_vertices(me);
         dv = BKE_mesh_deform_verts_for_write(me);
->>>>>>> 258d3858
 
         for (i = 0; i < me->totvert; i++, dv++) {
           if (dv->dw && (!use_selection || (selection_vert && selection_vert[i]))) {
