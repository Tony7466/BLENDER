/* SPDX-License-Identifier: GPL-2.0-or-later
 * Copyright 2009 by Nicholas Bishop. All rights reserved. */

#pragma once

/** \file
 * \ingroup bke
 */

#include "BLI_bitmap.h"
#include "BLI_compiler_compat.h"
#include "BLI_utildefines.h"

#include "DNA_brush_enums.h"
#include "DNA_object_enums.h"

#include "BKE_attribute.h"
#include "BKE_pbvh.h"

#ifdef __cplusplus
extern "C" {
#endif

struct BMFace;
struct BMesh;
struct BlendDataReader;
struct BlendLibReader;
struct BlendWriter;
struct Brush;
struct CurveMapping;
struct Depsgraph;
struct EdgeSet;
struct EnumPropertyItem;
struct GHash;
struct GridPaintMask;
struct Image;
struct ImagePool;
struct ImageUser;
struct ListBase;
struct MLoopTri;
struct Main;
struct Mesh;
struct MeshElemMap;
struct Object;
struct PBVH;
struct Paint;
struct PaintCurve;
struct PaintModeSettings;
struct Palette;
struct PaletteColor;
struct Scene;
struct StrokeCache;
struct Sculpt;
struct SubdivCCG;
struct Tex;
struct ToolSettings;
struct UnifiedPaintSettings;
struct View3D;
struct ViewLayer;
struct bContext;
struct bToolRef;
struct tPaletteColorHSV;

extern const uchar PAINT_CURSOR_SCULPT[3];
extern const uchar PAINT_CURSOR_VERTEX_PAINT[3];
extern const uchar PAINT_CURSOR_WEIGHT_PAINT[3];
extern const uchar PAINT_CURSOR_TEXTURE_PAINT[3];
extern const uchar PAINT_CURSOR_SCULPT_CURVES[3];

typedef enum ePaintMode {
  PAINT_MODE_SCULPT = 0,
  /** Vertex color. */
  PAINT_MODE_VERTEX = 1,
  PAINT_MODE_WEIGHT = 2,
  /** 3D view (projection painting). */
  PAINT_MODE_TEXTURE_3D = 3,
  /** Image space (2D painting). */
  PAINT_MODE_TEXTURE_2D = 4,
  PAINT_MODE_SCULPT_UV = 5,
  PAINT_MODE_GPENCIL = 6,
  /* Grease Pencil Vertex Paint */
  PAINT_MODE_VERTEX_GPENCIL = 7,
  PAINT_MODE_SCULPT_GPENCIL = 8,
  PAINT_MODE_WEIGHT_GPENCIL = 9,
  /** Curves. */
  PAINT_MODE_SCULPT_CURVES = 10,

  /** Keep last. */
  PAINT_MODE_INVALID = 11,
} ePaintMode;

#define PAINT_MODE_HAS_BRUSH(mode) !ELEM(mode, PAINT_MODE_SCULPT_UV)

/* overlay invalidation */
typedef enum ePaintOverlayControlFlags {
  PAINT_OVERLAY_INVALID_TEXTURE_PRIMARY = 1,
  PAINT_OVERLAY_INVALID_TEXTURE_SECONDARY = (1 << 2),
  PAINT_OVERLAY_INVALID_CURVE = (1 << 3),
  PAINT_OVERLAY_OVERRIDE_CURSOR = (1 << 4),
  PAINT_OVERLAY_OVERRIDE_PRIMARY = (1 << 5),
  PAINT_OVERLAY_OVERRIDE_SECONDARY = (1 << 6),
} ePaintOverlayControlFlags;
ENUM_OPERATORS(ePaintOverlayControlFlags, PAINT_OVERLAY_OVERRIDE_SECONDARY);

#define PAINT_OVERRIDE_MASK \
  (PAINT_OVERLAY_OVERRIDE_SECONDARY | PAINT_OVERLAY_OVERRIDE_PRIMARY | \
   PAINT_OVERLAY_OVERRIDE_CURSOR)

/**
 * Defines 8 areas resulting of splitting the object space by the XYZ axis planes. This is used to
 * flip or mirror transform values depending on where the vertex is and where the transform
 * operation started to support XYZ symmetry on those operations in a predictable way.
 */
#define PAINT_SYMM_AREA_DEFAULT 0

typedef enum ePaintSymmetryAreas {
  PAINT_SYMM_AREA_X = (1 << 0),
  PAINT_SYMM_AREA_Y = (1 << 1),
  PAINT_SYMM_AREA_Z = (1 << 2),
} ePaintSymmetryAreas;
ENUM_OPERATORS(ePaintSymmetryAreas, PAINT_SYMM_AREA_Z);

#define PAINT_SYMM_AREAS 8

void BKE_paint_invalidate_overlay_tex(struct Scene *scene,
                                      struct ViewLayer *view_layer,
                                      const struct Tex *tex);
void BKE_paint_invalidate_cursor_overlay(struct Scene *scene,
                                         struct ViewLayer *view_layer,
                                         struct CurveMapping *curve);
void BKE_paint_invalidate_overlay_all(void);
ePaintOverlayControlFlags BKE_paint_get_overlay_flags(void);
void BKE_paint_reset_overlay_invalid(ePaintOverlayControlFlags flag);
void BKE_paint_set_overlay_override(enum eOverlayFlags flag);

/* Palettes. */

struct Palette *BKE_palette_add(struct Main *bmain, const char *name);
struct PaletteColor *BKE_palette_color_add(struct Palette *palette);
bool BKE_palette_is_empty(const struct Palette *palette);
/**
 * Remove color from palette. Must be certain color is inside the palette!
 */
void BKE_palette_color_remove(struct Palette *palette, struct PaletteColor *color);
void BKE_palette_clear(struct Palette *palette);

void BKE_palette_sort_hsv(struct tPaletteColorHSV *color_array, int totcol);
void BKE_palette_sort_svh(struct tPaletteColorHSV *color_array, int totcol);
void BKE_palette_sort_vhs(struct tPaletteColorHSV *color_array, int totcol);
void BKE_palette_sort_luminance(struct tPaletteColorHSV *color_array, int totcol);
bool BKE_palette_from_hash(struct Main *bmain,
                           struct GHash *color_table,
                           const char *name,
                           bool linear);

/* Paint curves. */

struct PaintCurve *BKE_paint_curve_add(struct Main *bmain, const char *name);

/**
 * Call when entering each respective paint mode.
 */
bool BKE_paint_ensure(struct ToolSettings *ts, struct Paint **r_paint);
void BKE_paint_init(struct Main *bmain, struct Scene *sce, ePaintMode mode, const uchar col[3]);
void BKE_paint_free(struct Paint *p);
/**
 * Called when copying scene settings, so even if 'src' and 'tar' are the same still do a
 * #id_us_plus(), rather than if we were copying between 2 existing scenes where a matching
 * value should decrease the existing user count as with #paint_brush_set()
 */
void BKE_paint_copy(struct Paint *src, struct Paint *tar, int flag);

void BKE_paint_runtime_init(const struct ToolSettings *ts, struct Paint *paint);

void BKE_paint_cavity_curve_preset(struct Paint *p, int preset);

eObjectMode BKE_paint_object_mode_from_paintmode(ePaintMode mode);
bool BKE_paint_ensure_from_paintmode(struct Scene *sce, ePaintMode mode);
struct Paint *BKE_paint_get_active_from_paintmode(struct Scene *sce, ePaintMode mode);
const struct EnumPropertyItem *BKE_paint_get_tool_enum_from_paintmode(ePaintMode mode);
const char *BKE_paint_get_tool_prop_id_from_paintmode(ePaintMode mode);
uint BKE_paint_get_brush_tool_offset_from_paintmode(ePaintMode mode);
struct Paint *BKE_paint_get_active(struct Scene *sce, struct ViewLayer *view_layer);
struct Paint *BKE_paint_get_active_from_context(const struct bContext *C);
ePaintMode BKE_paintmode_get_active_from_context(const struct bContext *C);
ePaintMode BKE_paintmode_get_from_tool(const struct bToolRef *tref);
struct Brush *BKE_paint_brush(struct Paint *paint);
const struct Brush *BKE_paint_brush_for_read(const struct Paint *p);
void BKE_paint_brush_set(struct Paint *paint, struct Brush *br);
struct Palette *BKE_paint_palette(struct Paint *paint);
void BKE_paint_palette_set(struct Paint *p, struct Palette *palette);
void BKE_paint_curve_set(struct Brush *br, struct PaintCurve *pc);
void BKE_paint_curve_clamp_endpoint_add_index(struct PaintCurve *pc, int add_index);

/**
 * Return true when in vertex/weight/texture paint + face-select mode?
 */
bool BKE_paint_select_face_test(struct Object *ob);
/**
 * Return true when in vertex/weight paint + vertex-select mode?
 */
bool BKE_paint_select_vert_test(struct Object *ob);
/**
 * used to check if selection is possible
 * (when we don't care if its face or vert)
 */
bool BKE_paint_select_elem_test(struct Object *ob);
/**
 * Checks if face/vertex hiding is always applied in the current mode.
 * Returns true in vertex/weight paint.
 */
bool BKE_paint_always_hide_test(struct Object *ob);

/* Partial visibility. */

/**
 * Returns non-zero if any of the face's vertices are hidden, zero otherwise.
 */
bool paint_is_face_hidden(const struct MLoopTri *lt, const bool *hide_poly);
/**
 * Returns non-zero if any of the corners of the grid
 * face whose inner corner is at (x, y) are hidden, zero otherwise.
 */
bool paint_is_grid_face_hidden(const unsigned int *grid_hidden, int gridsize, int x, int y);
/**
 * Return true if all vertices in the face are visible, false otherwise.
 */
bool paint_is_bmesh_face_hidden(struct BMFace *f);

/* Paint masks. */

float paint_grid_paint_mask(const struct GridPaintMask *gpm, uint level, uint x, uint y);

void BKE_paint_face_set_overlay_color_get(int face_set, int seed, uchar r_color[4]);

/* Stroke related. */

bool paint_calculate_rake_rotation(struct UnifiedPaintSettings *ups,
                                   struct Brush *brush,
                                   const float mouse_pos[2]);
void paint_update_brush_rake_rotation(struct UnifiedPaintSettings *ups,
                                      struct Brush *brush,
                                      float rotation);

void BKE_paint_stroke_get_average(struct Scene *scene, struct Object *ob, float stroke[3]);

/* Tool slot API. */

void BKE_paint_toolslots_init_from_main(struct Main *bmain);
void BKE_paint_toolslots_len_ensure(struct Paint *paint, int len);
void BKE_paint_toolslots_brush_update_ex(struct Paint *paint, struct Brush *brush);
void BKE_paint_toolslots_brush_update(struct Paint *paint);
/**
 * Run this to ensure brush types are set for each slot on entering modes
 * (for new scenes for example).
 */
void BKE_paint_toolslots_brush_validate(struct Main *bmain, struct Paint *paint);
struct Brush *BKE_paint_toolslots_brush_get(struct Paint *paint, int slot_index);

/* .blend I/O */

void BKE_paint_blend_write(struct BlendWriter *writer, struct Paint *paint);
void BKE_paint_blend_read_data(struct BlendDataReader *reader,
                               const struct Scene *scene,
                               struct Paint *paint);
void BKE_paint_blend_read_lib(struct BlendLibReader *reader,
                              struct Scene *scene,
                              struct Paint *paint);

#define SCULPT_FACE_SET_NONE 0

/** Used for both vertex color and weight paint. */
struct SculptVertexPaintGeomMap {
  int *vert_map_mem;
  struct MeshElemMap *vert_to_loop;
  int *poly_map_mem;
  struct MeshElemMap *vert_to_poly;
};

/** Pose Brush IK Chain. */
typedef struct SculptPoseIKChainSegment {
  float orig[3];
  float head[3];

  float initial_orig[3];
  float initial_head[3];
  float len;
  float scale[3];
  float rot[4];
  float *weights;

  /* Store a 4x4 transform matrix for each of the possible combinations of enabled XYZ symmetry
   * axis. */
  float trans_mat[PAINT_SYMM_AREAS][4][4];
  float pivot_mat[PAINT_SYMM_AREAS][4][4];
  float pivot_mat_inv[PAINT_SYMM_AREAS][4][4];
} SculptPoseIKChainSegment;

typedef struct SculptPoseIKChain {
  SculptPoseIKChainSegment *segments;
  int tot_segments;
  float grab_delta_offset[3];
} SculptPoseIKChain;

/* Cloth Brush */

/* Cloth Simulation. */
typedef enum eSculptClothNodeSimState {
  /* Constraints were not built for this node, so it can't be simulated. */
  SCULPT_CLOTH_NODE_UNINITIALIZED,

  /* There are constraints for the geometry in this node, but it should not be simulated. */
  SCULPT_CLOTH_NODE_INACTIVE,

  /* There are constraints for this node and they should be used by the solver. */
  SCULPT_CLOTH_NODE_ACTIVE,
} eSculptClothNodeSimState;

typedef enum eSculptClothConstraintType {
  /* Constraint that creates the structure of the cloth. */
  SCULPT_CLOTH_CONSTRAINT_STRUCTURAL = 0,
  /* Constraint that references the position of a vertex and a position in deformation_pos which
   * can be deformed by the tools. */
  SCULPT_CLOTH_CONSTRAINT_DEFORMATION = 1,
  /* Constraint that references the vertex position and a editable soft-body position for
   * plasticity. */
  SCULPT_CLOTH_CONSTRAINT_SOFTBODY = 2,
  /* Constraint that references the vertex position and its initial position. */
  SCULPT_CLOTH_CONSTRAINT_PIN = 3,
} eSculptClothConstraintType;

typedef struct SculptClothLengthConstraint {
  /* Elements that are affected by the constraint. */
  /* Element a should always be a mesh vertex with the index stored in elem_index_a as it is always
   * deformed. Element b could be another vertex of the same mesh or any other position (arbitrary
   * point, position for a previous state). In that case, elem_index_a and elem_index_b should be
   * the same to avoid affecting two different vertices when solving the constraints.
   * *elem_position points to the position which is owned by the element. */
  int elem_index_a;
  float *elem_position_a;

  int elem_index_b;
  float *elem_position_b;

  float length;
  float strength;

  /* Index in #SculptClothSimulation.node_state of the node from where this constraint was created.
   * This constraints will only be used by the solver if the state is active. */
  int node;

  eSculptClothConstraintType type;
} SculptClothLengthConstraint;

typedef struct SculptClothSimulation {
  SculptClothLengthConstraint *length_constraints;
  int tot_length_constraints;
  struct EdgeSet *created_length_constraints;
  int capacity_length_constraints;
  float *length_constraint_tweak;

  /* Position anchors for deformation brushes. These positions are modified by the brush and the
   * final positions of the simulated vertices are updated with constraints that use these points
   * as targets. */
  float (*deformation_pos)[3];
  float *deformation_strength;

  float mass;
  float damping;
  float softbody_strength;

  float (*acceleration)[3];
  float (*pos)[3];
  float (*init_pos)[3];
  float (*init_no)[3];
  float (*softbody_pos)[3];
  float (*prev_pos)[3];
  float (*last_iteration_pos)[3];

  struct ListBase *collider_list;

  int totnode;
  /** #PBVHNode pointer as a key, index in #SculptClothSimulation.node_state as value. */
  struct GHash *node_state_index;
  eSculptClothNodeSimState *node_state;
} SculptClothSimulation;

typedef struct SculptPersistentBase {
  float co[3];
  float no[3];
  float disp;
} SculptPersistentBase;

typedef struct SculptVertexInfo {
  /* Indexed by base mesh vertex index, stores if that vertex is a boundary. */
  BLI_bitmap *boundary;
} SculptVertexInfo;

typedef struct SculptBoundaryEditInfo {
  /* Vertex index from where the topology propagation reached this vertex. */
  int original_vertex_i;

  /* How many steps were needed to reach this vertex from the boundary. */
  int propagation_steps_num;

  /* Strength that is used to deform this vertex. */
  float strength_factor;
} SculptBoundaryEditInfo;

/* Edge for drawing the boundary preview in the cursor. */
typedef struct SculptBoundaryPreviewEdge {
  PBVHVertRef v1;
  PBVHVertRef v2;
} SculptBoundaryPreviewEdge;

typedef struct SculptBoundary {
  /* Vertex indices of the active boundary. */
  PBVHVertRef *verts;
  int verts_capacity;
  int verts_num;

  /* Distance from a vertex in the boundary to initial vertex indexed by vertex index, taking into
   * account the length of all edges between them. Any vertex that is not in the boundary will have
   * a distance of 0. */
  float *distance;

  /* Data for drawing the preview. */
  SculptBoundaryPreviewEdge *edges;
  int edges_capacity;
  int edges_num;

  /* True if the boundary loops into itself. */
  bool forms_loop;

  /* Initial vertex in the boundary which is closest to the current sculpt active vertex. */
  PBVHVertRef initial_vertex;
  int initial_vertex_i;

  /* Vertex that at max_propagation_steps from the boundary and closest to the original active
   * vertex that was used to initialize the boundary. This is used as a reference to check how much
   * the deformation will go into the mesh and to calculate the strength of the brushes. */
  PBVHVertRef pivot_vertex;

  /* Stores the initial positions of the pivot and boundary initial vertex as they may be deformed
   * during the brush action. This allows to use them as a reference positions and vectors for some
   * brush effects. */
  float initial_vertex_position[3];
  float initial_pivot_position[3];

  /* Maximum number of topology steps that were calculated from the boundary. */
  int max_propagation_steps;

  /* Indexed by vertex index, contains the topology information needed for boundary deformations.
   */
  struct SculptBoundaryEditInfo *edit_info;

  /* Bend Deform type. */
  struct {
    float (*pivot_rotation_axis)[3];
    float (*pivot_positions)[3];
  } bend;

  /* Slide Deform type. */
  struct {
    float (*directions)[3];
  } slide;

  /* Twist Deform type. */
  struct {
    float rotation_axis[3];
    float pivot_position[3];
  } twist;
} SculptBoundary;

typedef struct SculptFakeNeighbors {
  bool use_fake_neighbors;

  /* Max distance used to calculate neighborhood information. */
  float current_max_distance;

  /* Indexed by vertex, stores the vertex index of its fake neighbor if available. */
  int *fake_neighbor_index;

} SculptFakeNeighbors;

/* Session data (mode-specific) */

/* Custom Temporary Attributes */

typedef struct SculptAttributeParams {
  /* Allocate a flat array outside the CustomData system.  Cannot be combined with permanent. */
  int simple_array : 1;

  /* Do not mark CustomData layer as temporary.  Cannot be combined with simple_array.  Doesn't
   * work with PBVH_GRIDS.
   */
  int permanent : 1;   /* Cannot be combined with simple_array. */
  int stroke_only : 1; /* Release layer at end of struct */
} SculptAttributeParams;

typedef struct SculptAttribute {
  /* Domain, data type and name */
  eAttrDomain domain;
  eCustomDataType proptype;
  char name[MAX_CUSTOMDATA_LAYER_NAME];

  /* Source layer on mesh/bmesh, if any. */
  struct CustomDataLayer *layer;

  /* Data stored as flat array. */
  void *data;
  int elem_size, elem_num;
  bool data_for_bmesh; /* Temporary data store as array outside of bmesh. */

  /* Data is a flat array outside the CustomData system.
   * This will be true if simple_array is requested in
   * SculptAttributeParams, or the PBVH type is PBVH_GRIDS or PBVH_BMESH.
   */
  bool simple_array;
  /* Data stored per BMesh element. */
  int bmesh_cd_offset;

  /* Sculpt usage */
  SculptAttributeParams params;

  /* Used to keep track of which preallocated SculptAttribute instances
   * inside of SculptSession.temp_attribute are used.
   */
  bool used;
} SculptAttribute;

#define SCULPT_MAX_ATTRIBUTES 64

/* Get a standard attribute name.  Key must match up with a member
 * of SculptAttributePointers.
 */

#define SCULPT_ATTRIBUTE_NAME(key) \
  (offsetof(SculptAttributePointers, key) >= 0 ? /* Spellcheck name. */ \
       (".sculpt_" #key)                         /* Make name. */ \
       : \
       "You misspelled the layer name key")

/* Convenience pointers for standard sculpt attributes. */

typedef struct SculptAttributePointers {
  /* Persistent base. */
  SculptAttribute *persistent_co;
  SculptAttribute *persistent_no;
  SculptAttribute *persistent_disp;

  /* Precomputed auto-mask factor indexed by vertex, owned by the auto-masking system and
   * initialized in #SCULPT_automasking_cache_init when needed. */
  SculptAttribute *automasking_factor;
  SculptAttribute *automasking_occlusion; /* CD_PROP_INT8. */
  SculptAttribute *automasking_stroke_id;
  SculptAttribute *automasking_cavity;

  SculptAttribute *topology_island_key; /* CD_PROP_INT8 */

  /* BMesh */
  SculptAttribute *dyntopo_node_id_vertex;
  SculptAttribute *dyntopo_node_id_face;
} SculptAttributePointers;

typedef struct SculptSession {
  /* Mesh data (not copied) can come either directly from a Mesh, or from a MultiresDM */
  struct { /* Special handling for multires meshes */
    bool active;
    struct MultiresModifierData *modifier;
    int level;
  } multires;

  /* Depsgraph for the Cloth Brush solver to get the colliders. */
  struct Depsgraph *depsgraph;

  /* These are always assigned to base mesh data when using PBVH_FACES and PBVH_GRIDS. */
  float (*vert_positions)[3];
<<<<<<< HEAD
  const struct MPoly *mpoly;
  const int *corner_verts;
=======
  const struct MPoly *polys;
  const struct MLoop *mloop;
>>>>>>> 2a9f792c

  /* These contain the vertex and poly counts of the final mesh. */
  int totvert, totpoly;

  struct KeyBlock *shapekey_active;
  struct MPropCol *vcol;
  struct MLoopCol *mcol;

  eAttrDomain vcol_domain;
  eCustomDataType vcol_type;

  float *vmask;

  /* Mesh connectivity maps. */
  /* Vertices to adjacent polys. */
  struct MeshElemMap *pmap;
  int *pmap_mem;

  /* Edges to adjacent polys. */
  struct MeshElemMap *epmap;
  int *epmap_mem;

  /* Vertices to adjacent edges. */
  struct MeshElemMap *vemap;
  int *vemap_mem;

  /* Mesh Face Sets */
  /* Total number of polys of the base mesh. */
  int totfaces;

  /* The 0 ID is not used by the tools or the visibility system, it is just used when creating new
   * geometry (the trim tool, for example) to detect which geometry was just added, so it can be
   * assigned a valid Face Set after creation. Tools are not intended to run with Face Sets IDs set
   * to 0. */
  int *face_sets;
  /**
   * A reference to the ".hide_poly" attribute, to store whether (base) polygons are hidden.
   * May be null.
   */
  bool *hide_poly;

  /* BMesh for dynamic topology sculpting */
  struct BMesh *bm;
  bool bm_smooth_shading;
  /* Undo/redo log for dynamic topology sculpting */
  struct BMLog *bm_log;

  /* Limit surface/grids. */
  struct SubdivCCG *subdiv_ccg;

  /* PBVH acceleration structure */
  struct PBVH *pbvh;

  /* Painting on deformed mesh */
  bool deform_modifiers_active; /* Object is deformed with some modifiers. */
  float (*orig_cos)[3];         /* Coords of un-deformed mesh. */
  float (*deform_cos)[3];       /* Coords of deformed mesh but without stroke displacement. */
  float (*deform_imats)[3][3];  /* Crazy-space deformation matrices. */

  /* Pool for texture evaluations. */
  struct ImagePool *tex_pool;

  struct StrokeCache *cache;
  struct FilterCache *filter_cache;
  struct ExpandCache *expand_cache;

  /* Cursor data and active vertex for tools */
  PBVHVertRef active_vertex;

  int active_face_index;
  int active_grid_index;

  /* When active, the cursor draws with faded colors, indicating that there is an action
   * enabled.
   */
  bool draw_faded_cursor;
  float cursor_radius;
  float cursor_location[3];
  float cursor_normal[3];
  float cursor_sampled_normal[3];
  float cursor_view_normal[3];

  /* For Sculpt trimming gesture tools, initial ray-cast data from the position of the mouse
   * when
   * the gesture starts (intersection with the surface and if they ray hit the surface or not).
   */
  float gesture_initial_location[3];
  float gesture_initial_normal[3];
  bool gesture_initial_hit;

  /* TODO(jbakker): Replace rv3d and v3d with ViewContext */
  struct RegionView3D *rv3d;
  struct View3D *v3d;
  struct Scene *scene;

  /* Dynamic mesh preview */
  PBVHVertRef *preview_vert_list;
  int preview_vert_count;

  /* Pose Brush Preview */
  float pose_origin[3];
  SculptPoseIKChain *pose_ik_chain_preview;

  /* Boundary Brush Preview */
  SculptBoundary *boundary_preview;

  SculptVertexInfo vertex_info;
  SculptFakeNeighbors fake_neighbors;

  /* Transform operator */
  float pivot_pos[3];
  float pivot_rot[4];
  float pivot_scale[3];

  float init_pivot_pos[3];
  float init_pivot_rot[4];
  float init_pivot_scale[3];

  float prev_pivot_pos[3];
  float prev_pivot_rot[4];
  float prev_pivot_scale[3];

  union {
    struct {
      struct SculptVertexPaintGeomMap gmap;
    } vpaint;

    struct {
      struct SculptVertexPaintGeomMap gmap;
      /* Keep track of how much each vertex has been painted (non-airbrush only). */
      float *alpha_weight;

      /* Needed to continuously re-apply over the same weights (BRUSH_ACCUMULATE disabled).
       * Lazy initialize as needed (flag is set to 1 to tag it as uninitialized). */
      struct MDeformVert *dvert_prev;
    } wpaint;

    /* TODO: identify sculpt-only fields */
    // struct { ... } sculpt;
  } mode;
  eObjectMode mode_type;

  /* This flag prevents PBVH from being freed when creating the vp_handle for texture paint. */
  bool building_vp_handle;

  /**
   * ID data is older than sculpt-mode data.
   * Set #Main.is_memfile_undo_flush_needed when enabling.
   */
  char needs_flush_to_id;

  /* This is a fixed-size array so we can pass pointers to its elements
   * to client code. This is important to keep bmesh offsets up to date.
   */
  struct SculptAttribute temp_attributes[SCULPT_MAX_ATTRIBUTES];

  /* Convenience #SculptAttribute pointers. */
  SculptAttributePointers attrs;

  /**
   * Some tools follows the shading chosen by the last used tool canvas.
   * When not set the viewport shading color would be used.
   *
   * NOTE: This setting is temporarily until paint mode is added.
   */
  bool sticky_shading_color;

  uchar stroke_id;

  /**
   * Last used painting canvas key.
   */
  char *last_paint_canvas_key;
  float last_normal[3];

  int last_automasking_settings_hash;
  uchar last_automask_stroke_id;
  bool islands_valid; /* Is attrs.topology_island_key valid? */
} SculptSession;

void BKE_sculptsession_free(struct Object *ob);
void BKE_sculptsession_free_deformMats(struct SculptSession *ss);
void BKE_sculptsession_free_vwpaint_data(struct SculptSession *ss);
void BKE_sculptsession_bm_to_me(struct Object *ob, bool reorder);
void BKE_sculptsession_bm_to_me_for_render(struct Object *object);
int BKE_sculptsession_vertex_count(const SculptSession *ss);

/* Ensure an attribute layer exists. */
SculptAttribute *BKE_sculpt_attribute_ensure(struct Object *ob,
                                             eAttrDomain domain,
                                             eCustomDataType proptype,
                                             const char *name,
                                             const SculptAttributeParams *params);

/* Returns nullptr if attribute does not exist. */
SculptAttribute *BKE_sculpt_attribute_get(struct Object *ob,
                                          eAttrDomain domain,
                                          eCustomDataType proptype,
                                          const char *name);

bool BKE_sculpt_attribute_exists(struct Object *ob,
                                 eAttrDomain domain,
                                 eCustomDataType proptype,
                                 const char *name);

bool BKE_sculpt_attribute_destroy(struct Object *ob, SculptAttribute *attr);

/* Destroy all attributes and pseudo-attributes created by sculpt mode. */
void BKE_sculpt_attribute_destroy_temporary_all(struct Object *ob);

/* Destroy attributes that were marked as stroke only in SculptAttributeParams. */
void BKE_sculpt_attributes_destroy_temporary_stroke(struct Object *ob);

BLI_INLINE void *BKE_sculpt_vertex_attr_get(const PBVHVertRef vertex, const SculptAttribute *attr)
{
  if (attr->data) {
    char *p = (char *)attr->data;
    int idx = (int)vertex.i;

    if (attr->data_for_bmesh) {
      BMElem *v = (BMElem *)vertex.i;
      idx = v->head.index;
    }

    return p + attr->elem_size * (int)idx;
  }
  else {
    BMElem *v = (BMElem *)vertex.i;
    return BM_ELEM_CD_GET_VOID_P(v, attr->bmesh_cd_offset);
  }

  return NULL;
}

BLI_INLINE void *BKE_sculpt_face_attr_get(const PBVHFaceRef vertex, const SculptAttribute *attr)
{
  if (attr->data) {
    char *p = (char *)attr->data;
    int idx = (int)vertex.i;

    if (attr->data_for_bmesh) {
      BMElem *v = (BMElem *)vertex.i;
      idx = v->head.index;
    }

    return p + attr->elem_size * (int)idx;
  }
  else {
    BMElem *v = (BMElem *)vertex.i;
    return BM_ELEM_CD_GET_VOID_P(v, attr->bmesh_cd_offset);
  }

  return NULL;
}

/**
 * Create new color layer on object if it doesn't have one and if experimental feature set has
 * sculpt vertex color enabled. Returns truth if new layer has been added, false otherwise.
 */
void BKE_sculpt_color_layer_create_if_needed(struct Object *object);

/**
 * \warning Expects a fully evaluated depsgraph.
 */
void BKE_sculpt_update_object_for_edit(struct Depsgraph *depsgraph,
                                       struct Object *ob_orig,
                                       bool need_pmap,
                                       bool need_mask,
                                       bool is_paint_tool);
void BKE_sculpt_update_object_before_eval(struct Object *ob_eval);
void BKE_sculpt_update_object_after_eval(struct Depsgraph *depsgraph, struct Object *ob_eval);

/**
 * Sculpt mode handles multi-res differently from regular meshes, but only if
 * it's the last modifier on the stack and it is not on the first level.
 */
struct MultiresModifierData *BKE_sculpt_multires_active(const struct Scene *scene,
                                                        struct Object *ob);
int *BKE_sculpt_face_sets_ensure(struct Mesh *mesh);
/**
 * Create the attribute used to store face visibility and retrieve its data.
 * Note that changes to the face visibility have to be propagated to other domains
 * (see #SCULPT_visibility_sync_all_from_faces).
 */
bool *BKE_sculpt_hide_poly_ensure(struct Mesh *mesh);

/**
 * Ensures a mask layer exists. If depsgraph and bmain are non-null,
 * a mask doesn't exist and the object has a multi-resolution modifier
 * then the scene depsgraph will be evaluated to update the runtime
 * subdivision data.
 *
 * \note always call *before* #BKE_sculpt_update_object_for_edit.
 */
int BKE_sculpt_mask_layers_ensure(struct Depsgraph *depsgraph,
                                  struct Main *bmain,
                                  struct Object *ob,
                                  struct MultiresModifierData *mmd);
void BKE_sculpt_toolsettings_data_ensure(struct Scene *scene);

struct PBVH *BKE_sculpt_object_pbvh_ensure(struct Depsgraph *depsgraph, struct Object *ob);

void BKE_sculpt_bvh_update_from_ccg(struct PBVH *pbvh, struct SubdivCCG *subdiv_ccg);

void BKE_sculpt_ensure_orig_mesh_data(struct Scene *scene, struct Object *object);
void BKE_sculpt_sync_face_visibility_to_grids(struct Mesh *mesh, struct SubdivCCG *subdiv_ccg);

/**
 * Test if PBVH can be used directly for drawing, which is faster than
 * drawing the mesh and all updates that come with it.
 */
bool BKE_sculptsession_use_pbvh_draw(const struct Object *ob, const struct RegionView3D *rv3d);

enum {
  SCULPT_MASK_LAYER_CALC_VERT = (1 << 0),
  SCULPT_MASK_LAYER_CALC_LOOP = (1 << 1),
};

/* paint_vertex.cc */

/**
 * Fills the object's active color attribute layer with the fill color.
 *
 * \param[in] ob: The object.
 * \param[in] fill_color: The fill color.
 * \param[in] only_selected: Limit the fill to selected faces or vertices.
 *
 * \return #true if successful.
 */
bool BKE_object_attributes_active_color_fill(struct Object *ob,
                                             const float fill_color[4],
                                             bool only_selected);

/* paint_canvas.cc */

/**
 * Create a key that can be used to compare with previous ones to identify changes.
 * The resulting 'string' is owned by the caller.
 */
char *BKE_paint_canvas_key_get(struct PaintModeSettings *settings, struct Object *ob);

bool BKE_paint_canvas_image_get(struct PaintModeSettings *settings,
                                struct Object *ob,
                                struct Image **r_image,
                                struct ImageUser **r_image_user);
int BKE_paint_canvas_uvmap_layer_index_get(const struct PaintModeSettings *settings,
                                           struct Object *ob);
void BKE_sculpt_check_cavity_curves(struct Sculpt *sd);
struct CurveMapping *BKE_sculpt_default_cavity_curve(void);

#ifdef __cplusplus
}
#endif<|MERGE_RESOLUTION|>--- conflicted
+++ resolved
@@ -576,13 +576,8 @@
 
   /* These are always assigned to base mesh data when using PBVH_FACES and PBVH_GRIDS. */
   float (*vert_positions)[3];
-<<<<<<< HEAD
-  const struct MPoly *mpoly;
+  const struct MPoly *polys;
   const int *corner_verts;
-=======
-  const struct MPoly *polys;
-  const struct MLoop *mloop;
->>>>>>> 2a9f792c
 
   /* These contain the vertex and poly counts of the final mesh. */
   int totvert, totpoly;
