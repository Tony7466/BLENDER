--- conflicted
+++ resolved
@@ -102,11 +102,7 @@
 
 /* mapping */
 
-<<<<<<< HEAD
 UvVertMap *BKE_mesh_uv_vert_map_create(blender::OffsetIndices<int> polys,
-=======
-UvVertMap *BKE_mesh_uv_vert_map_create(const struct MPoly *polys,
->>>>>>> a8fc9871
                                        const bool *hide_poly,
                                        const bool *select_poly,
                                        const int *corner_verts,
@@ -131,11 +127,7 @@
  */
 void BKE_mesh_vert_poly_map_create(MeshElemMap **r_map,
                                    int **r_mem,
-<<<<<<< HEAD
                                    blender::OffsetIndices<int> polys,
-=======
-                                   const struct MPoly *polys,
->>>>>>> a8fc9871
                                    const int *corner_verts,
                                    int totvert);
 /**
@@ -145,11 +137,7 @@
  */
 void BKE_mesh_vert_loop_map_create(MeshElemMap **r_map,
                                    int **r_mem,
-<<<<<<< HEAD
                                    blender::OffsetIndices<int> polys,
-=======
-                                   const struct MPoly *polys,
->>>>>>> a8fc9871
                                    const int *corner_verts,
                                    int totvert);
 
@@ -179,14 +167,10 @@
  * (not their edges).
  */
 void BKE_mesh_vert_edge_vert_map_create(
-<<<<<<< HEAD
-    MeshElemMap **r_map, int **r_mem, const struct MEdge *medge, int totvert, int totedge);
-
-#ifdef __cplusplus
-
-=======
     MeshElemMap **r_map, int **r_mem, const struct MEdge *edges, int totvert, int totedge);
->>>>>>> a8fc9871
+
+#ifdef __cplusplus
+
 /**
  * Generates a map where the key is the edge and the value is a list of loops that use that edge.
  * Loops indices of a same poly are contiguous and in winding order.
@@ -195,12 +179,7 @@
 void BKE_mesh_edge_loop_map_create(MeshElemMap **r_map,
                                    int **r_mem,
                                    int totedge,
-<<<<<<< HEAD
                                    blender::OffsetIndices<int> polys,
-=======
-                                   const struct MPoly *polys,
-                                   int totpoly,
->>>>>>> a8fc9871
                                    const int *corner_edges,
                                    int totloop);
 /**
@@ -211,12 +190,7 @@
 void BKE_mesh_edge_poly_map_create(MeshElemMap **r_map,
                                    int **r_mem,
                                    int totedge,
-<<<<<<< HEAD
                                    blender::OffsetIndices<int> polys,
-=======
-                                   const struct MPoly *polys,
-                                   int totpoly,
->>>>>>> a8fc9871
                                    const int *corner_edges,
                                    int totloop);
 /**
@@ -241,12 +215,7 @@
  */
 void BKE_mesh_origindex_map_create_looptri(MeshElemMap **r_map,
                                            int **r_mem,
-<<<<<<< HEAD
                                            blender::OffsetIndices<int> polys,
-=======
-                                           const struct MPoly *polys,
-                                           int polys_num,
->>>>>>> a8fc9871
                                            const struct MLoopTri *looptri,
                                            int looptri_num);
 
@@ -357,11 +326,7 @@
  * Note it's callers's responsibility to MEM_freeN returned array.
  */
 int *BKE_mesh_calc_smoothgroups(int totedge,
-<<<<<<< HEAD
                                 const int *poly_offsets,
-=======
-                                const struct MPoly *polys,
->>>>>>> a8fc9871
                                 int totpoly,
                                 const int *corner_edges,
                                 int totloop,
