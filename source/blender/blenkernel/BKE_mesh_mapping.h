--- conflicted
+++ resolved
@@ -351,16 +351,12 @@
 Array<int> build_loop_to_poly_map(Span<MPoly> polys, int loops_num);
 
 Array<Vector<int>> build_vert_to_edge_map(Span<MEdge> edges, int verts_num);
-<<<<<<< HEAD
+Array<Vector<int>> build_vert_to_poly_map(Span<MPoly> polys,
+                                          Span<int> corner_verts,
+                                          int verts_num);
 Array<Vector<int>> build_vert_to_loop_map(Span<int> corner_verts, int verts_num);
 Array<Vector<int>> build_edge_to_loop_map(Span<int> corner_edges, int edges_num);
 Vector<Vector<int>> build_edge_to_loop_map_resizable(Span<int> corner_edges, int edges_num);
-=======
-Array<Vector<int>> build_vert_to_poly_map(Span<MPoly> polys, Span<MLoop> loops, int verts_num);
-Array<Vector<int>> build_vert_to_loop_map(Span<MLoop> loops, int verts_num);
-Array<Vector<int>> build_edge_to_loop_map(Span<MLoop> loops, int edges_num);
-Vector<Vector<int>> build_edge_to_loop_map_resizable(Span<MLoop> loops, int edges_num);
->>>>>>> 9388ff87
 
 inline int previous_poly_loop(const MPoly &poly, int loop_i)
 {
