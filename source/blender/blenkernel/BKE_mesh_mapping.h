/* SPDX-License-Identifier: GPL-2.0-or-later
 * Copyright 2001-2002 NaN Holding BV. All rights reserved. */
#pragma once

/** \file
 * \ingroup bke
 */

#ifdef __cplusplus
#  include "BLI_array.hh"
#  include "BLI_offset_indices.hh"
#endif

#ifdef __cplusplus
extern "C" {
#endif

struct MEdge;
struct MLoopTri;

/* UvVertMap */
#define STD_UV_CONNECT_LIMIT 0.0001f

/* Map from uv vertex to face. Used by select linked, uv subdivision-surface and obj exporter. */
typedef struct UvVertMap {
  struct UvMapVert **vert;
  struct UvMapVert *buf;
} UvVertMap;

typedef struct UvMapVert {
  struct UvMapVert *next;
  unsigned int poly_index;
  unsigned short loop_of_poly_index;
  bool separate;
} UvMapVert;

/* UvElement stores per uv information so that we can quickly access information for a uv.
 * it is actually an improved UvMapVert, including an island and a direct pointer to the face
 * to avoid initializing face arrays */
typedef struct UvElement {
  /* Next UvElement corresponding to same vertex */
  struct UvElement *next;
  /* Face the element belongs to */
  struct BMLoop *l;
  /* index in loop. */
  unsigned short loop_of_poly_index;
  /* Whether this element is the first of coincident elements */
  bool separate;
  /* general use flag */
  unsigned char flag;
  /* If generating element map with island sorting, this stores the island index */
  unsigned int island;
} UvElement;

/** UvElementMap is a container for UvElements of a BMesh.
 *
 * It simplifies access to UV information and ensures the
 * different UV selection modes are respected.
 *
 * If islands are calculated, it also stores UvElements
 * belonging to the same uv island in sequence and
 * the number of uvs per island.
 *
 * \note in C++, #head_table and #unique_index_table would
 * be `mutable`, as they are created on demand, and never
 * changed after creation.
 */
typedef struct UvElementMap {
  /** UvElement Storage. */
  struct UvElement *storage;
  /** Total number of UVs. */
  int total_uvs;
  /** Total number of unique UVs. */
  int total_unique_uvs;

  /** If Non-NULL, address UvElements by `BM_elem_index_get(BMVert*)`. */
  struct UvElement **vertex;

  /** If Non-NULL, pointer to local head of each unique UV. */
  struct UvElement **head_table;

  /** If Non-NULL, pointer to index of each unique UV. */
  int *unique_index_table;

  /** Number of islands, or zero if not calculated. */
  int total_islands;
  /** Array of starting index in #storage where each island begins. */
  int *island_indices;
  /** Array of number of UVs in each island. */
  int *island_total_uvs;
  /** Array of number of unique UVs in each island. */
  int *island_total_unique_uvs;
} UvElementMap;

/* Connectivity data */
typedef struct MeshElemMap {
  int *indices;
  int count;
} MeshElemMap;

#ifdef __cplusplus

/* mapping */

UvVertMap *BKE_mesh_uv_vert_map_create(blender::OffsetIndices<int> polys,
                                       const bool *hide_poly,
                                       const bool *select_poly,
                                       const int *corner_verts,
                                       const float (*mloopuv)[2],
                                       unsigned int totvert,
                                       const float limit[2],
                                       bool selected,
                                       bool use_winding);

#endif

UvMapVert *BKE_mesh_uv_vert_map_get_vert(UvVertMap *vmap, unsigned int v);
void BKE_mesh_uv_vert_map_free(UvVertMap *vmap);

#ifdef __cplusplus

/**
 * Generates a map where the key is the vertex and the value
 * is a list of polys that use that vertex as a corner.
 * The lists are allocated from one memory pool.
 */
void BKE_mesh_vert_poly_map_create(MeshElemMap **r_map,
                                   int **r_mem,
                                   blender::OffsetIndices<int> polys,
                                   const int *corner_verts,
                                   int totvert);
/**
 * Generates a map where the key is the vertex and the value
 * is a list of loops that use that vertex as a corner.
 * The lists are allocated from one memory pool.
 */
void BKE_mesh_vert_loop_map_create(MeshElemMap **r_map,
                                   int **r_mem,
                                   blender::OffsetIndices<int> polys,
                                   const int *corner_verts,
                                   int totvert);

#endif

/**
 * Generates a map where the key is the edge and the value
 * is a list of looptris that use that edge.
 * The lists are allocated from one memory pool.
 */
void BKE_mesh_vert_looptri_map_create(MeshElemMap **r_map,
                                      int **r_mem,
                                      int totvert,
                                      const struct MLoopTri *mlooptri,
                                      int totlooptri,
                                      const int *corner_verts,
                                      int totloop);
/**
 * Generates a map where the key is the vertex and the value
 * is a list of edges that use that vertex as an endpoint.
 * The lists are allocated from one memory pool.
 */
void BKE_mesh_vert_edge_map_create(
    MeshElemMap **r_map, int **r_mem, const struct MEdge *edges, int totvert, int totedge);
/**
 * A version of #BKE_mesh_vert_edge_map_create that references connected vertices directly
 * (not their edges).
 */
void BKE_mesh_vert_edge_vert_map_create(
    MeshElemMap **r_map, int **r_mem, const struct MEdge *edges, int totvert, int totedge);

#ifdef __cplusplus

/**
 * Generates a map where the key is the edge and the value is a list of loops that use that edge.
 * Loops indices of a same poly are contiguous and in winding order.
 * The lists are allocated from one memory pool.
 */
void BKE_mesh_edge_loop_map_create(MeshElemMap **r_map,
                                   int **r_mem,
                                   int totedge,
                                   blender::OffsetIndices<int> polys,
                                   const int *corner_edges,
                                   int totloop);
/**
 * Generates a map where the key is the edge and the value
 * is a list of polygons that use that edge.
 * The lists are allocated from one memory pool.
 */
void BKE_mesh_edge_poly_map_create(MeshElemMap **r_map,
                                   int **r_mem,
                                   int totedge,
                                   blender::OffsetIndices<int> polys,
                                   const int *corner_edges,
                                   int totloop);
/**
 * This function creates a map so the source-data (vert/edge/loop/poly)
 * can loop over the destination data (using the destination arrays origindex).
 *
 * This has the advantage that it can operate on any data-types.
 *
 * \param totsource: The total number of elements that \a final_origindex points to.
 * \param totfinal: The size of \a final_origindex
 * \param final_origindex: The size of the final array.
 *
 * \note `totsource` could be `totpoly`,
 *       `totfinal` could be `tottessface` and `final_origindex` its ORIGINDEX custom-data.
 *       This would allow a poly to loop over its tessfaces.
 */
void BKE_mesh_origindex_map_create(
    MeshElemMap **r_map, int **r_mem, int totsource, const int *final_origindex, int totfinal);
/**
 * A version of #BKE_mesh_origindex_map_create that takes a looptri array.
 * Making a poly -> looptri map.
 */
void BKE_mesh_origindex_map_create_looptri(MeshElemMap **r_map,
                                           int **r_mem,
                                           blender::OffsetIndices<int> polys,
                                           const struct MLoopTri *looptri,
                                           int looptri_num);

/* islands */

/* Loop islands data helpers. */
enum {
  MISLAND_TYPE_NONE = 0,
  MISLAND_TYPE_VERT = 1,
  MISLAND_TYPE_EDGE = 2,
  MISLAND_TYPE_POLY = 3,
  MISLAND_TYPE_LOOP = 4,
};

typedef struct MeshIslandStore {
  short item_type;     /* MISLAND_TYPE_... */
  short island_type;   /* MISLAND_TYPE_... */
  short innercut_type; /* MISLAND_TYPE_... */

  int items_to_islands_num;
  int *items_to_islands; /* map the item to the island index */

  int islands_num;
  size_t islands_num_alloc;
  struct MeshElemMap **islands;   /* Array of pointers, one item per island. */
  struct MeshElemMap **innercuts; /* Array of pointers, one item per island. */

  struct MemArena *mem; /* Memory arena, internal use only. */
} MeshIslandStore;

void BKE_mesh_loop_islands_init(MeshIslandStore *island_store,
                                short item_type,
                                int items_num,
                                short island_type,
                                short innercut_type);
void BKE_mesh_loop_islands_clear(MeshIslandStore *island_store);
void BKE_mesh_loop_islands_free(MeshIslandStore *island_store);
void BKE_mesh_loop_islands_add(MeshIslandStore *island_store,
                               int item_num,
                               const int *items_indices,
                               int num_island_items,
                               int *island_item_indices,
                               int num_innercut_items,
                               int *innercut_item_indices);

typedef bool (*MeshRemapIslandsCalc)(const float (*vert_positions)[3],
                                     int totvert,
                                     const struct MEdge *edges,
                                     int totedge,
                                     const bool *uv_seams,
                                     blender::OffsetIndices<int> polys,
                                     const int *corner_verts,
                                     const int *corner_edges,
                                     int totloop,
                                     struct MeshIslandStore *r_island_store);

/* Above vert/UV mapping stuff does not do what we need here, but does things we do not need here.
 * So better keep them separated for now, I think. */

/**
 * Calculate 'generic' UV islands, i.e. based only on actual geometry data (edge seams),
 * not some UV layers coordinates.
 */
bool BKE_mesh_calc_islands_loop_poly_edgeseam(const float (*vert_positions)[3],
                                              int totvert,
                                              const struct MEdge *edges,
                                              int totedge,
                                              const bool *uv_seams,
                                              blender::OffsetIndices<int> polys,
                                              const int *corner_verts,
                                              const int *corner_edges,
                                              int totloop,
                                              MeshIslandStore *r_island_store);

/**
 * Calculate UV islands.
 *
 * \note If no UV layer is passed, we only consider edges tagged as seams as UV boundaries.
 * This has the advantages of simplicity, and being valid/common to all UV maps.
 * However, it means actual UV islands without matching UV seams will not be handled correctly.
 * If a valid UV layer is passed as \a luvs parameter,
 * UV coordinates are also used to detect islands boundaries.
 *
 * \note All this could be optimized.
 * Not sure it would be worth the more complex code, though,
 * those loops are supposed to be really quick to do.
 */
bool BKE_mesh_calc_islands_loop_poly_uvmap(float (*vert_positions)[3],
                                           int totvert,
                                           struct MEdge *edges,
                                           int totedge,
                                           const bool *uv_seams,
                                           blender::OffsetIndices<int> polys,
                                           const int *corner_verts,
                                           const int *corner_edges,
                                           int totloop,
                                           const float (*luvs)[2],
                                           MeshIslandStore *r_island_store);

#endif

/**
 * Calculate smooth groups from sharp edges.
 *
 * \param r_totgroup: The total number of groups, 1 or more.
 * \return Polygon aligned array of group index values (bitflags if use_bitflags is true),
 * starting at 1 (0 being used as 'invalid' flag).
 * Note it's callers's responsibility to MEM_freeN returned array.
 */
int *BKE_mesh_calc_smoothgroups(int totedge,
                                const int *poly_offsets,
                                int totpoly,
                                const int *corner_edges,
                                int totloop,
                                const bool *sharp_edges,
                                const bool *sharp_faces,
                                int *r_totgroup,
                                bool use_bitflags);

/* use on looptri vertex values */
#define BKE_MESH_TESSTRI_VINDEX_ORDER(_tri, _v) \
  ((CHECK_TYPE_ANY( \
        _tri, unsigned int *, int *, int[3], const unsigned int *, const int *, const int[3]), \
    CHECK_TYPE_ANY(_v, unsigned int, const unsigned int, int, const int)), \
   (((_tri)[0] == _v) ? 0 : \
    ((_tri)[1] == _v) ? 1 : \
    ((_tri)[2] == _v) ? 2 : \
                        -1))

#ifdef __cplusplus
}
#endif

#ifdef __cplusplus

namespace blender::bke::mesh_topology {

Array<int> build_loop_to_poly_map(OffsetIndices<int> polys);

Array<Vector<int>> build_vert_to_edge_map(Span<MEdge> edges, int verts_num);
Array<Vector<int>> build_vert_to_poly_map(OffsetIndices<int> polys,
                                          Span<int> corner_verts,
                                          int verts_num);
Array<Vector<int>> build_vert_to_loop_map(Span<int> corner_verts, int verts_num);
Array<Vector<int>> build_edge_to_loop_map(Span<int> corner_edges, int edges_num);
Array<Vector<int, 2>> build_edge_to_poly_map(OffsetIndices<int> polys,
                                             Span<int> corner_edges,
                                             int edges_num);
Vector<Vector<int>> build_edge_to_loop_map_resizable(Span<int> corner_edges, int edges_num);

<<<<<<< HEAD
inline int poly_loop_prev(const IndexRange poly, int loop_i)
{
  return loop_i - 1 + (loop_i == poly.start()) * poly.size();
}

inline int poly_loop_next(const IndexRange poly, int loop_i)
{
  if (loop_i == poly.start() + poly.size() - 1) {
    return poly.start();
  }
  return loop_i + 1;
}

=======
>>>>>>> ce140c1b
}  // namespace blender::bke::mesh_topology
#endif<|MERGE_RESOLUTION|>--- conflicted
+++ resolved
@@ -365,21 +365,5 @@
                                              int edges_num);
 Vector<Vector<int>> build_edge_to_loop_map_resizable(Span<int> corner_edges, int edges_num);
 
-<<<<<<< HEAD
-inline int poly_loop_prev(const IndexRange poly, int loop_i)
-{
-  return loop_i - 1 + (loop_i == poly.start()) * poly.size();
-}
-
-inline int poly_loop_next(const IndexRange poly, int loop_i)
-{
-  if (loop_i == poly.start() + poly.size() - 1) {
-    return poly.start();
-  }
-  return loop_i + 1;
-}
-
-=======
->>>>>>> ce140c1b
 }  // namespace blender::bke::mesh_topology
 #endif