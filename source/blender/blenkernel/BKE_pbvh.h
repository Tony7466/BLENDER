--- conflicted
+++ resolved
@@ -291,25 +291,8 @@
  * \note Unlike mpoly/corner_verts/verts, looptri is *totally owned* by PBVH
  * (which means it may rewrite it if needed, see #BKE_pbvh_vert_coords_apply().
  */
-<<<<<<< HEAD
 void BKE_pbvh_build_mesh(PBVH *pbvh, struct Mesh *mesh);
 void BKE_pbvh_update_mesh_pointers(PBVH *pbvh, struct Mesh *mesh);
-=======
-void BKE_pbvh_build_mesh(PBVH *pbvh,
-                         struct Mesh *mesh,
-                         blender::OffsetIndices<int> polys,
-                         const int *corner_verts,
-                         float (*vert_positions)[3],
-                         int totvert,
-                         struct CustomData *vdata,
-                         struct CustomData *ldata,
-                         struct CustomData *pdata,
-                         const struct MLoopTri *looptri,
-                         int looptri_num);
-
-#endif
-
->>>>>>> d85520f2
 /**
  * Do a full rebuild with on Grids data structure.
  */
@@ -600,8 +583,8 @@
 
 /* NOTE: PBVH_ITER_ALL does not skip hidden vertices,
  * PBVH_ITER_UNIQUE does */
-#define PBVH_ITER_ALL 0
-#define PBVH_ITER_UNIQUE 1
+#  define PBVH_ITER_ALL 0
+#  define PBVH_ITER_UNIQUE 1
 
 typedef struct PBVHVertexIter {
   /* iteration */
@@ -651,84 +634,84 @@
 
 void pbvh_vertex_iter_init(PBVH *pbvh, PBVHNode *node, PBVHVertexIter *vi, int mode);
 
-#define BKE_pbvh_vertex_iter_begin(pbvh, node, vi, mode) \
-  pbvh_vertex_iter_init(pbvh, node, &vi, mode); \
+#  define BKE_pbvh_vertex_iter_begin(pbvh, node, vi, mode) \
+    pbvh_vertex_iter_init(pbvh, node, &vi, mode); \
 \
-  for (vi.i = 0, vi.g = 0; vi.g < vi.totgrid; vi.g++) { \
-    if (vi.grids) { \
-      vi.width = vi.gridsize; \
-      vi.height = vi.gridsize; \
-      vi.index = vi.vertex.i = vi.grid_indices[vi.g] * vi.key.grid_area - 1; \
-      vi.grid = vi.grids[vi.grid_indices[vi.g]]; \
-      if (mode == PBVH_ITER_UNIQUE) { \
-        vi.gh = vi.grid_hidden[vi.grid_indices[vi.g]]; \
+    for (vi.i = 0, vi.g = 0; vi.g < vi.totgrid; vi.g++) { \
+      if (vi.grids) { \
+        vi.width = vi.gridsize; \
+        vi.height = vi.gridsize; \
+        vi.index = vi.vertex.i = vi.grid_indices[vi.g] * vi.key.grid_area - 1; \
+        vi.grid = vi.grids[vi.grid_indices[vi.g]]; \
+        if (mode == PBVH_ITER_UNIQUE) { \
+          vi.gh = vi.grid_hidden[vi.grid_indices[vi.g]]; \
+        } \
       } \
-    } \
-    else { \
-      vi.width = vi.totvert; \
-      vi.height = 1; \
-    } \
+      else { \
+        vi.width = vi.totvert; \
+        vi.height = 1; \
+      } \
 \
-    for (vi.gy = 0; vi.gy < vi.height; vi.gy++) { \
-      for (vi.gx = 0; vi.gx < vi.width; vi.gx++, vi.i++) { \
-        if (vi.grid) { \
-          vi.co = CCG_elem_co(&vi.key, vi.grid); \
-          vi.fno = CCG_elem_no(&vi.key, vi.grid); \
-          vi.mask = vi.key.has_mask ? CCG_elem_mask(&vi.key, vi.grid) : NULL; \
-          vi.grid = CCG_elem_next(&vi.key, vi.grid); \
-          vi.index++; \
-          vi.vertex.i++; \
-          vi.visible = true; \
-          if (vi.gh) { \
-            if (BLI_BITMAP_TEST(vi.gh, vi.gy * vi.gridsize + vi.gx)) { \
-              continue; \
+      for (vi.gy = 0; vi.gy < vi.height; vi.gy++) { \
+        for (vi.gx = 0; vi.gx < vi.width; vi.gx++, vi.i++) { \
+          if (vi.grid) { \
+            vi.co = CCG_elem_co(&vi.key, vi.grid); \
+            vi.fno = CCG_elem_no(&vi.key, vi.grid); \
+            vi.mask = vi.key.has_mask ? CCG_elem_mask(&vi.key, vi.grid) : NULL; \
+            vi.grid = CCG_elem_next(&vi.key, vi.grid); \
+            vi.index++; \
+            vi.vertex.i++; \
+            vi.visible = true; \
+            if (vi.gh) { \
+              if (BLI_BITMAP_TEST(vi.gh, vi.gy * vi.gridsize + vi.gx)) { \
+                continue; \
+              } \
             } \
           } \
-        } \
-        else if (vi.vert_positions) { \
-          if (vi.respect_hide) { \
-            vi.visible = !(vi.hide_vert && vi.hide_vert[vi.vert_indices[vi.gx]]); \
+          else if (vi.vert_positions) { \
+            if (vi.respect_hide) { \
+              vi.visible = !(vi.hide_vert && vi.hide_vert[vi.vert_indices[vi.gx]]); \
+              if (mode == PBVH_ITER_UNIQUE && !vi.visible) { \
+                continue; \
+              } \
+            } \
+            else { \
+              BLI_assert(vi.visible); \
+            } \
+            vi.co = vi.vert_positions[vi.vert_indices[vi.gx]]; \
+            vi.no = vi.vert_normals[vi.vert_indices[vi.gx]]; \
+            vi.index = vi.vertex.i = vi.vert_indices[vi.i]; \
+            if (vi.vmask) { \
+              vi.mask = &vi.vmask[vi.index]; \
+            } \
+          } \
+          else { \
+            if (!BLI_gsetIterator_done(&vi.bm_unique_verts)) { \
+              vi.bm_vert = (BMVert *)BLI_gsetIterator_getKey(&vi.bm_unique_verts); \
+              BLI_gsetIterator_step(&vi.bm_unique_verts); \
+            } \
+            else { \
+              vi.bm_vert = (BMVert *)BLI_gsetIterator_getKey(&vi.bm_other_verts); \
+              BLI_gsetIterator_step(&vi.bm_other_verts); \
+            } \
+            vi.visible = !BM_elem_flag_test_bool(vi.bm_vert, BM_ELEM_HIDDEN); \
             if (mode == PBVH_ITER_UNIQUE && !vi.visible) { \
               continue; \
             } \
-          } \
-          else { \
-            BLI_assert(vi.visible); \
-          } \
-          vi.co = vi.vert_positions[vi.vert_indices[vi.gx]]; \
-          vi.no = vi.vert_normals[vi.vert_indices[vi.gx]]; \
-          vi.index = vi.vertex.i = vi.vert_indices[vi.i]; \
-          if (vi.vmask) { \
-            vi.mask = &vi.vmask[vi.index]; \
-          } \
-        } \
-        else { \
-          if (!BLI_gsetIterator_done(&vi.bm_unique_verts)) { \
-            vi.bm_vert = (BMVert *)BLI_gsetIterator_getKey(&vi.bm_unique_verts); \
-            BLI_gsetIterator_step(&vi.bm_unique_verts); \
-          } \
-          else { \
-            vi.bm_vert = (BMVert *)BLI_gsetIterator_getKey(&vi.bm_other_verts); \
-            BLI_gsetIterator_step(&vi.bm_other_verts); \
-          } \
-          vi.visible = !BM_elem_flag_test_bool(vi.bm_vert, BM_ELEM_HIDDEN); \
-          if (mode == PBVH_ITER_UNIQUE && !vi.visible) { \
-            continue; \
-          } \
-          vi.co = vi.bm_vert->co; \
-          vi.fno = vi.bm_vert->no; \
-          vi.vertex = BKE_pbvh_make_vref((intptr_t)vi.bm_vert); \
-          vi.index = BM_elem_index_get(vi.bm_vert); \
-          vi.mask = (float *)BM_ELEM_CD_GET_VOID_P(vi.bm_vert, vi.cd_vert_mask_offset); \
-        }
-
-#define BKE_pbvh_vertex_iter_end \
-  } \
-  } \
-  } \
-  ((void)0)
-
-#define PBVH_FACE_ITER_VERTS_RESERVED 8
+            vi.co = vi.bm_vert->co; \
+            vi.fno = vi.bm_vert->no; \
+            vi.vertex = BKE_pbvh_make_vref((intptr_t)vi.bm_vert); \
+            vi.index = BM_elem_index_get(vi.bm_vert); \
+            vi.mask = (float *)BM_ELEM_CD_GET_VOID_P(vi.bm_vert, vi.cd_vert_mask_offset); \
+          }
+
+#  define BKE_pbvh_vertex_iter_end \
+    } \
+    } \
+    } \
+    ((void)0)
+
+#  define PBVH_FACE_ITER_VERTS_RESERVED 8
 
 typedef struct PBVHFaceIter {
   PBVHFaceRef face;
@@ -767,13 +750,13 @@
 /** Iterate over faces inside a PBVHNode.  These are either base mesh faces
  * (for PBVH_FACES and PBVH_GRIDS) or BMesh faces (for PBVH_BMESH).
  */
-#define BKE_pbvh_face_iter_begin(pbvh, node, fd) \
-  BKE_pbvh_face_iter_init(pbvh, node, &fd); \
-  for (; !BKE_pbvh_face_iter_done(&fd); BKE_pbvh_face_iter_step(&fd)) {
-
-#define BKE_pbvh_face_iter_end(fd) \
-  } \
-  BKE_pbvh_face_iter_finish(&fd)
+#  define BKE_pbvh_face_iter_begin(pbvh, node, fd) \
+    BKE_pbvh_face_iter_init(pbvh, node, &fd); \
+    for (; !BKE_pbvh_face_iter_done(&fd); BKE_pbvh_face_iter_step(&fd)) {
+
+#  define BKE_pbvh_face_iter_end(fd) \
+    } \
+    BKE_pbvh_face_iter_finish(&fd)
 
 void BKE_pbvh_node_get_proxies(PBVHNode *node, PBVHProxyNode **proxies, int *proxy_count);
 void BKE_pbvh_node_free_proxies(PBVHNode *node);
@@ -854,6 +837,6 @@
 bool BKE_pbvh_draw_cache_invalid(const PBVH *pbvh);
 int BKE_pbvh_debug_draw_gen_get(PBVHNode *node);
 
-#ifdef __cplusplus
-}
-#endif+#  ifdef __cplusplus
+}
+#  endif