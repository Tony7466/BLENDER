/* SPDX-FileCopyrightText: 2023 Blender Foundation
 *
 * SPDX-License-Identifier: GPL-2.0-or-later */

#pragma once

/** \file
 * \ingroup bke
 * \brief External data structures for PBVH. Does not
 *        include data structures internal to the draw code.
 */

#include "BLI_compiler_compat.h"
#include "BLI_utildefines.h"

struct PBVHNode;
struct PBVHBatches;
struct BMesh;

typedef enum {
  PBVH_FACES,
  PBVH_GRIDS,
  PBVH_BMESH,
} PBVHType;

/* #PBVHNodeFlags is needed by `DRW_render.h` and `draw_cache.cc`. */
typedef enum PBVHNodeFlags {
  PBVH_Leaf = 1 << 0,

  PBVH_UpdateNormals = 1 << 1,
  PBVH_UpdateBB = 1 << 2,
  PBVH_UpdateOriginalBB = 1 << 3,
  PBVH_UpdateDrawBuffers = 1 << 4,
  PBVH_UpdateRedraw = 1 << 5,
  PBVH_UpdateMask = 1 << 6,
  PBVH_UpdateVisibility = 1 << 8,

  PBVH_RebuildDrawBuffers = 1 << 9,
  PBVH_FullyHidden = 1 << 10,
  PBVH_FullyMasked = 1 << 11,
  PBVH_FullyUnmasked = 1 << 12,

  PBVH_UpdateTopology = 1 << 13,
  PBVH_UpdateColor = 1 << 14,

  PBVH_RebuildPixels = 1 << 15,
<<<<<<< HEAD
  PBVH_Delete = 1 << 16,
  PBVH_UpdateCurvatureDir = 1 << 17,
  PBVH_UpdateTris = 1 << 18,
  PBVH_RebuildNodeVerts = 1 << 19,

  /* Tri areas are not guaranteed to be up to date, tools should
   *  update all nodes on first step of brush.
   */
  PBVH_UpdateTriAreas = 1 << 20,
  PBVH_UpdateOtherVerts = 1 << 21,
  PBVH_TexLeaf = 1 << 22,
  PBVH_TopologyUpdated = 1 << 23, /* Used internally by dyntopo.c. */
=======
  PBVH_TexLeaf = 1 << 16,
  /** Used internally by `pbvh_bmesh.cc`. */
  PBVH_TopologyUpdated = 1 << 17,
>>>>>>> dd9a9278
} PBVHNodeFlags;
ENUM_OPERATORS(PBVHNodeFlags, PBVH_TopologyUpdated);

/* A few C++ methods for PBVHxxxRef structs to play nice with sets and maps. */
#ifdef __cplusplus
#  define PBVH_REF_CXX_METHODS(Class) \
    bool operator==(const Class b) const \
    { \
      return i == b.i; \
    } \
    uint64_t hash() const \
    { \
      return i; \
    }
#else
#  define PBVH_REF_CXX_METHODS(Class)
#endif

typedef struct PBVHVertRef {
  intptr_t i;

  PBVH_REF_CXX_METHODS(PBVHVertRef)
} PBVHVertRef;

/* NOTE: edges in PBVH_GRIDS are always pulled from the base mesh. */
typedef struct PBVHEdgeRef {
  intptr_t i;

  PBVH_REF_CXX_METHODS(PBVHVertRef)
} PBVHEdgeRef;

/* NOTE: faces in PBVH_GRIDS are always puled from the base mesh. */
typedef struct PBVHFaceRef {
  intptr_t i;

  PBVH_REF_CXX_METHODS(PBVHVertRef)
} PBVHFaceRef;

#define PBVH_REF_NONE -1LL

/* Public members of PBVH, used for inlined functions. */
struct PBVHPublic {
  PBVHType type;
  struct BMesh *bm;
};

typedef struct PBVH PBVH;
typedef struct PBVHNode PBVHNode;

BLI_INLINE PBVHType BKE_pbvh_type(const PBVH *pbvh)
{
  return ((const struct PBVHPublic *)pbvh)->type;
}

#ifdef __cplusplus
extern "C" {
#endif

/* Needed by eevee_materias.c. */
void BKE_pbvh_is_drawing_set(PBVH *pbvh, bool val);

/* Needed by `basic_engine.cc`. */
void BKE_pbvh_draw_debug_cb(PBVH *pbvh,
                            void (*draw_fn)(PBVHNode *node,
                                            void *user_data,
                                            const float bmin[3],
                                            const float bmax[3],
                                            PBVHNodeFlags flag),
                            void *user_data);

#ifdef __cplusplus
}
#endif /* extern "C" */<|MERGE_RESOLUTION|>--- conflicted
+++ resolved
@@ -44,7 +44,6 @@
   PBVH_UpdateColor = 1 << 14,
 
   PBVH_RebuildPixels = 1 << 15,
-<<<<<<< HEAD
   PBVH_Delete = 1 << 16,
   PBVH_UpdateCurvatureDir = 1 << 17,
   PBVH_UpdateTris = 1 << 18,
@@ -57,11 +56,6 @@
   PBVH_UpdateOtherVerts = 1 << 21,
   PBVH_TexLeaf = 1 << 22,
   PBVH_TopologyUpdated = 1 << 23, /* Used internally by dyntopo.c. */
-=======
-  PBVH_TexLeaf = 1 << 16,
-  /** Used internally by `pbvh_bmesh.cc`. */
-  PBVH_TopologyUpdated = 1 << 17,
->>>>>>> dd9a9278
 } PBVHNodeFlags;
 ENUM_OPERATORS(PBVHNodeFlags, PBVH_TopologyUpdated);
 
