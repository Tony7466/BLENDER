--- conflicted
+++ resolved
@@ -264,13 +264,8 @@
 void BKE_pbvh_build_mesh(PBVH *pbvh,
                          struct Mesh *mesh,
                          const struct MPoly *mpoly,
-<<<<<<< HEAD
                          const int *corner_verts,
-                         float (*positions)[3],
-=======
-                         const struct MLoop *mloop,
                          float (*vert_positions)[3],
->>>>>>> 95a04165
                          int totvert,
                          struct CustomData *vdata,
                          struct CustomData *ldata,
