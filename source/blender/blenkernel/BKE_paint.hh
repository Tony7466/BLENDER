/* SPDX-FileCopyrightText: 2009 by Nicholas Bishop. All rights reserved.
 *
 * SPDX-License-Identifier: GPL-2.0-or-later */

#pragma once

/** \file
 * \ingroup bke
 */

#include <optional>

#include "BLI_array.hh"
#include "BLI_bit_vector.hh"
#include "BLI_map.hh"
#include "BLI_math_matrix_types.hh"
#include "BLI_math_vector_types.hh"
#include "BLI_offset_indices.hh"
#include "BLI_ordered_edge.hh"
#include "BLI_set.hh"
#include "BLI_utility_mixins.hh"

#include "DNA_brush_enums.h"
#include "DNA_customdata_types.h"
#include "DNA_object_enums.h"

#include "BKE_pbvh.hh"

struct BMFace;
struct BMLog;
struct BMesh;
struct BlendDataReader;
struct BlendWriter;
struct Brush;
struct CustomDataLayer;
struct CurveMapping;
struct Depsgraph;
struct EnumPropertyItem;
namespace blender {
namespace bke {
enum class AttrDomain : int8_t;
namespace pbvh {
class Tree;
}
}  // namespace bke
namespace ed::sculpt_paint {
namespace expand {
struct Cache;
}
namespace filter {
struct Cache;
}
struct StrokeCache;
}  // namespace ed::sculpt_paint
}  // namespace blender
struct GHash;
struct GridPaintMask;
struct Image;
struct ImagePool;
struct ImageUser;
struct KeyBlock;
struct Main;
struct Mesh;
struct MDeformVert;
struct MLoopCol;
struct MPropCol;
struct MultiresModifierData;
struct Object;
struct Paint;
struct PaintCurve;
struct PaintModeSettings;
struct Palette;
struct PaletteColor;
struct RegionView3D;
struct Scene;
struct Sculpt;
struct SculptSession;
struct SubdivCCG;
struct Tex;
struct ToolSettings;
struct UnifiedPaintSettings;
struct View3D;
struct ViewLayer;
struct bContext;
struct bToolRef;
struct tPaletteColorHSV;

extern const uchar PAINT_CURSOR_SCULPT[3];
extern const uchar PAINT_CURSOR_VERTEX_PAINT[3];
extern const uchar PAINT_CURSOR_WEIGHT_PAINT[3];
extern const uchar PAINT_CURSOR_TEXTURE_PAINT[3];
extern const uchar PAINT_CURSOR_SCULPT_CURVES[3];
extern const uchar PAINT_CURSOR_PAINT_GREASE_PENCIL[3];
extern const uchar PAINT_CURSOR_SCULPT_GREASE_PENCIL[3];

enum class PaintMode : int8_t {
  Sculpt = 0,
  /** Vertex color. */
  Vertex = 1,
  Weight = 2,
  /** 3D view (projection painting). */
  Texture3D = 3,
  /** Image space (2D painting). */
  Texture2D = 4,
  GPencil = 6,
  /* Grease Pencil Vertex Paint */
  VertexGPencil = 7,
  SculptGPencil = 8,
  WeightGPencil = 9,
  /** Curves. */
  SculptCurves = 10,
  /** Grease Pencil. */
  SculptGreasePencil = 11,

  /** Keep last. */
  Invalid = 12,
};

/* overlay invalidation */
enum ePaintOverlayControlFlags {
  PAINT_OVERLAY_INVALID_TEXTURE_PRIMARY = 1,
  PAINT_OVERLAY_INVALID_TEXTURE_SECONDARY = (1 << 2),
  PAINT_OVERLAY_INVALID_CURVE = (1 << 3),
  PAINT_OVERLAY_OVERRIDE_CURSOR = (1 << 4),
  PAINT_OVERLAY_OVERRIDE_PRIMARY = (1 << 5),
  PAINT_OVERLAY_OVERRIDE_SECONDARY = (1 << 6),
};
ENUM_OPERATORS(ePaintOverlayControlFlags, PAINT_OVERLAY_OVERRIDE_SECONDARY);

#define PAINT_OVERRIDE_MASK \
  (PAINT_OVERLAY_OVERRIDE_SECONDARY | PAINT_OVERLAY_OVERRIDE_PRIMARY | \
   PAINT_OVERLAY_OVERRIDE_CURSOR)

/**
 * Defines 8 areas resulting of splitting the object space by the XYZ axis planes. This is used to
 * flip or mirror transform values depending on where the vertex is and where the transform
 * operation started to support XYZ symmetry on those operations in a predictable way.
 */
#define PAINT_SYMM_AREA_DEFAULT 0

enum ePaintSymmetryAreas {
  PAINT_SYMM_AREA_X = (1 << 0),
  PAINT_SYMM_AREA_Y = (1 << 1),
  PAINT_SYMM_AREA_Z = (1 << 2),
};
ENUM_OPERATORS(ePaintSymmetryAreas, PAINT_SYMM_AREA_Z);

#define PAINT_SYMM_AREAS 8

void BKE_paint_invalidate_overlay_tex(Scene *scene, ViewLayer *view_layer, const Tex *tex);
void BKE_paint_invalidate_cursor_overlay(Scene *scene, ViewLayer *view_layer, CurveMapping *curve);
void BKE_paint_invalidate_overlay_all();
ePaintOverlayControlFlags BKE_paint_get_overlay_flags();
void BKE_paint_reset_overlay_invalid(ePaintOverlayControlFlags flag);
void BKE_paint_set_overlay_override(enum eOverlayFlags flag);

/* Palettes. */

Palette *BKE_palette_add(Main *bmain, const char *name);
PaletteColor *BKE_palette_color_add(Palette *palette);
bool BKE_palette_is_empty(const Palette *palette);
/**
 * Remove color from palette. Must be certain color is inside the palette!
 */
void BKE_palette_color_remove(Palette *palette, PaletteColor *color);
void BKE_palette_clear(Palette *palette);

void BKE_palette_sort_hsv(tPaletteColorHSV *color_array, int totcol);
void BKE_palette_sort_svh(tPaletteColorHSV *color_array, int totcol);
void BKE_palette_sort_vhs(tPaletteColorHSV *color_array, int totcol);
void BKE_palette_sort_luminance(tPaletteColorHSV *color_array, int totcol);
bool BKE_palette_from_hash(Main *bmain, GHash *color_table, const char *name, bool linear);

/* Paint curves. */

PaintCurve *BKE_paint_curve_add(Main *bmain, const char *name);

/**
 * Call when entering each respective paint mode.
 */
bool BKE_paint_ensure(Main *bmain, ToolSettings *ts, Paint **r_paint);
void BKE_paint_init(Main *bmain, Scene *sce, PaintMode mode, const uchar col[3]);
void BKE_paint_free(Paint *paint);
/**
 * Called when copying scene settings, so even if 'src' and 'tar' are the same still do a
 * #id_us_plus(), rather than if we were copying between 2 existing scenes where a matching
 * value should decrease the existing user count as with #paint_brush_set()
 */
void BKE_paint_copy(const Paint *src, Paint *dst, int flag);

void BKE_paint_cavity_curve_preset(Paint *paint, int preset);

eObjectMode BKE_paint_object_mode_from_paintmode(PaintMode mode);
bool BKE_paint_ensure_from_paintmode(Main *bmain, Scene *sce, PaintMode mode);
Paint *BKE_paint_get_active_from_paintmode(Scene *sce, PaintMode mode);
const EnumPropertyItem *BKE_paint_get_tool_enum_from_paintmode(PaintMode mode);
uint BKE_paint_get_brush_tool_offset_from_paintmode(PaintMode mode);
Paint *BKE_paint_get_active(Scene *sce, ViewLayer *view_layer);
Paint *BKE_paint_get_active_from_context(const bContext *C);
PaintMode BKE_paintmode_get_active_from_context(const bContext *C);
PaintMode BKE_paintmode_get_from_tool(const bToolRef *tref);

/* Paint brush retrieval and assignment. */

Brush *BKE_paint_brush(Paint *paint);
const Brush *BKE_paint_brush_for_read(const Paint *paint);
Brush *BKE_paint_brush_from_essentials(Main *bmain, const char *name);

/**
 * Activates \a brush for painting, and updates #Paint.brush_asset_reference so the brush can be
 * restored after file read.
 *
 * \return True on success. If \a brush is already active, this is considered a success (the brush
 * asset reference will still be updated).
 */
bool BKE_paint_brush_set(Paint *paint, Brush *brush);
bool BKE_paint_brush_set_default(Main *bmain, Paint *paint);
bool BKE_paint_brush_set_essentials(Main *bmain, Paint *paint, const char *name);

void BKE_paint_brushes_set_default_references(ToolSettings *ts);
void BKE_paint_brushes_validate(Main *bmain, Paint *paint);

/* Secondary eraser brush. */

Brush *BKE_paint_eraser_brush(Paint *paint);
const Brush *BKE_paint_eraser_brush_for_read(const Paint *paint);
Brush *BKE_paint_eraser_brush_from_essentials(Main *bmain, const char *name);

bool BKE_paint_eraser_brush_set(Paint *paint, Brush *brush);
bool BKE_paint_eraser_brush_set_default(Main *bmain, Paint *paint);
bool BKE_paint_eraser_brush_set_essentials(Main *bmain, Paint *paint, const char *name);

/* Paint palette. */

Palette *BKE_paint_palette(Paint *paint);
void BKE_paint_palette_set(Paint *paint, Palette *palette);
void BKE_paint_curve_clamp_endpoint_add_index(PaintCurve *pc, int add_index);

/**
 * Return true when in vertex/weight/texture paint + face-select mode?
 */
bool BKE_paint_select_face_test(const Object *ob);
/**
 * Return true when in vertex/weight paint + vertex-select mode?
 */
bool BKE_paint_select_vert_test(const Object *ob);
/**
 * used to check if selection is possible
 * (when we don't care if its face or vert)
 */
bool BKE_paint_select_elem_test(const Object *ob);
/**
 * Checks if face/vertex hiding is always applied in the current mode.
 * Returns true in vertex/weight paint.
 */
bool BKE_paint_always_hide_test(const Object *ob);

/* Partial visibility. */

/**
 * Returns whether any of the corners of the grid face whose inner corner is at (x, y) are hidden.
 */
bool paint_is_grid_face_hidden(blender::BoundedBitSpan grid_hidden, int gridsize, int x, int y);
/**
 * Return true if all vertices in the face are visible, false otherwise.
 */
bool paint_is_bmesh_face_hidden(const BMFace *f);

/* Paint masks. */

float paint_grid_paint_mask(const GridPaintMask *gpm, uint level, uint x, uint y);

void BKE_paint_face_set_overlay_color_get(int face_set, int seed, uchar r_color[4]);

/* Stroke related. */

bool paint_calculate_rake_rotation(UnifiedPaintSettings &ups,
                                   const Brush &brush,
                                   const float mouse_pos[2],
                                   PaintMode paint_mode,
                                   bool stroke_has_started);
void paint_update_brush_rake_rotation(UnifiedPaintSettings &ups,
                                      const Brush &brush,
                                      float rotation);

void BKE_paint_stroke_get_average(const Scene *scene, const Object *ob, float stroke[3]);

/* .blend I/O */

void BKE_paint_blend_write(BlendWriter *writer, Paint *paint);
void BKE_paint_blend_read_data(BlendDataReader *reader, const Scene *scene, Paint *paint);

#define SCULPT_FACE_SET_NONE 0

/** Pose Brush IK Chain. */
struct SculptPoseIKChainSegment {
  blender::float3 orig;
  blender::float3 head;

  blender::float3 initial_orig;
  blender::float3 initial_head;
  float len;
  blender::float3 scale;
  float rot[4];
  blender::Array<float> weights;

  /* Store a 4x4 transform matrix for each of the possible combinations of enabled XYZ symmetry
   * axis. */
  std::array<blender::float4x4, PAINT_SYMM_AREAS> trans_mat;
  std::array<blender::float4x4, PAINT_SYMM_AREAS> pivot_mat;
  std::array<blender::float4x4, PAINT_SYMM_AREAS> pivot_mat_inv;
};

struct SculptPoseIKChain {
  blender::Array<SculptPoseIKChainSegment> segments;
  blender::float3 grab_delta_offset;
};

struct SculptVertexInfo {
  /* Indexed by base mesh vertex index, stores if that vertex is a boundary. */
  blender::BitVector<> boundary;
};

/* Data used for displaying extra visuals while using the Boundary brush. */
struct SculptBoundaryPreview {
  blender::Vector<std::pair<blender::float3, blender::float3>> edges;
  blender::float3 pivot_position;
  blender::float3 initial_vert_position;
};

struct SculptBoundary {
  /* Vertex indices of the active boundary. */
  blender::Vector<int> verts;

  /* Distance from a vertex in the boundary to initial vertex indexed by vertex index, taking into
   * account the length of all edges between them. Any vertex that is not in the boundary will have
   * a distance of 0. */
  blender::Map<int, float> distance;

  /* Data for drawing the preview. */
  blender::Vector<std::pair<blender::float3, blender::float3>> edges;

  /* Initial vertex index in the boundary which is closest to the current sculpt active vertex. */
  int initial_vert_i;

  /* Vertex that at max_propagation_steps from the boundary and closest to the original active
   * vertex that was used to initialize the boundary. This is used as a reference to check how much
   * the deformation will go into the mesh and to calculate the strength of the brushes. */
  blender::float3 pivot_position;

  /* Stores the initial positions of the pivot and boundary initial vertex as they may be deformed
   * during the brush action. This allows to use them as a reference positions and vectors for some
   * brush effects. */
  blender::float3 initial_vert_position;

  /* Maximum number of topology steps that were calculated from the boundary. */
  int max_propagation_steps;

  /* Indexed by vertex index, contains the topology information needed for boundary deformations.
   */
  struct {
    /* Vertex index from where the topology propagation reached this vertex. */
    blender::Array<int> original_vertex_i;

    /* How many steps were needed to reach this vertex from the boundary. */
    blender::Array<int> propagation_steps_num;

    /* Strength that is used to deform this vertex. */
    blender::Array<float> strength_factor;
  } edit_info;

  /* Bend Deform type. */
  struct {
    blender::Array<blender::float3> pivot_rotation_axis;
    blender::Array<blender::float3> pivot_positions;
  } bend;

  /* Slide Deform type. */
  struct {
    blender::Array<blender::float3> directions;
  } slide;

  /* Twist Deform type. */
  struct {
    blender::float3 rotation_axis;
    blender::float3 pivot_position;
  } twist;
};

struct SculptFakeNeighbors {
  bool use_fake_neighbors;

  /* Max distance used to calculate neighborhood information. */
  float current_max_distance;

  /* Indexed by vertex, stores the vertex index of its fake neighbor if available. */
  int *fake_neighbor_index;
};

/* Session data (mode-specific) */

/* Custom Temporary Attributes */

struct SculptAttributeParams {
  /* Allocate a flat array outside the CustomData system.  Cannot be combined with permanent. */
  int simple_array : 1;

  /* Do not mark CustomData layer as temporary.  Cannot be combined with simple_array.  Doesn't
   * work with bke::pbvh::Type::Grids.
   */
  int permanent : 1;   /* Cannot be combined with simple_array. */
  int stroke_only : 1; /* Release layer at end of struct */
};

struct SculptAttribute {
  /* Domain, data type and name */
  blender::bke::AttrDomain domain;
  eCustomDataType proptype = eCustomDataType(0);
  char name[MAX_CUSTOMDATA_LAYER_NAME] = "";

  /* Source layer on mesh/bmesh, if any. */
  CustomDataLayer *layer = nullptr;

  /* Data stored as flat array. */
  void *data = nullptr;
  int elem_size = 0;
  int elem_num = 0;
  bool data_for_bmesh = false; /* Temporary data store as array outside of bmesh. */

  /* Data is a flat array outside the CustomData system.
   * This will be true if simple_array is requested in
   * SculptAttributeParams, or the tree type is bke::pbvh::Type::Grids or bke::pbvh::Type::BMesh.
   */
  bool simple_array = false;
  /* Data stored per BMesh element. */
  int bmesh_cd_offset = 0;

  /* Sculpt usage */
  SculptAttributeParams params = {};

  /**
   * Used to keep track of which pre-allocated SculptAttribute instances
   * inside of SculptSession.temp_attribute are used.
   */
  bool used = false;
};

#define SCULPT_MAX_ATTRIBUTES 64

/* Get a standard attribute name.  Key must match up with a member
 * of SculptAttributePointers.
 */

#define SCULPT_ATTRIBUTE_NAME(key) \
  (offsetof(SculptAttributePointers, key) >= 0 ? /* Spellcheck name. */ \
       (".sculpt_" #key)                         /* Make name. */ \
       : \
       "You misspelled the layer name key")

/* Convenience pointers for standard sculpt attributes. */

struct SculptAttributePointers {
  /* Persistent base. */
  SculptAttribute *persistent_co = nullptr;
  SculptAttribute *persistent_no = nullptr;
  SculptAttribute *persistent_disp = nullptr;

  /* Precomputed auto-mask factor indexed by vertex, owned by the auto-masking system and
   * initialized in #auto_mask::cache_init when needed. */
  SculptAttribute *automasking_factor = nullptr;
  SculptAttribute *automasking_occlusion = nullptr; /* CD_PROP_INT8. */
  SculptAttribute *automasking_stroke_id = nullptr;
  SculptAttribute *automasking_cavity = nullptr;

<<<<<<< HEAD
=======
  SculptAttribute *topology_island_key = nullptr; /* CD_PROP_INT8 */

>>>>>>> cdd72e68
  /* BMesh */
  SculptAttribute *dyntopo_node_id_vertex = nullptr;
  SculptAttribute *dyntopo_node_id_face = nullptr;
};

<<<<<<< HEAD
struct SculptTopologyIslandCache {
  blender::Array<int> vert_island_ids;
  blender::Array<int8_t> small_vert_island_ids;
  bool is_multires_face;
};

struct SculptSession {
=======
struct SculptSession : blender::NonCopyable, blender::NonMovable {
>>>>>>> cdd72e68
  /* Mesh data (not copied) can come either directly from a Mesh, or from a MultiresDM */
  struct { /* Special handling for multires meshes */
    bool active;
    MultiresModifierData *modifier;
    int level;
  } multires = {};

  /* Depsgraph for the Cloth Brush solver to get the colliders. */
  Depsgraph *depsgraph = nullptr;

  /* These are always assigned to base mesh data when using Type::Mesh and Type::Grids.
   */
  blender::MutableSpan<blender::float3> vert_positions;
  blender::OffsetIndices<int> faces;
  blender::Span<int> corner_verts;

  /* These contain the vertex and poly counts of the final mesh. */
  int totvert = 0;
  int faces_num = 0;

  KeyBlock *shapekey_active = nullptr;

  /* Mesh connectivity maps. */
  /* Vertices to adjacent polys. */
  blender::GroupedSpan<int> vert_to_face_map;

  /* Edges to adjacent faces. */
  blender::Array<int> edge_to_face_offsets;
  blender::Array<int> edge_to_face_indices;
  blender::GroupedSpan<int> edge_to_face_map;

  /* Vertices to adjacent edges. */
  blender::Array<int> vert_to_edge_offsets;
  blender::Array<int> vert_to_edge_indices;
  blender::GroupedSpan<int> vert_to_edge_map;

  /* Mesh Face Sets */
  /* Total number of faces of the base mesh. */
  int totfaces = 0;

  /* The 0 ID is not used by the tools or the visibility system, it is just used when creating new
   * geometry (the trim tool, for example) to detect which geometry was just added, so it can be
   * assigned a valid Face Set after creation. Tools are not intended to run with Face Sets IDs set
   * to 0. */
  const int *face_sets = nullptr;
  /**
   * A reference to the ".hide_poly" attribute, to store whether (base) faces are hidden.
   * May be null.
   */
  const bool *hide_poly = nullptr;

  /* BMesh for dynamic topology sculpting */
  BMesh *bm = nullptr;
  /* Undo/redo log for dynamic topology sculpting */
  BMLog *bm_log = nullptr;

  /* Limit surface/grids. */
  SubdivCCG *subdiv_ccg = nullptr;

  /* BVH tree acceleration structure */
  std::unique_ptr<blender::bke::pbvh::Tree> pbvh;

  /* Object is deformed with some modifiers. */
  bool deform_modifiers_active = false;
  /* Coords of un-deformed mesh. */
  blender::Array<blender::float3> orig_cos;
  /* Coords of deformed mesh but without stroke displacement. */
  blender::Array<blender::float3, 0> deform_cos;
  /* Crazy-space deformation matrices. */
  blender::Array<blender::float3x3, 0> deform_imats;

  /* Pool for texture evaluations. */
  ImagePool *tex_pool = nullptr;

  blender::ed::sculpt_paint::StrokeCache *cache = nullptr;
  blender::ed::sculpt_paint::filter::Cache *filter_cache = nullptr;
  blender::ed::sculpt_paint::expand::Cache *expand_cache = nullptr;

  /* Cursor data and active vertex for tools */
  PBVHVertRef active_vertex = PBVHVertRef{PBVH_REF_NONE};

  int active_face_index = -1;
  int active_grid_index = -1;

  /* When active, the cursor draws with faded colors, indicating that there is an action
   * enabled.
   */
  bool draw_faded_cursor = false;
  float cursor_radius = 0.0f;
  blender::float3 cursor_location;
  blender::float3 cursor_normal;
  blender::float3 cursor_sampled_normal;
  blender::float3 cursor_view_normal;

  /* TODO(jbakker): Replace rv3d and v3d with ViewContext */
  RegionView3D *rv3d = nullptr;
  View3D *v3d = nullptr;
  Scene *scene = nullptr;

  /* Dynamic mesh preview */
  PBVHVertRef *preview_vert_list = nullptr;
  int preview_vert_count = 0;

  /* Pose Brush Preview */
  blender::float3 pose_origin;
  std::unique_ptr<SculptPoseIKChain> pose_ik_chain_preview;

  /* Boundary Brush Preview */
  std::unique_ptr<SculptBoundaryPreview> boundary_preview;

  SculptVertexInfo vertex_info = {};
  SculptFakeNeighbors fake_neighbors = {};

  /* Transform operator */
  blender::float3 pivot_pos = {};
  blender::float4 pivot_rot = {};
  blender::float3 pivot_scale = {};

  blender::float3 init_pivot_pos = {};
  blender::float4 init_pivot_rot = {};
  blender::float3 init_pivot_scale = {};

  blender::float3 prev_pivot_pos = {};
  blender::float4 prev_pivot_rot = {};
  blender::float3 prev_pivot_scale = {};

  struct {
    struct {
      /* Keep track of how much each vertex has been painted (non-airbrush only). */
      float *alpha_weight;

      /* Needed to continuously re-apply over the same weights (BRUSH_ACCUMULATE disabled).
       * Lazy initialize as needed (flag is set to 1 to tag it as uninitialized). */
      MDeformVert *dvert_prev;
    } wpaint;

    /* TODO: identify sculpt-only fields */
    // struct { ... } sculpt;
  } mode = {};
  eObjectMode mode_type;

  /* This flag prevents bke::pbvh::Tree from being freed when creating the vp_handle for
   * texture paint. */
  bool building_vp_handle = false;

  /**
   * ID data is older than sculpt-mode data.
   * Set #Main.is_memfile_undo_flush_needed when enabling.
   */
  char needs_flush_to_id = false;

  /* This is a fixed-size array so we can pass pointers to its elements
   * to client code. This is important to keep bmesh offsets up to date.
   */
  SculptAttribute temp_attributes[SCULPT_MAX_ATTRIBUTES];

  /* Convenience #SculptAttribute pointers. */
  SculptAttributePointers attrs;

  /**
   * Some tools follows the shading chosen by the last used tool canvas.
   * When not set the viewport shading color would be used.
   *
   * NOTE: This setting is temporarily until paint mode is added.
   */
  bool sticky_shading_color = false;

  uchar stroke_id = 0;

  /**
   * Last used painting canvas key.
   */
  char *last_paint_canvas_key = nullptr;
  blender::float3 last_normal;

<<<<<<< HEAD
  int last_automasking_settings_hash;
  uchar last_automask_stroke_id;

  std::unique_ptr<SculptTopologyIslandCache> topology_island_cache;
=======
  int last_automasking_settings_hash = 0;
  uchar last_automask_stroke_id = 0;
  bool islands_valid = false; /* Is attrs.topology_island_key valid? */

  SculptSession();
  ~SculptSession();
>>>>>>> cdd72e68
};

void BKE_sculptsession_free(Object *ob);
void BKE_sculptsession_free_deformMats(SculptSession *ss);
void BKE_sculptsession_free_vwpaint_data(SculptSession *ss);
void BKE_sculptsession_bm_to_me(Object *ob, bool reorder);
void BKE_sculptsession_bm_to_me_for_render(Object *object);
int BKE_sculptsession_vertex_count(const SculptSession *ss);

/* Ensure an attribute layer exists. */
SculptAttribute *BKE_sculpt_attribute_ensure(Object *ob,
                                             blender::bke::AttrDomain domain,
                                             eCustomDataType proptype,
                                             const char *name,
                                             const SculptAttributeParams *params);

/* Returns nullptr if attribute does not exist. */
SculptAttribute *BKE_sculpt_attribute_get(Object *ob,
                                          blender::bke::AttrDomain domain,
                                          eCustomDataType proptype,
                                          const char *name);

bool BKE_sculpt_attribute_destroy(Object *ob, SculptAttribute *attr);

/* Destroy all attributes and pseudo-attributes created by sculpt mode. */
void BKE_sculpt_attribute_destroy_temporary_all(Object *ob);

/* Destroy attributes that were marked as stroke only in SculptAttributeParams. */
void BKE_sculpt_attributes_destroy_temporary_stroke(Object *ob);

/**
 * Create new color layer on object if it doesn't have one and if experimental feature set has
 * sculpt vertex color enabled. Returns truth if new layer has been added, false otherwise.
 */
void BKE_sculpt_color_layer_create_if_needed(Object *object);

/**
 * \warning Expects a fully evaluated depsgraph.
 */
void BKE_sculpt_update_object_for_edit(Depsgraph *depsgraph, Object *ob_orig, bool is_paint_tool);
void BKE_sculpt_update_object_before_eval(Object *ob_eval);
void BKE_sculpt_update_object_after_eval(Depsgraph *depsgraph, Object *ob_eval);

/**
 * Sculpt mode handles multi-res differently from regular meshes, but only if
 * it's the last modifier on the stack and it is not on the first level.
 */
MultiresModifierData *BKE_sculpt_multires_active(const Scene *scene, Object *ob);
/**
 * Update the pointer to the ".hide_poly" attribute. This is necessary because it is dynamically
 * created, removed, and made mutable.
 */
void BKE_sculpt_hide_poly_pointer_update(Object &object);

/**
 * Ensures a mask layer exists. If depsgraph and bmain are non-null,
 * a mask doesn't exist and the object has a multi-resolution modifier
 * then the scene depsgraph will be evaluated to update the runtime
 * subdivision data.
 *
 * \note always call *before* #BKE_sculpt_update_object_for_edit.
 */
void BKE_sculpt_mask_layers_ensure(Depsgraph *depsgraph,
                                   Main *bmain,
                                   Object *ob,
                                   MultiresModifierData *mmd);
void BKE_sculpt_toolsettings_data_ensure(Main *bmain, Scene *scene);

blender::bke::pbvh::Tree *BKE_sculpt_object_pbvh_ensure(Depsgraph *depsgraph, Object *ob);

void BKE_sculpt_sync_face_visibility_to_grids(Mesh *mesh, SubdivCCG *subdiv_ccg);

/**
 * Test if blender::bke::pbvh::Tree can be used directly for drawing, which is faster than
 * drawing the mesh and all updates that come with it.
 */
bool BKE_sculptsession_use_pbvh_draw(const Object *ob, const RegionView3D *rv3d);

/** C accessor for #Object::sculpt::pbvh. */
blender::bke::pbvh::Tree *BKE_object_sculpt_pbvh_get(Object *object);
bool BKE_object_sculpt_use_dyntopo(const Object *object);

/* paint_canvas.cc */

/**
 * Create a key that can be used to compare with previous ones to identify changes.
 * The resulting 'string' is owned by the caller.
 */
char *BKE_paint_canvas_key_get(PaintModeSettings *settings, Object *ob);

bool BKE_paint_canvas_image_get(PaintModeSettings *settings,
                                Object *ob,
                                Image **r_image,
                                ImageUser **r_image_user);
int BKE_paint_canvas_uvmap_layer_index_get(const PaintModeSettings *settings, Object *ob);
void BKE_sculpt_check_cavity_curves(Sculpt *sd);
CurveMapping *BKE_sculpt_default_cavity_curve();<|MERGE_RESOLUTION|>--- conflicted
+++ resolved
@@ -472,17 +472,11 @@
   SculptAttribute *automasking_stroke_id = nullptr;
   SculptAttribute *automasking_cavity = nullptr;
 
-<<<<<<< HEAD
-=======
-  SculptAttribute *topology_island_key = nullptr; /* CD_PROP_INT8 */
-
->>>>>>> cdd72e68
   /* BMesh */
   SculptAttribute *dyntopo_node_id_vertex = nullptr;
   SculptAttribute *dyntopo_node_id_face = nullptr;
 };
 
-<<<<<<< HEAD
 struct SculptTopologyIslandCache {
   blender::Array<int> vert_island_ids;
   blender::Array<int8_t> small_vert_island_ids;
@@ -490,9 +484,6 @@
 };
 
 struct SculptSession {
-=======
-struct SculptSession : blender::NonCopyable, blender::NonMovable {
->>>>>>> cdd72e68
   /* Mesh data (not copied) can come either directly from a Mesh, or from a MultiresDM */
   struct { /* Special handling for multires meshes */
     bool active;
@@ -668,19 +659,11 @@
   char *last_paint_canvas_key = nullptr;
   blender::float3 last_normal;
 
-<<<<<<< HEAD
-  int last_automasking_settings_hash;
-  uchar last_automask_stroke_id;
-
-  std::unique_ptr<SculptTopologyIslandCache> topology_island_cache;
-=======
   int last_automasking_settings_hash = 0;
   uchar last_automask_stroke_id = 0;
-  bool islands_valid = false; /* Is attrs.topology_island_key valid? */
 
   SculptSession();
   ~SculptSession();
->>>>>>> cdd72e68
 };
 
 void BKE_sculptsession_free(Object *ob);
