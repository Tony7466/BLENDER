--- conflicted
+++ resolved
@@ -389,13 +389,8 @@
    * File Read/Write.
    */
 
-<<<<<<< HEAD
-  void blend_read(BlendDataReader *reader);
-  void blend_write(BlendWriter *writer, ID *id);
-=======
   void blend_read(BlendDataReader &reader);
   void blend_write(BlendWriter &writer, ID &id);
->>>>>>> 2788fa91
 };
 
 static_assert(sizeof(blender::bke::CurvesGeometry) == sizeof(::CurvesGeometry));
