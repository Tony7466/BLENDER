--- conflicted
+++ resolved
@@ -18,22 +18,10 @@
 #  include "BKE_volume_enums.hh"
 
 struct Volume;
-<<<<<<< HEAD
-namespace blender::bke {
-struct VolumeGrid;
-}  // namespace blender::bke
-using VolumeGrid = blender::bke::VolumeGrid;
-
-VolumeGrid *BKE_volume_grid_add_vdb(Volume &volume,
-                                    blender::StringRef name,
-                                    openvdb::GridBase::Ptr vdb_grid,
-                                    VolumeTreeSource tree_source);
-=======
 
 blender::bke::VolumeGridData *BKE_volume_grid_add_vdb(Volume &volume,
                                                       blender::StringRef name,
                                                       openvdb::GridBase::Ptr vdb_grid);
->>>>>>> d0969271
 
 std::optional<blender::Bounds<blender::float3>> BKE_volume_grid_bounds(
     openvdb::GridBase::ConstPtr grid);
@@ -46,19 +34,6 @@
 openvdb::GridBase::ConstPtr BKE_volume_grid_shallow_transform(openvdb::GridBase::ConstPtr grid,
                                                               const blender::float4x4 &transform);
 
-<<<<<<< HEAD
-openvdb::GridBase::ConstPtr BKE_volume_grid_openvdb_for_metadata(const VolumeGrid *grid);
-openvdb::GridBase::ConstPtr BKE_volume_grid_openvdb_for_read(const Volume *volume,
-                                                             const VolumeGrid *grid);
-openvdb::GridBase::Ptr BKE_volume_grid_openvdb_for_write(const Volume *volume, VolumeGrid *grid);
-
-void BKE_volume_grid_clear_tree(Volume &volume, VolumeGrid &volume_grid);
-void BKE_volume_grid_clear_tree(openvdb::GridBase &grid);
-
-VolumeGridType BKE_volume_grid_type_openvdb(const openvdb::GridBase &grid);
-
-=======
->>>>>>> d0969271
 template<typename OpType>
 auto BKE_volume_grid_type_operation(const VolumeGridType grid_type, OpType &&op)
 {
