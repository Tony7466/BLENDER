# SPDX-FileCopyrightText: 2011-2023 Blender Authors
#
# SPDX-License-Identifier: GPL-2.0-or-later

from __future__ import annotations

if "bpy" in locals():
    from importlib import reload
    if "anim_utils" in locals():
        reload(anim_utils)
    del reload


import bpy
from bpy.types import Operator
from bpy.props import (
    IntProperty,
    BoolProperty,
    EnumProperty,
    StringProperty,
)
from bpy.app.translations import pgettext_tip as tip_


class ANIM_OT_keying_set_export(Operator):
    """Export Keying Set to a Python script"""
    bl_idname = "anim.keying_set_export"
    bl_label = "Export Keying Set..."

    filepath: StringProperty(
        subtype='FILE_PATH',
    )
    filter_folder: BoolProperty(
        name="Filter folders",
        default=True,
        options={'HIDDEN'},
    )
    filter_text: BoolProperty(
        name="Filter text",
        default=True,
        options={'HIDDEN'},
    )
    filter_python: BoolProperty(
        name="Filter Python",
        default=True,
        options={'HIDDEN'},
    )

    def execute(self, context):
        if not self.filepath:
            raise Exception("Filepath not set")

        f = open(self.filepath, "w")
        if not f:
            raise Exception("Could not open file")

        scene = context.scene
        ks = scene.keying_sets.active

        f.write("# Keying Set: %s\n" % ks.bl_idname)

        f.write("import bpy\n\n")
        f.write("scene = bpy.context.scene\n\n")

        # Add KeyingSet and set general settings
        f.write("# Keying Set Level declarations\n")
        f.write("ks = scene.keying_sets.new(idname=\"%s\", name=\"%s\")\n"
                "" % (ks.bl_idname, ks.bl_label))
        f.write("ks.bl_description = %r\n" % ks.bl_description)

        if not ks.is_path_absolute:
            f.write("ks.is_path_absolute = False\n")
        f.write("\n")

        f.write("ks.use_insertkey_needed = %s\n" % ks.use_insertkey_needed)
        f.write("ks.use_insertkey_visual = %s\n" % ks.use_insertkey_visual)
        f.write("ks.use_insertkey_xyz_to_rgb = %s\n" % ks.use_insertkey_xyz_to_rgb)
        f.write("\n")

        # --------------------------------------------------------
        # generate and write set of lookups for id's used in paths

        # cache for syncing ID-blocks to bpy paths + shorthand's
        id_to_paths_cache = {}

        for ksp in ks.paths:
            if ksp.id is None:
                continue
            if ksp.id in id_to_paths_cache:
                continue

            # - `idtype_list` is used to get the list of ID-data-blocks from
            #   `bpy.data.*` since this info isn't available elsewhere.
            # - `id.bl_rna.name` gives a name suitable for UI,
            #   with a capitalized first letter, but we need
            #   the plural form that's all lower case.
            # - special handling is needed for "nested" ID-blocks
            #   (e.g. node-tree in Material).
            if ksp.id.bl_rna.identifier.startswith("ShaderNodeTree"):
                # Find material or light using this node tree...
                id_bpy_path = "bpy.data.nodes[\"%s\"]"
                found = False

                for mat in bpy.data.materials:
                    if mat.node_tree == ksp.id:
                        id_bpy_path = "bpy.data.materials[\"%s\"].node_tree" % (mat.name)
                        found = True
                        break

                if not found:
                    for light in bpy.data.lights:
                        if light.node_tree == ksp.id:
                            id_bpy_path = "bpy.data.lights[\"%s\"].node_tree" % (light.name)
                            found = True
                            break

                if not found:
                    self.report(
                        {'WARN'},
                        tip_("Could not find material or light using Shader Node Tree - %s") %
                        (ksp.id))
            elif ksp.id.bl_rna.identifier.startswith("CompositorNodeTree"):
                # Find compositor node-tree using this node tree.
                for scene in bpy.data.scenes:
                    if scene.node_tree == ksp.id:
                        id_bpy_path = "bpy.data.scenes[\"%s\"].node_tree" % (scene.name)
                        break
                else:
                    self.report({'WARN'}, tip_("Could not find scene using Compositor Node Tree - %s") % (ksp.id))
            elif ksp.id.bl_rna.name == "Key":
                # "keys" conflicts with a Python keyword, hence the simple solution won't work
                id_bpy_path = "bpy.data.shape_keys[\"%s\"]" % (ksp.id.name)
            else:
                idtype_list = ksp.id.bl_rna.name.lower() + "s"
                id_bpy_path = "bpy.data.%s[\"%s\"]" % (idtype_list, ksp.id.name)

            # shorthand ID for the ID-block (as used in the script)
            short_id = "id_%d" % len(id_to_paths_cache)

            # store this in the cache now
            id_to_paths_cache[ksp.id] = [short_id, id_bpy_path]

        f.write("# ID's that are commonly used\n")
        for id_pair in id_to_paths_cache.values():
            f.write("%s = %s\n" % (id_pair[0], id_pair[1]))
        f.write("\n")

        # write paths
        f.write("# Path Definitions\n")
        for ksp in ks.paths:
            f.write("ksp = ks.paths.add(")

            # id-block + data_path
            if ksp.id:
                # find the relevant shorthand from the cache
                id_bpy_path = id_to_paths_cache[ksp.id][0]
            else:
                id_bpy_path = "None"  # XXX...
            f.write("%s, '%s'" % (id_bpy_path, ksp.data_path))

            # array index settings (if applicable)
            if ksp.use_entire_array:
                f.write(", index=-1")
            else:
                f.write(", index=%d" % ksp.array_index)

            # grouping settings (if applicable)
            # NOTE: the current default is KEYINGSET, but if this changes,
            # change this code too
            if ksp.group_method == 'NAMED':
                f.write(", group_method='%s', group_name=\"%s\"" %
                        (ksp.group_method, ksp.group))
            elif ksp.group_method != 'KEYINGSET':
                f.write(", group_method='%s'" % ksp.group_method)

            # finish off
            f.write(")\n")

        f.write("\n")
        f.close()

        return {'FINISHED'}

    def invoke(self, context, _event):
        wm = context.window_manager
        wm.fileselect_add(self)
        return {'RUNNING_MODAL'}


class NLA_OT_bake(Operator):
    """Bake all selected objects location/scale/rotation animation to an action"""
    bl_idname = "nla.bake"
    bl_label = "Bake Action"
    bl_options = {'REGISTER', 'UNDO'}

    frame_start: IntProperty(
        name="Start Frame",
        description="Start frame for baking",
        min=0, max=300000,
        default=1,
    )
    frame_end: IntProperty(
        name="End Frame",
        description="End frame for baking",
        min=1, max=300000,
        default=250,
    )
    step: IntProperty(
        name="Frame Step",
        description="Frame Step",
        min=1, max=120,
        default=1,
    )
    only_selected: BoolProperty(
        name="Only Selected Bones",
        description="Only key selected bones (Pose baking only)",
        default=True,
    )
    visual_keying: BoolProperty(
        name="Visual Keying",
        description="Keyframe from the final transformations (with constraints applied)",
        default=False,
    )
    clear_constraints: BoolProperty(
        name="Clear Constraints",
        description="Remove all constraints from keyed object/bones, and do 'visual' keying",
        default=False,
    )
    clear_parents: BoolProperty(
        name="Clear Parents",
        description="Bake animation onto the object then clear parents (objects only)",
        default=False,
    )
    use_current_action: BoolProperty(
        name="Overwrite Current Action",
        description="Bake animation into current action, instead of creating a new one "
        "(useful for baking only part of bones in an armature)",
        default=False,
    )
    clean_curves: BoolProperty(
        name="Clean Curves",
        description="After baking curves, remove redundant keys",
        default=False,
    )
    bake_types: EnumProperty(
        name="Bake Data",
        description="Which data's transformations to bake",
        options={'ENUM_FLAG'},
        items=(
             ('POSE', "Pose", "Bake bones transformations"),
             ('OBJECT', "Object", "Bake object transformations"),
        ),
        default={'POSE'},
    )
    channel_types: EnumProperty(
        name="Channels",
        description="Which channels to bake",
        options={'ENUM_FLAG'},
        items=(
            ('LOCATION', "Location", "Bake location channels"),
            ('ROTATION', "Rotation", "Bake rotation channels"),
            ('SCALE', "Scale", "Bake scale channels"),
            ('BBONE', "B-Bone", "Bake b-bone channels"),
        ),
        default={'LOCATION', 'ROTATION', 'SCALE', 'BBONE'},
    )

    def execute(self, context):
        from bpy_extras import anim_utils
<<<<<<< HEAD
        do_pose = 'POSE' in self.bake_types
        do_object = 'OBJECT' in self.bake_types
        do_location = 'LOCATION' in self.channel_types
        do_rotation = 'ROTATION' in self.channel_types
        do_scale = 'SCALE' in self.channel_types
        do_bbone = 'BBONE' in self.channel_types
=======
>>>>>>> 7dafe2e6

        bake_options = anim_utils.BakeOptions(
            only_selected=self.only_selected,
            do_pose='POSE' in self.bake_types,
            do_object='OBJECT' in self.bake_types,
            do_visual_keying=self.visual_keying,
            do_constraint_clear=self.clear_constraints,
            do_parents_clear=self.clear_parents,
            do_clean=self.clean_curves
        )

        if bake_options.do_pose and self.only_selected:
            pose_bones = context.selected_pose_bones or []
            armatures = {pose_bone.id_data for pose_bone in pose_bones}
            objects = list(armatures)
        else:
            objects = context.selected_editable_objects
            if bake_options.do_pose and not bake_options.do_object:
                objects = [obj for obj in objects if obj.pose is not None]

        object_action_pairs = (
            [(obj, getattr(obj.animation_data, "action", None)) for obj in objects]
            if self.use_current_action else
            [(obj, None) for obj in objects]
        )

        bake_options = anim_utils.BakeOptions(
                only_selected=self.only_selected,
                do_pose=do_pose,
                do_object=do_object,
                do_visual_keying=self.visual_keying,
                do_constraint_clear=self.clear_constraints,
                do_parents_clear=self.clear_parents,
                do_clean=self.clean_curves,
                do_location=do_location,
                do_rotation=do_rotation,
                do_scale=do_scale,
                do_bbone=do_bbone
        )

        actions = anim_utils.bake_action_objects(
            object_action_pairs,
            frames=range(self.frame_start, self.frame_end + 1, self.step),
            bake_options=bake_options
        )

        if not any(actions):
            self.report({'INFO'}, "Nothing to bake")
            return {'CANCELLED'}

        return {'FINISHED'}

    def invoke(self, context, _event):
        scene = context.scene
        if scene.use_preview_range:
            self.frame_start = scene.frame_preview_start
            self.frame_end = scene.frame_preview_end
        else:
            self.frame_start = scene.frame_start
            self.frame_end = scene.frame_end
        self.bake_types = {'POSE'} if context.mode == 'POSE' else {'OBJECT'}

        wm = context.window_manager
        return wm.invoke_props_dialog(self)


class ClearUselessActions(Operator):
    """Mark actions with no F-Curves for deletion after save and reload of """ \
        """file preserving \"action libraries\""""
    bl_idname = "anim.clear_useless_actions"
    bl_label = "Clear Useless Actions"
    bl_options = {'REGISTER', 'UNDO'}

    only_unused: BoolProperty(
        name="Only Unused",
        description="Only unused (Fake User only) actions get considered",
        default=True,
    )

    @classmethod
    def poll(cls, _context):
        return bool(bpy.data.actions)

    def execute(self, _context):
        removed = 0

        for action in bpy.data.actions:
            # if only user is "fake" user...
            if (
                (self.only_unused is False) or
                (action.use_fake_user and action.users == 1)
            ):

                # if it has F-Curves, then it's a "action library"
                # (i.e. walk, wave, jump, etc.)
                # and should be left alone as that's what fake users are for!
                if not action.fcurves:
                    # mark action for deletion
                    action.user_clear()
                    removed += 1

        self.report({'INFO'}, tip_("Removed %d empty and/or fake-user only Actions")
                    % removed)
        return {'FINISHED'}


class UpdateAnimatedTransformConstraint(Operator):
    """Update f-curves/drivers affecting Transform constraints (use it with files from 2.70 and earlier)"""
    bl_idname = "anim.update_animated_transform_constraints"
    bl_label = "Update Animated Transform Constraints"
    bl_options = {'REGISTER', 'UNDO'}

    use_convert_to_radians: BoolProperty(
        name="Convert to Radians",
        description="Convert f-curves/drivers affecting rotations to radians.\n"
                    "Warning: Use this only once",
        default=True,
    )

    def execute(self, context):
        import animsys_refactor
        from math import radians
        import io

        from_paths = {"from_max_x", "from_max_y", "from_max_z", "from_min_x", "from_min_y", "from_min_z"}
        to_paths = {"to_max_x", "to_max_y", "to_max_z", "to_min_x", "to_min_y", "to_min_z"}
        paths = from_paths | to_paths

        def update_cb(base, class_name, old_path, fcurve, options):
            # print(options)

            def handle_deg2rad(fcurve):
                if fcurve is not None:
                    if hasattr(fcurve, "keyframes"):
                        for k in fcurve.keyframes:
                            k.co.y = radians(k.co.y)
                    for mod in fcurve.modifiers:
                        if mod.type == 'GENERATOR':
                            if mod.mode == 'POLYNOMIAL':
                                mod.coefficients[:] = [radians(c) for c in mod.coefficients]
                            else:  # if mod.type == 'POLYNOMIAL_FACTORISED':
                                mod.coefficients[:2] = [radians(c) for c in mod.coefficients[:2]]
                        elif mod.type == 'FNGENERATOR':
                            mod.amplitude = radians(mod.amplitude)
                    fcurve.update()

            data = ...
            try:
                data = eval("base." + old_path)
            except BaseException:
                pass
            ret = (data, old_path)
            if isinstance(base, bpy.types.TransformConstraint) and data is not ...:
                new_path = None
                map_info = base.map_from if old_path in from_paths else base.map_to
                if map_info == 'ROTATION':
                    new_path = old_path + "_rot"
                    if options is not None and options["use_convert_to_radians"]:
                        handle_deg2rad(fcurve)
                elif map_info == 'SCALE':
                    new_path = old_path + "_scale"

                if new_path is not None:
                    data = ...
                    try:
                        data = eval("base." + new_path)
                    except BaseException:
                        pass
                    ret = (data, new_path)
                    # print(ret)

            return ret

        options = {"use_convert_to_radians": self.use_convert_to_radians}
        replace_ls = [("TransformConstraint", p, update_cb, options) for p in paths]
        log = io.StringIO()

        animsys_refactor.update_data_paths(replace_ls, log)

        context.scene.frame_set(context.scene.frame_current)

        log = log.getvalue()
        if log:
            print(log)
            text = bpy.data.texts.new("UpdateAnimatedTransformConstraint Report")
            text.from_string(log)
            self.report({'INFO'}, tip_("Complete report available on '%s' text datablock") % text.name)
        return {'FINISHED'}


class ARMATURE_OT_sync_bone_color_to_selected(Operator):
    """Copy the bone color of the active bone to all selected bones"""
    bl_idname = "armature.sync_bone_color_to_selected"
    bl_label = "Sync to Selected"
    bl_options = {'REGISTER', 'UNDO'}

    _bone_type_enum = [
        ('EDIT', 'Edit Bone', 'Copy Edit Bone colors from the active bone to all selected bones'),
        ('POSE', 'Pose Bone', 'Copy Pose Bone colors from the active bone to all selected bones'),
    ]

    bone_type: EnumProperty(
        name="Type",
        items=_bone_type_enum)

    @classmethod
    def poll(cls, context):
        return context.mode in {'EDIT_ARMATURE', 'POSE'}

    def execute(self, context):
        match (self.bone_type, context.mode):
            # Armature in edit mode:
            case ('POSE', 'EDIT_ARMATURE'):
                self.report({'ERROR'}, "Go to pose mode to copy pose bone colors")
                return {'OPERATOR_CANCELLED'}
            case ('EDIT', 'EDIT_ARMATURE'):
                bone_source = context.active_bone
                bones_dest = context.selected_bones
                pose_bones_to_check = []

            # Armature in pose mode:
            case ('POSE', 'POSE'):
                bone_source = context.active_pose_bone
                bones_dest = context.selected_pose_bones
                pose_bones_to_check = []
            case ('EDIT', 'POSE'):
                bone_source = context.active_bone
                pose_bones_to_check = context.selected_pose_bones
                bones_dest = [posebone.bone for posebone in pose_bones_to_check]

            # Anything else:
            case _:
                self.report({'ERROR'}, "Cannot do anything in mode %r" % context.mode)
                return {'CANCELLED'}

        if not bone_source:
            self.report({'ERROR'}, "No active bone to copy from.")
            return {'CANCELLED'}

        if not bones_dest:
            self.report({'ERROR'}, "No selected bones to copy to.")
            return {'CANCELLED'}

        num_pose_color_overrides = 0
        for index, bone_dest in enumerate(bones_dest):
            bone_dest.color.palette = bone_source.color.palette
            for custom_field in ('normal', 'select', 'active'):
                color = getattr(bone_source.color.custom, custom_field)
                setattr(bone_dest.color.custom, custom_field, color)

            if self.bone_type == 'EDIT' and pose_bones_to_check:
                pose_bone = pose_bones_to_check[index]
                if pose_bone.color.palette != 'DEFAULT':
                    # A pose color has been set, and we're now syncing edit bone
                    # colors. This means that the synced color will not be
                    # visible. Better to let the user know about this.
                    num_pose_color_overrides += 1

        if num_pose_color_overrides:
            self.report(
                {'INFO'},
                "Bone colors were synced; for %d bones this will not be visible due to pose bone color overrides" %
                num_pose_color_overrides)

        return {'FINISHED'}


class ARMATURE_OT_collection_solo_visibility(Operator):
    """Hide all other bone collections and show the active one"""
    bl_idname = "armature.collection_solo_visibility"
    bl_label = "Solo Visibility"
    bl_options = {'REGISTER', 'UNDO'}

    name: StringProperty(name='Bone Collection')

    @classmethod
    def poll(cls, context):
        return context.object and context.object.type == 'ARMATURE' and context.object.data

    def execute(self, context):
        arm = context.object.data
        for bcoll in arm.collections:
            bcoll.is_visible = bcoll.name == self.name
        return {'FINISHED'}


class ARMATURE_OT_collection_show_all(Operator):
    """Show all bone collections"""
    bl_idname = "armature.collection_show_all"
    bl_label = "Show All"
    bl_options = {'REGISTER', 'UNDO'}

    @classmethod
    def poll(cls, context):
        return context.object and context.object.type == 'ARMATURE' and context.object.data

    def execute(self, context):
        arm = context.object.data
        for bcoll in arm.collections:
            bcoll.is_visible = True
        return {'FINISHED'}


classes = (
    ANIM_OT_keying_set_export,
    NLA_OT_bake,
    ClearUselessActions,
    UpdateAnimatedTransformConstraint,
    ARMATURE_OT_sync_bone_color_to_selected,
    ARMATURE_OT_collection_solo_visibility,
    ARMATURE_OT_collection_show_all,
)<|MERGE_RESOLUTION|>--- conflicted
+++ resolved
@@ -267,15 +267,6 @@
 
     def execute(self, context):
         from bpy_extras import anim_utils
-<<<<<<< HEAD
-        do_pose = 'POSE' in self.bake_types
-        do_object = 'OBJECT' in self.bake_types
-        do_location = 'LOCATION' in self.channel_types
-        do_rotation = 'ROTATION' in self.channel_types
-        do_scale = 'SCALE' in self.channel_types
-        do_bbone = 'BBONE' in self.channel_types
-=======
->>>>>>> 7dafe2e6
 
         bake_options = anim_utils.BakeOptions(
             only_selected=self.only_selected,
@@ -284,7 +275,11 @@
             do_visual_keying=self.visual_keying,
             do_constraint_clear=self.clear_constraints,
             do_parents_clear=self.clear_parents,
-            do_clean=self.clean_curves
+            do_clean=self.clean_curves,
+            do_location = 'LOCATION' in self.channel_types,
+            do_rotation = 'ROTATION' in self.channel_types,
+            do_scale = 'SCALE' in self.channel_types,
+            do_bbone = 'BBONE' in self.channel_types,
         )
 
         if bake_options.do_pose and self.only_selected:
@@ -300,20 +295,6 @@
             [(obj, getattr(obj.animation_data, "action", None)) for obj in objects]
             if self.use_current_action else
             [(obj, None) for obj in objects]
-        )
-
-        bake_options = anim_utils.BakeOptions(
-                only_selected=self.only_selected,
-                do_pose=do_pose,
-                do_object=do_object,
-                do_visual_keying=self.visual_keying,
-                do_constraint_clear=self.clear_constraints,
-                do_parents_clear=self.clear_parents,
-                do_clean=self.clean_curves,
-                do_location=do_location,
-                do_rotation=do_rotation,
-                do_scale=do_scale,
-                do_bbone=do_bbone
         )
 
         actions = anim_utils.bake_action_objects(
