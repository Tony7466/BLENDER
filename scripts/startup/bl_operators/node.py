# SPDX-License-Identifier: GPL-2.0-or-later
from __future__ import annotations

import bpy
from bpy.types import (
    Operator,
    PropertyGroup,
)
from bpy.props import (
    BoolProperty,
    CollectionProperty,
    EnumProperty,
    FloatVectorProperty,
    StringProperty,
)
from mathutils import (
    Vector,
)

from bpy.app.translations import pgettext_tip as tip_


class NodeSetting(PropertyGroup):
    value: StringProperty(
        name="Value",
        description="Python expression to be evaluated "
        "as the initial node setting",
        default="",
    )


# Base class for node "Add" operators.
class NodeAddOperator:

    use_transform: BoolProperty(
        name="Use Transform",
        description="Start transform operator after inserting the node",
        default=False,
    )
    settings: CollectionProperty(
        name="Settings",
        description="Settings to be applied on the newly created node",
        type=NodeSetting,
        options={'SKIP_SAVE'},
    )

    @staticmethod
    def store_mouse_cursor(context, event):
        space = context.space_data
        tree = space.edit_tree

        # convert mouse position to the View2D for later node placement
        if context.region.type == 'WINDOW':
            # convert mouse position to the View2D for later node placement
            space.cursor_location_from_region(
                event.mouse_region_x, event.mouse_region_y)
        else:
            space.cursor_location = tree.view_center

    # Deselect all nodes in the tree.
    @staticmethod
    def deselect_nodes(context):
        space = context.space_data
        tree = space.edit_tree
        for n in tree.nodes:
            n.select = False

    def create_node(self, context, node_type):
        space = context.space_data
        tree = space.edit_tree

        try:
            node = tree.nodes.new(type=node_type)
        except RuntimeError as e:
            self.report({'ERROR'}, str(e))
            return None

        for setting in self.settings:
            # XXX catch exceptions here?
            value = eval(setting.value)
            node_data = node
            node_attr_name = setting.name

            # Support path to nested data.
            if '.' in node_attr_name:
                node_data_path, node_attr_name = node_attr_name.rsplit(".", 1)
                node_data = node.path_resolve(node_data_path)

            try:
                setattr(node_data, node_attr_name, value)
            except AttributeError as e:
                self.report(
                    {'ERROR_INVALID_INPUT'},
                    tip_("Node has no attribute %s") % setting.name)
                print(str(e))
                # Continue despite invalid attribute

        node.select = True
        tree.nodes.active = node
        node.location = space.cursor_location
        return node

    @classmethod
    def poll(cls, context):
        space = context.space_data
        # needs active node editor and a tree to add nodes to
        return (space and (space.type == 'NODE_EDITOR') and
                space.edit_tree and not space.edit_tree.library)

    # Default invoke stores the mouse position to place the node correctly
    # and optionally invokes the transform operator
    def invoke(self, context, event):
        self.store_mouse_cursor(context, event)
        result = self.execute(context)

        if self.use_transform and ('FINISHED' in result):
            # removes the node again if transform is canceled
            bpy.ops.node.translate_attach_remove_on_cancel('INVOKE_DEFAULT')

        return result


# Simple basic operator for adding a node.
class NODE_OT_add_node(NodeAddOperator, Operator):
    """Add a node to the active tree"""
    bl_idname = "node.add_node"
    bl_label = "Add Node"
    bl_options = {'REGISTER', 'UNDO'}

    type: StringProperty(
        name="Node Type",
        description="Node type",
    )

    # Default execute simply adds a node.
    def execute(self, context):
        if self.properties.is_property_set("type"):
            self.deselect_nodes(context)
            self.create_node(context, self.type)
            return {'FINISHED'}
        else:
            return {'CANCELLED'}

    @classmethod
    def description(cls, _context, properties):
        nodetype = properties["type"]
        bl_rna = bpy.types.Node.bl_rna_get_subclass(nodetype)
        if bl_rna is not None:
            return tip_(bl_rna.description)
        else:
            return ""


class NODE_OT_add_simulation_zone(NodeAddOperator, Operator):
    """Add simulation zone input and output nodes to the active tree"""
    bl_idname = "node.add_simulation_zone"
    bl_label = "Add Simulation Zone"
    bl_options = {'REGISTER', 'UNDO'}

    input_node_type = "GeometryNodeSimulationInput"
    output_node_type = "GeometryNodeSimulationOutput"
    offset: FloatVectorProperty(
        name="Offset",
        description="Offset of nodes from the cursor when added",
        size=2,
        default=(150, 0),
    )

    def execute(self, context):
        space = context.space_data
        tree = space.edit_tree

        props = self.properties

        self.deselect_nodes(context)
        input_node = self.create_node(context, self.input_node_type)
        output_node = self.create_node(context, self.output_node_type)
        if input_node is None or output_node is None:
            return {'CANCELLED'}

        # Simulation input must be paired with the output.
        input_node.pair_with_output(output_node)

        input_node.location -= Vector(self.offset)
        output_node.location += Vector(self.offset)

        # Connect geometry sockets by default.
        # Get the sockets by their types, because the name is not guaranteed due to i18n.
        from_socket = next(s for s in input_node.outputs if s.type == 'GEOMETRY')
        to_socket = next(s for s in output_node.inputs if s.type == 'GEOMETRY')
        tree.links.new(to_socket, from_socket)

        return {'FINISHED'}


class NODE_OT_collapse_hide_unused_toggle(Operator):
    """Toggle collapsed nodes and hide unused sockets"""
    bl_idname = "node.collapse_hide_unused_toggle"
    bl_label = "Collapse and Hide Unused Sockets"
    bl_options = {'REGISTER', 'UNDO'}

    @classmethod
    def poll(cls, context):
        space = context.space_data
        # needs active node editor and a tree
        return (space and (space.type == 'NODE_EDITOR') and
                (space.edit_tree and not space.edit_tree.library))

    def execute(self, context):
        space = context.space_data
        tree = space.edit_tree

        for node in tree.nodes:
            if node.select:
                hide = (not node.hide)

                node.hide = hide
                # Note: connected sockets are ignored internally
                for socket in node.inputs:
                    socket.hide = hide
                for socket in node.outputs:
                    socket.hide = hide

        return {'FINISHED'}


class NODE_OT_tree_path_parent(Operator):
    """Go to parent node tree"""
    bl_idname = "node.tree_path_parent"
    bl_label = "Parent Node Tree"
    bl_options = {'REGISTER', 'UNDO'}

    @classmethod
    def poll(cls, context):
        space = context.space_data
        # needs active node editor and a tree
        return (space and (space.type == 'NODE_EDITOR') and len(space.path) > 1)

    def execute(self, context):
        space = context.space_data

        space.path.pop()

        return {'FINISHED'}


class NodePanelOperator():
    @classmethod
    def poll(cls, context):
        snode = context.space_data
        if snode is None:
            return False
        tree = snode.edit_tree
        if tree is None:
            return False
        if tree.is_embedded_data:
            return False
        return True


class NODE_OT_panel_add(NodePanelOperator, Operator):
    '''Add a new panel to the tree'''
    bl_idname = "node.panel_add"
    bl_label = "Add Panel"
    bl_options = {'REGISTER', 'UNDO'}

    def execute(self, context):
        snode = context.space_data
        tree = snode.edit_tree
        panels = tree.panels

        # Remember index to move the item.
<<<<<<< HEAD
        dst_index = min(categories.active_index + 1, len(categories))
        categories.new("Category")
        categories.move(len(categories) - 1, dst_index)
        categories.active_index = dst_index
=======
        dst_index = min(panels.active_index + 1, len(panels))
        panels.new("Panel")
        panels.move(len(panels) - 1, dst_index)
        panels.active_index = dst_index
>>>>>>> 5e1c8395

        return {'FINISHED'}


class NODE_OT_panel_remove(NodePanelOperator, Operator):
    '''Remove a panel from the tree'''
    bl_idname = "node.panel_remove"
    bl_label = "Remove Panel"
    bl_options = {'REGISTER', 'UNDO'}

    def execute(self, context):
        snode = context.space_data
        tree = snode.edit_tree
        panels = tree.panels

        if panels.active:
            panels.remove(panels.active)
            panels.active_index = min(panels.active_index, len(panels) - 1)

        return {'FINISHED'}


class NODE_OT_panel_move(NodePanelOperator, Operator):
    '''Move a panel to another position'''
    bl_idname = "node.panel_move"
    bl_label = "Move Panel"
    bl_options = {'REGISTER', 'UNDO'}

    direction: EnumProperty(
        name="Direction",
        items=[('UP', "Up", ""), ('DOWN', "Down", "")],
        default = 'UP',
    )

    def execute(self, context):
        snode = context.space_data
        tree = snode.edit_tree
        panels = tree.panels

        if self.direction == 'UP' and panels.active_index > 0:
            panels.move(panels.active_index, panels.active_index - 1)
            panels.active_index -= 1
        elif self.direction == 'DOWN' and panels.active_index < len(panels) - 1:
            panels.move(panels.active_index, panels.active_index + 1)
            panels.active_index += 1

        return {'FINISHED'}


classes = (
    NodeSetting,

    NODE_OT_add_node,
    NODE_OT_add_simulation_zone,
    NODE_OT_collapse_hide_unused_toggle,
    NODE_OT_panel_add,
    NODE_OT_panel_remove,
    NODE_OT_panel_move,
    NODE_OT_tree_path_parent,
)<|MERGE_RESOLUTION|>--- conflicted
+++ resolved
@@ -270,17 +270,10 @@
         panels = tree.panels
 
         # Remember index to move the item.
-<<<<<<< HEAD
-        dst_index = min(categories.active_index + 1, len(categories))
-        categories.new("Category")
-        categories.move(len(categories) - 1, dst_index)
-        categories.active_index = dst_index
-=======
         dst_index = min(panels.active_index + 1, len(panels))
         panels.new("Panel")
         panels.move(len(panels) - 1, dst_index)
         panels.active_index = dst_index
->>>>>>> 5e1c8395
 
         return {'FINISHED'}
 
