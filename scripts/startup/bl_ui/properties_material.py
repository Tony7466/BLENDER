--- conflicted
+++ resolved
@@ -300,7 +300,7 @@
         col.prop(mat, "use_backface_culling_shadow", text="Shadow")
 
         #TODO(fclem): Displacement option
-        #TODO(fclem): Transparent shadow option
+        layout.prop(mat, "use_transparent_shadow")
 
         col = layout.column()
         col.prop(mat, "surface_render_method", text="Render Method")
@@ -312,20 +312,6 @@
         col = layout.column(heading="Light Probe Volume")
         col.prop(mat, "lightprobe_volume_single_sided", text="Single Sided")
 
-<<<<<<< HEAD
-        col = layout.column(heading="Transparency")
-        col.prop(mat, "use_transparent_shadow")
-
-        if mat.blend_method not in {'OPAQUE', 'CLIP', 'HASHED'}:
-            col.prop(mat, "show_transparent_back")
-
-        col.prop(mat, "use_screen_refraction")
-
-        layout.separator()
-
-        layout.prop(mat, "volume_intersection_method")
-        layout.prop(mat, "pass_index")
-=======
 
 class EEVEE_NEXT_MATERIAL_PT_settings_volume(MaterialButtonsPanel, Panel):
     bl_label = "Volume"
@@ -341,7 +327,6 @@
         mat = context.material
 
         layout.prop(mat, "volume_intersection_method", text="Intersection")
->>>>>>> 7b97bc48
 
 
 class MATERIAL_PT_viewport(MaterialButtonsPanel, Panel):
