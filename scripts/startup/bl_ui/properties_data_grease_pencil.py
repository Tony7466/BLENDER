--- conflicted
+++ resolved
@@ -48,13 +48,11 @@
 
     def draw(self, context):
         layout = self.layout
-<<<<<<< HEAD
         grease_pencil = context.object.data
-=======
         space = context.space_data
+
         if space.type == 'PROPERTIES':
             layout.operator("grease_pencil.layer_group_add", text="Add Group")
->>>>>>> daedb427
 
         layout.separator()
         layout.operator("grease_pencil.layer_duplicate", text="Duplicate", icon='DUPLICATE')
