--- conflicted
+++ resolved
@@ -352,22 +352,13 @@
         col.prop(grease_pencil, "stroke_depth_order", text="Stroke Depth Order")
 
 
-<<<<<<< HEAD
 class DATA_PT_grease_pencil_animation(DataButtonsPanel, PropertiesAnimationMixin, PropertyPanel, Panel):
     _animated_id_context_property = 'grease_pencil'
 
 
-_has_gpv3 = hasattr(bpy.types, 'GreasePencilv3')
-if _has_gpv3:
-    class DATA_PT_grease_pencil_custom_props(DataButtonsPanel, PropertyPanel, Panel):
-        _context_path = "object.data"
-        _property_type = bpy.types.GreasePencilv3
-=======
 class DATA_PT_grease_pencil_custom_props(DataButtonsPanel, PropertyPanel, Panel):
     _context_path = "object.data"
     _property_type = bpy.types.GreasePencilv3
-
->>>>>>> 5e610582
 
 
 classes = (
