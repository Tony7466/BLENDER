# SPDX-FileCopyrightText: 2022-2023 Blender Authors
#
# SPDX-License-Identifier: GPL-2.0-or-later

import bpy
from bpy.types import Menu
from bl_ui import node_add_menu
from bpy.app.translations import (
    pgettext_iface as iface_,
    contexts as i18n_contexts,
)


class NODE_MT_geometry_node_GEO_ATTRIBUTE(Menu):
    bl_idname = "NODE_MT_geometry_node_GEO_ATTRIBUTE"
    bl_label = "Attribute"

    def draw(self, _context):
        layout = self.layout
        node_add_menu.add_node_type(layout, "GeometryNodeAttributeStatistic")
        node_add_menu.add_node_type(layout, "GeometryNodeAttributeDomainSize")
        layout.separator()
        node_add_menu.add_node_type(layout, "GeometryNodeBlurAttribute")
        node_add_menu.add_node_type(layout, "GeometryNodeCaptureAttribute")
        node_add_menu.add_node_type(layout, "GeometryNodeRemoveAttribute")
        node_add_menu.add_node_type(layout, "GeometryNodeStoreNamedAttribute")
        node_add_menu.draw_assets_for_catalog(layout, self.bl_label)


class NODE_MT_geometry_node_GEO_COLOR(Menu):
    bl_idname = "NODE_MT_geometry_node_GEO_COLOR"
    bl_label = "Color"

    def draw(self, _context):
        layout = self.layout
        node_add_menu.add_node_type(layout, "ShaderNodeValToRGB")
        node_add_menu.add_node_type(layout, "ShaderNodeRGBCurve")
        layout.separator()
        node_add_menu.add_node_type(layout, "FunctionNodeCombineColor")
        props = node_add_menu.add_node_type(layout, "ShaderNodeMix", label=iface_("Mix Color"))
        ops = props.settings.add()
        ops.name = "data_type"
        ops.value = "'RGBA'"
        node_add_menu.add_node_type(layout, "FunctionNodeSeparateColor")
        node_add_menu.draw_assets_for_catalog(layout, self.bl_label)


class NODE_MT_geometry_node_GEO_CURVE(Menu):
    bl_idname = "NODE_MT_geometry_node_GEO_CURVE"
    bl_label = "Curve"

    def draw(self, _context):
        layout = self.layout
        layout.menu("NODE_MT_geometry_node_GEO_CURVE_READ")
        layout.menu("NODE_MT_geometry_node_GEO_CURVE_SAMPLE")
        layout.menu("NODE_MT_geometry_node_GEO_CURVE_WRITE")
        layout.separator()
        layout.menu("NODE_MT_geometry_node_GEO_CURVE_OPERATIONS")
        layout.menu("NODE_MT_geometry_node_GEO_PRIMITIVES_CURVE")
        layout.menu("NODE_MT_geometry_node_curve_topology")
        node_add_menu.draw_assets_for_catalog(layout, self.bl_label)


class NODE_MT_geometry_node_GEO_CURVE_READ(Menu):
    bl_idname = "NODE_MT_geometry_node_GEO_CURVE_READ"
    bl_label = "Read"

    def draw(self, _context):
        layout = self.layout
        node_add_menu.add_node_type(layout, "GeometryNodeInputCurveHandlePositions")
        node_add_menu.add_node_type(layout, "GeometryNodeCurveLength")
        node_add_menu.add_node_type(layout, "GeometryNodeInputTangent")
        node_add_menu.add_node_type(layout, "GeometryNodeInputCurveTilt")
        node_add_menu.add_node_type(layout, "GeometryNodeCurveEndpointSelection")
        node_add_menu.add_node_type(layout, "GeometryNodeCurveHandleTypeSelection")
        node_add_menu.add_node_type(layout, "GeometryNodeInputSplineCyclic")
        node_add_menu.add_node_type(layout, "GeometryNodeSplineLength")
        node_add_menu.add_node_type(layout, "GeometryNodeSplineParameter")
        node_add_menu.add_node_type(layout, "GeometryNodeInputSplineResolution")
        node_add_menu.draw_assets_for_catalog(layout, self.bl_label)


class NODE_MT_geometry_node_GEO_CURVE_SAMPLE(Menu):
    bl_idname = "NODE_MT_geometry_node_GEO_CURVE_SAMPLE"
    bl_label = "Sample"

    def draw(self, _context):
        layout = self.layout
        node_add_menu.add_node_type(layout, "GeometryNodeSampleCurve")
        node_add_menu.draw_assets_for_catalog(layout, self.bl_label)


class NODE_MT_geometry_node_GEO_CURVE_WRITE(Menu):
    bl_idname = "NODE_MT_geometry_node_GEO_CURVE_WRITE"
    bl_label = "Write"

    def draw(self, _context):
        layout = self.layout
        node_add_menu.add_node_type(layout, "GeometryNodeSetCurveNormal")
        node_add_menu.add_node_type(layout, "GeometryNodeSetCurveRadius")
        node_add_menu.add_node_type(layout, "GeometryNodeSetCurveTilt")
        node_add_menu.add_node_type(layout, "GeometryNodeSetCurveHandlePositions")
        node_add_menu.add_node_type(layout, "GeometryNodeCurveSetHandles")
        node_add_menu.add_node_type(layout, "GeometryNodeSetSplineCyclic")
        node_add_menu.add_node_type(layout, "GeometryNodeSetSplineResolution")
        node_add_menu.add_node_type(layout, "GeometryNodeCurveSplineType")
        node_add_menu.draw_assets_for_catalog(layout, self.bl_label)


class NODE_MT_geometry_node_GEO_CURVE_OPERATIONS(Menu):
    bl_idname = "NODE_MT_geometry_node_GEO_CURVE_OPERATIONS"
    bl_label = "Operations"

    def draw(self, _context):
        layout = self.layout
        node_add_menu.add_node_type(layout, "GeometryNodeCurveToMesh")
        node_add_menu.add_node_type(layout, "GeometryNodeCurveToPoints")
        node_add_menu.add_node_type(layout, "GeometryNodeDeformCurvesOnSurface")
        node_add_menu.add_node_type(layout, "GeometryNodeFillCurve")
        node_add_menu.add_node_type(layout, "GeometryNodeFilletCurve")
        node_add_menu.add_node_type(layout, "GeometryNodeInterpolateCurves")
        node_add_menu.add_node_type(layout, "GeometryNodeResampleCurve")
        node_add_menu.add_node_type(layout, "GeometryNodeReverseCurve")
        node_add_menu.add_node_type(layout, "GeometryNodeSubdivideCurve")
        node_add_menu.add_node_type(layout, "GeometryNodeTrimCurve")
        node_add_menu.draw_assets_for_catalog(layout, self.bl_label)


class NODE_MT_geometry_node_GEO_PRIMITIVES_CURVE(Menu):
    bl_idname = "NODE_MT_geometry_node_GEO_PRIMITIVES_CURVE"
    bl_label = "Primitives"

    def draw(self, _context):
        layout = self.layout
        node_add_menu.add_node_type(layout, "GeometryNodeCurveArc")
        node_add_menu.add_node_type(layout, "GeometryNodeCurvePrimitiveBezierSegment")
        node_add_menu.add_node_type(layout, "GeometryNodeCurvePrimitiveCircle")
        node_add_menu.add_node_type(layout, "GeometryNodeCurvePrimitiveLine")
        node_add_menu.add_node_type(layout, "GeometryNodeCurveSpiral")
        node_add_menu.add_node_type(layout, "GeometryNodeCurveQuadraticBezier")
        node_add_menu.add_node_type(layout, "GeometryNodeCurvePrimitiveQuadrilateral")
        node_add_menu.add_node_type(layout, "GeometryNodeCurveStar")
        node_add_menu.draw_assets_for_catalog(layout, self.bl_label)


class NODE_MT_geometry_node_curve_topology(Menu):
    bl_idname = "NODE_MT_geometry_node_curve_topology"
    bl_label = "Topology"

    def draw(self, _context):
        layout = self.layout
        node_add_menu.add_node_type(layout, "GeometryNodeCurveOfPoint")
        node_add_menu.add_node_type(layout, "GeometryNodeOffsetPointInCurve")
        node_add_menu.add_node_type(layout, "GeometryNodePointsOfCurve")
        node_add_menu.draw_assets_for_catalog(layout, self.bl_label)


class NODE_MT_geometry_node_GEO_GEOMETRY(Menu):
    bl_idname = "NODE_MT_geometry_node_GEO_GEOMETRY"
    bl_label = "Geometry"

    def draw(self, _context):
        layout = self.layout
        layout.menu("NODE_MT_geometry_node_GEO_GEOMETRY_READ")
        layout.menu("NODE_MT_geometry_node_GEO_GEOMETRY_SAMPLE")
        layout.menu("NODE_MT_geometry_node_GEO_GEOMETRY_WRITE")
        layout.separator()
        layout.menu("NODE_MT_geometry_node_GEO_GEOMETRY_OPERATIONS")
        layout.separator()
<<<<<<< HEAD
        node_add_menu.add_node_type(layout, "GeometryNodeBake")
        node_add_menu.add_node_type(layout, "GeometryNodeJoinGeometry")
=======
>>>>>>> d1c2b458
        node_add_menu.add_node_type(layout, "GeometryNodeGeometryToInstance")
        node_add_menu.add_node_type(layout, "GeometryNodeJoinGeometry")
        node_add_menu.draw_assets_for_catalog(layout, self.bl_label)


class NODE_MT_geometry_node_GEO_GEOMETRY_READ(Menu):
    bl_idname = "NODE_MT_geometry_node_GEO_GEOMETRY_READ"
    bl_label = "Read"

    def draw(self, context):
        layout = self.layout
        node_add_menu.add_node_type(layout, "GeometryNodeInputID")
        node_add_menu.add_node_type(layout, "GeometryNodeInputIndex")
        node_add_menu.add_node_type(layout, "GeometryNodeInputNamedAttribute")
        node_add_menu.add_node_type(layout, "GeometryNodeInputNormal")
        node_add_menu.add_node_type(layout, "GeometryNodeInputPosition")
        node_add_menu.add_node_type(layout, "GeometryNodeInputRadius")
        if context.space_data.geometry_nodes_type == 'TOOL':
            node_add_menu.add_node_type(layout, "GeometryNodeToolSelection")
        node_add_menu.draw_assets_for_catalog(layout, self.bl_label)


class NODE_MT_geometry_node_GEO_GEOMETRY_WRITE(Menu):
    bl_idname = "NODE_MT_geometry_node_GEO_GEOMETRY_WRITE"
    bl_label = "Write"

    def draw(self, context):
        layout = self.layout
        node_add_menu.add_node_type(layout, "GeometryNodeSetID")
        node_add_menu.add_node_type(layout, "GeometryNodeSetPosition")
        if context.space_data.geometry_nodes_type == 'TOOL':
            node_add_menu.add_node_type(layout, "GeometryNodeToolSetSelection")
        node_add_menu.draw_assets_for_catalog(layout, self.bl_label)


class NODE_MT_geometry_node_GEO_GEOMETRY_OPERATIONS(Menu):
    bl_idname = "NODE_MT_geometry_node_GEO_GEOMETRY_OPERATIONS"
    bl_label = "Operations"

    def draw(self, _context):
        layout = self.layout
        node_add_menu.add_node_type(layout, "GeometryNodeBoundBox")
        node_add_menu.add_node_type(layout, "GeometryNodeConvexHull")
        node_add_menu.add_node_type(layout, "GeometryNodeDeleteGeometry")
        node_add_menu.add_node_type(layout, "GeometryNodeDuplicateElements")
        node_add_menu.add_node_type(layout, "GeometryNodeMergeByDistance")
        node_add_menu.add_node_type(layout, "GeometryNodeTransform")
        layout.separator()
        node_add_menu.add_node_type(layout, "GeometryNodeSeparateComponents")
        node_add_menu.add_node_type(layout, "GeometryNodeSeparateGeometry")
        node_add_menu.draw_assets_for_catalog(layout, self.bl_label)


class NODE_MT_geometry_node_GEO_GEOMETRY_SAMPLE(Menu):
    bl_idname = "NODE_MT_geometry_node_GEO_GEOMETRY_SAMPLE"
    bl_label = "Sample"

    def draw(self, _context):
        layout = self.layout
        node_add_menu.add_node_type(layout, "GeometryNodeProximity")
        node_add_menu.add_node_type(layout, "GeometryNodeIndexOfNearest")
        node_add_menu.add_node_type(layout, "GeometryNodeRaycast")
        node_add_menu.add_node_type(layout, "GeometryNodeSampleIndex")
        node_add_menu.add_node_type(layout, "GeometryNodeSampleNearest")
        node_add_menu.draw_assets_for_catalog(layout, self.bl_label)


class NODE_MT_geometry_node_GEO_INPUT(Menu):
    bl_idname = "NODE_MT_geometry_node_GEO_INPUT"
    bl_label = "Input"

    def draw(self, _context):
        layout = self.layout
        layout.menu("NODE_MT_geometry_node_GEO_INPUT_CONSTANT")
        layout.menu("NODE_MT_geometry_node_GEO_INPUT_GROUP")
        layout.menu("NODE_MT_geometry_node_GEO_INPUT_SCENE")
        node_add_menu.draw_assets_for_catalog(layout, self.bl_label)


class NODE_MT_geometry_node_GEO_INPUT_CONSTANT(Menu):
    bl_idname = "NODE_MT_geometry_node_GEO_INPUT_CONSTANT"
    bl_label = "Constant"
    bl_translation_context = i18n_contexts.id_nodetree

    def draw(self, _context):
        layout = self.layout
        node_add_menu.add_node_type(layout, "FunctionNodeInputBool")
        node_add_menu.add_node_type(layout, "FunctionNodeInputColor")
        node_add_menu.add_node_type(layout, "GeometryNodeInputImage")
        node_add_menu.add_node_type(layout, "FunctionNodeInputInt")
        node_add_menu.add_node_type(layout, "GeometryNodeInputMaterial")
        node_add_menu.add_node_type(layout, "FunctionNodeInputString")
        node_add_menu.add_node_type(layout, "ShaderNodeValue")
        node_add_menu.add_node_type(layout, "FunctionNodeInputVector")
        node_add_menu.draw_assets_for_catalog(layout, self.bl_label)


class NODE_MT_geometry_node_GEO_INPUT_GROUP(Menu):
    bl_idname = "NODE_MT_geometry_node_GEO_INPUT_GROUP"
    bl_label = "Group"

    def draw(self, _context):
        layout = self.layout
        node_add_menu.add_node_type(layout, "NodeGroupInput")
        node_add_menu.draw_assets_for_catalog(layout, self.bl_label)


class NODE_MT_geometry_node_GEO_INPUT_SCENE(Menu):
    bl_idname = "NODE_MT_geometry_node_GEO_INPUT_SCENE"
    bl_label = "Scene"

    def draw(self, context):
        layout = self.layout
        if context.space_data.geometry_nodes_type == 'TOOL':
            node_add_menu.add_node_type(layout, "GeometryNodeTool3DCursor")
        node_add_menu.add_node_type(layout, "GeometryNodeCollectionInfo")
        node_add_menu.add_node_type(layout, "GeometryNodeImageInfo")
        node_add_menu.add_node_type(layout, "GeometryNodeIsViewport")
        node_add_menu.add_node_type(layout, "GeometryNodeObjectInfo")
        node_add_menu.add_node_type(layout, "GeometryNodeInputSceneTime")
        node_add_menu.add_node_type(layout, "GeometryNodeSelfObject")
        node_add_menu.draw_assets_for_catalog(layout, self.bl_label)


class NODE_MT_geometry_node_GEO_INSTANCE(Menu):
    bl_idname = "NODE_MT_geometry_node_GEO_INSTANCE"
    bl_label = "Instances"

    def draw(self, _context):
        layout = self.layout
        node_add_menu.add_node_type(layout, "GeometryNodeInstanceOnPoints")
        node_add_menu.add_node_type(layout, "GeometryNodeInstancesToPoints")
        layout.separator()
        node_add_menu.add_node_type(layout, "GeometryNodeRealizeInstances")
        node_add_menu.add_node_type(layout, "GeometryNodeRotateInstances")
        node_add_menu.add_node_type(layout, "GeometryNodeScaleInstances")
        node_add_menu.add_node_type(layout, "GeometryNodeTranslateInstances")
        layout.separator()
        node_add_menu.add_node_type(layout, "GeometryNodeInputInstanceRotation")
        node_add_menu.add_node_type(layout, "GeometryNodeInputInstanceScale")
        node_add_menu.draw_assets_for_catalog(layout, self.bl_label)


class NODE_MT_geometry_node_GEO_MATERIAL(Menu):
    bl_idname = "NODE_MT_geometry_node_GEO_MATERIAL"
    bl_label = "Material"

    def draw(self, _context):
        layout = self.layout
        node_add_menu.add_node_type(layout, "GeometryNodeReplaceMaterial")
        layout.separator()
        node_add_menu.add_node_type(layout, "GeometryNodeInputMaterialIndex")
        node_add_menu.add_node_type(layout, "GeometryNodeMaterialSelection")
        layout.separator()
        node_add_menu.add_node_type(layout, "GeometryNodeSetMaterial")
        node_add_menu.add_node_type(layout, "GeometryNodeSetMaterialIndex")
        node_add_menu.draw_assets_for_catalog(layout, self.bl_label)


class NODE_MT_geometry_node_GEO_MESH(Menu):
    bl_idname = "NODE_MT_geometry_node_GEO_MESH"
    bl_label = "Mesh"

    def draw(self, _context):
        layout = self.layout
        layout.menu("NODE_MT_geometry_node_GEO_MESH_READ")
        layout.menu("NODE_MT_geometry_node_GEO_MESH_SAMPLE")
        layout.menu("NODE_MT_geometry_node_GEO_MESH_WRITE")
        layout.separator()
        layout.menu("NODE_MT_geometry_node_GEO_MESH_OPERATIONS")
        layout.menu("NODE_MT_category_PRIMITIVES_MESH")
        layout.menu("NODE_MT_geometry_node_mesh_topology")
        layout.menu("NODE_MT_category_GEO_UV")
        node_add_menu.draw_assets_for_catalog(layout, self.bl_label)


class NODE_MT_geometry_node_GEO_MESH_READ(Menu):
    bl_idname = "NODE_MT_geometry_node_GEO_MESH_READ"
    bl_label = "Read"

    def draw(self, context):
        layout = self.layout
        node_add_menu.add_node_type(layout, "GeometryNodeInputMeshEdgeAngle")
        node_add_menu.add_node_type(layout, "GeometryNodeInputMeshEdgeNeighbors")
        node_add_menu.add_node_type(layout, "GeometryNodeInputMeshEdgeVertices")
        node_add_menu.add_node_type(layout, "GeometryNodeEdgesToFaceGroups")
        node_add_menu.add_node_type(layout, "GeometryNodeInputMeshFaceArea")
        node_add_menu.add_node_type(layout, "GeometryNodeMeshFaceSetBoundaries")
        node_add_menu.add_node_type(layout, "GeometryNodeInputMeshFaceNeighbors")
        if context.space_data.geometry_nodes_type == 'TOOL':
            node_add_menu.add_node_type(layout, "GeometryNodeToolFaceSet")
        node_add_menu.add_node_type(layout, "GeometryNodeInputMeshFaceIsPlanar")
        node_add_menu.add_node_type(layout, "GeometryNodeInputShadeSmooth")
        node_add_menu.add_node_type(layout, "GeometryNodeInputMeshIsland")
        node_add_menu.add_node_type(layout, "GeometryNodeInputShortestEdgePaths")
        node_add_menu.add_node_type(layout, "GeometryNodeInputMeshVertexNeighbors")
        node_add_menu.draw_assets_for_catalog(layout, self.bl_label)


class NODE_MT_geometry_node_GEO_MESH_SAMPLE(Menu):
    bl_idname = "NODE_MT_geometry_node_GEO_MESH_SAMPLE"
    bl_label = "Sample"

    def draw(self, _context):
        layout = self.layout
        node_add_menu.add_node_type(layout, "GeometryNodeSampleNearestSurface")
        node_add_menu.add_node_type(layout, "GeometryNodeSampleUVSurface")
        node_add_menu.draw_assets_for_catalog(layout, self.bl_label)


class NODE_MT_geometry_node_GEO_MESH_WRITE(Menu):
    bl_idname = "NODE_MT_geometry_node_GEO_MESH_WRITE"
    bl_label = "Write"

    def draw(self, context):
        layout = self.layout
        node_add_menu.add_node_type(layout, "GeometryNodeSetShadeSmooth")
        if context.space_data.geometry_nodes_type == 'TOOL':
            node_add_menu.add_node_type(layout, "GeometryNodeToolSetFaceSet")
        node_add_menu.draw_assets_for_catalog(layout, self.bl_label)


class NODE_MT_geometry_node_GEO_MESH_OPERATIONS(Menu):
    bl_idname = "NODE_MT_geometry_node_GEO_MESH_OPERATIONS"
    bl_label = "Operations"

    def draw(self, context):
        layout = self.layout
        node_add_menu.add_node_type(layout, "GeometryNodeDualMesh")
        node_add_menu.add_node_type(layout, "GeometryNodeEdgePathsToCurves")
        node_add_menu.add_node_type(layout, "GeometryNodeEdgePathsToSelection")
        node_add_menu.add_node_type(layout, "GeometryNodeExtrudeMesh")
        node_add_menu.add_node_type(layout, "GeometryNodeFlipFaces")
        node_add_menu.add_node_type(layout, "GeometryNodeMeshBoolean")
        node_add_menu.add_node_type(layout, "GeometryNodeMeshToCurve")
        node_add_menu.add_node_type(layout, "GeometryNodeMeshToPoints")
        if context.preferences.experimental.use_new_volume_nodes:
            node_add_menu.add_node_type(layout, "GeometryNodeMeshToSDFVolume")
        node_add_menu.add_node_type(layout, "GeometryNodeMeshToVolume")
        node_add_menu.add_node_type(layout, "GeometryNodeScaleElements")
        node_add_menu.add_node_type(layout, "GeometryNodeSplitEdges")
        node_add_menu.add_node_type(layout, "GeometryNodeSubdivideMesh")
        node_add_menu.add_node_type(layout, "GeometryNodeSubdivisionSurface")
        node_add_menu.add_node_type(layout, "GeometryNodeTriangulate")
        node_add_menu.draw_assets_for_catalog(layout, self.bl_label)


class NODE_MT_category_PRIMITIVES_MESH(Menu):
    bl_idname = "NODE_MT_category_PRIMITIVES_MESH"
    bl_label = "Primitives"

    def draw(self, _context):
        layout = self.layout
        node_add_menu.add_node_type(layout, "GeometryNodeMeshCone")
        node_add_menu.add_node_type(layout, "GeometryNodeMeshCube")
        node_add_menu.add_node_type(layout, "GeometryNodeMeshCylinder")
        node_add_menu.add_node_type(layout, "GeometryNodeMeshGrid")
        node_add_menu.add_node_type(layout, "GeometryNodeMeshIcoSphere")
        node_add_menu.add_node_type(layout, "GeometryNodeMeshCircle")
        node_add_menu.add_node_type(layout, "GeometryNodeMeshLine")
        node_add_menu.add_node_type(layout, "GeometryNodeMeshUVSphere")
        node_add_menu.draw_assets_for_catalog(layout, self.bl_label)


class NODE_MT_geometry_node_mesh_topology(Menu):
    bl_idname = "NODE_MT_geometry_node_mesh_topology"
    bl_label = "Topology"

    def draw(self, _context):
        layout = self.layout
        node_add_menu.add_node_type(layout, "GeometryNodeCornersOfEdge")
        node_add_menu.add_node_type(layout, "GeometryNodeCornersOfFace")
        node_add_menu.add_node_type(layout, "GeometryNodeCornersOfVertex")
        node_add_menu.add_node_type(layout, "GeometryNodeEdgesOfCorner")
        node_add_menu.add_node_type(layout, "GeometryNodeEdgesOfVertex")
        node_add_menu.add_node_type(layout, "GeometryNodeFaceOfCorner")
        node_add_menu.add_node_type(layout, "GeometryNodeOffsetCornerInFace")
        node_add_menu.add_node_type(layout, "GeometryNodeVertexOfCorner")
        node_add_menu.draw_assets_for_catalog(layout, self.bl_label)


class NODE_MT_category_GEO_OUTPUT(Menu):
    bl_idname = "NODE_MT_category_GEO_OUTPUT"
    bl_label = "Output"

    def draw(self, _context):
        layout = self.layout
        node_add_menu.add_node_type(layout, "NodeGroupOutput")
        node_add_menu.add_node_type(layout, "GeometryNodeViewer")
        node_add_menu.draw_assets_for_catalog(layout, self.bl_label)


class NODE_MT_category_GEO_POINT(Menu):
    bl_idname = "NODE_MT_category_GEO_POINT"
    bl_label = "Point"

    def draw(self, context):
        layout = self.layout
        node_add_menu.add_node_type(layout, "GeometryNodeDistributePointsInVolume")
        node_add_menu.add_node_type(layout, "GeometryNodeDistributePointsOnFaces")
        layout.separator()
        node_add_menu.add_node_type(layout, "GeometryNodePoints")
        node_add_menu.add_node_type(layout, "GeometryNodePointsToCurves")
        node_add_menu.add_node_type(layout, "GeometryNodePointsToVertices")
        if context.preferences.experimental.use_new_volume_nodes:
            node_add_menu.add_node_type(layout, "GeometryNodePointsToSDFVolume")
        node_add_menu.add_node_type(layout, "GeometryNodePointsToVolume")
        layout.separator()
        node_add_menu.add_node_type(layout, "GeometryNodeSetPointRadius")
        node_add_menu.draw_assets_for_catalog(layout, self.bl_label)


class NODE_MT_category_simulation(Menu):
    bl_idname = "NODE_MT_category_simulation"
    bl_label = "Simulation"

    def draw(self, _context):
        layout = self.layout
        node_add_menu.add_simulation_zone(layout, label="Simulation Zone")
        node_add_menu.draw_assets_for_catalog(layout, self.bl_label)


class NODE_MT_category_GEO_TEXT(Menu):
    bl_idname = "NODE_MT_category_GEO_TEXT"
    bl_label = "Text"

    def draw(self, _context):
        layout = self.layout
        node_add_menu.add_node_type(layout, "GeometryNodeStringJoin")
        node_add_menu.add_node_type(layout, "FunctionNodeReplaceString")
        node_add_menu.add_node_type(layout, "FunctionNodeSliceString")
        layout.separator()
        node_add_menu.add_node_type(layout, "FunctionNodeStringLength")
        node_add_menu.add_node_type(layout, "GeometryNodeStringToCurves")
        node_add_menu.add_node_type(layout, "FunctionNodeValueToString")
        layout.separator()
        node_add_menu.add_node_type(layout, "FunctionNodeInputSpecialCharacters")
        node_add_menu.draw_assets_for_catalog(layout, self.bl_label)


class NODE_MT_category_GEO_TEXTURE(Menu):
    bl_idname = "NODE_MT_category_GEO_TEXTURE"
    bl_label = "Texture"

    def draw(self, _context):
        layout = self.layout
        node_add_menu.add_node_type(layout, "ShaderNodeTexBrick")
        node_add_menu.add_node_type(layout, "ShaderNodeTexChecker")
        node_add_menu.add_node_type(layout, "ShaderNodeTexGradient")
        node_add_menu.add_node_type(layout, "GeometryNodeImageTexture")
        node_add_menu.add_node_type(layout, "ShaderNodeTexMagic")
        node_add_menu.add_node_type(layout, "ShaderNodeTexMusgrave")
        node_add_menu.add_node_type(layout, "ShaderNodeTexNoise")
        node_add_menu.add_node_type(layout, "ShaderNodeTexVoronoi")
        node_add_menu.add_node_type(layout, "ShaderNodeTexWave")
        node_add_menu.add_node_type(layout, "ShaderNodeTexWhiteNoise")
        node_add_menu.draw_assets_for_catalog(layout, self.bl_label)


class NODE_MT_category_GEO_UTILITIES(Menu):
    bl_idname = "NODE_MT_category_GEO_UTILITIES"
    bl_label = "Utilities"

    def draw(self, _context):
        layout = self.layout
        layout.menu("NODE_MT_geometry_node_GEO_COLOR")
        layout.menu("NODE_MT_category_GEO_TEXT")
        layout.menu("NODE_MT_category_GEO_VECTOR")
        layout.separator()
        layout.menu("NODE_MT_category_GEO_UTILITIES_FIELD")
        layout.menu("NODE_MT_category_GEO_UTILITIES_MATH")
        layout.menu("NODE_MT_category_GEO_UTILITIES_ROTATION")
        layout.separator()
        node_add_menu.add_node_type(layout, "FunctionNodeRandomValue")
        node_add_menu.add_repeat_zone(layout, label="Repeat Zone")
        node_add_menu.add_node_type(layout, "GeometryNodeSwitch")
        node_add_menu.draw_assets_for_catalog(layout, self.bl_label)


class NODE_MT_category_GEO_UTILITIES_FIELD(Menu):
    bl_idname = "NODE_MT_category_GEO_UTILITIES_FIELD"
    bl_label = "Field"

    def draw(self, _context):
        layout = self.layout
        node_add_menu.add_node_type(layout, "GeometryNodeAccumulateField")
        node_add_menu.add_node_type(layout, "GeometryNodeFieldAtIndex")
        node_add_menu.add_node_type(layout, "GeometryNodeFieldOnDomain")
        node_add_menu.draw_assets_for_catalog(layout, self.bl_label)


class NODE_MT_category_GEO_UTILITIES_ROTATION(Menu):
    bl_idname = "NODE_MT_category_GEO_UTILITIES_ROTATION"
    bl_label = "Rotation"

    def draw(self, _context):
        layout = self.layout
        node_add_menu.add_node_type(layout, "FunctionNodeAlignEulerToVector")
        node_add_menu.add_node_type(layout, "FunctionNodeAxisAngleToRotation")
        node_add_menu.add_node_type(layout, "FunctionNodeEulerToRotation")
        node_add_menu.add_node_type(layout, "FunctionNodeInvertRotation")
        node_add_menu.add_node_type(layout, "FunctionNodeRotateEuler")
        node_add_menu.add_node_type(layout, "FunctionNodeRotateVector")
        node_add_menu.add_node_type(layout, "FunctionNodeRotationToAxisAngle")
        node_add_menu.add_node_type(layout, "FunctionNodeRotationToEuler")
        node_add_menu.add_node_type(layout, "FunctionNodeRotationToQuaternion")
        node_add_menu.add_node_type(layout, "FunctionNodeQuaternionToRotation")
        node_add_menu.draw_assets_for_catalog(layout, self.bl_label)


class NODE_MT_category_GEO_UTILITIES_MATH(Menu):
    bl_idname = "NODE_MT_category_GEO_UTILITIES_MATH"
    bl_label = "Math"

    def draw(self, _context):
        layout = self.layout
        node_add_menu.add_node_type(layout, "FunctionNodeBooleanMath")
        node_add_menu.add_node_type(layout, "ShaderNodeClamp")
        node_add_menu.add_node_type(layout, "FunctionNodeCompare")
        node_add_menu.add_node_type(layout, "ShaderNodeFloatCurve")
        node_add_menu.add_node_type(layout, "FunctionNodeFloatToInt")
        node_add_menu.add_node_type(layout, "ShaderNodeMapRange")
        node_add_menu.add_node_type(layout, "ShaderNodeMath")
        node_add_menu.add_node_type(layout, "ShaderNodeMix")
        node_add_menu.draw_assets_for_catalog(layout, self.bl_label)


class NODE_MT_category_GEO_UV(Menu):
    bl_idname = "NODE_MT_category_GEO_UV"
    bl_label = "UV"

    def draw(self, _context):
        layout = self.layout
        node_add_menu.add_node_type(layout, "GeometryNodeUVPackIslands")
        node_add_menu.add_node_type(layout, "GeometryNodeUVUnwrap")
        node_add_menu.draw_assets_for_catalog(layout, self.bl_label)


class NODE_MT_category_GEO_VECTOR(Menu):
    bl_idname = "NODE_MT_category_GEO_VECTOR"
    bl_label = "Vector"

    def draw(self, _context):
        layout = self.layout
        node_add_menu.add_node_type(layout, "ShaderNodeVectorCurve")
        node_add_menu.add_node_type(layout, "ShaderNodeVectorMath")
        node_add_menu.add_node_type(layout, "ShaderNodeVectorRotate")
        layout.separator()
        node_add_menu.add_node_type(layout, "ShaderNodeCombineXYZ")
        props = node_add_menu.add_node_type(layout, "ShaderNodeMix", label=iface_("Mix Vector"))
        ops = props.settings.add()
        ops.name = "data_type"
        ops.value = "'VECTOR'"
        node_add_menu.add_node_type(layout, "ShaderNodeSeparateXYZ")
        node_add_menu.draw_assets_for_catalog(layout, self.bl_label)


class NODE_MT_category_GEO_VOLUME(Menu):
    bl_idname = "NODE_MT_category_GEO_VOLUME"
    bl_label = "Volume"
    bl_translation_context = i18n_contexts.id_id

    def draw(self, context):
        layout = self.layout
        node_add_menu.add_node_type(layout, "GeometryNodeVolumeCube")
        node_add_menu.add_node_type(layout, "GeometryNodeVolumeToMesh")
        if context.preferences.experimental.use_new_volume_nodes:
            layout.separator()
            node_add_menu.add_node_type(layout, "GeometryNodeMeanFilterSDFVolume")
            node_add_menu.add_node_type(layout, "GeometryNodeOffsetSDFVolume")
            node_add_menu.add_node_type(layout, "GeometryNodeSampleVolume")
            node_add_menu.add_node_type(layout, "GeometryNodeSDFVolumeSphere")
            node_add_menu.add_node_type(layout, "GeometryNodeInputSignedDistance")
        node_add_menu.draw_assets_for_catalog(layout, self.bl_label)


class NODE_MT_category_GEO_GROUP(Menu):
    bl_idname = "NODE_MT_category_GEO_GROUP"
    bl_label = "Group"

    def draw(self, context):
        layout = self.layout
        node_add_menu.draw_node_group_add_menu(context, layout)
        node_add_menu.draw_assets_for_catalog(layout, self.bl_label)


class NODE_MT_geometry_node_add_all(Menu):
    bl_idname = "NODE_MT_geometry_node_add_all"
    bl_label = ""

    def draw(self, context):
        snode = context.space_data
        layout = self.layout
        layout.menu("NODE_MT_geometry_node_GEO_ATTRIBUTE")
        layout.menu("NODE_MT_geometry_node_GEO_INPUT")
        layout.menu("NODE_MT_category_GEO_OUTPUT")
        layout.separator()
        layout.menu("NODE_MT_geometry_node_GEO_GEOMETRY")
        layout.separator()
        layout.menu("NODE_MT_geometry_node_GEO_CURVE")
        layout.menu("NODE_MT_geometry_node_GEO_INSTANCE")
        layout.menu("NODE_MT_geometry_node_GEO_MESH")
        layout.menu("NODE_MT_category_GEO_POINT")
        layout.menu("NODE_MT_category_GEO_VOLUME")
        layout.separator()
        layout.menu("NODE_MT_category_simulation")
        layout.separator()
        layout.menu("NODE_MT_geometry_node_GEO_MATERIAL")
        layout.menu("NODE_MT_category_GEO_TEXTURE")
        layout.menu("NODE_MT_category_GEO_UTILITIES")
        layout.separator()
        layout.menu("NODE_MT_category_GEO_GROUP")
        layout.menu("NODE_MT_category_layout")
        node_add_menu.draw_root_assets(layout)


classes = (
    NODE_MT_geometry_node_add_all,
    NODE_MT_geometry_node_GEO_ATTRIBUTE,
    NODE_MT_geometry_node_GEO_INPUT,
    NODE_MT_geometry_node_GEO_INPUT_CONSTANT,
    NODE_MT_geometry_node_GEO_INPUT_GROUP,
    NODE_MT_geometry_node_GEO_INPUT_SCENE,
    NODE_MT_category_GEO_OUTPUT,
    NODE_MT_geometry_node_GEO_CURVE,
    NODE_MT_geometry_node_GEO_CURVE_READ,
    NODE_MT_geometry_node_GEO_CURVE_SAMPLE,
    NODE_MT_geometry_node_GEO_CURVE_WRITE,
    NODE_MT_geometry_node_GEO_CURVE_OPERATIONS,
    NODE_MT_geometry_node_GEO_PRIMITIVES_CURVE,
    NODE_MT_geometry_node_curve_topology,
    NODE_MT_geometry_node_GEO_GEOMETRY,
    NODE_MT_geometry_node_GEO_GEOMETRY_READ,
    NODE_MT_geometry_node_GEO_GEOMETRY_WRITE,
    NODE_MT_geometry_node_GEO_GEOMETRY_OPERATIONS,
    NODE_MT_geometry_node_GEO_GEOMETRY_SAMPLE,
    NODE_MT_geometry_node_GEO_INSTANCE,
    NODE_MT_geometry_node_GEO_MESH,
    NODE_MT_geometry_node_GEO_MESH_READ,
    NODE_MT_geometry_node_GEO_MESH_SAMPLE,
    NODE_MT_geometry_node_GEO_MESH_WRITE,
    NODE_MT_geometry_node_GEO_MESH_OPERATIONS,
    NODE_MT_category_GEO_UV,
    NODE_MT_category_PRIMITIVES_MESH,
    NODE_MT_geometry_node_mesh_topology,
    NODE_MT_category_GEO_POINT,
    NODE_MT_category_simulation,
    NODE_MT_category_GEO_VOLUME,
    NODE_MT_geometry_node_GEO_MATERIAL,
    NODE_MT_category_GEO_TEXTURE,
    NODE_MT_category_GEO_UTILITIES,
    NODE_MT_geometry_node_GEO_COLOR,
    NODE_MT_category_GEO_TEXT,
    NODE_MT_category_GEO_VECTOR,
    NODE_MT_category_GEO_UTILITIES_FIELD,
    NODE_MT_category_GEO_UTILITIES_MATH,
    NODE_MT_category_GEO_UTILITIES_ROTATION,
    NODE_MT_category_GEO_GROUP,
)

if __name__ == "__main__":  # only for live edit.
    from bpy.utils import register_class
    for cls in classes:
        register_class(cls)<|MERGE_RESOLUTION|>--- conflicted
+++ resolved
@@ -167,11 +167,7 @@
         layout.separator()
         layout.menu("NODE_MT_geometry_node_GEO_GEOMETRY_OPERATIONS")
         layout.separator()
-<<<<<<< HEAD
         node_add_menu.add_node_type(layout, "GeometryNodeBake")
-        node_add_menu.add_node_type(layout, "GeometryNodeJoinGeometry")
-=======
->>>>>>> d1c2b458
         node_add_menu.add_node_type(layout, "GeometryNodeGeometryToInstance")
         node_add_menu.add_node_type(layout, "GeometryNodeJoinGeometry")
         node_add_menu.draw_assets_for_catalog(layout, self.bl_label)
