--- conflicted
+++ resolved
@@ -537,8 +537,7 @@
 
     def draw(self, _context):
         layout = self.layout
-<<<<<<< HEAD
-        node_add_menu.add_simulation_zone(layout, label="Simulation Zone")
+        node_add_menu.add_simulation_zone(layout, label="Simulation")
         node_add_menu.add_node_type(layout, "GeometryNodeCollisionShape")
         node_add_menu.add_node_type(layout, "GeometryNodeCollisionShapeInertia")
         node_add_menu.add_node_type(layout, "GeometryNodePhysicsApplyAngularImpulse")
@@ -555,9 +554,6 @@
         node_add_menu.add_node_type(layout, "GeometryNodeSetBodyActivationState")
         node_add_menu.add_node_type(layout, "GeometryNodeInputShapeBounds")
         node_add_menu.add_node_type(layout, "GeometryNodeInputShapeCenterOfMass")
-=======
-        node_add_menu.add_simulation_zone(layout, label="Simulation")
->>>>>>> 4d8581c7
         node_add_menu.draw_assets_for_catalog(layout, self.bl_label)
 
 
