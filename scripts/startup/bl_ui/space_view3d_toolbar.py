--- conflicted
+++ resolved
@@ -2492,7 +2492,190 @@
     preset_add_operator = "scene.gpencil_brush_preset_add"
 
 
-<<<<<<< HEAD
+class GreasePencilV3PaintPanel:
+    bl_context = ".grease_pencil_paint"
+    bl_category = "Tool"
+
+    @classmethod
+    def poll(cls, context):
+        if context.space_data.type in {'VIEW_3D', 'PROPERTIES'}:
+            # Hide for tools not using brushes.
+            if tool_use_brush(context) is False:
+                return False
+
+            return True
+        else:
+            return True
+
+
+class VIEW3D_PT_tools_grease_pencil_v3_brush_select(Panel, View3DPanel, GreasePencilV3PaintPanel):
+    bl_label = "Brushes"
+
+    def draw(self, context):
+        layout = self.layout
+        layout.use_property_split = True
+        layout.use_property_decorate = False
+
+        tool_settings = context.scene.tool_settings
+        gpencil_paint = tool_settings.gpencil_paint
+
+        row = layout.row()
+        row.column().template_ID_preview(gpencil_paint, "brush", new="brush.add_gpencil", rows=3, cols=8)
+
+        col = row.column()
+        col.menu("VIEW3D_MT_brush_gpencil_context_menu", icon='DOWNARROW_HLT', text="")
+
+        brush = tool_settings.gpencil_paint.brush
+        if brush is not None:
+            col.prop(brush, "use_custom_icon", toggle=True, icon='FILE_IMAGE', text="")
+
+            if brush.use_custom_icon:
+                layout.row().prop(brush, "icon_filepath", text="")
+
+
+class VIEW3D_PT_tools_grease_pencil_v3_brush_settings(Panel, View3DPanel, GreasePencilV3PaintPanel):
+    bl_label = "Brush Settings"
+    bl_options = {'DEFAULT_CLOSED'}
+
+    def draw_header_preset(self, _context):
+        VIEW3D_PT_gpencil_brush_presets.draw_panel_header(self.layout)
+
+    def draw(self, context):
+        layout = self.layout
+        layout.use_property_split = True
+        layout.use_property_decorate = False
+
+        tool_settings = context.scene.tool_settings
+        gpencil_paint = tool_settings.gpencil_paint
+
+        brush = gpencil_paint.brush
+
+        if brush is not None:
+            gp_settings = brush.gpencil_settings
+
+            if brush.gpencil_tool in {'DRAW', 'FILL'}:
+                row = layout.row(align=True)
+                row_mat = row.row()
+                if gp_settings.use_material_pin:
+                    row_mat.template_ID(gp_settings, "material", live_icon=True)
+                else:
+                    row_mat.template_ID(context.active_object, "active_material", live_icon=True)
+                    row_mat.enabled = False  # will otherwise allow changing material in active slot
+
+                row.prop(gp_settings, "use_material_pin", text="")
+
+            if not self.is_popover:
+                from bl_ui.properties_paint_common import (
+                    brush_basic_grease_pencil_paint_settings,
+                )
+                brush_basic_grease_pencil_paint_settings(layout, context, brush, compact=False)
+
+
+class VIEW3D_PT_tools_grease_pencil_v3_brush_mixcolor(View3DPanel, Panel):
+    bl_context = ".grease_pencil_paint"
+    bl_label = "Color"
+    bl_category = "Tool"
+
+    @classmethod
+    def poll(cls, context):
+        ob = context.object
+        tool_settings = context.tool_settings
+        settings = tool_settings.gpencil_paint
+        brush = settings.brush
+
+        if ob is None or brush is None:
+            return False
+
+        if context.region.type == 'TOOL_HEADER':
+            return False
+
+        from bl_ui.space_toolsystem_common import ToolSelectPanelHelper
+        tool = ToolSelectPanelHelper.tool_active_from_context(context)
+        if tool and tool.idname in {'builtin.cutter', 'builtin.eyedropper', 'builtin.interpolate'}:
+            return False
+
+        if brush.gpencil_tool == 'TINT':
+            return True
+
+        if brush.gpencil_tool not in {'DRAW', 'FILL'}:
+            return False
+
+        return True
+
+    def draw(self, context):
+        layout = self.layout
+        tool_settings = context.tool_settings
+        settings = tool_settings.gpencil_paint
+        brush = settings.brush
+        gp_settings = brush.gpencil_settings
+
+        row = layout.row()
+        row.prop(settings, "color_mode", expand=True)
+
+        layout.use_property_split = True
+        layout.use_property_decorate = False
+        col = layout.column()
+        col.enabled = settings.color_mode == 'VERTEXCOLOR'
+
+        col.template_color_picker(brush, "color", value_slider=True)
+
+        sub_row = col.row(align=True)
+        UnifiedPaintPanel.prop_unified_color(sub_row, context, brush, "color", text="")
+        UnifiedPaintPanel.prop_unified_color(sub_row, context, brush, "secondary_color", text="")
+
+        sub_row.operator("paint.brush_colors_flip", icon='FILE_REFRESH', text="")
+
+        if brush.gpencil_tool in {'DRAW', 'FILL'}:
+            col.prop(gp_settings, "vertex_mode", text="Mode")
+            col.prop(gp_settings, "vertex_color_factor", slider=True, text="Mix Factor")
+
+
+class VIEW3D_PT_tools_grease_pencil_v3_brush_mix_palette(View3DPanel, Panel):
+    bl_context = ".grease_pencil_paint"
+    bl_label = "Palette"
+    bl_category = "Tool"
+    bl_parent_id = "VIEW3D_PT_tools_grease_pencil_v3_brush_mixcolor"
+
+    @classmethod
+    def poll(cls, context):
+        ob = context.object
+        tool_settings = context.tool_settings
+        settings = tool_settings.gpencil_paint
+        brush = settings.brush
+
+        if ob is None or brush is None:
+            return False
+
+        from bl_ui.space_toolsystem_common import ToolSelectPanelHelper
+        tool = ToolSelectPanelHelper.tool_active_from_context(context)
+        if tool and tool.idname in {'builtin.cutter', 'builtin.eyedropper', 'builtin.interpolate'}:
+            return False
+
+        if brush.gpencil_tool == 'TINT':
+            return True
+
+        if brush.gpencil_tool not in {'DRAW', 'FILL'}:
+            return False
+
+        return True
+
+    def draw(self, context):
+        layout = self.layout
+        layout.use_property_split = True
+        layout.use_property_decorate = False
+        tool_settings = context.tool_settings
+        settings = tool_settings.gpencil_paint
+        brush = settings.brush
+
+        col = layout.column()
+        col.enabled = settings.color_mode == 'VERTEXCOLOR'
+
+        row = col.row(align=True)
+        row.template_ID(settings, "palette", new="palette.new")
+        if settings.palette:
+            col.template_palette(settings, "palette", color=True)
+
+
 class VIEW3D_PT_tools_grease_pencil_fill_options(View3DPanel, Panel):
     bl_context = ".greasepencil_paint"
     bl_label = "Advanced"
@@ -2500,26 +2683,6 @@
     bl_category = "Tool"
     bl_options = {'DEFAULT_CLOSED'}
     bl_ui_units_x = 15
-=======
-class GreasePencilV3PaintPanel:
-    bl_context = ".grease_pencil_paint"
-    bl_category = "Tool"
-
-    @classmethod
-    def poll(cls, context):
-        if context.space_data.type in {'VIEW_3D', 'PROPERTIES'}:
-            # Hide for tools not using brushes.
-            if tool_use_brush(context) is False:
-                return False
-
-            return True
-        else:
-            return True
-
-
-class VIEW3D_PT_tools_grease_pencil_v3_brush_select(Panel, View3DPanel, GreasePencilV3PaintPanel):
-    bl_label = "Brushes"
->>>>>>> 0ca9f633
 
     def draw(self, context):
         layout = self.layout
@@ -2527,7 +2690,6 @@
         layout.use_property_decorate = False
 
         tool_settings = context.scene.tool_settings
-<<<<<<< HEAD
         brush = tool_settings.gpencil_paint.brush
         if brush is None:
             return
@@ -2578,70 +2740,10 @@
     bl_context = ".greasepencil_paint"
     bl_parent_id = 'VIEW3D_PT_tools_grease_pencil_fill_options'
     bl_label = "Gap Closure"
-=======
-        gpencil_paint = tool_settings.gpencil_paint
-
-        row = layout.row()
-        row.column().template_ID_preview(gpencil_paint, "brush", new="brush.add_gpencil", rows=3, cols=8)
-
-        col = row.column()
-        col.menu("VIEW3D_MT_brush_gpencil_context_menu", icon='DOWNARROW_HLT', text="")
-
-        brush = tool_settings.gpencil_paint.brush
-        if brush is not None:
-            col.prop(brush, "use_custom_icon", toggle=True, icon='FILE_IMAGE', text="")
-
-            if brush.use_custom_icon:
-                layout.row().prop(brush, "icon_filepath", text="")
-
-
-class VIEW3D_PT_tools_grease_pencil_v3_brush_settings(Panel, View3DPanel, GreasePencilV3PaintPanel):
-    bl_label = "Brush Settings"
-    bl_options = {'DEFAULT_CLOSED'}
-
-    def draw_header_preset(self, _context):
-        VIEW3D_PT_gpencil_brush_presets.draw_panel_header(self.layout)
-
-    def draw(self, context):
-        layout = self.layout
-        layout.use_property_split = True
-        layout.use_property_decorate = False
-
-        tool_settings = context.scene.tool_settings
-        gpencil_paint = tool_settings.gpencil_paint
-
-        brush = gpencil_paint.brush
-
-        if brush is not None:
-            gp_settings = brush.gpencil_settings
-
-            if brush.gpencil_tool in {'DRAW', 'FILL'}:
-                row = layout.row(align=True)
-                row_mat = row.row()
-                if gp_settings.use_material_pin:
-                    row_mat.template_ID(gp_settings, "material", live_icon=True)
-                else:
-                    row_mat.template_ID(context.active_object, "active_material", live_icon=True)
-                    row_mat.enabled = False  # will otherwise allow changing material in active slot
-
-                row.prop(gp_settings, "use_material_pin", text="")
-
-            if not self.is_popover:
-                from bl_ui.properties_paint_common import (
-                    brush_basic_grease_pencil_paint_settings,
-                )
-                brush_basic_grease_pencil_paint_settings(layout, context, brush, compact=False)
-
-
-class VIEW3D_PT_tools_grease_pencil_v3_brush_mixcolor(View3DPanel, Panel):
-    bl_context = ".grease_pencil_paint"
-    bl_label = "Color"
->>>>>>> 0ca9f633
-    bl_category = "Tool"
-
-    @classmethod
-    def poll(cls, context):
-<<<<<<< HEAD
+    bl_category = "Tool"
+
+    @classmethod
+    def poll(cls, context):
         brush = context.tool_settings.gpencil_paint.brush
         return brush is not None and brush.gpencil_tool == 'FILL'
 
@@ -2670,105 +2772,6 @@
         if gp_settings.fill_extend_mode == 'EXTEND':
             col.prop(gp_settings, "use_collide_strokes")
         
-=======
-        ob = context.object
-        tool_settings = context.tool_settings
-        settings = tool_settings.gpencil_paint
-        brush = settings.brush
-
-        if ob is None or brush is None:
-            return False
-
-        if context.region.type == 'TOOL_HEADER':
-            return False
-
-        from bl_ui.space_toolsystem_common import ToolSelectPanelHelper
-        tool = ToolSelectPanelHelper.tool_active_from_context(context)
-        if tool and tool.idname in {'builtin.cutter', 'builtin.eyedropper', 'builtin.interpolate'}:
-            return False
-
-        if brush.gpencil_tool == 'TINT':
-            return True
-
-        if brush.gpencil_tool not in {'DRAW', 'FILL'}:
-            return False
-
-        return True
-
-    def draw(self, context):
-        layout = self.layout
-        tool_settings = context.tool_settings
-        settings = tool_settings.gpencil_paint
-        brush = settings.brush
-        gp_settings = brush.gpencil_settings
-
-        row = layout.row()
-        row.prop(settings, "color_mode", expand=True)
-
-        layout.use_property_split = True
-        layout.use_property_decorate = False
-        col = layout.column()
-        col.enabled = settings.color_mode == 'VERTEXCOLOR'
-
-        col.template_color_picker(brush, "color", value_slider=True)
-
-        sub_row = col.row(align=True)
-        UnifiedPaintPanel.prop_unified_color(sub_row, context, brush, "color", text="")
-        UnifiedPaintPanel.prop_unified_color(sub_row, context, brush, "secondary_color", text="")
-
-        sub_row.operator("paint.brush_colors_flip", icon='FILE_REFRESH', text="")
-
-        if brush.gpencil_tool in {'DRAW', 'FILL'}:
-            col.prop(gp_settings, "vertex_mode", text="Mode")
-            col.prop(gp_settings, "vertex_color_factor", slider=True, text="Mix Factor")
-
-
-class VIEW3D_PT_tools_grease_pencil_v3_brush_mix_palette(View3DPanel, Panel):
-    bl_context = ".grease_pencil_paint"
-    bl_label = "Palette"
-    bl_category = "Tool"
-    bl_parent_id = "VIEW3D_PT_tools_grease_pencil_v3_brush_mixcolor"
-
-    @classmethod
-    def poll(cls, context):
-        ob = context.object
-        tool_settings = context.tool_settings
-        settings = tool_settings.gpencil_paint
-        brush = settings.brush
-
-        if ob is None or brush is None:
-            return False
-
-        from bl_ui.space_toolsystem_common import ToolSelectPanelHelper
-        tool = ToolSelectPanelHelper.tool_active_from_context(context)
-        if tool and tool.idname in {'builtin.cutter', 'builtin.eyedropper', 'builtin.interpolate'}:
-            return False
-
-        if brush.gpencil_tool == 'TINT':
-            return True
-
-        if brush.gpencil_tool not in {'DRAW', 'FILL'}:
-            return False
-
-        return True
-
-    def draw(self, context):
-        layout = self.layout
-        layout.use_property_split = True
-        layout.use_property_decorate = False
-        tool_settings = context.tool_settings
-        settings = tool_settings.gpencil_paint
-        brush = settings.brush
-
-        col = layout.column()
-        col.enabled = settings.color_mode == 'VERTEXCOLOR'
-
-        row = col.row(align=True)
-        row.template_ID(settings, "palette", new="palette.new")
-        if settings.palette:
-            col.template_palette(settings, "palette", color=True)
-
->>>>>>> 0ca9f633
 
 classes = (
     VIEW3D_MT_brush_context_menu,
@@ -2872,7 +2875,7 @@
     VIEW3D_PT_tools_grease_pencil_brush_vertex_color,
     VIEW3D_PT_tools_grease_pencil_brush_vertex_palette,
     VIEW3D_PT_tools_grease_pencil_brush_vertex_falloff,
-    
+
     VIEW3D_PT_tools_grease_pencil_fill_options,
     VIEW3D_PT_tools_grease_pencil_fill_gap_closure,
 )
