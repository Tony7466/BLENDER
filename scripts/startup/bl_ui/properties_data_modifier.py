--- conflicted
+++ resolved
@@ -188,13 +188,10 @@
         if ob_type == 'VOLUME':
             self.operator_modifier_add(layout, 'VOLUME_DISPLACE')
         if ob_type == 'GREASEPENCIL':
+            self.operator_modifier_add(layout, 'GREASE_PENCIL_NOISE')
+            self.operator_modifier_add(layout, 'GREASE_PENCIL_OFFSET')
             self.operator_modifier_add(layout, 'GREASE_PENCIL_SMOOTH')
-<<<<<<< HEAD
             self.operator_modifier_add(layout, 'GREASE_PENCIL_THICKNESS')
-=======
-            self.operator_modifier_add(layout, 'GREASE_PENCIL_OFFSET')
-            self.operator_modifier_add(layout, 'GREASE_PENCIL_NOISE')
->>>>>>> 67cc9da7
         layout.template_modifier_asset_menu_items(catalog_path=self.bl_label)
 
 
