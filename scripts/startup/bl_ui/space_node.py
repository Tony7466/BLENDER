# SPDX-FileCopyrightText: 2009-2023 Blender Authors
#
# SPDX-License-Identifier: GPL-2.0-or-later

import bpy
from bpy.types import Header, Menu, Panel
from bpy.app.translations import (
    pgettext_iface as iface_,
    contexts as i18n_contexts,
)
from bl_ui.utils import PresetPanel
from bl_ui.properties_grease_pencil_common import (
    AnnotationDataPanel,
)
from bl_ui.space_toolsystem_common import (
    ToolActivePanelHelper,
)
from bl_ui.properties_material import (
    EEVEE_MATERIAL_PT_settings,
    MATERIAL_PT_viewport,
)
from bl_ui.properties_world import (
    WORLD_PT_viewport_display
)
from bl_ui.properties_data_light import (
    DATA_PT_light,
    DATA_PT_EEVEE_light,
)


class NODE_HT_header(Header):
    bl_space_type = 'NODE_EDITOR'

    def draw(self, context):
        layout = self.layout

        scene = context.scene
        snode = context.space_data
        overlay = snode.overlay
        snode_id = snode.id
        id_from = snode.id_from
        tool_settings = context.tool_settings
        is_compositor = snode.tree_type == 'CompositorNodeTree'

        layout.template_header()

        # Now expanded via the `ui_type`.
        # layout.prop(snode, "tree_type", text="")

        display_pin = True
        if snode.tree_type == 'ShaderNodeTree':
            layout.prop(snode, "shader_type", text="")

            ob = context.object
            if snode.shader_type == 'OBJECT' and ob:
                ob_type = ob.type

                NODE_MT_editor_menus.draw_collapsible(context, layout)

                # No shader nodes for EEVEE lights.
                if snode_id and not (context.engine == 'BLENDER_EEVEE' and ob_type == 'LIGHT'):
                    row = layout.row()
                    row.prop(snode_id, "use_nodes")

                layout.separator_spacer()

                types_that_support_material = {
                    'MESH', 'CURVE', 'SURFACE', 'FONT', 'META', 'GPENCIL', 'VOLUME', 'CURVES', 'POINTCLOUD',
                }
                # disable material slot buttons when pinned, cannot find correct slot within id_from (#36589)
                # disable also when the selected object does not support materials
                has_material_slots = not snode.pin and ob_type in types_that_support_material

                if ob_type != 'LIGHT':
                    row = layout.row()
                    row.enabled = has_material_slots
                    row.ui_units_x = 4
                    row.popover(panel="NODE_PT_material_slots")

                row = layout.row()
                row.enabled = has_material_slots

                # Show material.new when no active ID/slot exists
                if not id_from and ob_type in types_that_support_material:
                    row.template_ID(ob, "active_material", new="material.new")
                # Material ID, but not for Lights
                if id_from and ob_type != 'LIGHT':
                    row.template_ID(id_from, "active_material", new="material.new")

            if snode.shader_type == 'WORLD':
                NODE_MT_editor_menus.draw_collapsible(context, layout)

                if snode_id:
                    row = layout.row()
                    row.prop(snode_id, "use_nodes")

                layout.separator_spacer()

                row = layout.row()
                row.enabled = not snode.pin
                row.template_ID(scene, "world", new="world.new")

            if snode.shader_type == 'LINESTYLE':
                view_layer = context.view_layer
                lineset = view_layer.freestyle_settings.linesets.active

                if lineset is not None:
                    NODE_MT_editor_menus.draw_collapsible(context, layout)

                    if snode_id:
                        row = layout.row()
                        row.prop(snode_id, "use_nodes")

                    layout.separator_spacer()

                    row = layout.row()
                    row.enabled = not snode.pin
                    row.template_ID(lineset, "linestyle", new="scene.freestyle_linestyle_new")

        elif snode.tree_type == 'TextureNodeTree':
            layout.prop(snode, "texture_type", text="")

            NODE_MT_editor_menus.draw_collapsible(context, layout)

            if snode_id:
                layout.prop(snode_id, "use_nodes")

            layout.separator_spacer()

            if id_from:
                if snode.texture_type == 'BRUSH':
                    layout.template_ID(id_from, "texture", new="texture.new")
                else:
                    layout.template_ID(id_from, "active_texture", new="texture.new")

        elif snode.tree_type == 'CompositorNodeTree':

            NODE_MT_editor_menus.draw_collapsible(context, layout)

            if snode_id:
                layout.prop(snode_id, "use_nodes")

        elif snode.tree_type == 'GeometryNodeTree':
            layout.prop(snode, "geometry_nodes_type", text="")
            NODE_MT_editor_menus.draw_collapsible(context, layout)
            layout.separator_spacer()

            if snode.geometry_nodes_type == 'MODIFIER':
                ob = context.object

                row = layout.row()
                if snode.pin:
                    row.enabled = False
                    row.template_ID(snode, "node_tree", new="node.new_geometry_node_group_assign")
                elif ob:
                    active_modifier = ob.modifiers.active
                    if active_modifier and active_modifier.type == 'NODES':
                        if active_modifier.node_group:
                            row.template_ID(active_modifier, "node_group", new="object.geometry_node_tree_copy_assign")
                        else:
                            row.template_ID(active_modifier, "node_group", new="node.new_geometry_node_group_assign")
                    else:
                        row.template_ID(snode, "node_tree", new="node.new_geometry_nodes_modifier")
            else:
                layout.template_ID(snode, "geometry_nodes_tool_tree", new="node.new_geometry_node_group_tool")
                if snode.node_tree:
                    layout.popover(panel="NODE_PT_geometry_node_tool_object_types", text="Types")
                    layout.popover(panel="NODE_PT_geometry_node_tool_mode", text="Modes")
                display_pin = False
        else:
            # Custom node tree is edited as independent ID block
            NODE_MT_editor_menus.draw_collapsible(context, layout)

            layout.separator_spacer()

            layout.template_ID(snode, "node_tree", new="node.new_node_tree")

        # Put pin next to ID block
        if not is_compositor and display_pin:
            layout.prop(snode, "pin", text="", emboss=False)

        layout.separator_spacer()

        # Put pin on the right for Compositing
        if is_compositor:
            layout.prop(snode, "pin", text="", emboss=False)

        layout.operator("node.tree_path_parent", text="", icon='FILE_PARENT')

        # Backdrop
        if is_compositor:
            row = layout.row(align=True)
            row.prop(snode, "show_backdrop", toggle=True)
            sub = row.row(align=True)
            sub.active = snode.show_backdrop
            sub.prop(snode, "backdrop_channels", icon_only=True, text="", expand=True)

        # Snap
        row = layout.row(align=True)
        row.prop(tool_settings, "use_snap_node", text="")
        row.prop(tool_settings, "snap_node_element", icon_only=True)
        if tool_settings.snap_node_element != 'GRID':
            row.prop(tool_settings, "snap_target", text="")

        # Overlay toggle & popover
        row = layout.row(align=True)
        row.prop(overlay, "show_overlays", icon='OVERLAY', text="")
        sub = row.row(align=True)
        sub.active = overlay.show_overlays
        sub.popover(panel="NODE_PT_overlay", text="")


class NODE_MT_editor_menus(Menu):
    bl_idname = "NODE_MT_editor_menus"
    bl_label = ""

    def draw(self, _context):
        layout = self.layout
        layout.menu("NODE_MT_view")
        layout.menu("NODE_MT_select")
        layout.menu("NODE_MT_add")
        layout.menu("NODE_MT_node")


class NODE_MT_add(bpy.types.Menu):
    bl_space_type = 'NODE_EDITOR'
    bl_label = "Add"
    bl_translation_context = i18n_contexts.operator_default
    bl_options = {'SEARCH_ON_KEY_PRESS'}

    def draw(self, context):
        import nodeitems_utils

        layout = self.layout

        if layout.operator_context == 'EXEC_REGION_WIN':
            layout.operator_context = 'INVOKE_REGION_WIN'
            layout.operator("WM_OT_search_single_menu", text="Search...", icon='VIEWZOOM').menu_idname = "NODE_MT_add"
            layout.separator()

        layout.operator_context = 'INVOKE_REGION_WIN'

        snode = context.space_data
        if snode.tree_type == 'GeometryNodeTree':
            layout.menu_contents("NODE_MT_geometry_node_add_all")
        elif snode.tree_type == 'CompositorNodeTree':
            layout.menu_contents("NODE_MT_compositor_node_add_all")
        elif snode.tree_type == 'ShaderNodeTree':
            layout.menu_contents("NODE_MT_shader_node_add_all")
        elif snode.tree_type == 'TextureNodeTree':
            layout.menu_contents("NODE_MT_texture_node_add_all")
        elif nodeitems_utils.has_node_categories(context):
            # Actual node sub-menus are defined by draw functions from node categories.
            nodeitems_utils.draw_node_categories_menu(self, context)


class NODE_MT_view(Menu):
    bl_label = "View"

    def draw(self, context):
        layout = self.layout

        snode = context.space_data

        layout.prop(snode, "show_region_toolbar")
        layout.prop(snode, "show_region_ui")

        layout.separator()

        sub = layout.column()
        sub.operator_context = 'EXEC_REGION_WIN'
        sub.operator("view2d.zoom_in")
        sub.operator("view2d.zoom_out")

        layout.separator()

        layout.operator_context = 'INVOKE_REGION_WIN'
        layout.operator("node.view_selected")
        layout.operator("node.view_all")

        if context.space_data.show_backdrop:
            layout.separator()

            layout.operator("node.backimage_move", text="Backdrop Move")
            layout.operator("node.backimage_zoom", text="Backdrop Zoom In").factor = 1.2
            layout.operator("node.backimage_zoom", text="Backdrop Zoom Out").factor = 1.0 / 1.2
            layout.operator("node.backimage_fit", text="Fit Backdrop to Available Space")

        layout.separator()

        layout.menu("INFO_MT_area")


class NODE_MT_select(Menu):
    bl_label = "Select"

    def draw(self, _context):
        layout = self.layout

        layout.operator("node.select_box").tweak = False
        layout.operator("node.select_circle")
        layout.operator_menu_enum("node.select_lasso", "mode")

        layout.separator()
        layout.operator("node.select_all").action = 'TOGGLE'
        layout.operator("node.select_all", text="Invert").action = 'INVERT'
        layout.operator("node.select_linked_from")
        layout.operator("node.select_linked_to")

        layout.separator()

        layout.operator("node.select_grouped").extend = False
        layout.operator("node.select_same_type_step", text="Activate Same Type Previous").prev = True
        layout.operator("node.select_same_type_step", text="Activate Same Type Next").prev = False

        layout.separator()

        layout.operator("node.find_node")


class NODE_MT_node(Menu):
    bl_label = "Node"

    def draw(self, context):
        layout = self.layout
        snode = context.space_data
        is_compositor = snode.tree_type == 'CompositorNodeTree'

        layout.operator("transform.translate").view2d_edge_pan = True
        layout.operator("transform.rotate")
        layout.operator("transform.resize")

        layout.separator()
        layout.operator("node.clipboard_copy", text="Copy", icon='COPYDOWN')
        layout.operator_context = 'EXEC_DEFAULT'
        layout.operator("node.clipboard_paste", text="Paste", icon='PASTEDOWN')
        layout.operator_context = 'INVOKE_REGION_WIN'
        layout.operator("node.duplicate_move", icon='DUPLICATE')
        layout.operator("node.duplicate_move_linked")

        layout.separator()
        layout.operator("node.delete", icon='X')
        layout.operator("node.delete_reconnect")

        layout.separator()
        layout.operator("node.join", text="Join in New Frame")
        layout.operator("node.detach", text="Remove from Frame")

        layout.separator()
        props = layout.operator("wm.call_panel", text="Rename...")
        props.name = "TOPBAR_PT_name"
        props.keep_open = False

        layout.separator()
        layout.operator("node.link_make").replace = False
        layout.operator("node.link_make", text="Make and Replace Links").replace = True
        layout.operator("node.links_cut")
        layout.operator("node.links_detach")
        layout.operator("node.links_mute")

        layout.separator()
        layout.operator("node.group_make", icon='NODETREE')
        layout.operator("node.group_insert", text="Insert Into Group")
        layout.operator("node.group_edit").exit = False
        layout.operator("node.group_ungroup")

        layout.separator()
        layout.menu("NODE_MT_context_menu_show_hide_menu")

        if is_compositor:
            layout.separator()
            layout.operator("node.read_viewlayers", icon='RENDERLAYERS')


class NODE_MT_view_pie(Menu):
    bl_label = "View"

    def draw(self, _context):
        layout = self.layout

        pie = layout.menu_pie()
        pie.operator("node.view_all")
        pie.operator("node.view_selected", icon='ZOOM_SELECTED')


class NODE_PT_active_tool(ToolActivePanelHelper, Panel):
    bl_space_type = 'NODE_EDITOR'
    bl_region_type = 'UI'
    bl_category = "Tool"


class NODE_PT_material_slots(Panel):
    bl_space_type = 'NODE_EDITOR'
    bl_region_type = 'HEADER'
    bl_label = "Slot"
    bl_ui_units_x = 12

    def draw_header(self, context):
        ob = context.object
        self.bl_label = (
            iface_("Slot %d") % (ob.active_material_index + 1) if ob.material_slots else
            iface_("Slot")
        )

    # Duplicate part of 'EEVEE_MATERIAL_PT_context_material'.
    def draw(self, context):
        layout = self.layout
        row = layout.row()
        col = row.column()

        ob = context.object
        col.template_list("MATERIAL_UL_matslots", "", ob, "material_slots", ob, "active_material_index")

        col = row.column(align=True)
        col.operator("object.material_slot_add", icon='ADD', text="")
        col.operator("object.material_slot_remove", icon='REMOVE', text="")

        col.separator()

        col.menu("MATERIAL_MT_context_menu", icon='DOWNARROW_HLT', text="")

        if len(ob.material_slots) > 1:
            col.separator()

            col.operator("object.material_slot_move", icon='TRIA_UP', text="").direction = 'UP'
            col.operator("object.material_slot_move", icon='TRIA_DOWN', text="").direction = 'DOWN'

        if ob.mode == 'EDIT':
            row = layout.row(align=True)
            row.operator("object.material_slot_assign", text="Assign")
            row.operator("object.material_slot_select", text="Select")
            row.operator("object.material_slot_deselect", text="Deselect")


class NODE_PT_geometry_node_tool_object_types(Panel):
    bl_space_type = 'NODE_EDITOR'
    bl_region_type = 'HEADER'
    bl_label = "Object Types"
    bl_ui_units_x = 8

    def draw(self, context):
        layout = self.layout

        snode = context.space_data
        group = snode.node_tree

        types = [
            ("is_type_mesh", "Mesh", 'MESH_DATA'),
            ("is_type_curve", "Hair Curves", 'CURVES_DATA'),
        ]
        if context.preferences.experimental.use_new_point_cloud_type:
            types.append(("is_type_point_cloud", "Point Cloud", 'POINTCLOUD_DATA'))

        col = layout.column()
        col.active = group.is_tool
        for prop, name, icon in types:
            row = col.row(align=True)
            row.label(text=name, icon=icon)
            row.prop(group, prop, text="")


class NODE_PT_geometry_node_tool_mode(Panel):
    bl_space_type = 'NODE_EDITOR'
    bl_region_type = 'HEADER'
    bl_label = "Modes"
    bl_ui_units_x = 8

    def draw(self, context):
        layout = self.layout

        snode = context.space_data
        group = snode.node_tree

        modes = (
            ("is_mode_object", "Object Mode", 'OBJECT_DATAMODE'),
            ("is_mode_edit", "Edit Mode", 'EDITMODE_HLT'),
            ("is_mode_sculpt", "Sculpt Mode", 'SCULPTMODE_HLT'),
        )

        col = layout.column()
        col.active = group.is_tool
        for prop, name, icon in modes:
            row = col.row(align=True)
            row.label(text=name, icon=icon)
            row.prop(group, prop, text="")


class NODE_PT_node_color_presets(PresetPanel, Panel):
    """Predefined node color"""
    bl_label = "Color Presets"
    preset_subdir = "node_color"
    preset_operator = "script.execute_preset"
    preset_add_operator = "node.node_color_preset_add"


class NODE_MT_node_color_context_menu(Menu):
    bl_label = "Node Color Specials"

    def draw(self, _context):
        layout = self.layout

        layout.operator("node.node_copy_color", icon='COPY_ID')


class NODE_MT_context_menu_show_hide_menu(Menu):
    bl_label = "Show/Hide"

    def draw(self, context):
        snode = context.space_data
        is_compositor = snode.tree_type == 'CompositorNodeTree'

        layout = self.layout

        layout.operator("node.mute_toggle", text="Mute")

        # Node previews are only available in the Compositor.
        if is_compositor:
            layout.operator("node.preview_toggle", text="Node Preview")

        layout.operator("node.options_toggle", text="Node Options")

        layout.separator()

        layout.operator("node.hide_socket_toggle", text="Unconnected Sockets")
        layout.operator("node.hide_toggle", text="Collapse")
        layout.operator("node.collapse_hide_unused_toggle")


class NODE_MT_context_menu_select_menu(Menu):
    bl_label = "Select"

    def draw(self, context):
        layout = self.layout

        layout.operator("node.select_grouped", text="Select Grouped...").extend = False

        layout.separator()

        layout.operator("node.select_linked_from")
        layout.operator("node.select_linked_to")

        layout.separator()

        layout.operator("node.select_same_type_step", text="Activate Same Type Previous").prev = True
        layout.operator("node.select_same_type_step", text="Activate Same Type Next").prev = False


class NODE_MT_context_menu(Menu):
    bl_label = "Node"

    def draw(self, context):
        snode = context.space_data
        is_nested = (len(snode.path) > 1)
        is_geometrynodes = snode.tree_type == 'GeometryNodeTree'

        selected_nodes_len = len(context.selected_nodes)
        active_node = context.active_node

        layout = self.layout

        # If no nodes are selected.
        if selected_nodes_len == 0:
            layout.operator_context = 'INVOKE_DEFAULT'
            layout.menu("NODE_MT_add", icon='ADD')
            layout.operator("node.clipboard_paste", text="Paste", icon='PASTEDOWN')

            layout.separator()

            layout.operator("node.find_node", text="Find...", icon='VIEWZOOM')

            layout.separator()

            if is_geometrynodes:
                layout.operator_context = 'INVOKE_DEFAULT'
                layout.operator("node.select", text="Clear Viewer", icon='HIDE_ON').clear_viewer = True

            layout.operator("node.links_cut")
            layout.operator("node.links_mute")

            if is_nested:
                layout.separator()

                layout.operator("node.tree_path_parent", text="Exit Group", icon='FILE_PARENT')

            return

        if is_geometrynodes:
            layout.operator_context = 'INVOKE_DEFAULT'
            layout.operator("node.link_viewer", text="Link to Viewer", icon='HIDE_OFF')

            layout.separator()

        layout.operator("node.clipboard_copy", text="Copy", icon='COPYDOWN')
        layout.operator("node.clipboard_paste", text="Paste", icon='PASTEDOWN')

        layout.operator_context = 'INVOKE_DEFAULT'
        layout.operator("node.duplicate_move", icon='DUPLICATE')

        layout.separator()

        layout.operator("node.delete", icon='X')
        layout.operator_context = 'EXEC_REGION_WIN'
        layout.operator("node.delete_reconnect", text="Dissolve")

        if selected_nodes_len > 1:
            layout.separator()

            layout.operator("node.link_make").replace = False
            layout.operator("node.link_make", text="Make and Replace Links").replace = True
            layout.operator("node.links_detach")

        layout.separator()

        layout.operator("node.group_make", text="Make Group", icon='NODETREE')
        layout.operator("node.group_insert", text="Insert Into Group")

        if active_node and active_node.type == 'GROUP':
            layout.operator("node.group_edit").exit = False
            layout.operator("node.group_ungroup", text="Ungroup")

        if is_nested:
            layout.operator("node.tree_path_parent", text="Exit Group", icon='FILE_PARENT')

        layout.separator()

        layout.operator("node.join", text="Join in New Frame")
        layout.operator("node.detach", text="Remove from Frame")

        layout.separator()

        props = layout.operator("wm.call_panel", text="Rename...")
        props.name = "TOPBAR_PT_name"
        props.keep_open = False

        layout.separator()

        layout.menu("NODE_MT_context_menu_select_menu")
        layout.menu("NODE_MT_context_menu_show_hide_menu")

        if active_node:
            layout.separator()
            props = layout.operator("wm.doc_view_manual", text="Online Manual", icon='URL')
            props.doc_id = active_node.bl_idname


class NODE_PT_active_node_generic(Panel):
    bl_space_type = 'NODE_EDITOR'
    bl_region_type = 'UI'
    bl_category = "Node"
    bl_label = "Node"

    @classmethod
    def poll(cls, context):
        return context.active_node is not None

    def draw(self, context):
        layout = self.layout
        node = context.active_node

        layout.prop(node, "name", icon='NODE')
        layout.prop(node, "label", icon='NODE')


class NODE_PT_active_node_color(Panel):
    bl_space_type = 'NODE_EDITOR'
    bl_region_type = 'UI'
    bl_category = "Node"
    bl_label = "Color"
    bl_options = {'DEFAULT_CLOSED'}
    bl_parent_id = "NODE_PT_active_node_generic"

    @classmethod
    def poll(cls, context):
        return context.active_node is not None

    def draw_header(self, context):
        node = context.active_node
        self.layout.prop(node, "use_custom_color", text="")

    def draw_header_preset(self, _context):
        NODE_PT_node_color_presets.draw_panel_header(self.layout)

    def draw(self, context):
        layout = self.layout
        node = context.active_node

        layout.enabled = node.use_custom_color

        row = layout.row()
        row.prop(node, "color", text="")
        row.menu("NODE_MT_node_color_context_menu", text="", icon='DOWNARROW_HLT')


class NODE_PT_active_node_properties(Panel):
    bl_space_type = 'NODE_EDITOR'
    bl_region_type = 'UI'
    bl_category = "Node"
    bl_label = "Properties"
    bl_options = {'DEFAULT_CLOSED'}

    @classmethod
    def poll(cls, context):
        return context.active_node is not None

    def draw(self, context):
        layout = self.layout
        node = context.active_node
        # set "node" context pointer for the panel layout
        layout.context_pointer_set("node", node)

        if hasattr(node, "draw_buttons_ext"):
            node.draw_buttons_ext(context, layout)
        elif hasattr(node, "draw_buttons"):
            node.draw_buttons(context, layout)

        # XXX this could be filtered further to exclude socket types
        # which don't have meaningful input values (e.g. cycles shader)
        value_inputs = [socket for socket in node.inputs if self.show_socket_input(socket)]
        if value_inputs:
            layout.separator()
            layout.label(text="Inputs:")
            for socket in value_inputs:
                row = layout.row()
                socket.draw(
                    context,
                    row,
                    node,
                    iface_(socket.label if socket.label else socket.name, socket.bl_rna.translation_context),
                )

    def show_socket_input(self, socket):
        return hasattr(socket, "draw") and socket.enabled and not socket.is_linked


class NODE_PT_texture_mapping(Panel):
    bl_space_type = 'NODE_EDITOR'
    bl_region_type = 'UI'
    bl_category = "Node"
    bl_label = "Texture Mapping"
    bl_options = {'DEFAULT_CLOSED'}
    COMPAT_ENGINES = {'BLENDER_RENDER', 'BLENDER_EEVEE', 'BLENDER_WORKBENCH'}

    @classmethod
    def poll(cls, context):
        node = context.active_node
        return node and hasattr(node, "texture_mapping") and (context.engine in cls.COMPAT_ENGINES)

    def draw(self, context):
        layout = self.layout
        layout.use_property_split = True
        layout.use_property_decorate = False  # No animation.

        node = context.active_node
        mapping = node.texture_mapping

        layout.prop(mapping, "vector_type")

        layout.separator()

        col = layout.column(align=True)
        col.prop(mapping, "mapping_x", text="Projection X")
        col.prop(mapping, "mapping_y", text="Y")
        col.prop(mapping, "mapping_z", text="Z")

        layout.separator()

        layout.prop(mapping, "translation")
        layout.prop(mapping, "rotation")
        layout.prop(mapping, "scale")


# Node Backdrop options
class NODE_PT_backdrop(Panel):
    bl_space_type = 'NODE_EDITOR'
    bl_region_type = 'UI'
    bl_category = "View"
    bl_label = "Backdrop"

    @classmethod
    def poll(cls, context):
        snode = context.space_data
        return snode.tree_type == 'CompositorNodeTree'

    def draw_header(self, context):
        snode = context.space_data
        self.layout.prop(snode, "show_backdrop", text="")

    def draw(self, context):
        layout = self.layout
        layout.use_property_split = True
        layout.use_property_decorate = False

        snode = context.space_data
        layout.active = snode.show_backdrop

        col = layout.column()

        col.prop(snode, "backdrop_channels", text="Channels")
        col.prop(snode, "backdrop_zoom", text="Zoom")

        col.prop(snode, "backdrop_offset", text="Offset")

        col.separator()

        col.operator("node.backimage_move", text="Move")
        col.operator("node.backimage_fit", text="Fit")


class NODE_PT_quality(bpy.types.Panel):
    bl_space_type = 'NODE_EDITOR'
    bl_region_type = 'UI'
    bl_category = "Options"
    bl_label = "Performance"

    @classmethod
    def poll(cls, context):
        snode = context.space_data
        return snode.tree_type == 'CompositorNodeTree' and snode.node_tree is not None

    def draw(self, context):
        layout = self.layout
        layout.use_property_split = True
        layout.use_property_decorate = False

        snode = context.space_data
        tree = snode.node_tree
        prefs = bpy.context.preferences

        use_realtime = False
        col = layout.column()
        if prefs.experimental.use_experimental_compositors:
            col.prop(tree, "execution_mode")
            use_realtime = tree.execution_mode == 'REALTIME'
        col.prop(tree, "precision")

        col = layout.column()
        col.active = not use_realtime
        col.prop(tree, "render_quality", text="Render")
        col.prop(tree, "edit_quality", text="Edit")
        col.prop(tree, "chunk_size")

        col = layout.column()
        col.active = not use_realtime
        col.prop(tree, "use_opencl")
        col.prop(tree, "use_groupnode_buffer")
        col.prop(tree, "use_two_pass")
        col.prop(tree, "use_viewer_border")

        col = layout.column()
        col.prop(snode, "use_auto_render")


class NODE_PT_overlay(Panel):
    bl_space_type = 'NODE_EDITOR'
    bl_region_type = 'HEADER'
    bl_label = "Overlays"
    bl_ui_units_x = 7

    def draw(self, context):
        layout = self.layout
        layout.label(text="Node Editor Overlays")

        snode = context.space_data
        overlay = snode.overlay

        layout.active = overlay.show_overlays

        col = layout.column()
        col.prop(overlay, "show_wire_color", text="Wire Colors")

        col.separator()

        col.prop(overlay, "show_context_path", text="Context Path")
        col.prop(snode, "show_annotation", text="Annotations")

        if snode.supports_previews:
            col.separator()
            col.prop(overlay, "show_previews", text="Previews")
            if snode.tree_type == 'ShaderNodeTree':
                row = col.row()
                row.prop(overlay, "preview_shape", expand=True)
                row.active = overlay.show_previews

        if snode.tree_type == 'GeometryNodeTree':
            col.separator()
            col.prop(overlay, "show_timing", text="Timings")
            col.prop(overlay, "show_named_attributes", text="Named Attributes")


class NODE_MT_node_tree_interface_context_menu(Menu):
    bl_label = "Node Tree Interface Specials"

    def draw(self, _context):
        layout = self.layout

        layout.operator("node.interface_item_duplicate", icon='DUPLICATE')


class NODE_PT_node_tree_interface(Panel):
    bl_space_type = 'NODE_EDITOR'
    bl_region_type = 'UI'
    bl_category = "Group"
    bl_label = "Interface"

    @classmethod
    def poll(cls, context):
        snode = context.space_data
        if snode is None:
            return False
        tree = snode.edit_tree
        if tree is None:
            return False
        if tree.is_embedded_data:
            return False
        return True

    def draw(self, context):
        layout = self.layout
        snode = context.space_data
        tree = snode.edit_tree

        split = layout.row()

        split.template_node_tree_interface(tree.interface)

        ops_col = split.column(align=True)
        ops_col.operator_menu_enum("node.interface_item_new", "item_type", icon='ADD', text="")
        ops_col.operator("node.interface_item_remove", icon='REMOVE', text="")
        ops_col.separator()
        ops_col.menu("NODE_MT_node_tree_interface_context_menu", icon='DOWNARROW_HLT', text="")

        ops_col.separator()

        active_item = tree.interface.active
        if active_item is not None:
            layout.use_property_split = True
            layout.use_property_decorate = False

            if active_item.item_type == 'SOCKET':
                layout.prop(active_item, "socket_type", text="Type")
                layout.prop(active_item, "description")
                # Display descriptions only for Geometry Nodes, since it's only used in the modifier panel.
                if tree.type == 'GEOMETRY':
                    field_socket_types = {
                        "NodeSocketInt",
                        "NodeSocketColor",
                        "NodeSocketVector",
                        "NodeSocketBool",
                        "NodeSocketFloat",
                    }
                    if active_item.socket_type in field_socket_types:
                        if 'OUTPUT' in active_item.in_out:
                            layout.prop(active_item, "attribute_domain")
                        layout.prop(active_item, "default_attribute_name")
                active_item.draw(context, layout)

            if active_item.item_type == 'PANEL':
                layout.prop(active_item, "description")
                layout.prop(active_item, "default_closed", text="Closed by Default")

            layout.use_property_split = False


class NODE_PT_node_tree_properties(Panel):
    bl_space_type = 'NODE_EDITOR'
    bl_region_type = 'UI'
    bl_category = "Group"
    bl_label = "Properties"

    @classmethod
    def poll(cls, context):
        snode = context.space_data
        if snode is None:
            return False
        group = snode.edit_tree
        if group is None:
            return False
        if group.is_embedded_data:
            return False
        if group.bl_idname != "GeometryNodeTree":
            return False
        return True

    def draw(self, context):
        layout = self.layout
        snode = context.space_data
        group = snode.edit_tree
        layout.use_property_split = True
        layout.use_property_decorate = False

        col = layout.column()
        col.prop(group, "is_modifier")
        col.prop(group, "is_tool")


def draw_socket_item_in_list(uilist, layout, item, icon):
    if uilist.layout_type in {'DEFAULT', 'COMPACT'}:
        row = layout.row(align=True)
        row.template_node_socket(color=item.color)
        row.prop(item, "name", text="", emboss=False, icon_value=icon)
    elif uilist.layout_type == 'GRID':
        layout.alignment = 'CENTER'
        layout.template_node_socket(color=item.color)


class NODE_UL_simulation_zone_items(bpy.types.UIList):
    def draw_item(self, context, layout, _data, item, icon, _active_data, _active_propname, _index):
        draw_socket_item_in_list(self, layout, item, icon)


class NODE_PT_simulation_zone_items(Panel):
    bl_space_type = 'NODE_EDITOR'
    bl_region_type = 'UI'
    bl_category = "Node"
    bl_label = "Simulation State"

    input_node_type = 'GeometryNodeSimulationInput'
    output_node_type = 'GeometryNodeSimulationOutput'

    @classmethod
    def get_output_node(cls, context):
        node = context.active_node
        if node.bl_idname == cls.input_node_type:
            return node.paired_output
        if node.bl_idname == cls.output_node_type:
            return node

    @classmethod
    def poll(cls, context):
        snode = context.space_data
        if snode is None:
            return False
        node = context.active_node
        if node is None or node.bl_idname not in [cls.input_node_type, cls.output_node_type]:
            return False
        if cls.get_output_node(context) is None:
            return False
        return True

    def draw(self, context):
        layout = self.layout

        output_node = self.get_output_node(context)

        split = layout.row()

        split.template_list(
            "NODE_UL_simulation_zone_items",
            "",
            output_node,
            "state_items",
            output_node,
            "active_index")

        ops_col = split.column()

        add_remove_col = ops_col.column(align=True)
        add_remove_col.operator("node.simulation_zone_item_add", icon='ADD', text="")
        add_remove_col.operator("node.simulation_zone_item_remove", icon='REMOVE', text="")

        ops_col.separator()

        up_down_col = ops_col.column(align=True)
        props = up_down_col.operator("node.simulation_zone_item_move", icon='TRIA_UP', text="")
        props.direction = 'UP'
        props = up_down_col.operator("node.simulation_zone_item_move", icon='TRIA_DOWN', text="")
        props.direction = 'DOWN'

        active_item = output_node.active_item
        if active_item is not None:
            layout.use_property_split = True
            layout.use_property_decorate = False
            layout.prop(active_item, "socket_type")
            if active_item.socket_type in {'VECTOR', 'INT', 'BOOLEAN', 'FLOAT', 'RGBA'}:
                layout.prop(active_item, "attribute_domain")


class NODE_UL_repeat_zone_items(bpy.types.UIList):
    def draw_item(self, _context, layout, _data, item, icon, _active_data, _active_propname, _index):
        draw_socket_item_in_list(self, layout, item, icon)


class NODE_PT_repeat_zone_items(Panel):
    bl_space_type = 'NODE_EDITOR'
    bl_region_type = 'UI'
    bl_category = "Node"
    bl_label = "Repeat"

    input_node_type = 'GeometryNodeRepeatInput'
    output_node_type = 'GeometryNodeRepeatOutput'

    @classmethod
    def get_output_node(cls, context):
        node = context.active_node
        if node.bl_idname == cls.input_node_type:
            return node.paired_output
        if node.bl_idname == cls.output_node_type:
            return node
        return None

    @classmethod
    def poll(cls, context):
        snode = context.space_data
        if snode is None:
            return False
        node = context.active_node
        if node is None or node.bl_idname not in (cls.input_node_type, cls.output_node_type):
            return False
        if cls.get_output_node(context) is None:
            return False
        return True

    def draw(self, context):
        layout = self.layout
        output_node = self.get_output_node(context)
        split = layout.row()
        split.template_list(
            "NODE_UL_repeat_zone_items",
            "",
            output_node,
            "repeat_items",
            output_node,
            "active_index")

        ops_col = split.column()

        add_remove_col = ops_col.column(align=True)
        add_remove_col.operator("node.repeat_zone_item_add", icon='ADD', text="")
        add_remove_col.operator("node.repeat_zone_item_remove", icon='REMOVE', text="")

        ops_col.separator()

        up_down_col = ops_col.column(align=True)
        props = up_down_col.operator("node.repeat_zone_item_move", icon='TRIA_UP', text="")
        props.direction = 'UP'
        props = up_down_col.operator("node.repeat_zone_item_move", icon='TRIA_DOWN', text="")
        props.direction = 'DOWN'

        active_item = output_node.active_item
        if active_item is not None:
            layout.use_property_split = True
            layout.use_property_decorate = False
            layout.prop(active_item, "socket_type")

        layout.prop(output_node, "inspection_index")


<<<<<<< HEAD
class NODE_UL_enum_definition_items(bpy.types.UIList):
    def draw_item(self, _context, layout, _data, item, icon, _active_data, _active_propname, _index):
        layout.prop(item, "name", text="", emboss=False, icon_value=icon)


class NODE_PT_menu_switch_items(Panel):
    bl_space_type = 'NODE_EDITOR'
    bl_region_type = 'UI'
    bl_category = "Node"
    bl_label = "Menu Switch"
=======
class NODE_PT_index_switch_node_items(Panel):
    bl_space_type = 'NODE_EDITOR'
    bl_region_type = 'UI'
    bl_category = "Node"
    bl_label = "Index Switch"
>>>>>>> b04b607f

    @classmethod
    def poll(cls, context):
        snode = context.space_data
        if snode is None:
            return False
        node = context.active_node
<<<<<<< HEAD
        if node is None or node.bl_idname != "GeometryNodeMenuSwitch":
=======
        if node is None or node.bl_idname != 'GeometryNodeIndexSwitch':
>>>>>>> b04b607f
            return False
        return True

    def draw(self, context):
<<<<<<< HEAD
        node = context.active_node
        layout = self.layout
        split = layout.row()
        split.template_list(
            "NODE_UL_enum_definition_items",
            "",
            node.enum_definition,
            "enum_items",
            node.enum_definition,
            "active_index")

        ops_col = split.column()

        add_remove_col = ops_col.column(align=True)
        add_remove_col.operator("node.enum_definition_item_add", icon='ADD', text="")
        add_remove_col.operator("node.enum_definition_item_remove", icon='REMOVE', text="")

        ops_col.separator()

        up_down_col = ops_col.column(align=True)
        props = up_down_col.operator("node.enum_definition_item_move", icon='TRIA_UP', text="")
        props.direction = 'UP'
        props = up_down_col.operator("node.enum_definition_item_move", icon='TRIA_DOWN', text="")
        props.direction = 'DOWN'

        active_item = node.enum_definition.active_item
        if active_item is not None:
            layout.use_property_split = True
            layout.use_property_decorate = False
            layout.prop(active_item, "description")
=======
        layout = self.layout
        node = context.active_node
        layout.operator("node.index_switch_item_add", icon='ADD', text="Add Item")
        col = layout.column()
        for i, item in enumerate(node.index_switch_items):
            row = col.row()
            row.label(text=node.inputs[i + 1].name)
            row.operator("node.index_switch_item_remove", icon='REMOVE', text="").index = i
>>>>>>> b04b607f


# Grease Pencil properties
class NODE_PT_annotation(AnnotationDataPanel, Panel):
    bl_space_type = 'NODE_EDITOR'
    bl_region_type = 'UI'
    bl_category = "View"
    bl_options = {'DEFAULT_CLOSED'}

    # NOTE: this is just a wrapper around the generic GP Panel

    @classmethod
    def poll(cls, context):
        snode = context.space_data
        return snode is not None and snode.node_tree is not None


def node_draw_tree_view(_layout, _context):
    pass


# Adapt properties editor panel to display in node editor. We have to
# copy the class rather than inherit due to the way bpy registration works.
def node_panel(cls):
    node_cls_dict = cls.__dict__.copy()

    # Needed for re-registration.
    node_cls_dict.pop("bl_rna", None)

    node_cls = type('NODE_' + cls.__name__, cls.__bases__, node_cls_dict)

    node_cls.bl_space_type = 'NODE_EDITOR'
    node_cls.bl_region_type = 'UI'
    node_cls.bl_category = "Options"
    if hasattr(node_cls, "bl_parent_id"):
        node_cls.bl_parent_id = "NODE_" + node_cls.bl_parent_id

    return node_cls


classes = (
    NODE_HT_header,
    NODE_MT_editor_menus,
    NODE_MT_add,
    NODE_MT_view,
    NODE_MT_select,
    NODE_MT_node,
    NODE_MT_node_color_context_menu,
    NODE_MT_context_menu_show_hide_menu,
    NODE_MT_context_menu_select_menu,
    NODE_MT_context_menu,
    NODE_MT_view_pie,
    NODE_PT_material_slots,
    NODE_PT_geometry_node_tool_object_types,
    NODE_PT_geometry_node_tool_mode,
    NODE_PT_node_color_presets,
    NODE_MT_node_tree_interface_context_menu,
    NODE_PT_node_tree_interface,
    NODE_PT_node_tree_properties,
    NODE_PT_active_node_generic,
    NODE_PT_active_node_color,
    NODE_PT_texture_mapping,
    NODE_PT_active_tool,
    NODE_PT_backdrop,
    NODE_PT_quality,
    NODE_PT_annotation,
    NODE_PT_overlay,
    NODE_UL_simulation_zone_items,
    NODE_PT_simulation_zone_items,
    NODE_UL_repeat_zone_items,
    NODE_PT_index_switch_node_items,
    NODE_PT_repeat_zone_items,
    NODE_UL_enum_definition_items,
    NODE_PT_menu_switch_items,
    NODE_PT_active_node_properties,

    node_panel(EEVEE_MATERIAL_PT_settings),
    node_panel(MATERIAL_PT_viewport),
    node_panel(WORLD_PT_viewport_display),
    node_panel(DATA_PT_light),
    node_panel(DATA_PT_EEVEE_light),
)


if __name__ == "__main__":  # only for live edit.
    from bpy.utils import register_class
    for cls in classes:
        register_class(cls)<|MERGE_RESOLUTION|>--- conflicted
+++ resolved
@@ -1145,7 +1145,33 @@
         layout.prop(output_node, "inspection_index")
 
 
-<<<<<<< HEAD
+class NODE_PT_index_switch_node_items(Panel):
+    bl_space_type = 'NODE_EDITOR'
+    bl_region_type = 'UI'
+    bl_category = "Node"
+    bl_label = "Index Switch"
+
+    @classmethod
+    def poll(cls, context):
+        snode = context.space_data
+        if snode is None:
+            return False
+        node = context.active_node
+        if node is None or node.bl_idname != 'GeometryNodeIndexSwitch':
+            return False
+        return True
+
+    def draw(self, context):
+        layout = self.layout
+        node = context.active_node
+        layout.operator("node.index_switch_item_add", icon='ADD', text="Add Item")
+        col = layout.column()
+        for i, item in enumerate(node.index_switch_items):
+            row = col.row()
+            row.label(text=node.inputs[i + 1].name)
+            row.operator("node.index_switch_item_remove", icon='REMOVE', text="").index = i
+
+
 class NODE_UL_enum_definition_items(bpy.types.UIList):
     def draw_item(self, _context, layout, _data, item, icon, _active_data, _active_propname, _index):
         layout.prop(item, "name", text="", emboss=False, icon_value=icon)
@@ -1156,13 +1182,6 @@
     bl_region_type = 'UI'
     bl_category = "Node"
     bl_label = "Menu Switch"
-=======
-class NODE_PT_index_switch_node_items(Panel):
-    bl_space_type = 'NODE_EDITOR'
-    bl_region_type = 'UI'
-    bl_category = "Node"
-    bl_label = "Index Switch"
->>>>>>> b04b607f
 
     @classmethod
     def poll(cls, context):
@@ -1170,16 +1189,11 @@
         if snode is None:
             return False
         node = context.active_node
-<<<<<<< HEAD
         if node is None or node.bl_idname != "GeometryNodeMenuSwitch":
-=======
-        if node is None or node.bl_idname != 'GeometryNodeIndexSwitch':
->>>>>>> b04b607f
             return False
         return True
 
     def draw(self, context):
-<<<<<<< HEAD
         node = context.active_node
         layout = self.layout
         split = layout.row()
@@ -1210,16 +1224,6 @@
             layout.use_property_split = True
             layout.use_property_decorate = False
             layout.prop(active_item, "description")
-=======
-        layout = self.layout
-        node = context.active_node
-        layout.operator("node.index_switch_item_add", icon='ADD', text="Add Item")
-        col = layout.column()
-        for i, item in enumerate(node.index_switch_items):
-            row = col.row()
-            row.label(text=node.inputs[i + 1].name)
-            row.operator("node.index_switch_item_remove", icon='REMOVE', text="").index = i
->>>>>>> b04b607f
 
 
 # Grease Pencil properties
