--- conflicted
+++ resolved
@@ -856,30 +856,11 @@
             col.prop(overlay, "show_named_attributes", text="Named Attributes")
 
 
-<<<<<<< HEAD
 class NODE_PT_node_tree_declaration(Panel):
     bl_space_type = 'NODE_EDITOR'
     bl_region_type = 'UI'
     bl_category = "Group"
     bl_label = "Sockets"
-=======
-class NODE_UL_interface_sockets(bpy.types.UIList):
-    def draw_item(self, context, layout, _data, item, icon, _active_data, _active_propname, _index):
-        socket = item
-        color = socket.draw_color(context)
-
-        if self.layout_type in {'DEFAULT', 'COMPACT'}:
-            row = layout.row(align=True)
-
-            row.template_node_socket(color=color)
-            row.prop(socket, "name", text="", emboss=False, icon_value=icon)
-        elif self.layout_type == 'GRID':
-            layout.alignment = 'CENTER'
-            layout.template_node_socket(color=color)
-
-
-class NodeTreeInterfacePanel(Panel):
->>>>>>> 14bc0970
 
     @classmethod
     def poll(cls, context):
@@ -893,7 +874,6 @@
             return False
         return True
 
-<<<<<<< HEAD
     def draw(self, context):
         layout = self.layout
         snode = context.space_data
@@ -902,39 +882,17 @@
         split = layout.row()
 
         split.template_node_tree_declaration(tree.interface)
-=======
-    def draw_socket_list(self, context, in_out, sockets_propname, active_socket_propname):
-        layout = self.layout
-
-        snode = context.space_data
-        tree = snode.edit_tree
-        sockets = getattr(tree, sockets_propname)
-        active_socket_index = getattr(tree, active_socket_propname)
-        active_socket = sockets[active_socket_index] if active_socket_index >= 0 else None
-
-        split = layout.row()
-
-        split.template_list("NODE_UL_interface_sockets", in_out, tree, sockets_propname, tree, active_socket_propname)
->>>>>>> 14bc0970
 
         ops_col = split.column()
 
         add_remove_col = ops_col.column(align=True)
-<<<<<<< HEAD
         add_remove_col.operator_menu_enum("node.interface_item_new", "item_type", icon='ADD', text="")
         add_remove_col.operator("node.interface_item_copy", icon='DUPLICATE', text="")
         add_remove_col.operator("node.interface_item_remove", icon='REMOVE', text="")
-=======
-        props = add_remove_col.operator("node.tree_socket_add", icon='ADD', text="")
-        props.in_out = in_out
-        props = add_remove_col.operator("node.tree_socket_remove", icon='REMOVE', text="")
-        props.in_out = in_out
->>>>>>> 14bc0970
 
         ops_col.separator()
 
         up_down_col = ops_col.column(align=True)
-<<<<<<< HEAD
         props = up_down_col.operator("node.interface_item_move", icon='TRIA_UP', text="")
         props.direction = 'UP'
         props = up_down_col.operator("node.interface_item_move", icon='TRIA_DOWN', text="")
@@ -966,99 +924,6 @@
                         layout.prop(active_item, "default_attribute_name")
             if active_item.item_type == 'PANEL':
                 layout.prop(active_item, "name")
-=======
-        props = up_down_col.operator("node.tree_socket_move", icon='TRIA_UP', text="")
-        props.in_out = in_out
-        props.direction = 'UP'
-        props = up_down_col.operator("node.tree_socket_move", icon='TRIA_DOWN', text="")
-        props.in_out = in_out
-        props.direction = 'DOWN'
-
-        if active_socket is not None:
-            # Mimicking property split.
-            layout.use_property_split = False
-            layout.use_property_decorate = False
-            layout_row = layout.row(align=True)
-            layout_split = layout_row.split(factor=0.4, align=True)
-
-            label_column = layout_split.column(align=True)
-            label_column.alignment = 'RIGHT'
-            # Menu to change the socket type.
-            label_column.label(text="Type")
-
-            property_row = layout_split.row(align=True)
-            props = property_row.operator_menu_enum(
-                "node.tree_socket_change_type",
-                "socket_type",
-                text=(iface_(active_socket.bl_label) if active_socket.bl_label
-                      else iface_(active_socket.bl_idname)),
-            )
-            props.in_out = in_out
-
-            with context.temp_override(interface_socket=active_socket):
-                if bpy.ops.node.tree_socket_change_subtype.poll():
-                    layout_row = layout.row(align=True)
-                    layout_split = layout_row.split(factor=0.4, align=True)
-
-                    label_column = layout_split.column(align=True)
-                    label_column.alignment = 'RIGHT'
-                    label_column.label(text="Subtype")
-                    property_row = layout_split.row(align=True)
-
-                    property_row.context_pointer_set("interface_socket", active_socket)
-                    props = property_row.operator_menu_enum(
-                        "node.tree_socket_change_subtype",
-                        "socket_subtype",
-                        text=(iface_(active_socket.bl_subtype_label) if active_socket.bl_subtype_label
-                              else iface_(active_socket.bl_idname)),
-                    )
-
-            layout.use_property_split = True
-            layout.use_property_decorate = False
-
-            layout.prop(active_socket, "name")
-            # Display descriptions only for Geometry Nodes, since it's only used in the modifier panel.
-            if tree.type == 'GEOMETRY':
-                layout.prop(active_socket, "description")
-                field_socket_prefixes = {
-                    "NodeSocketInt",
-                    "NodeSocketColor",
-                    "NodeSocketVector",
-                    "NodeSocketBool",
-                    "NodeSocketFloat",
-                }
-                is_field_type = any(
-                    active_socket.bl_socket_idname.startswith(prefix)
-                    for prefix in field_socket_prefixes
-                )
-                if is_field_type:
-                    if in_out == 'OUT':
-                        layout.prop(active_socket, "attribute_domain")
-                    layout.prop(active_socket, "default_attribute_name")
-            active_socket.draw(context, layout)
-
-
-class NODE_PT_node_tree_interface_inputs(NodeTreeInterfacePanel):
-    bl_space_type = 'NODE_EDITOR'
-    bl_region_type = 'UI'
-    bl_category = "Group"
-    bl_label = "Inputs"
-
-    def draw(self, context):
-        self.draw_socket_list(context, "IN", "inputs", "active_input")
-
-
-class NODE_PT_node_tree_interface_outputs(NodeTreeInterfacePanel):
-    bl_space_type = 'NODE_EDITOR'
-    bl_region_type = 'UI'
-    bl_category = "Group"
-    bl_label = "Outputs"
-
-    def draw(self, context):
-        self.draw_socket_list(context, "OUT", "outputs", "active_output")
->>>>>>> 14bc0970
-
-
 class NODE_UL_simulation_zone_items(bpy.types.UIList):
     def draw_item(self, context, layout, _data, item, icon, _active_data, _active_propname, _index):
         if self.layout_type in {'DEFAULT', 'COMPACT'}:
@@ -1274,12 +1139,6 @@
     NODE_PT_quality,
     NODE_PT_annotation,
     NODE_PT_overlay,
-<<<<<<< HEAD
-=======
-    NODE_UL_interface_sockets,
-    NODE_PT_node_tree_interface_inputs,
-    NODE_PT_node_tree_interface_outputs,
->>>>>>> 14bc0970
     NODE_UL_simulation_zone_items,
     NODE_PT_simulation_zone_items,
     NODE_UL_repeat_zone_items,
