# SPDX-FileCopyrightText: 2009-2023 Blender Foundation
#
# SPDX-License-Identifier: GPL-2.0-or-later

import bpy
from bpy.types import Header, Menu, Panel
from bpy.app.translations import (
    pgettext_iface as iface_,
    contexts as i18n_contexts,
)
from bl_ui.utils import PresetPanel
from bl_ui.properties_grease_pencil_common import (
    AnnotationDataPanel,
)
from bl_ui.space_toolsystem_common import (
    ToolActivePanelHelper,
)
from bl_ui.properties_material import (
    EEVEE_MATERIAL_PT_settings,
    MATERIAL_PT_viewport,
)
from bl_ui.properties_world import (
    WORLD_PT_viewport_display
)
from bl_ui.properties_data_light import (
    DATA_PT_light,
    DATA_PT_EEVEE_light,
)


class NODE_HT_header(Header):
    bl_space_type = 'NODE_EDITOR'

    def draw(self, context):
        layout = self.layout

        scene = context.scene
        snode = context.space_data
        overlay = snode.overlay
        snode_id = snode.id
        id_from = snode.id_from
        tool_settings = context.tool_settings
        is_compositor = snode.tree_type == 'CompositorNodeTree'

        layout.template_header()

        # Now expanded via the `ui_type`.
        # layout.prop(snode, "tree_type", text="")

        if snode.tree_type == 'ShaderNodeTree':
            layout.prop(snode, "shader_type", text="")

            ob = context.object
            if snode.shader_type == 'OBJECT' and ob:
                ob_type = ob.type

                NODE_MT_editor_menus.draw_collapsible(context, layout)

                # No shader nodes for Eevee lights
                if snode_id and not (context.engine == 'BLENDER_EEVEE' and ob_type == 'LIGHT'):
                    row = layout.row()
                    row.prop(snode_id, "use_nodes")

                layout.separator_spacer()

                types_that_support_material = {'MESH', 'CURVE', 'SURFACE', 'FONT', 'META',
                                               'GPENCIL', 'VOLUME', 'CURVES', 'POINTCLOUD'}
                # disable material slot buttons when pinned, cannot find correct slot within id_from (#36589)
                # disable also when the selected object does not support materials
                has_material_slots = not snode.pin and ob_type in types_that_support_material

                if ob_type != 'LIGHT':
                    row = layout.row()
                    row.enabled = has_material_slots
                    row.ui_units_x = 4
                    row.popover(panel="NODE_PT_material_slots")

                row = layout.row()
                row.enabled = has_material_slots

                # Show material.new when no active ID/slot exists
                if not id_from and ob_type in types_that_support_material:
                    row.template_ID(ob, "active_material", new="material.new")
                # Material ID, but not for Lights
                if id_from and ob_type != 'LIGHT':
                    row.template_ID(id_from, "active_material", new="material.new")

            if snode.shader_type == 'WORLD':
                NODE_MT_editor_menus.draw_collapsible(context, layout)

                if snode_id:
                    row = layout.row()
                    row.prop(snode_id, "use_nodes")

                layout.separator_spacer()

                row = layout.row()
                row.enabled = not snode.pin
                row.template_ID(scene, "world", new="world.new")

            if snode.shader_type == 'LINESTYLE':
                view_layer = context.view_layer
                lineset = view_layer.freestyle_settings.linesets.active

                if lineset is not None:
                    NODE_MT_editor_menus.draw_collapsible(context, layout)

                    if snode_id:
                        row = layout.row()
                        row.prop(snode_id, "use_nodes")

                    layout.separator_spacer()

                    row = layout.row()
                    row.enabled = not snode.pin
                    row.template_ID(lineset, "linestyle", new="scene.freestyle_linestyle_new")

        elif snode.tree_type == 'TextureNodeTree':
            layout.prop(snode, "texture_type", text="")

            NODE_MT_editor_menus.draw_collapsible(context, layout)

            if snode_id:
                layout.prop(snode_id, "use_nodes")

            layout.separator_spacer()

            if id_from:
                if snode.texture_type == 'BRUSH':
                    layout.template_ID(id_from, "texture", new="texture.new")
                else:
                    layout.template_ID(id_from, "active_texture", new="texture.new")

        elif snode.tree_type == 'CompositorNodeTree':

            NODE_MT_editor_menus.draw_collapsible(context, layout)

            if snode_id:
                layout.prop(snode_id, "use_nodes")

        elif snode.tree_type == 'GeometryNodeTree':
            NODE_MT_editor_menus.draw_collapsible(context, layout)
            layout.separator_spacer()

            ob = context.object

            row = layout.row()
            if snode.pin:
                row.enabled = False
                row.template_ID(snode, "node_tree", new="node.new_geometry_node_group_assign")
            elif ob:
                active_modifier = ob.modifiers.active
                if active_modifier and active_modifier.type == 'NODES':
                    if active_modifier.node_group:
                        row.template_ID(active_modifier, "node_group", new="object.geometry_node_tree_copy_assign")
                    else:
                        row.template_ID(active_modifier, "node_group", new="node.new_geometry_node_group_assign")
                else:
                    row.template_ID(snode, "node_tree", new="node.new_geometry_nodes_modifier")

        else:
            # Custom node tree is edited as independent ID block
            NODE_MT_editor_menus.draw_collapsible(context, layout)

            layout.separator_spacer()

            layout.template_ID(snode, "node_tree", new="node.new_node_tree")

        # Put pin next to ID block
        if not is_compositor:
            layout.prop(snode, "pin", text="", emboss=False)

        layout.separator_spacer()

        # Put pin on the right for Compositing
        if is_compositor:
            layout.prop(snode, "pin", text="", emboss=False)

        layout.operator("node.tree_path_parent", text="", icon='FILE_PARENT')

        # Backdrop
        if is_compositor:
            row = layout.row(align=True)
            row.prop(snode, "show_backdrop", toggle=True)
            sub = row.row(align=True)
            sub.active = snode.show_backdrop
            sub.prop(snode, "backdrop_channels", icon_only=True, text="", expand=True)

        # Snap
        row = layout.row(align=True)
        row.prop(tool_settings, "use_snap_node", text="")
        row.prop(tool_settings, "snap_node_element", icon_only=True)
        if tool_settings.snap_node_element != 'GRID':
            row.prop(tool_settings, "snap_target", text="")

        # Overlay toggle & popover
        row = layout.row(align=True)
        row.prop(overlay, "show_overlays", icon='OVERLAY', text="")
        sub = row.row(align=True)
        sub.active = overlay.show_overlays
        sub.popover(panel="NODE_PT_overlay", text="")


class NODE_MT_editor_menus(Menu):
    bl_idname = "NODE_MT_editor_menus"
    bl_label = ""

    def draw(self, _context):
        layout = self.layout
        layout.menu("NODE_MT_view")
        layout.menu("NODE_MT_select")
        layout.menu("NODE_MT_add")
        layout.menu("NODE_MT_node")


class NODE_MT_add(bpy.types.Menu):
    bl_space_type = 'NODE_EDITOR'
    bl_label = "Add"
    bl_translation_context = i18n_contexts.operator_default

    def draw(self, context):
        import nodeitems_utils

        layout = self.layout
        layout.operator_context = 'INVOKE_REGION_WIN'

        snode = context.space_data
        if snode.tree_type == 'GeometryNodeTree':
            props = layout.operator("node.add_search", text="Search...", icon='VIEWZOOM')
            layout.separator()
            layout.menu_contents("NODE_MT_geometry_node_add_all")
        elif nodeitems_utils.has_node_categories(context):
            props = layout.operator("node.add_search", text="Search...", icon='VIEWZOOM')
            props.use_transform = True

            layout.separator()

            # actual node submenus are defined by draw functions from node categories
            nodeitems_utils.draw_node_categories_menu(self, context)


class NODE_MT_view(Menu):
    bl_label = "View"

    def draw(self, context):
        layout = self.layout

        snode = context.space_data

        layout.prop(snode, "show_region_toolbar")
        layout.prop(snode, "show_region_ui")

        layout.separator()

        # Auto-offset nodes (called "insert_offset" in code)
        layout.prop(snode, "use_insert_offset")

        layout.separator()

        sub = layout.column()
        sub.operator_context = 'EXEC_REGION_WIN'
        sub.operator("view2d.zoom_in")
        sub.operator("view2d.zoom_out")

        layout.separator()

        layout.operator_context = 'INVOKE_REGION_WIN'
        layout.operator("node.view_selected")
        layout.operator("node.view_all")

        if context.space_data.show_backdrop:
            layout.separator()

            layout.operator("node.backimage_move", text="Backdrop Move")
            layout.operator("node.backimage_zoom", text="Backdrop Zoom In").factor = 1.2
            layout.operator("node.backimage_zoom", text="Backdrop Zoom Out").factor = 1.0 / 1.2
            layout.operator("node.backimage_fit", text="Fit Backdrop to Available Space")

        layout.separator()

        layout.menu("INFO_MT_area")


class NODE_MT_select(Menu):
    bl_label = "Select"

    def draw(self, _context):
        layout = self.layout

        layout.operator("node.select_box").tweak = False
        layout.operator("node.select_circle")
        layout.operator_menu_enum("node.select_lasso", "mode")

        layout.separator()
        layout.operator("node.select_all").action = 'TOGGLE'
        layout.operator("node.select_all", text="Invert").action = 'INVERT'
        layout.operator("node.select_linked_from")
        layout.operator("node.select_linked_to")

        layout.separator()

        layout.operator("node.select_grouped").extend = False
        layout.operator("node.select_same_type_step", text="Activate Same Type Previous").prev = True
        layout.operator("node.select_same_type_step", text="Activate Same Type Next").prev = False

        layout.separator()

        layout.operator("node.find_node")


class NODE_MT_node(Menu):
    bl_label = "Node"

    def draw(self, context):
        layout = self.layout
        snode = context.space_data
        is_compositor = snode.tree_type == 'CompositorNodeTree'

        layout.operator("transform.translate").view2d_edge_pan = True
        layout.operator("transform.rotate")
        layout.operator("transform.resize")

        layout.separator()
        layout.operator("node.clipboard_copy", text="Copy")
        layout.operator_context = 'EXEC_DEFAULT'
        layout.operator("node.clipboard_paste", text="Paste")
        layout.operator_context = 'INVOKE_REGION_WIN'
        layout.operator("node.duplicate_move")
        layout.operator("node.duplicate_move_linked")
        layout.operator("node.delete")
        layout.operator("node.delete_reconnect")

        layout.separator()

        layout.operator("node.join", text="Join in New Frame")
        layout.operator("node.detach", text="Remove from Frame")

        layout.separator()

        layout.operator("node.link_make").replace = False
        layout.operator("node.link_make", text="Make and Replace Links").replace = True
        layout.operator("node.links_cut")
        layout.operator("node.links_detach")
        layout.operator("node.links_mute")

        layout.separator()

        layout.operator("node.group_edit").exit = False
        layout.operator("node.group_ungroup")
        layout.operator("node.group_make")
        layout.operator("node.group_insert")

        layout.separator()

        layout.operator("node.hide_toggle")
        layout.operator("node.mute_toggle")
        if is_compositor:
            layout.operator("node.preview_toggle")
        layout.operator("node.hide_socket_toggle")
        layout.operator("node.options_toggle")
        layout.operator("node.collapse_hide_unused_toggle")

        if is_compositor:
            layout.separator()

            layout.operator("node.read_viewlayers")


class NODE_MT_view_pie(Menu):
    bl_label = "View"

    def draw(self, _context):
        layout = self.layout

        pie = layout.menu_pie()
        pie.operator("node.view_all")
        pie.operator("node.view_selected", icon='ZOOM_SELECTED')


class NODE_PT_active_tool(ToolActivePanelHelper, Panel):
    bl_space_type = 'NODE_EDITOR'
    bl_region_type = 'UI'
    bl_category = "Tool"


class NODE_PT_material_slots(Panel):
    bl_space_type = 'NODE_EDITOR'
    bl_region_type = 'HEADER'
    bl_label = "Slot"
    bl_ui_units_x = 12

    def draw_header(self, context):
        ob = context.object
        self.bl_label = (
            iface_("Slot %d") % (ob.active_material_index + 1) if ob.material_slots else
            iface_("Slot")
        )

    # Duplicate part of 'EEVEE_MATERIAL_PT_context_material'.
    def draw(self, context):
        layout = self.layout
        row = layout.row()
        col = row.column()

        ob = context.object
        col.template_list("MATERIAL_UL_matslots", "", ob, "material_slots", ob, "active_material_index")

        col = row.column(align=True)
        col.operator("object.material_slot_add", icon='ADD', text="")
        col.operator("object.material_slot_remove", icon='REMOVE', text="")

        col.separator()

        col.menu("MATERIAL_MT_context_menu", icon='DOWNARROW_HLT', text="")

        if len(ob.material_slots) > 1:
            col.separator()

            col.operator("object.material_slot_move", icon='TRIA_UP', text="").direction = 'UP'
            col.operator("object.material_slot_move", icon='TRIA_DOWN', text="").direction = 'DOWN'

        if ob.mode == 'EDIT':
            row = layout.row(align=True)
            row.operator("object.material_slot_assign", text="Assign")
            row.operator("object.material_slot_select", text="Select")
            row.operator("object.material_slot_deselect", text="Deselect")


class NODE_PT_node_color_presets(PresetPanel, Panel):
    """Predefined node color"""
    bl_label = "Color Presets"
    preset_subdir = "node_color"
    preset_operator = "script.execute_preset"
    preset_add_operator = "node.node_color_preset_add"


class NODE_MT_node_color_context_menu(Menu):
    bl_label = "Node Color Specials"

    def draw(self, _context):
        layout = self.layout

        layout.operator("node.node_copy_color", icon='COPY_ID')


class NODE_MT_context_menu_show_hide_menu(Menu):
    bl_label = "Show/Hide"

    def draw(self, context):
        snode = context.space_data
        is_compositor = snode.tree_type == 'CompositorNodeTree'

        layout = self.layout

        layout.operator("node.mute_toggle", text="Mute")

        # Node previews are only available in the Compositor.
        if is_compositor:
            layout.operator("node.preview_toggle", text="Node Preview")

        layout.operator("node.options_toggle", text="Node Options")

        layout.separator()

        layout.operator("node.hide_socket_toggle", text="Unconnected Sockets")
        layout.operator("node.hide_toggle", text="Collapse")
        layout.operator("node.collapse_hide_unused_toggle")


class NODE_MT_context_menu_select_menu(Menu):
    bl_label = "Select"

    def draw(self, context):
        layout = self.layout

        layout.operator("node.select_grouped", text="Select Grouped...").extend = False

        layout.separator()

        layout.operator("node.select_linked_from")
        layout.operator("node.select_linked_to")

        layout.separator()

        layout.operator("node.select_same_type_step", text="Activate Same Type Previous").prev = True
        layout.operator("node.select_same_type_step", text="Activate Same Type Next").prev = False


class NODE_MT_context_menu(Menu):
    bl_label = "Node Context Menu"

    def draw(self, context):
        snode = context.space_data
        is_nested = (len(snode.path) > 1)
        is_geometrynodes = snode.tree_type == 'GeometryNodeTree'

        selected_nodes_len = len(context.selected_nodes)
        active_node = context.active_node

        layout = self.layout

        # If no nodes are selected.
        if selected_nodes_len == 0:
            layout.operator_context = 'INVOKE_DEFAULT'
            layout.menu("NODE_MT_add", icon='ADD')
            layout.operator("node.clipboard_paste", text="Paste", icon='PASTEDOWN')

            layout.separator()

            layout.operator("node.find_node", text="Find...", icon='VIEWZOOM')

            layout.separator()

            if is_geometrynodes:
                layout.operator_context = 'INVOKE_DEFAULT'
                layout.operator("node.select", text="Clear Viewer", icon='HIDE_ON').clear_viewer = True

            layout.operator("node.links_cut")
            layout.operator("node.links_mute")

            if is_nested:
                layout.separator()

                layout.operator("node.tree_path_parent", text="Exit Group", icon='FILE_PARENT')

            return

        if is_geometrynodes:
            layout.operator_context = 'INVOKE_DEFAULT'
            layout.operator("node.link_viewer", text="Link to Viewer", icon='HIDE_OFF')

            layout.separator()

        layout.operator("node.clipboard_copy", text="Copy", icon='COPYDOWN')
        layout.operator("node.clipboard_paste", text="Paste", icon='PASTEDOWN')

        layout.operator_context = 'INVOKE_DEFAULT'
        layout.operator("node.duplicate_move", icon='DUPLICATE')

        layout.separator()

        layout.operator("node.delete", icon='X')
        layout.operator_context = 'EXEC_REGION_WIN'
        layout.operator("node.delete_reconnect", text="Dissolve")

        if selected_nodes_len > 1:
            layout.separator()

            layout.operator("node.link_make").replace = False
            layout.operator("node.link_make", text="Make and Replace Links").replace = True
            layout.operator("node.links_detach")

        layout.separator()

        layout.operator("node.group_make", text="Make Group", icon='NODETREE')
        layout.operator("node.group_insert", text="Insert Into Group")

        if active_node and active_node.type == 'GROUP':
            layout.operator("node.group_edit", text="Edit").exit = False
            layout.operator("node.group_ungroup", text="Ungroup")

        if is_nested:
            layout.operator("node.tree_path_parent", text="Exit Group", icon='FILE_PARENT')

        layout.separator()

        layout.operator("node.join", text="Join in New Frame")
        layout.operator("node.detach", text="Remove from Frame")

        layout.separator()

        props = layout.operator("wm.call_panel", text="Rename...")
        props.name = "TOPBAR_PT_name"
        props.keep_open = False

        layout.separator()

        layout.menu("NODE_MT_context_menu_select_menu")
        layout.menu("NODE_MT_context_menu_show_hide_menu")

        if active_node:
            layout.separator()
            props = layout.operator("wm.doc_view_manual", text="Online Manual", icon='URL')
            props.doc_id = active_node.bl_idname


class NODE_PT_active_node_generic(Panel):
    bl_space_type = 'NODE_EDITOR'
    bl_region_type = 'UI'
    bl_category = "Node"
    bl_label = "Node"

    @classmethod
    def poll(cls, context):
        return context.active_node is not None

    def draw(self, context):
        layout = self.layout
        node = context.active_node

        layout.prop(node, "name", icon='NODE')
        layout.prop(node, "label", icon='NODE')


class NODE_PT_active_node_color(Panel):
    bl_space_type = 'NODE_EDITOR'
    bl_region_type = 'UI'
    bl_category = "Node"
    bl_label = "Color"
    bl_options = {'DEFAULT_CLOSED'}
    bl_parent_id = 'NODE_PT_active_node_generic'

    @classmethod
    def poll(cls, context):
        return context.active_node is not None

    def draw_header(self, context):
        node = context.active_node
        self.layout.prop(node, "use_custom_color", text="")

    def draw_header_preset(self, _context):
        NODE_PT_node_color_presets.draw_panel_header(self.layout)

    def draw(self, context):
        layout = self.layout
        node = context.active_node

        layout.enabled = node.use_custom_color

        row = layout.row()
        row.prop(node, "color", text="")
        row.menu("NODE_MT_node_color_context_menu", text="", icon='DOWNARROW_HLT')


class NODE_PT_active_node_properties(Panel):
    bl_space_type = 'NODE_EDITOR'
    bl_region_type = 'UI'
    bl_category = "Node"
    bl_label = "Properties"
    bl_options = {'DEFAULT_CLOSED'}

    @classmethod
    def poll(cls, context):
        return context.active_node is not None

    def draw(self, context):
        layout = self.layout
        node = context.active_node
        # set "node" context pointer for the panel layout
        layout.context_pointer_set("node", node)

        if hasattr(node, "draw_buttons_ext"):
            node.draw_buttons_ext(context, layout)
        elif hasattr(node, "draw_buttons"):
            node.draw_buttons(context, layout)

        # XXX this could be filtered further to exclude socket types
        # which don't have meaningful input values (e.g. cycles shader)
        value_inputs = [socket for socket in node.inputs if self.show_socket_input(socket)]
        if value_inputs:
            layout.separator()
            layout.label(text="Inputs:")
            for socket in value_inputs:
                row = layout.row()
                socket.draw(
                    context,
                    row,
                    node,
                    iface_(socket.label if socket.label else socket.name, socket.bl_rna.translation_context),
                )

    def show_socket_input(self, socket):
        return hasattr(socket, "draw") and socket.enabled and not socket.is_linked


class NODE_PT_texture_mapping(Panel):
    bl_space_type = 'NODE_EDITOR'
    bl_region_type = 'UI'
    bl_category = "Node"
    bl_label = "Texture Mapping"
    bl_options = {'DEFAULT_CLOSED'}
    COMPAT_ENGINES = {'BLENDER_RENDER', 'BLENDER_EEVEE', 'BLENDER_WORKBENCH', 'BLENDER_WORKBENCH_NEXT'}

    @classmethod
    def poll(cls, context):
        node = context.active_node
        return node and hasattr(node, "texture_mapping") and (context.engine in cls.COMPAT_ENGINES)

    def draw(self, context):
        layout = self.layout
        layout.use_property_split = True
        layout.use_property_decorate = False  # No animation.

        node = context.active_node
        mapping = node.texture_mapping

        layout.prop(mapping, "vector_type")

        layout.separator()

        col = layout.column(align=True)
        col.prop(mapping, "mapping_x", text="Projection X")
        col.prop(mapping, "mapping_y", text="Y")
        col.prop(mapping, "mapping_z", text="Z")

        layout.separator()

        layout.prop(mapping, "translation")
        layout.prop(mapping, "rotation")
        layout.prop(mapping, "scale")


# Node Backdrop options
class NODE_PT_backdrop(Panel):
    bl_space_type = 'NODE_EDITOR'
    bl_region_type = 'UI'
    bl_category = "View"
    bl_label = "Backdrop"

    @classmethod
    def poll(cls, context):
        snode = context.space_data
        return snode.tree_type == 'CompositorNodeTree'

    def draw_header(self, context):
        snode = context.space_data
        self.layout.prop(snode, "show_backdrop", text="")

    def draw(self, context):
        layout = self.layout
        layout.use_property_split = True
        layout.use_property_decorate = False

        snode = context.space_data
        layout.active = snode.show_backdrop

        col = layout.column()

        col.prop(snode, "backdrop_channels", text="Channels")
        col.prop(snode, "backdrop_zoom", text="Zoom")

        col.prop(snode, "backdrop_offset", text="Offset")

        col.separator()

        col.operator("node.backimage_move", text="Move")
        col.operator("node.backimage_fit", text="Fit")


class NODE_PT_quality(bpy.types.Panel):
    bl_space_type = 'NODE_EDITOR'
    bl_region_type = 'UI'
    bl_category = "Options"
    bl_label = "Performance"

    @classmethod
    def poll(cls, context):
        snode = context.space_data
        return snode.tree_type == 'CompositorNodeTree' and snode.node_tree is not None

    def draw(self, context):
        layout = self.layout
        layout.use_property_split = True
        layout.use_property_decorate = False

        snode = context.space_data
        tree = snode.node_tree
        prefs = bpy.context.preferences

        use_realtime = False
        col = layout.column()
        if prefs.experimental.use_experimental_compositors:
            col.prop(tree, "execution_mode")
            use_realtime = tree.execution_mode == 'REALTIME'

        col = layout.column()
        col.active = not use_realtime
        col.prop(tree, "render_quality", text="Render")
        col.prop(tree, "edit_quality", text="Edit")
        col.prop(tree, "chunk_size")

        col = layout.column()
        col.active = not use_realtime
        col.prop(tree, "use_opencl")
        col.prop(tree, "use_groupnode_buffer")
        col.prop(tree, "use_two_pass")
        col.prop(tree, "use_viewer_border")

        col = layout.column()
        col.prop(snode, "use_auto_render")


class NODE_PT_overlay(Panel):
    bl_space_type = 'NODE_EDITOR'
    bl_region_type = 'HEADER'
    bl_label = "Overlays"
    bl_ui_units_x = 7

    def draw(self, context):
        layout = self.layout
        layout.label(text="Node Editor Overlays")

        snode = context.space_data
        overlay = snode.overlay

        layout.active = overlay.show_overlays

        col = layout.column()
        col.prop(overlay, "show_wire_color", text="Wire Colors")

        col.separator()

        col.prop(overlay, "show_context_path", text="Context Path")
        col.prop(snode, "show_annotation", text="Annotations")

        if snode.tree_type == 'GeometryNodeTree':
            col.separator()
            col.prop(overlay, "show_timing", text="Timings")
            col.prop(overlay, "show_named_attributes", text="Named Attributes")


class NODE_UL_interface_sockets(bpy.types.UIList):
    def draw_item(self, context, layout, _data, item, icon, _active_data, _active_propname, _index):
        socket = item
        color = socket.draw_color(context)

        if self.layout_type in {'DEFAULT', 'COMPACT'}:
            row = layout.row(align=True)

            row.template_node_socket(color=color)
            row.prop(socket, "name", text="", emboss=False, icon_value=icon)
        elif self.layout_type == 'GRID':
            layout.alignment = 'CENTER'
            layout.template_node_socket(color=color)


class NodeTreeInterfacePanel(Panel):

    @classmethod
    def poll(cls, context):
        snode = context.space_data
        if snode is None:
            return False
        tree = snode.edit_tree
        if tree is None:
            return False
        if tree.is_embedded_data:
            return False
        return True

    def draw_socket_list(self, context, in_out, sockets_propname, active_socket_propname):
        layout = self.layout

        snode = context.space_data
        tree = snode.edit_tree
        sockets = getattr(tree, sockets_propname)
        active_socket_index = getattr(tree, active_socket_propname)
        active_socket = sockets[active_socket_index] if active_socket_index >= 0 else None

        split = layout.row()

        split.template_list("NODE_UL_interface_sockets", in_out, tree, sockets_propname, tree, active_socket_propname)

        ops_col = split.column()

        add_remove_col = ops_col.column(align=True)
        props = add_remove_col.operator("node.tree_socket_add", icon='ADD', text="")
        props.in_out = in_out
        props = add_remove_col.operator("node.tree_socket_remove", icon='REMOVE', text="")
        props.in_out = in_out

        ops_col.separator()

        up_down_col = ops_col.column(align=True)
        props = up_down_col.operator("node.tree_socket_move", icon='TRIA_UP', text="")
        props.in_out = in_out
        props.direction = 'UP'
        props = up_down_col.operator("node.tree_socket_move", icon='TRIA_DOWN', text="")
        props.in_out = in_out
        props.direction = 'DOWN'

        if active_socket is not None:
            # Mimicking property split.
            layout.use_property_split = False
            layout.use_property_decorate = False
            layout_row = layout.row(align=True)
            layout_split = layout_row.split(factor=0.4, align=True)

            label_column = layout_split.column(align=True)
            label_column.alignment = 'RIGHT'
            # Menu to change the socket type.
            label_column.label(text="Type")

            property_row = layout_split.row(align=True)
            props = property_row.operator_menu_enum(
                "node.tree_socket_change_type",
                "socket_type",
                text=(iface_(active_socket.bl_label) if active_socket.bl_label
                      else iface_(active_socket.bl_idname)),
            )
            props.in_out = in_out

            with context.temp_override(interface_socket=active_socket):
                if bpy.ops.node.tree_socket_change_subtype.poll():
                    layout_row = layout.row(align=True)
                    layout_split = layout_row.split(factor=0.4, align=True)

                    label_column = layout_split.column(align=True)
                    label_column.alignment = 'RIGHT'
                    label_column.label(text="Subtype")
                    property_row = layout_split.row(align=True)

                    property_row.context_pointer_set("interface_socket", active_socket)
                    props = property_row.operator_menu_enum(
                        "node.tree_socket_change_subtype",
                        "socket_subtype",
                        text=(iface_(active_socket.bl_subtype_label) if active_socket.bl_subtype_label
                              else iface_(active_socket.bl_idname)),
                    )

            layout.use_property_split = True
            layout.use_property_decorate = False

            layout.prop(active_socket, "name")
            # Display descriptions only for Geometry Nodes, since it's only used in the modifier panel.
            if tree.type == 'GEOMETRY':
                layout.prop(active_socket, "description")
                field_socket_prefixes = {
                    "NodeSocketInt",
                    "NodeSocketColor",
                    "NodeSocketVector",
                    "NodeSocketBool",
                    "NodeSocketFloat",
                }
                is_field_type = any(
                    active_socket.bl_socket_idname.startswith(prefix)
                    for prefix in field_socket_prefixes
                )
                if is_field_type:
                    if in_out == 'OUT':
                        layout.prop(active_socket, "attribute_domain")
                    layout.prop(active_socket, "default_attribute_name")
            active_socket.draw(context, layout)


class NODE_PT_node_tree_interface_inputs(NodeTreeInterfacePanel):
    bl_space_type = 'NODE_EDITOR'
    bl_region_type = 'UI'
    bl_category = "Group"
    bl_label = "Inputs"

    def draw(self, context):
        self.draw_socket_list(context, "IN", "inputs", "active_input")


class NODE_PT_node_tree_interface_outputs(NodeTreeInterfacePanel):
    bl_space_type = 'NODE_EDITOR'
    bl_region_type = 'UI'
    bl_category = "Group"
    bl_label = "Outputs"

    def draw(self, context):
        self.draw_socket_list(context, "OUT", "outputs", "active_output")


class NODE_UL_panels(bpy.types.UIList):
    def draw_item(self, context, layout, _data, item, icon, _active_data, _active_propname, _index):
        row = layout.row(align=True)
        row.prop(item, "name", text="", emboss=False, icon_value=icon)


class NODE_PT_panels(Panel):
    bl_space_type = 'NODE_EDITOR'
    bl_region_type = 'UI'
    bl_category = "Group"
    bl_label = "Node Panels"

    @classmethod
    def poll(cls, context):
        if not context.preferences.experimental.use_node_panels:
            return False

        snode = context.space_data
        if snode is None:
            return False
        tree = snode.edit_tree
        if tree is None:
            return False
        if tree.is_embedded_data:
            return False
        return True

    def draw(self, context):
        layout = self.layout
        snode = context.space_data
        tree = snode.edit_tree

        split = layout.row()

        split.template_list(
            "NODE_UL_panels",
            "",
            tree,
            "panels",
            tree.panels,
            "active_index")

        ops_col = split.column()

        add_remove_col = ops_col.column(align=True)
        add_remove_col.operator("node.panel_add", icon='ADD', text="")
        add_remove_col.operator("node.panel_remove", icon='REMOVE', text="")

        ops_col.separator()

        up_down_col = ops_col.column(align=True)
        props = up_down_col.operator("node.panel_move", icon='TRIA_UP', text="")
        props.direction = 'UP'
        props = up_down_col.operator("node.panel_move", icon='TRIA_DOWN', text="")
        props.direction = 'DOWN'

        active_panel = tree.panels.active
        if active_panel is not None:
            layout.prop(active_panel, "name")


class NODE_UL_simulation_zone_items(bpy.types.UIList):
    def draw_item(self, context, layout, _data, item, icon, _active_data, _active_propname, _index):
        if self.layout_type in {'DEFAULT', 'COMPACT'}:
            row = layout.row(align=True)

            row.template_node_socket(color=item.color)
            row.prop(item, "name", text="", emboss=False, icon_value=icon)
        elif self.layout_type == 'GRID':
            layout.alignment = 'CENTER'
            layout.template_node_socket(color=item.color)


class NODE_PT_simulation_zone_items(Panel):
    bl_space_type = 'NODE_EDITOR'
    bl_region_type = 'UI'
    bl_category = "Node"
    bl_label = "Simulation State"

    input_node_type = 'GeometryNodeSimulationInput'
    output_node_type = 'GeometryNodeSimulationOutput'

    @classmethod
    def get_output_node(cls, context):
        node = context.active_node
        if node.bl_idname == cls.input_node_type:
            return node.paired_output
        if node.bl_idname == cls.output_node_type:
            return node

    @classmethod
    def poll(cls, context):
        snode = context.space_data
        if snode is None:
            return False
        node = context.active_node
        if node is None or node.bl_idname not in [cls.input_node_type, cls.output_node_type]:
            return False
        if cls.get_output_node(context) is None:
            return False
        return True

    def draw(self, context):
        layout = self.layout

        output_node = self.get_output_node(context)

        split = layout.row()

        split.template_list(
            "NODE_UL_simulation_zone_items",
            "",
            output_node,
            "state_items",
            output_node,
            "active_index")

        ops_col = split.column()

        add_remove_col = ops_col.column(align=True)
        add_remove_col.operator("node.simulation_zone_item_add", icon='ADD', text="")
        add_remove_col.operator("node.simulation_zone_item_remove", icon='REMOVE', text="")

        ops_col.separator()

        up_down_col = ops_col.column(align=True)
        props = up_down_col.operator("node.simulation_zone_item_move", icon='TRIA_UP', text="")
        props.direction = 'UP'
        props = up_down_col.operator("node.simulation_zone_item_move", icon='TRIA_DOWN', text="")
        props.direction = 'DOWN'

        active_item = output_node.active_item
        if active_item is not None:
            layout.use_property_split = True
            layout.use_property_decorate = False
            layout.prop(active_item, "socket_type")
            if active_item.socket_type in {'VECTOR', 'INT', 'BOOLEAN', 'FLOAT', 'RGBA'}:
                layout.prop(active_item, "attribute_domain")


class NODE_UL_serial_loop_zone_items(bpy.types.UIList):
    def draw_item(self, _context, layout, _data, item, icon, _active_data, _active_propname, _index):
        if self.layout_type in {'DEFAULT', 'COMPACT'}:
            row = layout.row(align=True)
            row.template_node_socket(color=item.color)
            row.prop(item, "name", text="", emboss=False, icon_value=icon)
        elif self.layout_type == 'GRID':
            layout.alignment = 'CENTER'
            layout.template_node_socket(color=item.color)


class NODE_PT_serial_loop_zone_items(Panel):
    bl_space_type = 'NODE_EDITOR'
    bl_region_type = 'UI'
    bl_category = "Node"
    bl_label = "Serial Loop"

    input_node_type = 'GeometryNodeSerialLoopInput'
    output_node_type = 'GeometryNodeSerialLoopOutput'

    @classmethod
    def get_output_node(cls, context):
        node = context.active_node
        if node.bl_idname == cls.input_node_type:
            return node.paired_output
        if node.bl_idname == cls.output_node_type:
            return node
        return None

    @classmethod
    def poll(cls, context):
        snode = context.space_data
        if snode is None:
            return False
        node = context.active_node
        if node is None or node.bl_idname not in (cls.input_node_type, cls.output_node_type):
            return False
        if cls.get_output_node(context) is None:
            return False
        return True

    def draw(self, context):
        layout = self.layout
        output_node = self.get_output_node(context)
        split = layout.row()
        split.template_list(
            "NODE_UL_serial_loop_zone_items",
            "",
            output_node,
            "loop_items",
            output_node,
            "active_index")

        ops_col = split.column()

        add_remove_col = ops_col.column(align=True)
        add_remove_col.operator("node.serial_loop_zone_item_add", icon='ADD', text="")
        add_remove_col.operator("node.serial_loop_zone_item_remove", icon='REMOVE', text="")

        ops_col.separator()

        up_down_col = ops_col.column(align=True)
        props = up_down_col.operator("node.serial_loop_zone_item_move", icon='TRIA_UP', text="")
        props.direction = 'UP'
        props = up_down_col.operator("node.serial_loop_zone_item_move", icon='TRIA_DOWN', text="")
        props.direction = 'DOWN'

        active_item = output_node.active_item
        if active_item is not None:
            layout.use_property_split = True
            layout.use_property_decorate = False
            layout.prop(active_item, "socket_type")


# Grease Pencil properties
class NODE_PT_annotation(AnnotationDataPanel, Panel):
    bl_space_type = 'NODE_EDITOR'
    bl_region_type = 'UI'
    bl_category = "View"
    bl_options = {'DEFAULT_CLOSED'}

    # NOTE: this is just a wrapper around the generic GP Panel

    @classmethod
    def poll(cls, context):
        snode = context.space_data
        return snode is not None and snode.node_tree is not None


def node_draw_tree_view(_layout, _context):
    pass


# Adapt properties editor panel to display in node editor. We have to
# copy the class rather than inherit due to the way bpy registration works.
def node_panel(cls):
    node_cls_dict = cls.__dict__.copy()

    # Needed for re-registration.
    node_cls_dict.pop("bl_rna", None)

    node_cls = type('NODE_' + cls.__name__, cls.__bases__, node_cls_dict)

    node_cls.bl_space_type = 'NODE_EDITOR'
    node_cls.bl_region_type = 'UI'
    node_cls.bl_category = "Options"
    if hasattr(node_cls, "bl_parent_id"):
        node_cls.bl_parent_id = 'NODE_' + node_cls.bl_parent_id

    return node_cls


classes = (
    NODE_HT_header,
    NODE_MT_editor_menus,
    NODE_MT_add,
    NODE_MT_view,
    NODE_MT_select,
    NODE_MT_node,
    NODE_MT_node_color_context_menu,
    NODE_MT_context_menu_show_hide_menu,
    NODE_MT_context_menu_select_menu,
    NODE_MT_context_menu,
    NODE_MT_view_pie,
    NODE_PT_material_slots,
    NODE_PT_node_color_presets,
    NODE_PT_active_node_generic,
    NODE_PT_active_node_color,
    NODE_PT_texture_mapping,
    NODE_PT_active_tool,
    NODE_PT_backdrop,
    NODE_PT_quality,
    NODE_PT_annotation,
    NODE_PT_overlay,
    NODE_UL_interface_sockets,
    NODE_PT_node_tree_interface_inputs,
    NODE_PT_node_tree_interface_outputs,
    NODE_UL_panels,
    NODE_PT_panels,
    NODE_UL_simulation_zone_items,
    NODE_PT_simulation_zone_items,
<<<<<<< HEAD
    NODE_UL_serial_loop_zone_items,
    NODE_PT_serial_loop_zone_items,
=======
    NODE_PT_active_node_properties,
>>>>>>> 4a80d0b6

    node_panel(EEVEE_MATERIAL_PT_settings),
    node_panel(MATERIAL_PT_viewport),
    node_panel(WORLD_PT_viewport_display),
    node_panel(DATA_PT_light),
    node_panel(DATA_PT_EEVEE_light),
)


if __name__ == "__main__":  # only for live edit.
    from bpy.utils import register_class
    for cls in classes:
        register_class(cls)<|MERGE_RESOLUTION|>--- conflicted
+++ resolved
@@ -1244,12 +1244,9 @@
     NODE_PT_panels,
     NODE_UL_simulation_zone_items,
     NODE_PT_simulation_zone_items,
-<<<<<<< HEAD
     NODE_UL_serial_loop_zone_items,
     NODE_PT_serial_loop_zone_items,
-=======
     NODE_PT_active_node_properties,
->>>>>>> 4a80d0b6
 
     node_panel(EEVEE_MATERIAL_PT_settings),
     node_panel(MATERIAL_PT_viewport),
