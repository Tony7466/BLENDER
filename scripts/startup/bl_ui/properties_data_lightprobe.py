--- conflicted
+++ resolved
@@ -119,13 +119,13 @@
 
             col.separator()
 
-<<<<<<< HEAD
             col.prop(probe, "grid_surface_bias")
             col.prop(probe, "grid_escape_bias")
-=======
+
+            col.separator()
+
             col.prop(probe, "grid_dilation_threshold")
             col.prop(probe, "grid_dilation_radius")
->>>>>>> 8e33b20d
 
         elif probe.type == 'CUBEMAP':
             col = layout.column()
