--- conflicted
+++ resolved
@@ -1851,7 +1851,6 @@
         )
 
 
-<<<<<<< HEAD
 class _defs_grease_pencil_edit:
 
     @ToolDef.from_fn
@@ -1865,10 +1864,7 @@
         )
 
 
-class _defs_paint_grease_pencil:
-=======
 class _defs_grease_pencil_paint:
->>>>>>> 23914071
 
     # FIXME: Replace brush tools with code below once they are all implemented:
     #
