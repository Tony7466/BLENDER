--- conflicted
+++ resolved
@@ -1831,7 +1831,15 @@
             data_block='ERASE',
         )
 
-<<<<<<< HEAD
+    @ToolDef.from_fn
+    def tint():
+        return dict(
+            idname="builtin_brush.Tint",
+            label="Tint",
+            icon="brush.gpencil_draw.tint",
+            data_block='TINT',
+        )
+
     @staticmethod
     def grease_pencil_primitive_toolbar(context, layout, _tool, props):
         paint = context.tool_settings.gpencil_paint
@@ -1950,15 +1958,6 @@
             widget=None,
             keymap=(),
             draw_settings=draw_settings,
-=======
-    @ToolDef.from_fn
-    def tint():
-        return dict(
-            idname="builtin_brush.Tint",
-            label="Tint",
-            icon="brush.gpencil_draw.tint",
-            data_block='TINT',
->>>>>>> 56c78a92
         )
 
 
@@ -3327,7 +3326,7 @@
             None,
             _defs_paint_grease_pencil.draw,
             _defs_paint_grease_pencil.erase,
-<<<<<<< HEAD
+            _defs_paint_grease_pencil.tint,
             None,
             _defs_paint_grease_pencil.line,
             _defs_paint_grease_pencil.polyline,
@@ -3335,9 +3334,6 @@
             _defs_paint_grease_pencil.curve,
             _defs_paint_grease_pencil.box,
             _defs_paint_grease_pencil.circle,
-=======
-            _defs_paint_grease_pencil.tint,
->>>>>>> 56c78a92
         ],
         'PAINT_GPENCIL': [
             _defs_view3d_generic.cursor,
