# SPDX-FileCopyrightText: 2017-2023 Blender Foundation
#
# SPDX-License-Identifier: GPL-2.0-or-later

# For documentation on tool definitions: see "bl_ui.space_toolsystem_common.ToolDef"
# where there are comments for each field and their use.

# For now group all tools together
# we may want to move these into per space-type files.
#
# For now keep this in a single file since it's an area that may change,
# so avoid making changes all over the place.

import bpy
from bpy.types import Panel

from bl_ui.space_toolsystem_common import (
    ToolSelectPanelHelper,
    ToolDef,
)

from bpy.app.translations import pgettext_tip as tip_


def kmi_to_string_or_none(kmi):
    return kmi.to_string() if kmi else "<none>"


def generate_from_enum_ex(
    _context,
    *,
    idname_prefix,
    icon_prefix,
    type,
    attr,
    cursor="DEFAULT",
    tooldef_keywords=None,
    icon_map=None,
    use_separators=True,
):
    if tooldef_keywords is None:
        tooldef_keywords = {}

    tool_defs = []

    enum_items = getattr(
        type.bl_rna.properties[attr],
        "enum_items_static_ui" if use_separators else "enum_items_static",
    )

    for enum in enum_items:
        if use_separators:
            if not (name := enum.name):
                # Empty string for a UI Separator.
                tool_defs.append(None)
                continue
            if not (idname := enum.identifier):
                # This is a heading, there is no purpose in showing headings here.
                continue
        else:
            name = enum.name
            idname = enum.identifier

        icon = icon_prefix + idname.lower()
        if icon_map is not None:
            icon = icon_map.get(icon, icon)

        tool_defs.append(
            ToolDef.from_dict(
                dict(
                    idname=idname_prefix + name,
                    label=name,
                    description=enum.description,
                    icon=icon,
                    cursor=cursor,
                    data_block=idname,
                    **tooldef_keywords,
                ),
            ),
        )
    return tuple(tool_defs)


# Use for shared widget data.
class _template_widget:
    class VIEW3D_GGT_xform_extrude:
        @staticmethod
        def draw_settings(_context, layout, tool):
            props = tool.gizmo_group_properties("VIEW3D_GGT_xform_extrude")
            layout.prop(props, "axis_type", expand=True)

    class VIEW3D_GGT_xform_gizmo:
        @staticmethod
        def draw_settings_with_index(context, layout, index):
            scene = context.scene
            orient_slot = scene.transform_orientation_slots[index]
            layout.prop(orient_slot, "type")


class _defs_view3d_generic:
    @ToolDef.from_fn
    def cursor():
        def draw_settings(_context, layout, tool):
            props = tool.operator_properties("view3d.cursor3d")
            layout.prop(props, "use_depth")
            layout.prop(props, "orientation")

        return dict(
            idname="builtin.cursor",
            label="Cursor",
            description=("Set the cursor location, drag to transform"),
            icon="ops.generic.cursor",
            keymap="3D View Tool: Cursor",
            draw_settings=draw_settings,
        )

    @ToolDef.from_fn
    def cursor_click():
        return dict(
            idname="builtin.none",
            label="None",
            icon="ops.generic.cursor",
            keymap=(),
        )

    @ToolDef.from_fn
    def ruler():
        def description(_context, _item, km):
            if km is not None:
                kmi_add = km.keymap_items.find_from_operator("view3d.ruler_add")
                kmi_remove = km.keymap_items.find_from_operator("view3d.ruler_remove")
            else:
                kmi_add = None
                kmi_remove = None
            return tip_(
                "Measure distance and angles.\n"
                "\u2022 %s anywhere for new measurement.\n"
                "\u2022 Drag ruler segment to measure an angle.\n"
                "\u2022 %s to remove the active ruler.\n"
                "\u2022 Ctrl while dragging to snap.\n"
                "\u2022 Shift while dragging to measure surface thickness"
            ) % (
                kmi_to_string_or_none(kmi_add),
                kmi_to_string_or_none(kmi_remove),
            )

        return dict(
            idname="builtin.measure",
            label="Measure",
            description=description,
            icon="ops.view3d.ruler",
            widget="VIEW3D_GGT_ruler",
            keymap="3D View Tool: Measure",
        )


class _defs_annotate:
    def draw_settings_common(context, layout, tool):
        gpd = context.annotation_data
        region_type = context.region.type

        if gpd is not None:
            if gpd.layers.active_note is not None:
                text = gpd.layers.active_note
                maxw = 25
                if len(text) > maxw:
                    text = text[: maxw - 5] + ".." + text[-3:]
            else:
                text = ""

            gpl = context.active_annotation_layer
            if gpl is not None:
                layout.label(text="Annotation:")
                if context.space_data.type in {"VIEW_3D", "SEQUENCE_EDITOR"}:
                    if region_type == "TOOL_HEADER":
                        sub = layout.split(align=True, factor=0.5)
                        sub.ui_units_x = 6.5
                        sub.prop(gpl, "color", text="")
                    else:
                        sub = layout.row(align=True)
                        sub.prop(gpl, "color", text="")
                    sub.popover(
                        panel="TOPBAR_PT_annotation_layers",
                        text=text,
                    )
                else:
                    layout.prop(gpl, "color", text="")

        space_type = tool.space_type
        tool_settings = context.tool_settings

        if space_type == "VIEW_3D":
            row = layout.row(align=True)
            row.prop(
                tool_settings, "annotation_stroke_placement_view3d", text="Placement"
            )
            if tool_settings.gpencil_stroke_placement_view3d == "CURSOR":
                row.prop(tool_settings.gpencil_sculpt, "lockaxis")
            elif tool_settings.gpencil_stroke_placement_view3d in {"SURFACE", "STROKE"}:
                row.prop(tool_settings, "use_gpencil_stroke_endpoints")

        elif space_type in {
            "IMAGE_EDITOR",
            "NODE_EDITOR",
            "SEQUENCE_EDITOR",
            "CLIP_EDITOR",
        }:
            row = layout.row(align=True)
            row.prop(
                tool_settings, "annotation_stroke_placement_view2d", text="Placement"
            )

        if tool.idname == "builtin.annotate_line":
            props = tool.operator_properties("gpencil.annotate")
            if region_type == "TOOL_HEADER":
                row = layout.row()
                row.ui_units_x = 15
                row.prop(props, "arrowstyle_start", text="Start")
                row.separator()
                row.prop(props, "arrowstyle_end", text="End")
            else:
                col = layout.row().column(align=True)
                col.prop(props, "arrowstyle_start", text="Style Start")
                col.prop(props, "arrowstyle_end", text="End")
        elif tool.idname == "builtin.annotate":
            props = tool.operator_properties("gpencil.annotate")
            if region_type == "TOOL_HEADER":
                row = layout.row()
                row.prop(props, "use_stabilizer", text="Stabilize Stroke")
                subrow = layout.row(align=False)
                subrow.active = props.use_stabilizer
                subrow.prop(props, "stabilizer_radius", text="Radius", slider=True)
                subrow.prop(props, "stabilizer_factor", text="Factor", slider=True)
            else:
                layout.prop(props, "use_stabilizer", text="Stabilize Stroke")
                col = layout.column(align=False)
                col.active = props.use_stabilizer
                col.prop(props, "stabilizer_radius", text="Radius", slider=True)
                col.prop(props, "stabilizer_factor", text="Factor", slider=True)

    @ToolDef.from_fn.with_args(draw_settings=draw_settings_common)
    def scribble(*, draw_settings):
        return dict(
            idname="builtin.annotate",
            label="Annotate",
            icon="ops.gpencil.draw",
            cursor="PAINT_BRUSH",
            keymap="Generic Tool: Annotate",
            draw_settings=draw_settings,
            options={"KEYMAP_FALLBACK"},
        )

    @ToolDef.from_fn.with_args(draw_settings=draw_settings_common)
    def line(*, draw_settings):
        return dict(
            idname="builtin.annotate_line",
            label="Annotate Line",
            icon="ops.gpencil.draw.line",
            cursor="PAINT_BRUSH",
            keymap="Generic Tool: Annotate Line",
            draw_settings=draw_settings,
            options={"KEYMAP_FALLBACK"},
        )

    @ToolDef.from_fn.with_args(draw_settings=draw_settings_common)
    def poly(*, draw_settings):
        return dict(
            idname="builtin.annotate_polygon",
            label="Annotate Polygon",
            icon="ops.gpencil.draw.poly",
            cursor="PAINT_BRUSH",
            keymap="Generic Tool: Annotate Polygon",
            draw_settings=draw_settings,
            options={"KEYMAP_FALLBACK"},
        )

    @ToolDef.from_fn
    def eraser():
        def draw_settings(context, layout, _tool):
            # TODO: Move this setting to tool_settings
            prefs = context.preferences
            layout.prop(prefs.edit, "grease_pencil_eraser_radius", text="Radius")

        return dict(
            idname="builtin.annotate_eraser",
            label="Annotate Eraser",
            icon="ops.gpencil.draw.eraser",
            cursor="ERASER",
            keymap="Generic Tool: Annotate Eraser",
            draw_settings=draw_settings,
            options={"KEYMAP_FALLBACK"},
        )


class _defs_transform:
    def draw_transform_sculpt_tool_settings(context, layout):
        if context.mode != "SCULPT":
            return
        layout.prop(context.tool_settings.sculpt, "transform_mode")

    @ToolDef.from_fn
    def translate():
        def draw_settings(context, layout, _tool):
            _defs_transform.draw_transform_sculpt_tool_settings(context, layout)
            _template_widget.VIEW3D_GGT_xform_gizmo.draw_settings_with_index(
                context, layout, 1
            )

        return dict(
            idname="builtin.move",
            label="Move",
            # cursor='SCROLL_XY',
            icon="ops.transform.translate",
            widget="VIEW3D_GGT_xform_gizmo",
            operator="transform.translate",
            keymap="3D View Tool: Move",
            draw_settings=draw_settings,
        )

    @ToolDef.from_fn
    def rotate():
        def draw_settings(context, layout, _tool):
            _defs_transform.draw_transform_sculpt_tool_settings(context, layout)
            _template_widget.VIEW3D_GGT_xform_gizmo.draw_settings_with_index(
                context, layout, 2
            )

        return dict(
            idname="builtin.rotate",
            label="Rotate",
            # cursor='SCROLL_XY',
            icon="ops.transform.rotate",
            widget="VIEW3D_GGT_xform_gizmo",
            operator="transform.rotate",
            keymap="3D View Tool: Rotate",
            draw_settings=draw_settings,
        )

    @ToolDef.from_fn
    def scale():
        def draw_settings(context, layout, _tool):
            _defs_transform.draw_transform_sculpt_tool_settings(context, layout)
            _template_widget.VIEW3D_GGT_xform_gizmo.draw_settings_with_index(
                context, layout, 3
            )

        return dict(
            idname="builtin.scale",
            label="Scale",
            # cursor='SCROLL_XY',
            icon="ops.transform.resize",
            widget="VIEW3D_GGT_xform_gizmo",
            operator="transform.resize",
            keymap="3D View Tool: Scale",
            draw_settings=draw_settings,
        )

    @ToolDef.from_fn
    def scale_cage():
        def draw_settings(context, layout, _tool):
            _template_widget.VIEW3D_GGT_xform_gizmo.draw_settings_with_index(
                context, layout, 3
            )

        return dict(
            idname="builtin.scale_cage",
            label="Scale Cage",
            icon="ops.transform.resize.cage",
            widget="VIEW3D_GGT_xform_cage",
            operator="transform.resize",
            keymap="3D View Tool: Scale",
            draw_settings=draw_settings,
        )

    @ToolDef.from_fn
    def shear():
        def draw_settings(context, layout, _tool):
            # props = tool.operator_properties("transform.shear")
            _template_widget.VIEW3D_GGT_xform_gizmo.draw_settings_with_index(
                context, layout, 2
            )

        return dict(
            idname="builtin.shear",
            label="Shear",
            icon="ops.transform.shear",
            widget="VIEW3D_GGT_xform_shear",
            keymap="3D View Tool: Shear",
            draw_settings=draw_settings,
        )

    @ToolDef.from_fn
    def transform():
        def draw_settings(context, layout, tool):
            if layout.use_property_split:
                layout.label(text="Gizmos:")

            show_drag = True
            tool_settings = context.tool_settings
            if tool_settings.workspace_tool_type == "FALLBACK":
                show_drag = False

            if show_drag:
                props = tool.gizmo_group_properties("VIEW3D_GGT_xform_gizmo")
                layout.prop(props, "drag_action")

            _defs_transform.draw_transform_sculpt_tool_settings(context, layout)
            _template_widget.VIEW3D_GGT_xform_gizmo.draw_settings_with_index(
                context, layout, 1
            )

        return dict(
            idname="builtin.transform",
            label="Transform",
            description=("Supports any combination of grab, rotate, and scale at once"),
            icon="ops.transform.transform",
            widget="VIEW3D_GGT_xform_gizmo",
            keymap="3D View Tool: Transform",
            draw_settings=draw_settings,
        )


class _defs_view3d_select:
    @ToolDef.from_fn
    def select():
        return dict(
            idname="builtin.select",
            label="Tweak",
            icon="ops.generic.select",
            widget=None,
            keymap="3D View Tool: Tweak",
        )

    @ToolDef.from_fn
    def box():
        def draw_settings(_context, layout, tool):
            props = tool.operator_properties("view3d.select_box")
            row = layout.row()
            row.use_property_split = False
            row.prop(props, "mode", text="", expand=True, icon_only=True)

        return dict(
            idname="builtin.select_box",
            label="Select Box",
            icon="ops.generic.select_box",
            widget=None,
            keymap="3D View Tool: Select Box",
            draw_settings=draw_settings,
        )

    @ToolDef.from_fn
    def lasso():
        def draw_settings(_context, layout, tool):
            props = tool.operator_properties("view3d.select_lasso")
            row = layout.row()
            row.use_property_split = False
            row.prop(props, "mode", text="", expand=True, icon_only=True)

        return dict(
            idname="builtin.select_lasso",
            label="Select Lasso",
            icon="ops.generic.select_lasso",
            widget=None,
            keymap="3D View Tool: Select Lasso",
            draw_settings=draw_settings,
        )

    @ToolDef.from_fn
    def circle():
        def draw_settings(_context, layout, tool):
            props = tool.operator_properties("view3d.select_circle")
            row = layout.row()
            row.use_property_split = False
            row.prop(props, "mode", text="", expand=True, icon_only=True)
            layout.prop(props, "radius")

        def draw_cursor(_context, tool, xy):
            from gpu_extras.presets import draw_circle_2d

            props = tool.operator_properties("view3d.select_circle")
            radius = props.radius
            draw_circle_2d(xy, (1.0,) * 4, radius, segments=32)

        return dict(
            idname="builtin.select_circle",
            label="Select Circle",
            icon="ops.generic.select_circle",
            widget=None,
            keymap="3D View Tool: Select Circle",
            draw_settings=draw_settings,
            draw_cursor=draw_cursor,
        )


class _defs_view3d_add:
    @staticmethod
    def description_interactive_add(context, _item, _km, *, prefix):
        km = context.window_manager.keyconfigs.user.keymaps["View3D Placement Modal"]

        def keymap_item_from_propvalue(propvalue):
            for item in km.keymap_items:
                if item.propvalue == propvalue:
                    return item
            return None

        if km is not None:
            kmi_snap = keymap_item_from_propvalue("SNAP_ON")
            kmi_center = keymap_item_from_propvalue("PIVOT_CENTER_ON")
            kmi_fixed_aspect = keymap_item_from_propvalue("FIXED_ASPECT_ON")
        else:
            kmi_snap = None
            kmi_center = None
            kmi_fixed_aspect = None
        return tip_(
            "%s\n"
            "\u2022 %s toggles snap while dragging.\n"
            "\u2022 %s toggles dragging from the center.\n"
            "\u2022 %s toggles fixed aspect"
        ) % (
            prefix,
            kmi_to_string_or_none(kmi_snap),
            kmi_to_string_or_none(kmi_center),
            kmi_to_string_or_none(kmi_fixed_aspect),
        )

    # Layout tweaks here would be good to avoid,
    # this shows limits in layout engine, as buttons are using a lot of space.
    @staticmethod
    def draw_settings_interactive_add(layout, tool_settings, tool, extra):
        show_extra = False
        if not extra:
            row = layout.row()
            row.label(text="Depth:")
            row = layout.row()
            row.prop(tool_settings, "plane_depth", text="")
            row = layout.row()
            row.label(text="Orientation:")
            row = layout.row()
            row.prop(tool_settings, "plane_orientation", text="")
            row = layout.row()
            row.prop(tool_settings, "snap_elements_tool")

            region_is_header = bpy.context.region.type == 'TOOL_HEADER'
            if region_is_header:
                # Don't draw the "extra" popover here as we might have other settings & this should be last.
                show_extra = True
            else:
                extra = True

        if extra:
            props = tool.operator_properties("view3d.interactive_add")
            layout.use_property_split = True
            layout.row().prop(tool_settings, "plane_axis", expand=True)
            layout.row().prop(tool_settings, "plane_axis_auto")

            layout.label(text="Base")
            layout.row().prop(props, "plane_origin_base", expand=True)
            layout.row().prop(props, "plane_aspect_base", expand=True)
            layout.label(text="Height")
            layout.row().prop(props, "plane_origin_depth", expand=True)
            layout.row().prop(props, "plane_aspect_depth", expand=True)
        return show_extra

    @ToolDef.from_fn
    def cube_add():
        def draw_settings(context, layout, tool, *, extra=False):
            show_extra = _defs_view3d_add.draw_settings_interactive_add(layout, context.tool_settings, tool, extra)
            if show_extra:
                layout.popover("TOPBAR_PT_tool_settings_extra", text="...")

        return dict(
            idname="builtin.primitive_cube_add",
            label="Add Cube",
            icon="ops.mesh.primitive_cube_add_gizmo",
            description=lambda *args: _defs_view3d_add.description_interactive_add(
                *args,
                prefix=tip_("Add cube to mesh interactively"),
            ),
            widget="VIEW3D_GGT_placement",
            keymap="3D View Tool: Object, Add Primitive",
            draw_settings=draw_settings,
        )

    @ToolDef.from_fn
    def cone_add():
        def draw_settings(context, layout, tool, *, extra=False):
            show_extra = _defs_view3d_add.draw_settings_interactive_add(layout, context.tool_settings, tool, extra)
            if extra:
                return

            props = tool.operator_properties("mesh.primitive_cone_add")
            layout.prop(props, "vertices")
            layout.prop(props, "end_fill_type")

            if show_extra:
                layout.popover("TOPBAR_PT_tool_settings_extra", text="...")

        return dict(
            idname="builtin.primitive_cone_add",
            label="Add Cone",
            icon="ops.mesh.primitive_cone_add_gizmo",
            description=lambda *args: _defs_view3d_add.description_interactive_add(
                *args,
                prefix=tip_("Add cone to mesh interactively"),
            ),
            widget="VIEW3D_GGT_placement",
            keymap="3D View Tool: Object, Add Primitive",
            draw_settings=draw_settings,
        )

    @ToolDef.from_fn
    def cylinder_add():
        def draw_settings(context, layout, tool, *, extra=False):
            show_extra = _defs_view3d_add.draw_settings_interactive_add(layout, context.tool_settings, tool, extra)
            if extra:
                return

            props = tool.operator_properties("mesh.primitive_cylinder_add")
            layout.prop(props, "vertices")
            layout.prop(props, "end_fill_type")

            if show_extra:
                layout.popover("TOPBAR_PT_tool_settings_extra", text="...")

        return dict(
            idname="builtin.primitive_cylinder_add",
            label="Add Cylinder",
            icon="ops.mesh.primitive_cylinder_add_gizmo",
            description=lambda *args: _defs_view3d_add.description_interactive_add(
                *args,
                prefix=tip_("Add cylinder to mesh interactively"),
            ),
            widget="VIEW3D_GGT_placement",
            keymap="3D View Tool: Object, Add Primitive",
            draw_settings=draw_settings,
        )

    @ToolDef.from_fn
    def uv_sphere_add():
        def draw_settings(context, layout, tool, *, extra=False):
            show_extra = _defs_view3d_add.draw_settings_interactive_add(layout, context.tool_settings, tool, extra)
            if extra:
                return

            props = tool.operator_properties("mesh.primitive_uv_sphere_add")
            layout.prop(props, "segments")
            layout.prop(props, "ring_count")

            if show_extra:
                layout.popover("TOPBAR_PT_tool_settings_extra", text="...")

        return dict(
            idname="builtin.primitive_uv_sphere_add",
            label="Add UV Sphere",
            icon="ops.mesh.primitive_sphere_add_gizmo",
            description=lambda *args: _defs_view3d_add.description_interactive_add(
                *args,
                prefix=tip_("Add sphere to mesh interactively"),
            ),
            widget="VIEW3D_GGT_placement",
            keymap="3D View Tool: Object, Add Primitive",
            draw_settings=draw_settings,
        )

    @ToolDef.from_fn
    def ico_sphere_add():
        def draw_settings(context, layout, tool, *, extra=False):
            show_extra = _defs_view3d_add.draw_settings_interactive_add(layout, context.tool_settings, tool, extra)
            if extra:
                return

            props = tool.operator_properties("mesh.primitive_ico_sphere_add")
            layout.prop(props, "subdivisions")

            if show_extra:
                layout.popover("TOPBAR_PT_tool_settings_extra", text="...")

        return dict(
            idname="builtin.primitive_ico_sphere_add",
            label="Add Ico Sphere",
            icon="ops.mesh.primitive_sphere_add_gizmo",
            description=lambda *args: _defs_view3d_add.description_interactive_add(
                *args,
                prefix=tip_("Add sphere to mesh interactively"),
            ),
            widget="VIEW3D_GGT_placement",
            keymap="3D View Tool: Object, Add Primitive",
            draw_settings=draw_settings,
        )


# -----------------------------------------------------------------------------
# Object Modes (named based on context.mode)


class _defs_edit_armature:
    @ToolDef.from_fn
    def roll():
        return dict(
            idname="builtin.roll",
            label="Roll",
            icon="ops.armature.bone.roll",
            widget="VIEW3D_GGT_tool_generic_handle_free",
            keymap=(),
        )

    @ToolDef.from_fn
    def bone_envelope():
        return dict(
            idname="builtin.bone_envelope",
            label="Bone Envelope",
            icon="ops.transform.bone_envelope",
            widget="VIEW3D_GGT_tool_generic_handle_free",
            keymap=(),
        )

    @ToolDef.from_fn
    def bone_size():
        return dict(
            idname="builtin.bone_size",
            label="Bone Size",
            icon="ops.transform.bone_size",
            widget="VIEW3D_GGT_tool_generic_handle_free",
            keymap=(),
        )

    @ToolDef.from_fn
    def extrude():
        return dict(
            idname="builtin.extrude",
            label="Extrude",
            icon="ops.armature.extrude_move",
            widget="VIEW3D_GGT_xform_extrude",
            keymap=(),
            draw_settings=_template_widget.VIEW3D_GGT_xform_extrude.draw_settings,
        )

    @ToolDef.from_fn
    def extrude_cursor():
        return dict(
            idname="builtin.extrude_to_cursor",
            label="Extrude to Cursor",
            cursor="CROSSHAIR",
            icon="ops.armature.extrude_cursor",
            widget=None,
            keymap=(),
        )


class _defs_edit_mesh:
    @ToolDef.from_fn
    def rip_region():
        def draw_settings(_context, layout, tool):
            props = tool.operator_properties("mesh.rip_move")
            props_macro = props.MESH_OT_rip
            layout.prop(props_macro, "use_fill")

        return dict(
            idname="builtin.rip_region",
            label="Rip Region",
            icon="ops.mesh.rip",
            widget="VIEW3D_GGT_tool_generic_handle_free",
            keymap=(),
            draw_settings=draw_settings,
        )

    @ToolDef.from_fn
    def rip_edge():
        return dict(
            idname="builtin.rip_edge",
            label="Rip Edge",
            icon="ops.mesh.rip_edge",
            widget="VIEW3D_GGT_tool_generic_handle_free",
            keymap=(),
        )

    @ToolDef.from_fn
    def poly_build():
        def draw_settings(_context, layout, tool):
            props = tool.operator_properties("mesh.polybuild_face_at_cursor_move")
            props_macro = props.MESH_OT_polybuild_face_at_cursor
            layout.prop(props_macro, "create_quads")

        return dict(
            idname="builtin.poly_build",
            label="Poly Build",
            icon="ops.mesh.polybuild_hover",
            widget="VIEW3D_GGT_mesh_preselect_elem",
            keymap=(),
            draw_settings=draw_settings,
        )

    @ToolDef.from_fn
    def edge_slide():
        def draw_settings(_context, layout, tool):
            props = tool.operator_properties("transform.edge_slide")
            layout.prop(props, "correct_uv")

        return dict(
            idname="builtin.edge_slide",
            label="Edge Slide",
            icon="ops.transform.edge_slide",
            widget="VIEW3D_GGT_tool_generic_handle_normal",
            keymap=(),
            draw_settings=draw_settings,
        )

    @ToolDef.from_fn
    def vert_slide():
        def draw_settings(_context, layout, tool):
            props = tool.operator_properties("transform.vert_slide")
            layout.prop(props, "correct_uv")

        return dict(
            idname="builtin.vertex_slide",
            label="Vertex Slide",
            icon="ops.transform.vert_slide",
            widget="VIEW3D_GGT_tool_generic_handle_free",
            keymap=(),
            draw_settings=draw_settings,
        )

    @ToolDef.from_fn
    def spin():
        def draw_settings(_context, layout, tool):
            props = tool.operator_properties("mesh.spin")
            layout.prop(props, "steps")
            props = tool.gizmo_group_properties("MESH_GGT_spin")
            layout.prop(props, "axis")

        return dict(
            idname="builtin.spin",
            label="Spin",
            icon="ops.mesh.spin",
            widget="MESH_GGT_spin",
            keymap=(),
            draw_settings=draw_settings,
        )

    @ToolDef.from_fn
    def spin_duplicate():
        def draw_settings(_context, layout, tool):
            props = tool.operator_properties("mesh.spin")
            layout.prop(props, "steps")
            props = tool.gizmo_group_properties("MESH_GGT_spin")
            layout.prop(props, "axis")

        return dict(
            idname="builtin.spin_duplicates",
            label="Spin Duplicates",
            icon="ops.mesh.spin.duplicate",
            widget="MESH_GGT_spin",
            keymap=(),
            draw_settings=draw_settings,
        )

    @ToolDef.from_fn
    def inset():
        def draw_settings(_context, layout, tool):
            props = tool.operator_properties("mesh.inset")
            layout.prop(props, "use_outset")
            layout.prop(props, "use_individual")
            layout.prop(props, "use_even_offset")
            layout.prop(props, "use_relative_offset")

        return dict(
            idname="builtin.inset_faces",
            label="Inset Faces",
            icon="ops.mesh.inset",
            widget="VIEW3D_GGT_tool_generic_handle_free",
            widget_properties=[
                ("radius", 75.0),
                ("backdrop_fill_alpha", 0.0),
            ],
            keymap=(),
            draw_settings=draw_settings,
        )

    @ToolDef.from_fn
    def bevel():
        def draw_settings(context, layout, tool, *, extra=False):
            props = tool.operator_properties("mesh.bevel")

            region_is_header = context.region.type == "TOOL_HEADER"

            edge_bevel = props.affect == "EDGES"

            if not extra:
                if region_is_header:
                    layout.prop(props, "offset_type", text="")
                else:
                    layout.row().prop(props, "affect", expand=True)
                    layout.separator()
                    layout.prop(props, "offset_type")

                layout.prop(props, "segments")

                if region_is_header:
                    layout.prop(props, "affect", text="")

                layout.prop(props, "profile", text="Shape", slider=True)

                if region_is_header:
                    layout.popover("TOPBAR_PT_tool_settings_extra", text="...")
                else:
                    extra = True

            if extra:
                layout.use_property_split = True
                layout.use_property_decorate = False

                layout.prop(props, "material")

                col = layout.column()
                col.prop(props, "harden_normals")
                col.prop(props, "clamp_overlap")
                col.prop(props, "loop_slide")

                col = layout.column(heading="Mark")
                col.active = edge_bevel
                col.prop(props, "mark_seam", text="Seam")
                col.prop(props, "mark_sharp", text="Sharp")

                col = layout.column()
                col.active = edge_bevel
                col.prop(props, "miter_outer", text="Miter Outer")
                col.prop(props, "miter_inner", text="Inner")
                if props.miter_inner == "ARC":
                    col.prop(props, "spread")

                layout.separator()

                col = layout.column()
                col.active = edge_bevel
                col.prop(props, "vmesh_method", text="Intersections")

                layout.prop(props, "face_strength_mode", text="Face Strength")

                layout.prop(props, "profile_type")

                if props.profile_type == "CUSTOM":
                    tool_settings = context.tool_settings
                    layout.template_curveprofile(
                        tool_settings, "custom_bevel_profile_preset"
                    )

        return dict(
            idname="builtin.bevel",
            label="Bevel",
            icon="ops.mesh.bevel",
            widget="VIEW3D_GGT_tool_generic_handle_normal",
            keymap=(),
            draw_settings=draw_settings,
        )

    @ToolDef.from_fn
    def extrude():
        return dict(
            idname="builtin.extrude_region",
            label="Extrude Region",
            # The operator description isn't useful in this case, give our own.
            description=("Extrude freely or along an axis"),
            icon="ops.mesh.extrude_region_move",
            widget="VIEW3D_GGT_xform_extrude",
            # Important to use same operator as 'E' key.
            operator="view3d.edit_mesh_extrude_move_normal",
            keymap=(),
            draw_settings=_template_widget.VIEW3D_GGT_xform_extrude.draw_settings,
        )

    @ToolDef.from_fn
    def extrude_manifold():
        return dict(
            idname="builtin.extrude_manifold",
            label="Extrude Manifold",
            description=(
                "Extrude, dissolves edges whose faces form a flat surface and intersect new edges"
            ),
            icon="ops.mesh.extrude_manifold",
            widget="VIEW3D_GGT_tool_generic_handle_normal",
            keymap=(),
        )

    @ToolDef.from_fn
    def extrude_normals():
        def draw_settings(_context, layout, tool):
            props = tool.operator_properties("mesh.extrude_region_shrink_fatten")
            props_macro = props.TRANSFORM_OT_shrink_fatten
            layout.prop(props_macro, "use_even_offset")

        return dict(
            idname="builtin.extrude_along_normals",
            label="Extrude Along Normals",
            icon="ops.mesh.extrude_region_shrink_fatten",
            widget="VIEW3D_GGT_tool_generic_handle_normal",
            operator="mesh.extrude_region_shrink_fatten",
            keymap=(),
            draw_settings=draw_settings,
        )

    @ToolDef.from_fn
    def extrude_individual():
        return dict(
            idname="builtin.extrude_individual",
            label="Extrude Individual",
            icon="ops.mesh.extrude_faces_move",
            widget="VIEW3D_GGT_tool_generic_handle_normal",
            keymap=(),
        )

    @ToolDef.from_fn
    def extrude_cursor():
        def draw_settings(_context, layout, tool):
            props = tool.operator_properties("mesh.dupli_extrude_cursor")
            layout.prop(props, "rotate_source")

        return dict(
            idname="builtin.extrude_to_cursor",
            label="Extrude to Cursor",
            cursor="CROSSHAIR",
            icon="ops.mesh.dupli_extrude_cursor",
            widget=None,
            keymap=(),
            draw_settings=draw_settings,
        )

    @ToolDef.from_fn
    def loopcut_slide():
        def draw_settings(_context, layout, tool):
            props = tool.operator_properties("mesh.loopcut_slide")
            props_macro = props.MESH_OT_loopcut
            layout.prop(props_macro, "number_cuts")
            props_macro = props.TRANSFORM_OT_edge_slide
            layout.prop(props_macro, "correct_uv")

        return dict(
            idname="builtin.loop_cut",
            label="Loop Cut",
            icon="ops.mesh.loopcut_slide",
            widget="VIEW3D_GGT_mesh_preselect_edgering",
            keymap=(),
            draw_settings=draw_settings,
        )

    @ToolDef.from_fn
    def offset_edge_loops_slide():
        return dict(
            idname="builtin.offset_edge_loop_cut",
            label="Offset Edge Loop Cut",
            icon="ops.mesh.offset_edge_loops_slide",
            widget=None,
            keymap=(),
        )

    @ToolDef.from_fn
    def vertex_smooth():
        def draw_settings(_context, layout, tool):
            props = tool.operator_properties("mesh.vertices_smooth")
            layout.prop(props, "repeat")

        return dict(
            idname="builtin.smooth",
            label="Smooth",
            icon="ops.mesh.vertices_smooth",
            widget="VIEW3D_GGT_tool_generic_handle_normal",
            keymap=(),
            draw_settings=draw_settings,
        )

    @ToolDef.from_fn
    def vertex_randomize():
        def draw_settings(_context, layout, tool):
            props = tool.operator_properties("transform.vertex_random")
            layout.prop(props, "uniform")
            layout.prop(props, "normal")
            layout.prop(props, "seed")

        return dict(
            idname="builtin.randomize",
            label="Randomize",
            icon="ops.transform.vertex_random",
            widget="VIEW3D_GGT_tool_generic_handle_normal",
            keymap=(),
            draw_settings=draw_settings,
        )

    @ToolDef.from_fn
    def tosphere():
        return dict(
            idname="builtin.to_sphere",
            label="To Sphere",
            icon="ops.transform.tosphere",
            widget=None,
            keymap=(),
        )

    @ToolDef.from_fn
    def shrink_fatten():
        def draw_settings(_context, layout, tool):
            props = tool.operator_properties("transform.shrink_fatten")
            layout.prop(props, "use_even_offset")

        return dict(
            idname="builtin.shrink_fatten",
            label="Shrink/Fatten",
            icon="ops.transform.shrink_fatten",
            widget="VIEW3D_GGT_tool_generic_handle_normal",
            keymap=(),
            draw_settings=draw_settings,
        )

    @ToolDef.from_fn
    def push_pull():
        return dict(
            idname="builtin.push_pull",
            label="Push/Pull",
            icon="ops.transform.push_pull",
            widget="VIEW3D_GGT_tool_generic_handle_normal",
            keymap=(),
        )

    @ToolDef.from_fn
    def knife():
        def draw_settings(_context, layout, tool, *, extra=False):
            show_extra = False
            props = tool.operator_properties("mesh.knife_tool")
            if not extra:
                layout.prop(props, "use_occlude_geometry")
                layout.prop(props, "only_selected")
                layout.prop(props, "xray")
                region_is_header = bpy.context.region.type == "TOOL_HEADER"
                if region_is_header:
                    show_extra = True
                else:
                    extra = True
            if extra:
                layout.use_property_decorate = False
                layout.use_property_split = True

                layout.prop(props, "visible_measurements")
                layout.prop(props, "angle_snapping")
                layout.label(text="Angle Snapping Increment")
                layout.prop(props, "angle_snapping_increment", text="")
            if show_extra:
                layout.popover("TOPBAR_PT_tool_settings_extra", text="...")

        return dict(
            idname="builtin.knife",
            label="Knife",
            cursor="KNIFE",
            icon="ops.mesh.knife_tool",
            widget=None,
            keymap=(),
            draw_settings=draw_settings,
            options={"KEYMAP_FALLBACK"},
        )

    @ToolDef.from_fn
    def bisect():
        def draw_settings(_context, layout, tool):
            props = tool.operator_properties("mesh.bisect")
            layout.prop(props, "use_fill")
            layout.prop(props, "clear_inner")
            layout.prop(props, "clear_outer")
            layout.prop(props, "threshold")

        return dict(
            idname="builtin.bisect",
            label="Bisect",
            icon="ops.mesh.bisect",
            widget=None,
            keymap=(),
            draw_settings=draw_settings,
        )


class _defs_edit_curve:
    @ToolDef.from_fn
    def draw():
        def draw_settings(context, layout, _tool, *, extra=False):
            # Tool settings initialize operator options.
            tool_settings = context.tool_settings
            cps = tool_settings.curve_paint_settings
            region_type = context.region.type

            if region_type == "TOOL_HEADER":
                if not extra:
                    layout.prop(cps, "curve_type", text="")
                    layout.prop(cps, "depth_mode", expand=True)
                    layout.popover("TOPBAR_PT_tool_settings_extra", text="...")
                    return

            layout.use_property_split = True
            layout.use_property_decorate = False

            if region_type != "TOOL_HEADER":
                layout.prop(cps, "curve_type")
                layout.separator()
            if cps.curve_type == "BEZIER":
                layout.prop(cps, "fit_method")
                layout.prop(cps, "error_threshold")
                if region_type != "TOOL_HEADER":
                    row = layout.row(heading="Detect Corners", align=True)
                else:
                    row = layout.row(heading="Corners", align=True)
                row.prop(cps, "use_corners_detect", text="")
                sub = row.row(align=True)
                sub.active = cps.use_corners_detect
                sub.prop(cps, "corner_angle", text="")
                layout.separator()

            col = layout.column(align=True)
            col.prop(cps, "radius_taper_start", text="Taper Start", slider=True)
            col.prop(cps, "radius_taper_end", text="End", slider=True)
            col = layout.column(align=True)
            col.prop(cps, "radius_min", text="Radius Min")
            col.prop(cps, "radius_max", text="Max")
            col.prop(cps, "use_pressure_radius")

            if region_type != "TOOL_HEADER" or cps.depth_mode == "SURFACE":
                layout.separator()

            if region_type != "TOOL_HEADER":
                row = layout.row()
                row.prop(cps, "depth_mode", expand=True)
            if cps.depth_mode == "SURFACE":
                col = layout.column()
                col.prop(cps, "surface_offset")
                col.prop(cps, "use_offset_absolute")
                col.prop(cps, "use_stroke_endpoints")
                if cps.use_stroke_endpoints:
                    colsub = layout.column(align=True)
                    colsub.prop(cps, "surface_plane")

        return dict(
            idname="builtin.draw",
            label="Draw",
            cursor="PAINT_BRUSH",
            icon="ops.curve.draw",
            widget=None,
            keymap=(),
            draw_settings=draw_settings,
        )

    @ToolDef.from_fn
    def extrude():
        return dict(
            idname="builtin.extrude",
            label="Extrude",
            icon="ops.curve.extrude_move",
            widget="VIEW3D_GGT_xform_extrude",
            keymap=(),
            draw_settings=_template_widget.VIEW3D_GGT_xform_extrude.draw_settings,
        )

    @ToolDef.from_fn
    def extrude_cursor():
        return dict(
            idname="builtin.extrude_cursor",
            label="Extrude to Cursor",
            cursor="CROSSHAIR",
            icon="ops.curve.extrude_cursor",
            widget=None,
            keymap=(),
        )

    @ToolDef.from_fn
    def pen():
        def draw_settings(_context, layout, tool):
            props = tool.operator_properties("curve.pen")
            layout.prop(props, "close_spline")
            layout.prop(props, "extrude_handle")

        return dict(
            idname="builtin.pen",
            label="Curve Pen",
            cursor="CROSSHAIR",
            icon="ops.curve.pen",
            widget=None,
            keymap=(),
            draw_settings=draw_settings,
        )

    @ToolDef.from_fn
    def tilt():
        return dict(
            idname="builtin.tilt",
            label="Tilt",
            icon="ops.transform.tilt",
            widget="VIEW3D_GGT_tool_generic_handle_free",
            keymap=(),
        )

    @ToolDef.from_fn
    def curve_radius():
        return dict(
            idname="builtin.radius",
            label="Radius",
            description=("Expand or contract the radius of the selected curve points"),
            icon="ops.curve.radius",
            widget="VIEW3D_GGT_tool_generic_handle_free",
            keymap=(),
        )

    @ToolDef.from_fn
    def curve_vertex_randomize():
        def draw_settings(_context, layout, tool):
            props = tool.operator_properties("transform.vertex_random")
            layout.prop(props, "uniform")
            layout.prop(props, "normal")
            layout.prop(props, "seed")

        return dict(
            idname="builtin.randomize",
            label="Randomize",
            icon="ops.curve.vertex_random",
            widget="VIEW3D_GGT_tool_generic_handle_normal",
            keymap=(),
            draw_settings=draw_settings,
        )


class _defs_edit_text:
    @ToolDef.from_fn
    def select_text():
        return dict(
            idname="builtin.select_text",
            label="Select Text",
            cursor="TEXT",
            icon="ops.generic.select_box",
            widget=None,
            keymap=(),
        )


class _defs_pose:
    @ToolDef.from_fn
    def breakdown():
        return dict(
            idname="builtin.breakdowner",
            label="Breakdowner",
            icon="ops.pose.breakdowner",
            widget=None,
            keymap=(),
        )

    @ToolDef.from_fn
    def push():
        return dict(
            idname="builtin.push",
            label="Push",
            icon="ops.pose.push",
            widget=None,
            keymap=(),
        )

    @ToolDef.from_fn
    def relax():
        return dict(
            idname="builtin.relax",
            label="Relax",
            icon="ops.pose.relax",
            widget=None,
            keymap=(),
        )


class _defs_particle:
    @staticmethod
    def generate_from_brushes(context):
        return generate_from_enum_ex(
            context,
            idname_prefix="builtin_brush.",
            icon_prefix="brush.particle.",
            type=bpy.types.ParticleEdit,
            attr="tool",
        )


class _defs_sculpt:
    @staticmethod
    def generate_from_brushes(context):
        return generate_from_enum_ex(
            context,
            idname_prefix="builtin_brush.",
            icon_prefix="brush.sculpt.",
            type=bpy.types.Brush,
            attr="sculpt_tool",
            # TODO(@ideasman42): we may want to enable this,
            # it causes awkward grouping with 2x column button layout.
            use_separators=False,
        )

    @ToolDef.from_fn
    def hide_border():
        return dict(
            idname="builtin.box_hide",
            label="Box Hide",
            icon="ops.sculpt.border_hide",
            widget=None,
            keymap=(),
        )

    @ToolDef.from_fn
    def mask_border():
        def draw_settings(_context, layout, tool):
            props = tool.operator_properties("paint.mask_box_gesture")
            layout.prop(props, "use_front_faces_only", expand=False)

        return dict(
            idname="builtin.box_mask",
            label="Box Mask",
            icon="ops.sculpt.border_mask",
            widget=None,
            keymap=(),
            draw_settings=draw_settings,
        )

    @ToolDef.from_fn
    def mask_lasso():
        def draw_settings(_context, layout, tool):
            props = tool.operator_properties("paint.mask_lasso_gesture")
            layout.prop(props, "use_front_faces_only", expand=False)

        return dict(
            idname="builtin.lasso_mask",
            label="Lasso Mask",
            icon="ops.sculpt.lasso_mask",
            widget=None,
            keymap=(),
            draw_settings=draw_settings,
        )

    @ToolDef.from_fn
    def mask_line():
        def draw_settings(_context, layout, tool):
            props = tool.operator_properties("paint.mask_line_gesture")
            layout.prop(props, "use_front_faces_only", expand=False)
            layout.prop(props, "use_limit_to_segment", expand=False)

        return dict(
            idname="builtin.line_mask",
            label="Line Mask",
            icon="ops.sculpt.line_mask",
            widget=None,
            keymap=(),
            draw_settings=draw_settings,
        )

    @ToolDef.from_fn
    def face_set_box():
        def draw_settings(_context, layout, tool):
            props = tool.operator_properties("sculpt.face_set_box_gesture")
            layout.prop(props, "use_front_faces_only", expand=False)

        return dict(
            idname="builtin.box_face_set",
            label="Box Face Set",
            icon="ops.sculpt.border_face_set",
            widget=None,
            keymap=(),
            draw_settings=draw_settings,
        )

    @ToolDef.from_fn
    def face_set_lasso():
        def draw_settings(_context, layout, tool):
            props = tool.operator_properties("sculpt.face_set_lasso_gesture")
            layout.prop(props, "use_front_faces_only", expand=False)

        return dict(
            idname="builtin.lasso_face_set",
            label="Lasso Face Set",
            icon="ops.sculpt.lasso_face_set",
            widget=None,
            keymap=(),
            draw_settings=draw_settings,
        )

    @ToolDef.from_fn
    def trim_box():
        def draw_settings(_context, layout, tool):
            props = tool.operator_properties("sculpt.trim_box_gesture")
            layout.prop(props, "trim_mode", expand=False)
            layout.prop(props, "trim_orientation", expand=False)
            layout.prop(props, "trim_extrude_mode", expand=False)
            layout.prop(props, "use_cursor_depth", expand=False)

        return dict(
            idname="builtin.box_trim",
            label="Box Trim",
            icon="ops.sculpt.box_trim",
            widget=None,
            keymap=(),
            draw_settings=draw_settings,
        )

    @ToolDef.from_fn
    def trim_lasso():
        def draw_settings(_context, layout, tool):
            props = tool.operator_properties("sculpt.trim_lasso_gesture")
            layout.prop(props, "trim_mode", expand=False)
            layout.prop(props, "trim_orientation", expand=False)
            layout.prop(props, "trim_extrude_mode", expand=False)
            layout.prop(props, "use_cursor_depth", expand=False)

        return dict(
            idname="builtin.lasso_trim",
            label="Lasso Trim",
            icon="ops.sculpt.lasso_trim",
            widget=None,
            keymap=(),
            draw_settings=draw_settings,
        )

    @ToolDef.from_fn
    def project_line():
        def draw_settings(_context, layout, tool):
            props = tool.operator_properties("sculpt.project_line_gesture")
            layout.prop(props, "use_limit_to_segment", expand=False)

        return dict(
            idname="builtin.line_project",
            label="Line Project",
            icon="ops.sculpt.line_project",
            widget=None,
            keymap=(),
            draw_settings=draw_settings,
        )

    @ToolDef.from_fn
    def mesh_filter():
        def draw_settings(_context, layout, tool):
            props = tool.operator_properties("sculpt.mesh_filter")
            layout.prop(props, "type", expand=False)
            layout.prop(props, "strength")
            row = layout.row(align=True)
            row.prop(props, "deform_axis")
            layout.prop(props, "orientation", expand=False)

            if props.type in {"SMOOTH", "SURFACE_SMOOTH", "ENHANCE_DETAILS", "SHARPEN"}:
                layout.prop(props, "hard_corner_pin", expand=False)

            if props.type == "SURFACE_SMOOTH":
                layout.prop(props, "surface_smooth_shape_preservation", expand=False)
                layout.prop(props, "surface_smooth_current_vertex", expand=False)
            elif props.type == "SHARPEN":
                layout.prop(props, "sharpen_smooth_ratio", expand=False)
                layout.prop(props, "sharpen_intensify_detail_strength", expand=False)
                layout.prop(props, "sharpen_curvature_smooth_iterations", expand=False)

        return dict(
            idname="builtin.mesh_filter",
            label="Mesh Filter",
            icon="ops.sculpt.mesh_filter",
            widget=None,
            keymap=(),
            draw_settings=draw_settings,
        )

    @ToolDef.from_fn
    def cloth_filter():
        def draw_settings(_context, layout, tool):
            props = tool.operator_properties("sculpt.cloth_filter")
            layout.prop(props, "type", expand=False)
            layout.prop(props, "strength")
            row = layout.row(align=True)
            row.prop(props, "force_axis")
            layout.prop(props, "orientation", expand=False)
            layout.prop(props, "cloth_mass")
            layout.prop(props, "cloth_damping")
            layout.prop(props, "use_face_sets")
            layout.prop(props, "use_collisions")

        return dict(
            idname="builtin.cloth_filter",
            label="Cloth Filter",
            icon="ops.sculpt.cloth_filter",
            widget=None,
            keymap=(),
            draw_settings=draw_settings,
        )

    @ToolDef.from_fn
    def color_filter():
        def draw_settings(_context, layout, tool):
            props = tool.operator_properties("sculpt.color_filter")
            layout.prop(props, "type", expand=False)
            if props.type == "FILL":
                layout.prop(props, "fill_color", expand=False)
            layout.prop(props, "strength")

        return dict(
            idname="builtin.color_filter",
            label="Color Filter",
            icon="ops.sculpt.color_filter",
            widget=None,
            keymap=(),
            draw_settings=draw_settings,
        )

    @ToolDef.from_fn
    def mask_by_color():
        def draw_settings(_context, layout, tool):
            props = tool.operator_properties("sculpt.mask_by_color")
            layout.prop(props, "threshold")
            layout.prop(props, "contiguous")
            layout.prop(props, "invert")
            layout.prop(props, "preserve_previous_mask")

        return dict(
            idname="builtin.mask_by_color",
            label="Mask by Color",
            icon="ops.sculpt.mask_by_color",
            widget=None,
            keymap=(),
            draw_settings=draw_settings,
        )

    @ToolDef.from_fn
    def face_set_edit():
        def draw_settings(_context, layout, tool):
            props = tool.operator_properties("sculpt.face_set_edit")
            layout.prop(props, "mode", expand=False)
            layout.prop(props, "modify_hidden")

        return dict(
            idname="builtin.face_set_edit",
            label="Edit Face Set",
            icon="ops.sculpt.face_set_edit",
            widget=None,
            keymap="3D View Tool: Sculpt, Face Set Edit",
            draw_settings=draw_settings,
        )


class _defs_vertex_paint:
    @staticmethod
    def poll_select_mask(context):
        if context is None:
            return True
        ob = context.active_object
        return (
            ob
            and ob.type == "MESH"
            and (ob.data.use_paint_mask or ob.data.use_paint_mask_vertex)
        )

    @staticmethod
    def generate_from_brushes(context):
        return generate_from_enum_ex(
            context,
            idname_prefix="builtin_brush.",
            icon_prefix="brush.paint_vertex.",
            type=bpy.types.Brush,
            attr="vertex_tool",
        )


class _defs_texture_paint:
    @staticmethod
    def poll_select_mask(context):
        if context is None:
            return True
        ob = context.active_object
        return ob and ob.type == "MESH" and (ob.data.use_paint_mask)

    @staticmethod
    def generate_from_brushes(context):
        return generate_from_enum_ex(
            context,
            idname_prefix="builtin_brush.",
            icon_prefix="brush.paint_texture.",
            type=bpy.types.Brush,
            attr="image_tool",
            cursor="PAINT_CROSS",
        )


class _defs_weight_paint:
    @staticmethod
    def poll_select_mask(context):
        if context is None:
            return True
        ob = context.active_object
        return (
            ob
            and ob.type == "MESH"
            and (ob.data.use_paint_mask or ob.data.use_paint_mask_vertex)
        )

    @staticmethod
    def generate_from_brushes(context):
        return generate_from_enum_ex(
            context,
            idname_prefix="builtin_brush.",
            icon_prefix="brush.paint_weight.",
            type=bpy.types.Brush,
            attr="weight_tool",
        )

    @ToolDef.from_fn
    def sample_weight():
        def draw_settings(context, layout, _tool):
            if context.tool_settings.unified_paint_settings.use_unified_weight:
                weight = context.tool_settings.unified_paint_settings.weight
            elif context.tool_settings.weight_paint.brush:
                weight = context.tool_settings.weight_paint.brush.weight
            else:
                return
            layout.label(text="Weight: %.3f" % weight)

        return dict(
            idname="builtin.sample_weight",
            label="Sample Weight",
            icon="ops.paint.weight_sample",
            cursor="EYEDROPPER",
            widget=None,
            keymap=(),
            draw_settings=draw_settings,
        )

    @ToolDef.from_fn
    def sample_weight_group():
        return dict(
            idname="builtin.sample_vertex_group",
            label="Sample Vertex Group",
            icon="ops.paint.weight_sample_group",
            cursor="EYEDROPPER",
            widget=None,
            keymap=(),
        )

    @ToolDef.from_fn
    def gradient():
        def draw_settings(context, layout, tool):
            brush = context.tool_settings.weight_paint.brush
            if brush is not None:
                from bl_ui.properties_paint_common import UnifiedPaintPanel

                UnifiedPaintPanel.prop_unified(
                    layout,
                    context,
                    brush,
                    "weight",
                    unified_name="use_unified_weight",
                    slider=True,
                    header=True,
                )
                UnifiedPaintPanel.prop_unified(
                    layout,
                    context,
                    brush,
                    "strength",
                    unified_name="use_unified_strength",
                    header=True,
                )

            props = tool.operator_properties("paint.weight_gradient")
            layout.prop(props, "type", expand=True)
            layout.popover("VIEW3D_PT_tools_weight_gradient")

        return dict(
            idname="builtin.gradient",
            label="Gradient",
            icon="ops.paint.weight_gradient",
            widget=None,
            keymap=(),
            draw_settings=draw_settings,
        )


class _defs_image_generic:
    @staticmethod
    def poll_uvedit(context):
        if context is None:
            return True
        ob = context.edit_object
        if ob is not None:
            data = ob.data
            if data is not None:
                return bool(getattr(data, "uv_layers", False))
        return False

    @ToolDef.from_fn
    def cursor():
        return dict(
            idname="builtin.cursor",
            label="Cursor",
            description=("Set the cursor location, drag to transform"),
            icon="ops.generic.cursor",
            keymap=(),
        )

    # Currently a place holder so we can switch away from the annotation tool.
    # Falls back to default image editor action.
    @ToolDef.from_fn
    def sample():
        def draw_settings(_context, layout, tool):
            props = tool.operator_properties("image.sample")
            layout.prop(props, "size")

        return dict(
            idname="builtin.sample",
            label="Sample",
            description=("Sample pixel values under the cursor"),
            icon="ops.paint.weight_sample",  # XXX, needs own icon.
            keymap="Image Editor Tool: Sample",
            draw_settings=draw_settings,
        )


class _defs_image_uv_transform:
    @ToolDef.from_fn
    def translate():
        return dict(
            idname="builtin.move",
            label="Move",
            icon="ops.transform.translate",
            widget="IMAGE_GGT_gizmo2d_translate",
            operator="transform.translate",
            keymap="Image Editor Tool: Uv, Move",
        )

    @ToolDef.from_fn
    def rotate():
        return dict(
            idname="builtin.rotate",
            label="Rotate",
            icon="ops.transform.rotate",
            widget="IMAGE_GGT_gizmo2d_rotate",
            operator="transform.rotate",
            keymap="Image Editor Tool: Uv, Rotate",
        )

    @ToolDef.from_fn
    def scale():
        return dict(
            idname="builtin.scale",
            label="Scale",
            icon="ops.transform.resize",
            widget="IMAGE_GGT_gizmo2d_resize",
            operator="transform.resize",
            keymap="Image Editor Tool: Uv, Scale",
        )

    @ToolDef.from_fn
    def transform():
        return dict(
            idname="builtin.transform",
            label="Transform",
            description=("Supports any combination of grab, rotate, and scale at once"),
            icon="ops.transform.transform",
            widget="IMAGE_GGT_gizmo2d",
            # No keymap default action, only for gizmo!
        )


class _defs_image_uv_select:
    @ToolDef.from_fn
    def select():
        return dict(
            idname="builtin.select",
            label="Tweak",
            icon="ops.generic.select",
            widget=None,
            keymap=(),
        )

    @ToolDef.from_fn
    def box():
        def draw_settings(_context, layout, tool):
            props = tool.operator_properties("uv.select_box")
            row = layout.row()
            row.use_property_split = False
            row.prop(props, "mode", text="", expand=True, icon_only=True)

        return dict(
            idname="builtin.select_box",
            label="Select Box",
            icon="ops.generic.select_box",
            widget=None,
            keymap=(),
            draw_settings=draw_settings,
        )

    @ToolDef.from_fn
    def lasso():
        def draw_settings(_context, layout, tool):
            props = tool.operator_properties("uv.select_lasso")
            row = layout.row()
            row.use_property_split = False
            row.prop(props, "mode", text="", expand=True, icon_only=True)

        return dict(
            idname="builtin.select_lasso",
            label="Select Lasso",
            icon="ops.generic.select_lasso",
            widget=None,
            keymap=(),
            draw_settings=draw_settings,
        )

    @ToolDef.from_fn
    def circle():
        def draw_settings(_context, layout, tool):
            props = tool.operator_properties("uv.select_circle")
            row = layout.row()
            row.use_property_split = False
            row.prop(props, "mode", text="", expand=True, icon_only=True)
            layout.prop(props, "radius")

        def draw_cursor(_context, tool, xy):
            from gpu_extras.presets import draw_circle_2d

            props = tool.operator_properties("uv.select_circle")
            radius = props.radius
            draw_circle_2d(xy, (1.0,) * 4, radius, segments=32)

        return dict(
            idname="builtin.select_circle",
            label="Select Circle",
            icon="ops.generic.select_circle",
            widget=None,
            keymap=(),
            draw_settings=draw_settings,
            draw_cursor=draw_cursor,
        )


class _defs_image_uv_edit:
    @ToolDef.from_fn
    def rip_region():
        return dict(
            idname="builtin.rip_region",
            label="Rip Region",
            icon="ops.mesh.rip",
            # TODO: generic operator (UV version of `VIEW3D_GGT_tool_generic_handle_free`).
            widget=None,
            keymap=(),
            options={"KEYMAP_FALLBACK"},
        )


class _defs_image_uv_sculpt:
    @staticmethod
    def generate_from_brushes(context):
        def draw_cursor(context, _tool, xy):
            from gpu_extras.presets import draw_circle_2d

            tool_settings = context.tool_settings
            uv_sculpt = tool_settings.uv_sculpt
            if not uv_sculpt.show_brush:
                return
            ups = tool_settings.unified_paint_settings
            if ups.use_unified_size:
                radius = ups.size
            else:
                brush = tool_settings.uv_sculpt.brush
                if brush is None:
                    return
                radius = brush.size
            draw_circle_2d(xy, (1.0,) * 4, radius)

        return generate_from_enum_ex(
            context,
            idname_prefix="builtin_brush.",
            icon_prefix="brush.uv_sculpt.",
            type=bpy.types.Brush,
            attr="uv_sculpt_tool",
            tooldef_keywords=dict(
                operator="sculpt.uv_sculpt_stroke",
                keymap="Image Editor Tool: Uv, Sculpt Stroke",
                draw_cursor=draw_cursor,
                options={"KEYMAP_FALLBACK"},
            ),
        )


class _defs_gpencil_paint:
    @staticmethod
    def gpencil_primitive_toolbar(context, layout, _tool, props):
        paint = context.tool_settings.gpencil_paint
        brush = paint.brush

        if brush is None:
            return False

        gp_settings = brush.gpencil_settings

        row = layout.row(align=True)
        tool_settings = context.scene.tool_settings
        settings = tool_settings.gpencil_paint
        row.template_ID_preview(settings, "brush", rows=3, cols=8, hide_buttons=True)

        from bl_ui.properties_paint_common import (
            brush_basic_gpencil_paint_settings,
            brush_basic__draw_color_selector,
        )

        brush_basic__draw_color_selector(context, layout, brush, gp_settings, props)
        brush_basic_gpencil_paint_settings(layout, context, brush, compact=True)
        return True

    @staticmethod
    def generate_from_brushes(context):
        if context and context.preferences.experimental.use_grease_pencil_version3:
            return tuple([ToolDef.from_dict(dict(
                idname="builtin_brush.Draw",
                label="Draw",
                icon="brush.gpencil_draw.draw",
                data_block='DRAW',
            ))])
        return generate_from_enum_ex(
            context,
            idname_prefix="builtin_brush.",
            icon_prefix="brush.gpencil_draw.",
            type=bpy.types.Brush,
            attr="gpencil_tool",
            cursor="DOT",
            tooldef_keywords=dict(
                operator="gpencil.draw",
            ),
        )

    @ToolDef.from_fn
    def cutter():
        def draw_settings(_context, layout, tool):
            props = tool.operator_properties("gpencil.stroke_cutter")
            row = layout.row()
            row.use_property_split = False
            row.prop(props, "flat_caps")

        return dict(
            idname="builtin.cutter",
            label="Cutter",
            icon="ops.gpencil.stroke_cutter",
            cursor="KNIFE",
            widget=None,
            keymap=(),
            draw_settings=draw_settings,
        )

    @ToolDef.from_fn
    def line():
        def draw_settings(context, layout, tool):
            props = tool.operator_properties("gpencil.primitive_line")
            _defs_gpencil_paint.gpencil_primitive_toolbar(context, layout, tool, props)

        return dict(
            idname="builtin.line",
            label="Line",
            icon="ops.gpencil.primitive_line",
            cursor="CROSSHAIR",
            widget=None,
            keymap=(),
            draw_settings=draw_settings,
        )

    @ToolDef.from_fn
    def polyline():
        def draw_settings(context, layout, tool):
            props = tool.operator_properties("gpencil.primitive_polyline")
            _defs_gpencil_paint.gpencil_primitive_toolbar(context, layout, tool, props)

        return dict(
            idname="builtin.polyline",
            label="Polyline",
            icon="ops.gpencil.primitive_polyline",
            cursor="CROSSHAIR",
            widget=None,
            keymap=(),
            draw_settings=draw_settings,
        )

    @ToolDef.from_fn
    def box():
        def draw_settings(context, layout, tool):
            props = tool.operator_properties("gpencil.primitive_box")
            _defs_gpencil_paint.gpencil_primitive_toolbar(context, layout, tool, props)

        return dict(
            idname="builtin.box",
            label="Box",
            icon="ops.gpencil.primitive_box",
            cursor="CROSSHAIR",
            widget=None,
            keymap=(),
            draw_settings=draw_settings,
        )

    @ToolDef.from_fn
    def circle():
        def draw_settings(context, layout, tool):
            props = tool.operator_properties("gpencil.primitive_circle")
            _defs_gpencil_paint.gpencil_primitive_toolbar(context, layout, tool, props)

        return dict(
            idname="builtin.circle",
            label="Circle",
            icon="ops.gpencil.primitive_circle",
            cursor="CROSSHAIR",
            widget=None,
            keymap=(),
            draw_settings=draw_settings,
        )

    @ToolDef.from_fn
    def arc():
        def draw_settings(context, layout, tool):
            props = tool.operator_properties("gpencil.primitive_curve")
            _defs_gpencil_paint.gpencil_primitive_toolbar(context, layout, tool, props)

        return dict(
            idname="builtin.arc",
            label="Arc",
            icon="ops.gpencil.primitive_arc",
            cursor="CROSSHAIR",
            widget=None,
            keymap=(),
            draw_settings=draw_settings,
        )

    @ToolDef.from_fn
    def curve():
        def draw_settings(context, layout, tool):
            props = tool.operator_properties("gpencil.primitive_curve")
            _defs_gpencil_paint.gpencil_primitive_toolbar(context, layout, tool, props)

        return dict(
            idname="builtin.curve",
            label="Curve",
            icon="ops.gpencil.primitive_curve",
            cursor="CROSSHAIR",
            widget=None,
            keymap=(),
            draw_settings=draw_settings,
        )

    @ToolDef.from_fn
    def eyedropper():
        def draw_settings(_context, layout, tool):
            props = tool.operator_properties("ui.eyedropper_gpencil_color")
            row = layout.row()
            row.use_property_split = False
            row.prop(props, "mode", expand=True)

        return dict(
            idname="builtin.eyedropper",
            label="Eyedropper",
            icon="ops.paint.eyedropper_add",
            cursor="EYEDROPPER",
            widget=None,
            keymap=(),
            draw_settings=draw_settings,
        )

    @ToolDef.from_fn
    def interpolate():
        def draw_settings(_context, layout, tool):
            props = tool.operator_properties("gpencil.interpolate")
            layout.prop(props, "layers")
            layout.prop(props, "exclude_breakdowns")
            layout.prop(props, "flip")
            layout.prop(props, "smooth_factor")
            layout.prop(props, "smooth_steps")

        return dict(
            idname="builtin.interpolate",
            label="Interpolate",
            icon="ops.pose.breakdowner",
            cursor="DEFAULT",
            widget=None,
            keymap=(),
            draw_settings=draw_settings,
        )


class _defs_gpencil_edit:
    def is_segment(context):
        tool_settings = context.scene.tool_settings
        if context.mode == "EDIT_GPENCIL":
            return tool_settings.gpencil_selectmode_edit == "SEGMENT"
        elif context.mode == "SCULPT_GPENCIL":
            return tool_settings.use_gpencil_select_mask_segment
        elif context.mode == "VERTEX_GPENCIL":
            return tool_settings.use_gpencil_vertex_select_mask_segment
        else:
            return False

    @ToolDef.from_fn
    def bend():
        return dict(
            idname="builtin.bend",
            label="Bend",
            icon="ops.gpencil.edit_bend",
            widget=None,
            keymap=(),
        )

    @ToolDef.from_fn
    def select():
        def draw_settings(context, layout, _tool):
            if _defs_gpencil_edit.is_segment(context):
                layout.prop(
                    context.tool_settings.gpencil_sculpt, "intersection_threshold"
                )

        return dict(
            idname="builtin.select",
            label="Tweak",
            icon="ops.generic.select",
            widget=None,
            keymap=(),
            draw_settings=draw_settings,
        )

    @ToolDef.from_fn
    def box_select():
        def draw_settings(context, layout, tool):
            props = tool.operator_properties("gpencil.select_box")
            row = layout.row()
            row.use_property_split = False
            row.prop(props, "mode", text="", expand=True, icon_only=True)
            if _defs_gpencil_edit.is_segment(context):
                layout.prop(
                    context.tool_settings.gpencil_sculpt, "intersection_threshold"
                )

        return dict(
            idname="builtin.select_box",
            label="Select Box",
            icon="ops.generic.select_box",
            widget=None,
            keymap=(),
            draw_settings=draw_settings,
        )

    @ToolDef.from_fn
    def lasso_select():
        def draw_settings(context, layout, tool):
            props = tool.operator_properties("gpencil.select_lasso")
            row = layout.row()
            row.use_property_split = False
            row.prop(props, "mode", text="", expand=True, icon_only=True)
            if _defs_gpencil_edit.is_segment(context):
                layout.prop(
                    context.tool_settings.gpencil_sculpt, "intersection_threshold"
                )

        return dict(
            idname="builtin.select_lasso",
            label="Select Lasso",
            icon="ops.generic.select_lasso",
            widget=None,
            keymap=(),
            draw_settings=draw_settings,
        )

    @ToolDef.from_fn
    def circle_select():
        def draw_settings(context, layout, tool):
            props = tool.operator_properties("gpencil.select_circle")
            row = layout.row()
            row.use_property_split = False
            row.prop(props, "mode", text="", expand=True, icon_only=True)
            layout.prop(props, "radius")
            if _defs_gpencil_edit.is_segment(context):
                layout.prop(
                    context.tool_settings.gpencil_sculpt, "intersection_threshold"
                )

        def draw_cursor(_context, tool, xy):
            from gpu_extras.presets import draw_circle_2d

            props = tool.operator_properties("gpencil.select_circle")
            radius = props.radius
            draw_circle_2d(xy, (1.0,) * 4, radius, segments=32)

        return dict(
            idname="builtin.select_circle",
            label="Select Circle",
            icon="ops.generic.select_circle",
            widget=None,
            keymap=(),
            draw_settings=draw_settings,
            draw_cursor=draw_cursor,
        )

    @ToolDef.from_fn
    def radius():
        return dict(
            idname="builtin.radius",
            label="Radius",
            description=("Expand or contract the radius of the selected points"),
            icon="ops.gpencil.radius",
            widget=None,
            keymap=(),
        )

    @ToolDef.from_fn
    def shear():
        return dict(
            idname="builtin.shear",
            label="Shear",
            icon="ops.gpencil.edit_shear",
            widget=None,
            keymap=(),
        )

    @ToolDef.from_fn
    def tosphere():
        return dict(
            idname="builtin.to_sphere",
            label="To Sphere",
            icon="ops.transform.tosphere",
            widget=None,
            keymap=(),
        )

    @ToolDef.from_fn
    def extrude():
        return dict(
            idname="builtin.extrude",
            label="Extrude",
            icon="ops.gpencil.extrude_move",
            widget="VIEW3D_GGT_xform_extrude",
            keymap=(),
            draw_settings=_template_widget.VIEW3D_GGT_xform_extrude.draw_settings,
        )

    @ToolDef.from_fn
    def transform_fill():
        def draw_settings(_context, layout, tool):
            props = tool.operator_properties("gpencil.transform_fill")
            row = layout.row()
            row.use_property_split = False
            row.prop(props, "mode", expand=True)

        return dict(
            idname="builtin.transform_fill",
            label="Transform Fill",
            icon="ops.gpencil.transform_fill",
            cursor="DEFAULT",
            widget=None,
            keymap=(),
            draw_settings=draw_settings,
        )

    @ToolDef.from_fn
    def interpolate():
        def draw_settings(_context, layout, tool):
            props = tool.operator_properties("gpencil.interpolate")
            layout.prop(props, "layers")
            layout.prop(props, "interpolate_selected_only")
            layout.prop(props, "exclude_breakdowns")
            layout.prop(props, "flip")
            layout.prop(props, "smooth_factor")
            layout.prop(props, "smooth_steps")

        return dict(
            idname="builtin.interpolate",
            label="Interpolate",
            icon="ops.pose.breakdowner",
            cursor="DEFAULT",
            widget=None,
            keymap=(),
            draw_settings=draw_settings,
        )


class _defs_gpencil_sculpt:
    @staticmethod
    def poll_select_mask(context):
        if context is None:
            return True
        ob = context.active_object
        tool_settings = context.scene.tool_settings
        return (
            ob is not None
            and ob.type == "GPENCIL"
            and (
                tool_settings.use_gpencil_select_mask_point
                or tool_settings.use_gpencil_select_mask_stroke
                or tool_settings.use_gpencil_select_mask_segment
            )
        )

    @staticmethod
    def generate_from_brushes(context):
        return generate_from_enum_ex(
            context,
            idname_prefix="builtin_brush.",
            icon_prefix="ops.gpencil.sculpt_",
            type=bpy.types.Brush,
            attr="gpencil_sculpt_tool",
            tooldef_keywords=dict(
                operator="gpencil.sculpt_paint",
            ),
        )


class _defs_gpencil_weight:
    @staticmethod
    def generate_from_brushes(context):
        return generate_from_enum_ex(
            context,
            idname_prefix="builtin_brush.",
            icon_prefix="ops.gpencil.sculpt_",
            type=bpy.types.Brush,
            attr="gpencil_weight_tool",
            tooldef_keywords=dict(
                operator="gpencil.weight_paint",
            ),
        )


class _defs_curves_sculpt:
    @staticmethod
    def generate_from_brushes(context):
        return generate_from_enum_ex(
            context,
            idname_prefix="builtin_brush.",
            icon_prefix="ops.curves.sculpt_",
            type=bpy.types.Brush,
            attr="curves_sculpt_tool",
            icon_map={
                # Use the generic icon for selection painting.
                "ops.curves.sculpt_selection_paint": "ops.generic.select_paint",
            },
        )


class _defs_gpencil_vertex:
    @staticmethod
    def poll_select_mask(context):
        if context is None:
            return True
        ob = context.active_object
        tool_settings = context.scene.tool_settings
        return (
            ob is not None
            and ob.type == "GPENCIL"
            and (
                tool_settings.use_gpencil_vertex_select_mask_point
                or tool_settings.use_gpencil_vertex_select_mask_stroke
                or tool_settings.use_gpencil_vertex_select_mask_segment
            )
        )

    @staticmethod
    def generate_from_brushes(context):
        return generate_from_enum_ex(
            context,
            idname_prefix="builtin_brush.",
            icon_prefix="brush.paint_vertex.",
            type=bpy.types.Brush,
            attr="gpencil_vertex_tool",
            cursor="DOT",
            tooldef_keywords=dict(
                operator="gpencil.vertex_paint",
            ),
        )


class _defs_node_select:
    @ToolDef.from_fn
    def select():
        return dict(
            idname="builtin.select",
            label="Tweak",
            icon="ops.generic.select",
            widget=None,
            keymap="Node Tool: Tweak",
        )

    @ToolDef.from_fn
    def box():
        def draw_settings(_context, layout, tool):
            props = tool.operator_properties("node.select_box")
            row = layout.row()
            row.use_property_split = False
            row.prop(props, "mode", text="", expand=True, icon_only=True)

        return dict(
            idname="builtin.select_box",
            label="Select Box",
            icon="ops.generic.select_box",
            widget=None,
            keymap="Node Tool: Select Box",
            draw_settings=draw_settings,
        )

    @ToolDef.from_fn
    def lasso():
        def draw_settings(_context, layout, tool):
            props = tool.operator_properties("node.select_lasso")
            row = layout.row()
            row.use_property_split = False
            row.prop(props, "mode", text="", expand=True, icon_only=True)

        return dict(
            idname="builtin.select_lasso",
            label="Select Lasso",
            icon="ops.generic.select_lasso",
            widget=None,
            keymap="Node Tool: Select Lasso",
            draw_settings=draw_settings,
        )

    @ToolDef.from_fn
    def circle():
        def draw_settings(_context, layout, tool):
            props = tool.operator_properties("node.select_circle")
            row = layout.row()
            row.use_property_split = False
            row.prop(props, "mode", text="", expand=True, icon_only=True)
            layout.prop(props, "radius")

        def draw_cursor(_context, tool, xy):
            from gpu_extras.presets import draw_circle_2d

            props = tool.operator_properties("node.select_circle")
            radius = props.radius
            draw_circle_2d(xy, (1.0,) * 4, radius, segments=32)

        return dict(
            idname="builtin.select_circle",
            label="Select Circle",
            icon="ops.generic.select_circle",
            widget=None,
            keymap="Node Tool: Select Circle",
            draw_settings=draw_settings,
            draw_cursor=draw_cursor,
        )


class _defs_node_edit:
    @ToolDef.from_fn
    def links_cut():
        return dict(
            idname="builtin.links_cut",
            label="Links Cut",
            icon="ops.node.links_cut",
            widget=None,
            keymap="Node Tool: Links Cut",
            options={"KEYMAP_FALLBACK"},
        )


class _defs_sequencer_generic:
    @ToolDef.from_fn
    def cursor():
        return dict(
            idname="builtin.cursor",
            label="Cursor",
            description=("Set the cursor location, drag to transform"),
            icon="ops.generic.cursor",
            keymap="Sequencer Tool: Cursor",
        )

    @ToolDef.from_fn
    def blade():
        def draw_settings(_context, layout, tool):
            props = tool.operator_properties("sequencer.split")
            row = layout.row()
            row.use_property_split = False
            row.prop(props, "type", expand=True)

        return dict(
            idname="builtin.blade",
            label="Blade",
            icon="ops.sequencer.blade",
            cursor="CROSSHAIR",
            widget=None,
            keymap="Sequencer Tool: Blade",
            draw_settings=draw_settings,
            options={"KEYMAP_FALLBACK"},
        )

    @ToolDef.from_fn
    def retime():
        return dict(
            idname="builtin.retime",
            label="Retime",
            icon="ops.sequencer.retime",
            widget="SEQUENCER_GGT_gizmo_retime",
            operator=None,
            keymap=None,
            options={"KEYMAP_FALLBACK"},
        )

    @ToolDef.from_fn
    def sample():
        return dict(
            idname="builtin.sample",
            label="Sample",
            description=("Sample pixel values under the cursor"),
            icon="ops.paint.weight_sample",  # XXX, needs own icon.
            keymap="Sequencer Tool: Sample",
        )

    @ToolDef.from_fn
    def translate():
        return dict(
            idname="builtin.move",
            label="Move",
            icon="ops.transform.translate",
            widget="SEQUENCER_GGT_gizmo2d_translate",
            operator="transform.translate",
            keymap="Sequencer Tool: Move",
        )

    @ToolDef.from_fn
    def rotate():
        return dict(
            idname="builtin.rotate",
            label="Rotate",
            icon="ops.transform.rotate",
            widget="SEQUENCER_GGT_gizmo2d_rotate",
            operator="transform.rotate",
            keymap="Sequencer Tool: Rotate",
        )

    @ToolDef.from_fn
    def scale():
        return dict(
            idname="builtin.scale",
            label="Scale",
            icon="ops.transform.resize",
            widget="SEQUENCER_GGT_gizmo2d_resize",
            operator="transform.resize",
            keymap="Sequencer Tool: Scale",
        )

    @ToolDef.from_fn
    def transform():
        return dict(
            idname="builtin.transform",
            label="Transform",
            description=("Supports any combination of grab, rotate, and scale at once"),
            icon="ops.transform.transform",
            widget="SEQUENCER_GGT_gizmo2d",
            # No keymap default action, only for gizmo!
        )


class _defs_sequencer_select:
    @ToolDef.from_fn
    def select():
        return dict(
            idname="builtin.select",
            label="Tweak",
            icon="ops.generic.select",
            widget=None,
            keymap="Sequencer Tool: Tweak",
        )

    @ToolDef.from_fn
    def box():
        def draw_settings(_context, layout, tool):
            props = tool.operator_properties("sequencer.select_box")
            row = layout.row()
            row.use_property_split = False
            row.prop(props, "mode", text="", expand=True, icon_only=True)

        return dict(
            idname="builtin.select_box",
            label="Select Box",
            icon="ops.generic.select_box",
            widget=None,
            keymap="Sequencer Tool: Select Box",
            draw_settings=draw_settings,
        )


class IMAGE_PT_tools_active(ToolSelectPanelHelper, Panel):
    bl_space_type = "IMAGE_EDITOR"
    bl_region_type = "TOOLS"
    bl_label = "Tools"  # not visible
    bl_options = {"HIDE_HEADER"}

    # Satisfy the `ToolSelectPanelHelper` API.
    keymap_prefix = "Image Editor Tool:"

    # Default group to use as a fallback.
    tool_fallback_id = "builtin.select"

    @classmethod
    def tools_from_context(cls, context, mode=None):
        if mode is None:
            if context.space_data is None:
                mode = "VIEW"
            else:
                mode = context.space_data.mode
        for tools in (cls._tools[None], cls._tools.get(mode, ())):
            for item in tools:
                if not (type(item) is ToolDef) and callable(item):
                    yield from item(context)
                else:
                    yield item

    @classmethod
    def tools_all(cls):
        yield from cls._tools.items()

    # Private tool lists for convenient reuse in `_tools`.

    _tools_transform = (
        _defs_image_uv_transform.translate,
        _defs_image_uv_transform.rotate,
        _defs_image_uv_transform.scale,
        _defs_image_uv_transform.transform,
    )

    _tools_select = (
        (
            _defs_image_uv_select.select,
            _defs_image_uv_select.box,
            _defs_image_uv_select.circle,
            _defs_image_uv_select.lasso,
        ),
    )

    _tools_annotate = (
        (
            _defs_annotate.scribble,
            _defs_annotate.line,
            _defs_annotate.poly,
            _defs_annotate.eraser,
        ),
    )

    # Private tools dictionary, store data to implement `tools_all` & `tools_from_context`.
    # The keys match image spaces modes: `context.space_data.mode`.
    # The values represent the tools, see `ToolSelectPanelHelper` for details.
    _tools = {
        None: [
            # for all modes
        ],
        "VIEW": [
            _defs_image_generic.sample,
            *_tools_annotate,
        ],
        "UV": [
            *_tools_select,
            _defs_image_generic.cursor,
            None,
            *_tools_transform,
            None,
            *_tools_annotate,
            None,
            _defs_image_uv_edit.rip_region,
            None,
            lambda context: (
                _defs_image_uv_sculpt.generate_from_brushes(context)
                if _defs_image_generic.poll_uvedit(context)
                else ()
            ),
        ],
        "MASK": [
            None,
        ],
        "PAINT": [
            _defs_texture_paint.generate_from_brushes,
            None,
            *_tools_annotate,
        ],
    }


class NODE_PT_tools_active(ToolSelectPanelHelper, Panel):
    bl_space_type = "NODE_EDITOR"
    bl_region_type = "TOOLS"
    bl_label = "Tools"  # not visible
    bl_options = {"HIDE_HEADER"}

    # Satisfy the `ToolSelectPanelHelper` API.
    keymap_prefix = "Node Editor Tool:"

    # Default group to use as a fallback.
    tool_fallback_id = "builtin.select"

    @classmethod
    def tools_from_context(cls, context, mode=None):
        if mode is None:
            if context.space_data is None:
                mode = None
            else:
                mode = context.space_data.tree_type
        for tools in (cls._tools[None], cls._tools.get(mode, ())):
            for item in tools:
                if not (type(item) is ToolDef) and callable(item):
                    yield from item(context)
                else:
                    yield item

    @classmethod
    def tools_all(cls):
        yield from cls._tools.items()

    # Private tool lists for convenient reuse in `_tools`.

    _tools_select = (
        (
            _defs_node_select.select,
            _defs_node_select.box,
            _defs_node_select.lasso,
            _defs_node_select.circle,
        ),
    )

    _tools_annotate = (
        (
            _defs_annotate.scribble,
            _defs_annotate.line,
            _defs_annotate.poly,
            _defs_annotate.eraser,
        ),
    )

    # Private tools dictionary, store data to implement `tools_all` & `tools_from_context`.
    # The keys is always `None` since nodes don't use use modes to access different tools.
    # The values represent the tools, see `ToolSelectPanelHelper` for details.
    _tools = {
        None: [
            *_tools_select,
            None,
            *_tools_annotate,
            None,
            _defs_node_edit.links_cut,
        ],
    }


class VIEW3D_PT_tools_active(ToolSelectPanelHelper, Panel):
    bl_space_type = "VIEW_3D"
    bl_region_type = "TOOLS"
    bl_label = "Tools"  # not visible
    bl_options = {"HIDE_HEADER"}

    # Satisfy the `ToolSelectPanelHelper` API.
    keymap_prefix = "3D View Tool:"

    # Default group to use as a fallback.
    tool_fallback_id = "builtin.select"

    @classmethod
    def tools_from_context(cls, context, mode=None):
        if mode is None:
            mode = context.mode
        for tools in (cls._tools[None], cls._tools.get(mode, ())):
            for item in tools:
                if not (type(item) is ToolDef) and callable(item):
                    yield from item(context)
                else:
                    yield item

    @classmethod
    def tools_all(cls):
        yield from cls._tools.items()

    # Private tool lists for convenient reuse in `_tools`.

    _tools_transform = (
        _defs_transform.translate,
        _defs_transform.rotate,
        (
            _defs_transform.scale,
            _defs_transform.scale_cage,
        ),
        _defs_transform.transform,
    )

    _tools_select = (
        (
            _defs_view3d_select.select,
            _defs_view3d_select.box,
            _defs_view3d_select.circle,
            _defs_view3d_select.lasso,
        ),
    )

    _tools_annotate = (
        (
            _defs_annotate.scribble,
            _defs_annotate.line,
            _defs_annotate.poly,
            _defs_annotate.eraser,
        ),
    )

    _tools_gpencil_select = (
        (
            _defs_gpencil_edit.select,
            _defs_gpencil_edit.box_select,
            _defs_gpencil_edit.circle_select,
            _defs_gpencil_edit.lasso_select,
        ),
    )

    _tools_view3d_add = (
        _defs_view3d_add.cube_add,
        _defs_view3d_add.cone_add,
        _defs_view3d_add.cylinder_add,
        _defs_view3d_add.uv_sphere_add,
        _defs_view3d_add.ico_sphere_add,
    )

    _tools_default = (
        *_tools_select,
        _defs_view3d_generic.cursor,
        None,
        *_tools_transform,
        None,
        *_tools_annotate,
        _defs_view3d_generic.ruler,
    )

    # Private tools dictionary, store data to implement `tools_all` & `tools_from_context`.
    # The keys match object-modes from: `context.mode`.
    # The values represent the tools, see `ToolSelectPanelHelper` for details.
    _tools = {
        None: [
            # Don't use this! because of paint modes.
            # _defs_view3d_generic.cursor,
            # End group.
        ],
        "OBJECT": [
            *_tools_default,
            None,
            _tools_view3d_add,
        ],
        "POSE": [
            *_tools_default,
            None,
            (
                _defs_pose.breakdown,
                _defs_pose.push,
                _defs_pose.relax,
            ),
        ],
        "EDIT_ARMATURE": [
            *_tools_default,
            None,
            _defs_edit_armature.roll,
            (
                _defs_edit_armature.bone_size,
                _defs_edit_armature.bone_envelope,
            ),
            None,
            (
                _defs_edit_armature.extrude,
                _defs_edit_armature.extrude_cursor,
            ),
            _defs_transform.shear,
        ],
        "EDIT_MESH": [
            *_tools_default,
            None,
            _tools_view3d_add,
            None,
            (
                _defs_edit_mesh.extrude,
                _defs_edit_mesh.extrude_manifold,
                _defs_edit_mesh.extrude_normals,
                _defs_edit_mesh.extrude_individual,
                _defs_edit_mesh.extrude_cursor,
            ),
            _defs_edit_mesh.inset,
            _defs_edit_mesh.bevel,
            (
                _defs_edit_mesh.loopcut_slide,
                _defs_edit_mesh.offset_edge_loops_slide,
            ),
            (
                _defs_edit_mesh.knife,
                _defs_edit_mesh.bisect,
            ),
            _defs_edit_mesh.poly_build,
            (
                _defs_edit_mesh.spin,
                _defs_edit_mesh.spin_duplicate,
            ),
            (
                _defs_edit_mesh.vertex_smooth,
                _defs_edit_mesh.vertex_randomize,
            ),
            (
                _defs_edit_mesh.edge_slide,
                _defs_edit_mesh.vert_slide,
            ),
            (
                _defs_edit_mesh.shrink_fatten,
                _defs_edit_mesh.push_pull,
            ),
            (
                _defs_transform.shear,
                _defs_edit_mesh.tosphere,
            ),
            (
                _defs_edit_mesh.rip_region,
                _defs_edit_mesh.rip_edge,
            ),
        ],
        "EDIT_CURVE": [
            *_tools_default,
            None,
            _defs_edit_curve.draw,
            _defs_edit_curve.pen,
            (
                _defs_edit_curve.extrude,
                _defs_edit_curve.extrude_cursor,
            ),
            None,
            _defs_edit_curve.curve_radius,
            _defs_edit_curve.tilt,
            None,
            _defs_transform.shear,
            _defs_edit_curve.curve_vertex_randomize,
        ],
        "EDIT_CURVES": [
            *_tools_default,
        ],
        "EDIT_SURFACE": [
            *_tools_default,
            None,
            _defs_transform.shear,
        ],
        "EDIT_METABALL": [
            *_tools_default,
            None,
            _defs_transform.shear,
        ],
        "EDIT_LATTICE": [
            *_tools_default,
            None,
            _defs_transform.shear,
        ],
        "EDIT_TEXT": [
            _defs_edit_text.select_text,
            _defs_view3d_generic.cursor,
            None,
            *_tools_annotate,
            _defs_view3d_generic.ruler,
        ],
<<<<<<< HEAD
        "PARTICLE": [
=======
        'EDIT_GREASE_PENCIL': [
            *_tools_select,
        ],
        'PARTICLE': [
>>>>>>> 4eca65f7
            *_tools_select,
            _defs_view3d_generic.cursor,
            None,
            _defs_particle.generate_from_brushes,
        ],
        "SCULPT": [
            _defs_sculpt.generate_from_brushes,
            None,
            (
                _defs_sculpt.mask_border,
                _defs_sculpt.mask_lasso,
                _defs_sculpt.mask_line,
            ),
            _defs_sculpt.hide_border,
            (
                _defs_sculpt.face_set_box,
                _defs_sculpt.face_set_lasso,
            ),
            (
                _defs_sculpt.trim_box,
                _defs_sculpt.trim_lasso,
            ),
            _defs_sculpt.project_line,
            None,
            _defs_sculpt.mesh_filter,
            _defs_sculpt.cloth_filter,
            _defs_sculpt.color_filter,
            None,
            _defs_sculpt.face_set_edit,
            _defs_sculpt.mask_by_color,
            None,
            _defs_transform.translate,
            _defs_transform.rotate,
            _defs_transform.scale,
            _defs_transform.transform,
            None,
            *_tools_annotate,
        ],
        "PAINT_TEXTURE": [
            _defs_texture_paint.generate_from_brushes,
            None,
            lambda context: (
                VIEW3D_PT_tools_active._tools_select
                if _defs_texture_paint.poll_select_mask(context)
                else ()
            ),
            *_tools_annotate,
        ],
        "PAINT_VERTEX": [
            _defs_vertex_paint.generate_from_brushes,
            None,
            lambda context: (
                VIEW3D_PT_tools_active._tools_select
                if _defs_vertex_paint.poll_select_mask(context)
                else ()
            ),
            *_tools_annotate,
        ],
        "PAINT_WEIGHT": [
            _defs_weight_paint.generate_from_brushes,
            _defs_weight_paint.gradient,
            None,
            (
                _defs_weight_paint.sample_weight,
                _defs_weight_paint.sample_weight_group,
            ),
            None,
            lambda context: (
                (
                    _defs_view3d_generic.cursor,
                    None,
                    *VIEW3D_PT_tools_active._tools_transform,
                )
                if context is None or context.pose_object
                else ()
            ),
            None,
            lambda context: (
                VIEW3D_PT_tools_active._tools_select
                if _defs_weight_paint.poll_select_mask(context)
                else ()
            ),
            *_tools_annotate,
        ],
        "PAINT_GPENCIL": [
            _defs_view3d_generic.cursor,
            None,
            _defs_gpencil_paint.generate_from_brushes,
            _defs_gpencil_paint.cutter,
            None,
            _defs_gpencil_paint.eyedropper,
            None,
            _defs_gpencil_paint.line,
            _defs_gpencil_paint.polyline,
            _defs_gpencil_paint.arc,
            _defs_gpencil_paint.curve,
            _defs_gpencil_paint.box,
            _defs_gpencil_paint.circle,
            None,
            _defs_gpencil_paint.interpolate,
            None,
            *_tools_annotate,
        ],
        'EDIT_GPENCIL': [
            *_tools_gpencil_select,
            _defs_view3d_generic.cursor,
            None,
            *_tools_transform,
            None,
            _defs_gpencil_edit.extrude,
            _defs_gpencil_edit.radius,
            _defs_gpencil_edit.bend,
            (
                _defs_gpencil_edit.shear,
                _defs_gpencil_edit.tosphere,
            ),
            _defs_gpencil_edit.transform_fill,
            None,
            _defs_gpencil_edit.interpolate,
            None,
            *_tools_annotate,
        ],
        "SCULPT_GPENCIL": [
            _defs_gpencil_sculpt.generate_from_brushes,
            None,
            *_tools_annotate,
            lambda context: (
                VIEW3D_PT_tools_active._tools_gpencil_select
                if _defs_gpencil_sculpt.poll_select_mask(context)
                else ()
            ),
        ],
        "WEIGHT_GPENCIL": [
            _defs_gpencil_weight.generate_from_brushes,
            None,
            *_tools_annotate,
        ],
        "VERTEX_GPENCIL": [
            _defs_gpencil_vertex.generate_from_brushes,
            None,
            *_tools_annotate,
            None,
            lambda context: (
                VIEW3D_PT_tools_active._tools_gpencil_select
                if _defs_gpencil_vertex.poll_select_mask(context)
                else ()
            ),
        ],
        "SCULPT_CURVES": [
            _defs_curves_sculpt.generate_from_brushes,
            None,
            *_tools_annotate,
        ],
    }


class SEQUENCER_PT_tools_active(ToolSelectPanelHelper, Panel):
    bl_space_type = "SEQUENCE_EDITOR"
    bl_region_type = "TOOLS"
    bl_label = "Tools"  # not visible
    bl_options = {"HIDE_HEADER"}

    # Satisfy the `ToolSelectPanelHelper` API.
    keymap_prefix = "Sequence Editor Tool:"

    # Default group to use as a fallback.
    tool_fallback_id = "builtin.select"

    @classmethod
    def tools_from_context(cls, context, mode=None):
        if mode is None:
            if context.space_data:
                mode = context.space_data.view_type
        for tools in (cls._tools[None], cls._tools.get(mode, ())):
            for item in tools:
                if not (type(item) is ToolDef) and callable(item):
                    yield from item(context)
                else:
                    yield item

    @classmethod
    def tools_all(cls):
        yield from cls._tools.items()

    # Private tool lists for convenient reuse in `_tools`.

    _tools_select = (
        (
            _defs_sequencer_select.select,
            _defs_sequencer_select.box,
        ),
    )
    _tools_annotate = (
        (
            _defs_annotate.scribble,
            _defs_annotate.line,
            _defs_annotate.poly,
            _defs_annotate.eraser,
        ),
    )

    # Private tools dictionary, store data to implement `tools_all` & `tools_from_context`.
    # The keys match sequence editors view type: `context.space_data.view_type`.
    # The values represent the tools, see `ToolSelectPanelHelper` for details.
    _tools = {
        None: [],
        "PREVIEW": [
            *_tools_select,
            _defs_sequencer_generic.cursor,
            None,
            _defs_sequencer_generic.translate,
            _defs_sequencer_generic.rotate,
            _defs_sequencer_generic.scale,
            _defs_sequencer_generic.transform,
            None,
            _defs_sequencer_generic.sample,
            *_tools_annotate,
        ],
        "SEQUENCER": [
            *_tools_select,
            _defs_sequencer_generic.blade,
            _defs_sequencer_generic.retime,
        ],
        "SEQUENCER_PREVIEW": [
            *_tools_select,
            None,
            *_tools_annotate,
            None,
            _defs_sequencer_generic.blade,
        ],
    }


classes = (
    IMAGE_PT_tools_active,
    NODE_PT_tools_active,
    VIEW3D_PT_tools_active,
    SEQUENCER_PT_tools_active,
)

if __name__ == "__main__":  # only for live edit.
    from bpy.utils import register_class

    for cls in classes:
        register_class(cls)<|MERGE_RESOLUTION|>--- conflicted
+++ resolved
@@ -3044,14 +3044,10 @@
             *_tools_annotate,
             _defs_view3d_generic.ruler,
         ],
-<<<<<<< HEAD
-        "PARTICLE": [
-=======
         'EDIT_GREASE_PENCIL': [
             *_tools_select,
         ],
         'PARTICLE': [
->>>>>>> 4eca65f7
             *_tools_select,
             _defs_view3d_generic.cursor,
             None,
