# SPDX-FileCopyrightText: 2009-2023 Blender Authors
#
# SPDX-License-Identifier: GPL-2.0-or-later

from bpy.types import Header, Menu, Panel
from bl_ui.space_dopesheet import (
    DopesheetFilterPopoverBase,
    dopesheet_filter,
)


class GRAPH_HT_header(Header):
    bl_space_type = 'GRAPH_EDITOR'

    def draw(self, context):
        layout = self.layout
        tool_settings = context.tool_settings

        st = context.space_data

        layout.template_header()

        # Now a exposed as a sub-space type
        # layout.prop(st, "mode", text="")

        GRAPH_MT_editor_menus.draw_collapsible(context, layout)

        row = layout.row(align=True)
        row.prop(st, "use_normalization", icon='NORMALIZE_FCURVES', text="Normalize", toggle=True)
        sub = row.row(align=True)
        sub.active = st.use_normalization
        sub.prop(st, "use_auto_normalization", icon='FILE_REFRESH', text="", toggle=True)

        layout.separator_spacer()

        dopesheet_filter(layout, context)

        row = layout.row(align=True)
        if st.has_ghost_curves:
            row.operator("graph.ghost_curves_clear", text="", icon='X')
        else:
            row.operator("graph.ghost_curves_create", text="", icon='FCURVE_SNAPSHOT')

        layout.popover(
            panel="GRAPH_PT_filters",
            text="",
            icon='FILTER',
        )

        layout.prop(st, "pivot_point", icon_only=True)

        row = layout.row(align=True)
        row.prop(tool_settings, "use_snap_anim", text="")
        sub = row.row(align=True)
        sub.popover(
            panel="GRAPH_PT_snapping",
            text="",
        )

        row = layout.row(align=True)
        row.prop(tool_settings, "use_proportional_fcurve", text="", icon_only=True)
        sub = row.row(align=True)
        sub.active = tool_settings.use_proportional_fcurve
        sub.prop_with_popover(
            tool_settings,
            "proportional_edit_falloff",
            text="",
            icon_only=True,
            panel="GRAPH_PT_proportional_edit",
        )


class GRAPH_PT_proportional_edit(Panel):
    bl_space_type = 'GRAPH_EDITOR'
    bl_region_type = 'HEADER'
    bl_label = "Proportional Editing"
    bl_ui_units_x = 8

    def draw(self, context):
        layout = self.layout
        tool_settings = context.tool_settings
        col = layout.column()
        col.active = tool_settings.use_proportional_fcurve

        col.prop(tool_settings, "proportional_edit_falloff", expand=True)
        col.prop(tool_settings, "proportional_size")


class GRAPH_PT_filters(DopesheetFilterPopoverBase, Panel):
    bl_space_type = 'GRAPH_EDITOR'
    bl_region_type = 'HEADER'
    bl_label = "Filters"

    def draw(self, context):
        layout = self.layout

        DopesheetFilterPopoverBase.draw_generic_filters(context, layout)
        layout.separator()
        DopesheetFilterPopoverBase.draw_search_filters(context, layout)
        layout.separator()
        DopesheetFilterPopoverBase.draw_standard_filters(context, layout)


class GRAPH_PT_snapping(Panel):
    bl_space_type = 'GRAPH_EDITOR'
    bl_region_type = 'HEADER'
    bl_label = "Snapping"

    def draw(self, context):
        layout = self.layout
        col = layout.column()
        col.label(text="Snap To")
        tool_settings = context.tool_settings
        col.prop(tool_settings, "snap_anim_element", expand=True)
        if tool_settings.snap_anim_element not in ('MARKER', ):
            col.prop(tool_settings, "use_snap_time_absolute")


class GRAPH_MT_editor_menus(Menu):
    bl_idname = "GRAPH_MT_editor_menus"
    bl_label = ""

    def draw(self, context):
        st = context.space_data
        layout = self.layout
        layout.menu("GRAPH_MT_view")
        layout.menu("GRAPH_MT_select")
        if st.mode != 'DRIVERS' and st.show_markers:
            layout.menu("GRAPH_MT_marker")
        layout.menu("GRAPH_MT_channel")
        layout.menu("GRAPH_MT_key")


class GRAPH_MT_view(Menu):
    bl_label = "View"

    def draw(self, context):
        layout = self.layout

        st = context.space_data

        layout.prop(st, "show_region_ui")
        layout.prop(st, "show_region_hud")
        layout.separator()

        layout.prop(st, "use_realtime_update")
        layout.prop(st, "show_cursor")
        layout.prop(st, "show_sliders")
        layout.prop(st, "use_auto_merge_keyframes")

        if st.mode != 'DRIVERS':
            layout.separator()
            layout.prop(st, "show_markers")

        layout.prop(st, "show_extrapolation")

        layout.prop(st, "show_handles")
        layout.prop(st, "use_only_selected_keyframe_handles")

        layout.prop(st, "show_seconds")
        layout.prop(st, "show_locked_time")

        layout.separator()
        layout.operator("anim.previewrange_set")
        layout.operator("anim.previewrange_clear")
        layout.operator("graph.previewrange_set")

        layout.separator()
        layout.operator("graph.view_all")
        layout.operator("graph.view_selected")
        layout.operator("graph.view_frame")

        # Add this to show key-binding (reverse action in dope-sheet).
        layout.separator()
        props = layout.operator("wm.context_set_enum", text="Toggle Dope Sheet")
        props.data_path = "area.type"
        props.value = 'DOPESHEET_EDITOR'

        layout.separator()
        layout.menu("INFO_MT_area")


class GRAPH_MT_select(Menu):
    bl_label = "Select"

    def draw(self, _context):
        layout = self.layout

        layout.operator("graph.select_all", text="All").action = 'SELECT'
        layout.operator("graph.select_all", text="None").action = 'DESELECT'
        layout.operator("graph.select_all", text="Invert").action = 'INVERT'

        layout.separator()

        layout.operator("graph.select_box")
        props = layout.operator("graph.select_box", text="Box Select (Axis Range)")
        props.axis_range = True
        props = layout.operator("graph.select_box", text="Box Select (Include Handles)")
        props.include_handles = True

        layout.operator("graph.select_circle")
        layout.operator_menu_enum("graph.select_lasso", "mode")

        layout.separator()
        layout.operator("graph.select_column", text="Columns on Selected Keys").mode = 'KEYS'
        layout.operator("graph.select_column", text="Column on Current Frame").mode = 'CFRA'

        layout.operator("graph.select_column", text="Columns on Selected Markers").mode = 'MARKERS_COLUMN'
        layout.operator("graph.select_column", text="Between Selected Markers").mode = 'MARKERS_BETWEEN'

        layout.separator()
        props = layout.operator("graph.select_leftright", text="Before Current Frame")
        props.extend = False
        props.mode = 'LEFT'
        props = layout.operator("graph.select_leftright", text="After Current Frame")
        props.extend = False
        props.mode = 'RIGHT'

        layout.separator()
        props = layout.operator("graph.select_key_handles", text="Select Handles")
        props.left_handle_action = 'SELECT'
        props.right_handle_action = 'SELECT'
        props.key_action = 'KEEP'
        props = layout.operator("graph.select_key_handles", text="Select Key")
        props.left_handle_action = 'DESELECT'
        props.right_handle_action = 'DESELECT'
        props.key_action = 'SELECT'

        layout.separator()
        layout.operator("graph.select_more")
        layout.operator("graph.select_less")

        layout.separator()
        layout.operator("graph.select_linked")


class GRAPH_MT_marker(Menu):
    bl_label = "Marker"

    def draw(self, context):
        layout = self.layout

        from bl_ui.space_time import marker_menu_generic
        marker_menu_generic(layout, context)

        # TODO: pose markers for action edit mode only?


class GRAPH_MT_channel(Menu):
    bl_label = "Channel"

    def draw(self, context):
        layout = self.layout
        operator_context = layout.operator_context
        layout.operator_context = 'INVOKE_REGION_CHANNELS'

        layout.operator("anim.channels_delete")

        if context.space_data.mode == 'DRIVERS':
            layout.operator("graph.driver_delete_invalid")

        layout.separator()
        layout.operator("anim.channels_group")
        layout.operator("anim.channels_ungroup")

        layout.separator()
        layout.operator_menu_enum("anim.channels_setting_toggle", "type")
        layout.operator_menu_enum("anim.channels_setting_enable", "type")
        layout.operator_menu_enum("anim.channels_setting_disable", "type")

        layout.separator()
        layout.operator("anim.channels_editable_toggle")
        layout.operator_menu_enum("graph.extrapolation_type", "type", text="Extrapolation Mode")
        # To get it to display the hotkey.
        layout.operator_context = operator_context
        layout.operator_menu_enum("graph.fmodifier_add", "type").only_active = False
        layout.operator_context = 'INVOKE_REGION_CHANNELS'

        layout.separator()
        layout.operator("graph.hide", text="Hide Selected Curves").unselected = False
        layout.operator("graph.hide", text="Hide Unselected Curves").unselected = True
        layout.operator("graph.reveal")

        layout.separator()
        layout.operator("anim.channels_expand")
        layout.operator("anim.channels_collapse")

        layout.separator()
        layout.operator_menu_enum("anim.channels_move", "direction", text="Move...")

        layout.separator()
        layout.operator("anim.channels_fcurves_enable")

        layout.separator()
        layout.operator("graph.keys_to_samples")
        layout.operator("graph.samples_to_keys")
        layout.operator("graph.sound_to_samples")

        layout.separator()
        layout.operator("graph.euler_filter", text="Discontinuity (Euler) Filter")

        layout.separator()
        layout.operator("anim.channels_view_selected")


class GRAPH_MT_key_density(Menu):
    bl_label = "Density"

    def draw(self, _context):
        from bl_ui_utils.layout import operator_context
        layout = self.layout
        layout.operator("graph.decimate", text="Decimate (Ratio)").mode = 'RATIO'
        # Using the modal operation doesn't make sense for this variant
        # as we do not have a modal mode for it, so just execute it.
        with operator_context(layout, 'EXEC_REGION_WIN'):
            layout.operator("graph.decimate", text="Decimate (Allowed Change)").mode = 'ERROR'
        layout.operator("graph.bake_keys")

        layout.separator()
        layout.operator("graph.clean").channels = False


class GRAPH_MT_key_blending(Menu):
    bl_label = "Blend"

    def draw(self, _context):
        layout = self.layout
        layout.operator_context = 'INVOKE_DEFAULT'
        layout.operator("graph.breakdown", text="Breakdown")
        layout.operator("graph.blend_to_neighbor", text="Blend to Neighbor")
        layout.operator("graph.blend_to_default", text="Blend to Default Value")
        layout.operator("graph.ease", text="Ease")
        layout.operator("graph.blend_offset", text="Blend Offset")
        layout.operator("graph.blend_to_ease", text="Blend to Ease")
        layout.operator("graph.match_slope", text="Match Slope")
        layout.operator("graph.push_pull", text="Push Pull")
        layout.operator("graph.shear", text="Shear Keys")
        layout.operator("graph.scale_average", text="Scale Average")
        layout.operator("graph.time_offset", text="Time Offset")


class GRAPH_MT_key_smoothing(Menu):
    bl_label = "Smooth"

    def draw(self, _context):
        layout = self.layout
        layout.operator_context = 'INVOKE_DEFAULT'
        layout.operator("graph.gaussian_smooth", text="Smooth (Gaussian)")
        layout.operator("graph.smooth", text="Smooth (Legacy)")
        layout.operator("graph.butterworth_smooth")


class GRAPH_MT_key(Menu):
    bl_label = "Key"

    def draw(self, _context):
        layout = self.layout

        layout.menu("GRAPH_MT_key_transform", text="Transform")
        layout.menu("GRAPH_MT_key_snap", text="Snap")
        layout.operator_menu_enum("graph.mirror", "type", text="Mirror")

        layout.separator()
        layout.operator("graph.frame_jump", text="Jump to Selected")

        layout.separator()
        layout.operator_menu_enum("graph.keyframe_insert", "type", text="Insert")
        layout.operator("graph.copy", text="Copy")
        layout.operator("graph.paste", text="Paste")
        layout.operator("graph.paste", text="Paste Flipped").flipped = True
        layout.operator("graph.duplicate_move")
        layout.operator("graph.delete", text="Delete")

        layout.separator()
        layout.operator_menu_enum("graph.handle_type", "type", text="Handle Type")
        layout.operator_menu_enum("graph.interpolation_type", "type", text="Interpolation Mode")
        layout.operator_menu_enum("graph.easing_type", "type", text="Easing Type")

        layout.separator()

        layout.menu("GRAPH_MT_key_density")
        layout.menu("GRAPH_MT_key_blending")
        layout.menu("GRAPH_MT_key_smoothing")


class GRAPH_MT_key_transform(Menu):
    bl_label = "Transform"

    def draw(self, _context):
        layout = self.layout

        layout.operator("transform.translate", text="Move")
        layout.operator("transform.transform", text="Extend").mode = 'TIME_EXTEND'
        layout.operator("transform.rotate", text="Rotate")
        layout.operator("transform.resize", text="Scale")


class GRAPH_MT_key_snap(Menu):
    bl_label = "Snap"

    def draw(self, _context):
        layout = self.layout

        layout.operator("graph.snap", text="Selection to Current Frame").type = 'CFRA'
        layout.operator("graph.snap", text="Selection to Cursor Value").type = 'VALUE'
        layout.operator("graph.snap", text="Selection to Nearest Frame").type = 'NEAREST_FRAME'
        layout.operator("graph.snap", text="Selection to Nearest Second").type = 'NEAREST_SECOND'
        layout.operator("graph.snap", text="Selection to Nearest Marker").type = 'NEAREST_MARKER'
        layout.operator("graph.snap", text="Flatten Handles").type = 'HORIZONTAL'
        layout.operator("graph.equalize_handles", text="Equalize Handles").side = 'BOTH'
        layout.separator()
        layout.operator("graph.frame_jump", text="Cursor to Selection")
        layout.operator("graph.snap_cursor_value", text="Cursor Value to Selection")


class GRAPH_MT_view_pie(Menu):
    bl_label = "View"

    def draw(self, _context):
        layout = self.layout

        pie = layout.menu_pie()
        pie.operator("graph.view_all")
        pie.operator("graph.view_selected", icon='ZOOM_SELECTED')
        pie.operator("graph.view_frame")


class GRAPH_MT_delete(Menu):
    bl_label = "Delete"

    def draw(self, _context):
        layout = self.layout

        layout.operator("graph.delete")

        layout.separator()

        layout.operator("graph.clean").channels = False
        layout.operator("graph.clean", text="Clean Channels").channels = True


class GRAPH_MT_context_menu(Menu):
    bl_label = "F-Curve"

    def draw(self, _context):
        layout = self.layout

        layout.operator_context = 'INVOKE_DEFAULT'

        layout.operator("graph.copy", text="Copy", icon='COPYDOWN')
        layout.operator("graph.paste", text="Paste", icon='PASTEDOWN')
        layout.operator("graph.paste", text="Paste Flipped", icon='PASTEFLIPDOWN').flipped = True

        layout.separator()

        layout.operator_menu_enum("graph.handle_type", "type", text="Handle Type")
        layout.operator_menu_enum("graph.interpolation_type", "type", text="Interpolation Mode")
        layout.operator_menu_enum("graph.easing_type", "type", text="Easing Type")

        layout.separator()

        layout.operator("graph.keyframe_insert").type = 'SEL'
        layout.operator("graph.duplicate_move")
        layout.operator_context = 'EXEC_REGION_WIN'
        layout.operator("graph.delete")

        layout.separator()

        layout.operator_menu_enum("graph.mirror", "type", text="Mirror")
        layout.operator_menu_enum("graph.snap", "type", text="Snap")


class GRAPH_MT_pivot_pie(Menu):
    bl_label = "Pivot Point"

    def draw(self, context):
        layout = self.layout
        pie = layout.menu_pie()

        pie.prop_enum(context.space_data, "pivot_point", value='BOUNDING_BOX_CENTER')
        pie.prop_enum(context.space_data, "pivot_point", value='CURSOR')
        pie.prop_enum(context.space_data, "pivot_point", value='INDIVIDUAL_ORIGINS')


class GRAPH_MT_snap_pie(Menu):
    bl_label = "Snap"

    def draw(self, _context):
        layout = self.layout
        pie = layout.menu_pie()

        pie.operator("graph.snap", text="Selection to Current Frame").type = 'CFRA'
        pie.operator("graph.snap", text="Selection to Cursor Value").type = 'VALUE'
        pie.operator("graph.snap", text="Selection to Nearest Frame").type = 'NEAREST_FRAME'
        pie.operator("graph.snap", text="Selection to Nearest Second").type = 'NEAREST_SECOND'
        pie.operator("graph.snap", text="Selection to Nearest Marker").type = 'NEAREST_MARKER'
        pie.operator("graph.snap", text="Flatten Handles").type = 'HORIZONTAL'
        pie.operator("graph.frame_jump", text="Cursor to Selection")
        pie.operator("graph.snap_cursor_value", text="Cursor Value to Selection")


<<<<<<< HEAD
=======
class GRAPH_MT_channel_context_menu(Menu):
    bl_label = "F-Curve Channel"

    def draw(self, context):
        layout = self.layout
        st = context.space_data

        layout.separator()
        layout.operator("anim.channels_setting_enable", text="Mute Channels").type = 'MUTE'
        layout.operator("anim.channels_setting_disable", text="Unmute Channels").type = 'MUTE'
        layout.separator()
        layout.operator("anim.channels_setting_enable", text="Protect Channels").type = 'PROTECT'
        layout.operator("anim.channels_setting_disable", text="Unprotect Channels").type = 'PROTECT'

        layout.separator()
        layout.operator("anim.channels_group")
        layout.operator("anim.channels_ungroup")

        layout.separator()
        layout.operator("anim.channels_editable_toggle")
        layout.operator_menu_enum("graph.extrapolation_type", "type", text="Extrapolation Mode")

        layout.separator()
        layout.operator("graph.hide", text="Hide Selected Curves").unselected = False
        layout.operator("graph.hide", text="Hide Unselected Curves").unselected = True
        layout.operator("graph.reveal")

        layout.separator()
        layout.operator("anim.channels_expand")
        layout.operator("anim.channels_collapse")

        layout.separator()
        layout.operator_menu_enum("anim.channels_move", "direction", text="Move...")

        layout.separator()

        layout.operator("anim.channels_delete")
        if st.mode == 'DRIVERS':
            layout.operator("graph.driver_delete_invalid")


>>>>>>> 0b1d2d63
classes = (
    GRAPH_HT_header,
    GRAPH_PT_proportional_edit,
    GRAPH_MT_editor_menus,
    GRAPH_MT_view,
    GRAPH_MT_select,
    GRAPH_MT_marker,
    GRAPH_MT_channel,
    GRAPH_MT_key,
    GRAPH_MT_key_density,
    GRAPH_MT_key_transform,
    GRAPH_MT_key_snap,
    GRAPH_MT_key_smoothing,
    GRAPH_MT_key_blending,
    GRAPH_MT_delete,
    GRAPH_MT_context_menu,
    GRAPH_MT_pivot_pie,
    GRAPH_MT_snap_pie,
    GRAPH_MT_view_pie,
    GRAPH_PT_filters,
    GRAPH_PT_snapping,
)

if __name__ == "__main__":  # only for live edit.
    from bpy.utils import register_class
    for cls in classes:
        register_class(cls)<|MERGE_RESOLUTION|>--- conflicted
+++ resolved
@@ -499,50 +499,6 @@
         pie.operator("graph.snap_cursor_value", text="Cursor Value to Selection")
 
 
-<<<<<<< HEAD
-=======
-class GRAPH_MT_channel_context_menu(Menu):
-    bl_label = "F-Curve Channel"
-
-    def draw(self, context):
-        layout = self.layout
-        st = context.space_data
-
-        layout.separator()
-        layout.operator("anim.channels_setting_enable", text="Mute Channels").type = 'MUTE'
-        layout.operator("anim.channels_setting_disable", text="Unmute Channels").type = 'MUTE'
-        layout.separator()
-        layout.operator("anim.channels_setting_enable", text="Protect Channels").type = 'PROTECT'
-        layout.operator("anim.channels_setting_disable", text="Unprotect Channels").type = 'PROTECT'
-
-        layout.separator()
-        layout.operator("anim.channels_group")
-        layout.operator("anim.channels_ungroup")
-
-        layout.separator()
-        layout.operator("anim.channels_editable_toggle")
-        layout.operator_menu_enum("graph.extrapolation_type", "type", text="Extrapolation Mode")
-
-        layout.separator()
-        layout.operator("graph.hide", text="Hide Selected Curves").unselected = False
-        layout.operator("graph.hide", text="Hide Unselected Curves").unselected = True
-        layout.operator("graph.reveal")
-
-        layout.separator()
-        layout.operator("anim.channels_expand")
-        layout.operator("anim.channels_collapse")
-
-        layout.separator()
-        layout.operator_menu_enum("anim.channels_move", "direction", text="Move...")
-
-        layout.separator()
-
-        layout.operator("anim.channels_delete")
-        if st.mode == 'DRIVERS':
-            layout.operator("graph.driver_delete_invalid")
-
-
->>>>>>> 0b1d2d63
 classes = (
     GRAPH_HT_header,
     GRAPH_PT_proportional_edit,
