# SPDX-FileCopyrightText: 2009-2023 Blender Authors
#
# SPDX-License-Identifier: GPL-2.0-or-later

from bpy.types import Header, Menu, Panel
from bl_ui.space_dopesheet import (
    DopesheetFilterPopoverBase,
    dopesheet_filter,
)


class GRAPH_HT_header(Header):
    bl_space_type = 'GRAPH_EDITOR'

    def draw(self, context):
        layout = self.layout
        tool_settings = context.tool_settings

        st = context.space_data

        layout.template_header()

        # Now a exposed as a sub-space type
        # layout.prop(st, "mode", text="")

        GRAPH_MT_editor_menus.draw_collapsible(context, layout)

        row = layout.row(align=True)
        row.prop(st, "use_normalization", icon='NORMALIZE_FCURVES', text="Normalize", toggle=True)
        sub = row.row(align=True)
        sub.active = st.use_normalization
        sub.prop(st, "use_auto_normalization", icon='FILE_REFRESH', text="", toggle=True)

        layout.separator_spacer()

        dopesheet_filter(layout, context)

        row = layout.row(align=True)
        if st.has_ghost_curves:
            row.operator("graph.ghost_curves_clear", text="", icon='X')
        else:
            row.operator("graph.ghost_curves_create", text="", icon='FCURVE_SNAPSHOT')

        layout.popover(
            panel="GRAPH_PT_filters",
            text="",
            icon='FILTER',
        )

        layout.prop(st, "pivot_point", icon_only=True)

        layout.prop(st, "auto_snap", text="")

        row = layout.row(align=True)
        row.prop(tool_settings, "use_proportional_fcurve", text="", icon_only=True)
        sub = row.row(align=True)
        sub.active = tool_settings.use_proportional_fcurve
        sub.prop_with_popover(
            tool_settings,
            "proportional_edit_falloff",
            text="",
            icon_only=True,
            panel="GRAPH_PT_proportional_edit",
        )


class GRAPH_PT_proportional_edit(Panel):
    bl_space_type = 'GRAPH_EDITOR'
    bl_region_type = 'HEADER'
    bl_label = "Proportional Editing"
    bl_ui_units_x = 8

    def draw(self, context):
        layout = self.layout
        tool_settings = context.tool_settings
        col = layout.column()
        col.active = tool_settings.use_proportional_fcurve

        col.prop(tool_settings, "proportional_edit_falloff", expand=True)
        col.prop(tool_settings, "proportional_size")


class GRAPH_PT_filters(DopesheetFilterPopoverBase, Panel):
    bl_space_type = 'GRAPH_EDITOR'
    bl_region_type = 'HEADER'
    bl_label = "Filters"

    def draw(self, context):
        layout = self.layout

        DopesheetFilterPopoverBase.draw_generic_filters(context, layout)
        layout.separator()
        DopesheetFilterPopoverBase.draw_search_filters(context, layout)
        layout.separator()
        DopesheetFilterPopoverBase.draw_standard_filters(context, layout)


class GRAPH_MT_editor_menus(Menu):
    bl_idname = "GRAPH_MT_editor_menus"
    bl_label = ""

    def draw(self, context):
        st = context.space_data
        layout = self.layout
        layout.menu("GRAPH_MT_view")
        layout.menu("GRAPH_MT_select")
        if st.mode != 'DRIVERS' and st.show_markers:
            layout.menu("GRAPH_MT_marker")
        layout.menu("GRAPH_MT_channel")
        layout.menu("GRAPH_MT_key")


class GRAPH_MT_view(Menu):
    bl_label = "View"

    def draw(self, context):
        layout = self.layout

        st = context.space_data

        layout.prop(st, "show_region_ui")
        layout.prop(st, "show_region_hud")
        layout.separator()

        layout.prop(st, "use_realtime_update")
        layout.prop(st, "show_cursor")
        layout.prop(st, "show_sliders")
        layout.prop(st, "use_auto_merge_keyframes")

        if st.mode != 'DRIVERS':
            layout.separator()
            layout.prop(st, "show_markers")

        layout.prop(st, "show_extrapolation")

        layout.prop(st, "show_handles")
        layout.prop(st, "use_only_selected_keyframe_handles")

        layout.prop(st, "show_seconds")
        layout.prop(st, "show_locked_time")

        layout.separator()
        layout.operator("anim.previewrange_set")
        layout.operator("anim.previewrange_clear")
        layout.operator("graph.previewrange_set")

        layout.separator()
        layout.operator("graph.view_all")
        layout.operator("graph.view_selected")
        layout.operator("graph.view_frame")

        # Add this to show key-binding (reverse action in dope-sheet).
        layout.separator()
        props = layout.operator("wm.context_set_enum", text="Toggle Dope Sheet")
        props.data_path = "area.type"
        props.value = 'DOPESHEET_EDITOR'

        layout.separator()
        layout.menu("INFO_MT_area")


class GRAPH_MT_select(Menu):
    bl_label = "Select"

    def draw(self, _context):
        layout = self.layout

        layout.operator("graph.select_all", text="All").action = 'SELECT'
        layout.operator("graph.select_all", text="None").action = 'DESELECT'
        layout.operator("graph.select_all", text="Invert").action = 'INVERT'

        layout.separator()

        layout.operator("graph.select_box")
        props = layout.operator("graph.select_box", text="Box Select (Axis Range)")
        props.axis_range = True
        props = layout.operator("graph.select_box", text="Box Select (Include Handles)")
        props.include_handles = True

        layout.operator("graph.select_circle")
        layout.operator_menu_enum("graph.select_lasso", "mode")

        layout.separator()
        layout.operator("graph.select_column", text="Columns on Selected Keys").mode = 'KEYS'
        layout.operator("graph.select_column", text="Column on Current Frame").mode = 'CFRA'

        layout.operator("graph.select_column", text="Columns on Selected Markers").mode = 'MARKERS_COLUMN'
        layout.operator("graph.select_column", text="Between Selected Markers").mode = 'MARKERS_BETWEEN'

        layout.separator()
        props = layout.operator("graph.select_leftright", text="Before Current Frame")
        props.extend = False
        props.mode = 'LEFT'
        props = layout.operator("graph.select_leftright", text="After Current Frame")
        props.extend = False
        props.mode = 'RIGHT'

        layout.separator()
        layout.operator("graph.select_more")
        layout.operator("graph.select_less")

        layout.separator()
        layout.operator("graph.select_linked")


class GRAPH_MT_marker(Menu):
    bl_label = "Marker"

    def draw(self, context):
        layout = self.layout

        from bl_ui.space_time import marker_menu_generic
        marker_menu_generic(layout, context)

        # TODO: pose markers for action edit mode only?


class GRAPH_MT_channel(Menu):
    bl_label = "Channel"

    def draw(self, context):
        layout = self.layout
        operator_context = layout.operator_context
        layout.operator_context = 'INVOKE_REGION_CHANNELS'

        layout.operator("anim.channels_delete")

        if context.space_data.mode == 'DRIVERS':
            layout.operator("graph.driver_delete_invalid")

        layout.separator()
        layout.operator("anim.channels_group")
        layout.operator("anim.channels_ungroup")

        layout.separator()
        layout.operator_menu_enum("anim.channels_setting_toggle", "type")
        layout.operator_menu_enum("anim.channels_setting_enable", "type")
        layout.operator_menu_enum("anim.channels_setting_disable", "type")

        layout.separator()
        layout.operator("anim.channels_editable_toggle")
        layout.operator_menu_enum("graph.extrapolation_type", "type", text="Extrapolation Mode")
        # To get it to display the hotkey.
        layout.operator_context = operator_context
        layout.operator_menu_enum("graph.fmodifier_add", "type").only_active = False
        layout.operator_context = 'INVOKE_REGION_CHANNELS'

        layout.separator()
        layout.operator("graph.hide", text="Hide Selected Curves").unselected = False
        layout.operator("graph.hide", text="Hide Unselected Curves").unselected = True
        layout.operator("graph.reveal")

        layout.separator()
        layout.operator("anim.channels_expand")
        layout.operator("anim.channels_collapse")

        layout.separator()
        layout.operator_menu_enum("anim.channels_move", "direction", text="Move...")

        layout.separator()
        layout.operator("anim.channels_fcurves_enable")

        layout.separator()
        layout.operator("graph.bake")
        layout.operator("graph.unbake")
        layout.operator("graph.sound_bake")

        layout.separator()
        layout.operator("graph.euler_filter", text="Discontinuity (Euler) Filter")

        layout.separator()
        layout.operator("anim.channels_view_selected")


class GRAPH_MT_key_density(Menu):
    bl_label = "Density"

    def draw(self, _context):
        from bl_ui_utils.layout import operator_context
        layout = self.layout
        layout.operator("graph.decimate", text="Decimate (Ratio)").mode = 'RATIO'
        # Using the modal operation doesn't make sense for this variant
        # as we do not have a modal mode for it, so just execute it.
        with operator_context(layout, 'EXEC_REGION_WIN'):
            layout.operator("graph.decimate", text="Decimate (Allowed Change)").mode = 'ERROR'
        layout.operator("graph.sample")

        layout.separator()
        layout.operator("graph.clean").channels = False


class GRAPH_MT_key_blending(Menu):
    bl_label = "Blend"

    def draw(self, _context):
        layout = self.layout
        layout.operator_context = 'INVOKE_DEFAULT'
        layout.operator("graph.breakdown", text="Breakdown")
        layout.operator("graph.blend_to_neighbor", text="Blend to Neighbor")
        layout.operator("graph.blend_to_default", text="Blend to Default Value")
        layout.operator("graph.ease", text="Ease")
<<<<<<< HEAD
        layout.operator("graph.time_offset", text="Time Offset")
=======
        layout.operator("graph.blend_offset", text="Blend Offset")
        layout.operator("graph.blend_to_ease", text="Blend to Ease")
>>>>>>> bbe4f6cf


class GRAPH_MT_key_smoothing(Menu):
    bl_label = "Smooth"

    def draw(self, _context):
        layout = self.layout
        layout.operator_context = 'INVOKE_DEFAULT'
        layout.operator("graph.gaussian_smooth", text="Smooth (Gaussian)")
        layout.operator("graph.smooth", text="Smooth (Legacy)")
        layout.operator("graph.butterworth_smooth")


class GRAPH_MT_key(Menu):
    bl_label = "Key"

    def draw(self, _context):
        layout = self.layout

        layout.menu("GRAPH_MT_key_transform", text="Transform")
        layout.menu("GRAPH_MT_key_snap", text="Snap")
        layout.operator_menu_enum("graph.mirror", "type", text="Mirror")

        layout.separator()
        layout.operator("graph.frame_jump", text="Jump to Selected")

        layout.separator()
        layout.operator_menu_enum("graph.keyframe_insert", "type", text="Insert")
        layout.operator("graph.copy", text="Copy")
        layout.operator("graph.paste", text="Paste")
        layout.operator("graph.paste", text="Paste Flipped").flipped = True
        layout.operator("graph.duplicate_move")
        layout.operator("graph.delete", text="Delete")

        layout.separator()
        layout.operator_menu_enum("graph.handle_type", "type", text="Handle Type")
        layout.operator_menu_enum("graph.interpolation_type", "type", text="Interpolation Mode")
        layout.operator_menu_enum("graph.easing_type", "type", text="Easing Type")

        layout.separator()

        layout.menu("GRAPH_MT_key_density")
        layout.menu("GRAPH_MT_key_blending")
        layout.menu("GRAPH_MT_key_smoothing")


class GRAPH_MT_key_transform(Menu):
    bl_label = "Transform"

    def draw(self, _context):
        layout = self.layout

        layout.operator("transform.translate", text="Move")
        layout.operator("transform.transform", text="Extend").mode = 'TIME_EXTEND'
        layout.operator("transform.rotate", text="Rotate")
        layout.operator("transform.resize", text="Scale")


class GRAPH_MT_key_snap(Menu):
    bl_label = "Snap"

    def draw(self, _context):
        layout = self.layout

        layout.operator("graph.snap", text="Selection to Current Frame").type = 'CFRA'
        layout.operator("graph.snap", text="Selection to Cursor Value").type = 'VALUE'
        layout.operator("graph.snap", text="Selection to Nearest Frame").type = 'NEAREST_FRAME'
        layout.operator("graph.snap", text="Selection to Nearest Second").type = 'NEAREST_SECOND'
        layout.operator("graph.snap", text="Selection to Nearest Marker").type = 'NEAREST_MARKER'
        layout.operator("graph.snap", text="Flatten Handles").type = 'HORIZONTAL'
        layout.operator("graph.equalize_handles", text="Equalize Handles").side = 'BOTH'
        layout.separator()
        layout.operator("graph.frame_jump", text="Cursor to Selection")
        layout.operator("graph.snap_cursor_value", text="Cursor Value to Selection")


class GRAPH_MT_view_pie(Menu):
    bl_label = "View"

    def draw(self, _context):
        layout = self.layout

        pie = layout.menu_pie()
        pie.operator("graph.view_all")
        pie.operator("graph.view_selected", icon='ZOOM_SELECTED')
        pie.operator("graph.view_frame")


class GRAPH_MT_delete(Menu):
    bl_label = "Delete"

    def draw(self, _context):
        layout = self.layout

        layout.operator("graph.delete")

        layout.separator()

        layout.operator("graph.clean").channels = False
        layout.operator("graph.clean", text="Clean Channels").channels = True


class GRAPH_MT_context_menu(Menu):
    bl_label = "F-Curve Context Menu"

    def draw(self, _context):
        layout = self.layout

        layout.operator_context = 'INVOKE_DEFAULT'

        layout.operator("graph.copy", text="Copy", icon='COPYDOWN')
        layout.operator("graph.paste", text="Paste", icon='PASTEDOWN')
        layout.operator("graph.paste", text="Paste Flipped", icon='PASTEFLIPDOWN').flipped = True

        layout.separator()

        layout.operator_menu_enum("graph.handle_type", "type", text="Handle Type")
        layout.operator_menu_enum("graph.interpolation_type", "type", text="Interpolation Mode")
        layout.operator_menu_enum("graph.easing_type", "type", text="Easing Type")

        layout.separator()

        layout.operator("graph.keyframe_insert").type = 'SEL'
        layout.operator("graph.duplicate_move")
        layout.operator_context = 'EXEC_REGION_WIN'
        layout.operator("graph.delete")

        layout.separator()

        layout.operator_menu_enum("graph.mirror", "type", text="Mirror")
        layout.operator_menu_enum("graph.snap", "type", text="Snap")


class GRAPH_MT_pivot_pie(Menu):
    bl_label = "Pivot Point"

    def draw(self, context):
        layout = self.layout
        pie = layout.menu_pie()

        pie.prop_enum(context.space_data, "pivot_point", value='BOUNDING_BOX_CENTER')
        pie.prop_enum(context.space_data, "pivot_point", value='CURSOR')
        pie.prop_enum(context.space_data, "pivot_point", value='INDIVIDUAL_ORIGINS')


class GRAPH_MT_snap_pie(Menu):
    bl_label = "Snap"

    def draw(self, _context):
        layout = self.layout
        pie = layout.menu_pie()

        pie.operator("graph.snap", text="Selection to Current Frame").type = 'CFRA'
        pie.operator("graph.snap", text="Selection to Cursor Value").type = 'VALUE'
        pie.operator("graph.snap", text="Selection to Nearest Frame").type = 'NEAREST_FRAME'
        pie.operator("graph.snap", text="Selection to Nearest Second").type = 'NEAREST_SECOND'
        pie.operator("graph.snap", text="Selection to Nearest Marker").type = 'NEAREST_MARKER'
        pie.operator("graph.snap", text="Flatten Handles").type = 'HORIZONTAL'
        pie.operator("graph.frame_jump", text="Cursor to Selection")
        pie.operator("graph.snap_cursor_value", text="Cursor Value to Selection")


class GRAPH_MT_channel_context_menu(Menu):
    bl_label = "F-Curve Channel Context Menu"

    def draw(self, context):
        layout = self.layout
        st = context.space_data

        layout.separator()
        layout.operator("anim.channels_setting_enable", text="Mute Channels").type = 'MUTE'
        layout.operator("anim.channels_setting_disable", text="Unmute Channels").type = 'MUTE'
        layout.separator()
        layout.operator("anim.channels_setting_enable", text="Protect Channels").type = 'PROTECT'
        layout.operator("anim.channels_setting_disable", text="Unprotect Channels").type = 'PROTECT'

        layout.separator()
        layout.operator("anim.channels_group")
        layout.operator("anim.channels_ungroup")

        layout.separator()
        layout.operator("anim.channels_editable_toggle")
        layout.operator_menu_enum("graph.extrapolation_type", "type", text="Extrapolation Mode")

        layout.separator()
        layout.operator("graph.hide", text="Hide Selected Curves").unselected = False
        layout.operator("graph.hide", text="Hide Unselected Curves").unselected = True
        layout.operator("graph.reveal")

        layout.separator()
        layout.operator("anim.channels_expand")
        layout.operator("anim.channels_collapse")

        layout.separator()
        layout.operator_menu_enum("anim.channels_move", "direction", text="Move...")

        layout.separator()

        layout.operator("anim.channels_delete")
        if st.mode == 'DRIVERS':
            layout.operator("graph.driver_delete_invalid")


classes = (
    GRAPH_HT_header,
    GRAPH_PT_proportional_edit,
    GRAPH_MT_editor_menus,
    GRAPH_MT_view,
    GRAPH_MT_select,
    GRAPH_MT_marker,
    GRAPH_MT_channel,
    GRAPH_MT_key,
    GRAPH_MT_key_density,
    GRAPH_MT_key_transform,
    GRAPH_MT_key_snap,
    GRAPH_MT_key_smoothing,
    GRAPH_MT_key_blending,
    GRAPH_MT_delete,
    GRAPH_MT_context_menu,
    GRAPH_MT_channel_context_menu,
    GRAPH_MT_pivot_pie,
    GRAPH_MT_snap_pie,
    GRAPH_MT_view_pie,
    GRAPH_PT_filters,
)

if __name__ == "__main__":  # only for live edit.
    from bpy.utils import register_class
    for cls in classes:
        register_class(cls)<|MERGE_RESOLUTION|>--- conflicted
+++ resolved
@@ -299,12 +299,9 @@
         layout.operator("graph.blend_to_neighbor", text="Blend to Neighbor")
         layout.operator("graph.blend_to_default", text="Blend to Default Value")
         layout.operator("graph.ease", text="Ease")
-<<<<<<< HEAD
-        layout.operator("graph.time_offset", text="Time Offset")
-=======
         layout.operator("graph.blend_offset", text="Blend Offset")
         layout.operator("graph.blend_to_ease", text="Blend to Ease")
->>>>>>> bbe4f6cf
+        layout.operator("graph.time_offset", text="Time Offset")
 
 
 class GRAPH_MT_key_smoothing(Menu):
