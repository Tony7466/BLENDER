--- conflicted
+++ resolved
@@ -1394,11 +1394,7 @@
                 layout.template_curve_mapping(settings, "thickness_primitive_curve", brush=True)
 
 
-<<<<<<< HEAD
 def brush_basic_grease_pencil_paint_settings(layout, context, brush, *, compact=False, props=None):
-=======
-def brush_basic_grease_pencil_paint_settings(layout, context, brush, *, compact=False):
->>>>>>> 14a81493
     tool_settings = context.tool_settings
     settings = tool_settings.gpencil_paint
     gp_settings = brush.gpencil_settings
@@ -1406,11 +1402,8 @@
     if gp_settings is None:
         return
 
-<<<<<<< HEAD
-=======
     grease_pencil_tool = brush.gpencil_tool
 
->>>>>>> 14a81493
     UnifiedPaintPanel.prop_unified(
         layout,
         context,
@@ -1420,11 +1413,6 @@
         pressure_name="use_pressure_size",
         text="Radius",
         slider=True,
-<<<<<<< HEAD
-        header=True,
-    )
-
-=======
         header=compact,
     )
 
@@ -1433,18 +1421,21 @@
         col.template_curve_mapping(gp_settings, "curve_sensitivity", brush=True,
                                    use_negative_slope=True)
 
->>>>>>> 14a81493
     UnifiedPaintPanel.prop_unified(
         layout,
         context,
         brush,
         "strength",
-<<<<<<< HEAD
+        unified_name="use_unified_strength",
         pressure_name="use_pressure_strength",
-        unified_name="use_unified_strength",
         slider=True,
-        header=True,
+        header=compact,
     )
+
+    if brush.use_pressure_strength and not compact:
+        col = layout.column()
+        col.template_curve_mapping(gp_settings, "curve_strength", brush=True,
+                                   use_negative_slope=True)
 
     # Brush details
     if tool.idname in {
@@ -1483,33 +1474,7 @@
             if settings.use_thickness_curve:
                 # Curve
                 layout.template_curve_mapping(settings, "thickness_primitive_curve", brush=True)
-    elif brush.gpencil_tool == 'ERASE':
-        layout.prop(brush.gpencil_settings, "eraser_mode", expand=True)
-        if brush.gpencil_settings.eraser_mode == "HARD":
-            layout.prop(brush.gpencil_settings, "use_keep_caps_eraser")
-        layout.prop(brush.gpencil_settings, "use_active_layer_only")
-    elif brush.gpencil_tool == 'DRAW':
-        layout.prop(brush.gpencil_settings, "active_smooth_factor")
-
-        # TODO
-        # row = layout.row(align=True)
-        # if context.region.type == 'TOOL_HEADER':
-        #     row.prop(gp_settings, "caps_type", text="", expand=True)
-        # else:
-        #     row.prop(gp_settings, "caps_type", text="Caps Type")
-=======
-        unified_name="use_unified_strength",
-        pressure_name="use_pressure_strength",
-        slider=True,
-        header=compact,
-    )
-
-    if brush.use_pressure_strength and not compact:
-        col = layout.column()
-        col.template_curve_mapping(gp_settings, "curve_strength", brush=True,
-                                   use_negative_slope=True)
-
-    if grease_pencil_tool == 'DRAW':
+    elif grease_pencil_tool == 'DRAW':
         layout.prop(gp_settings, "active_smooth_factor")
         row = layout.row(align=True)
         if compact:
@@ -1521,7 +1486,6 @@
         if gp_settings.eraser_mode == "HARD":
             layout.prop(gp_settings, "use_keep_caps_eraser")
         layout.prop(gp_settings, "use_active_layer_only")
->>>>>>> 14a81493
 
 
 def brush_basic_gpencil_sculpt_settings(layout, _context, brush, *, compact=False):
