# SPDX-FileCopyrightText: 2009-2023 Blender Authors
#
# SPDX-License-Identifier: GPL-2.0-or-later

import bpy
from bpy.types import (
    Header,
    Menu,
    Panel,
    UIList,
)
from bpy.app.translations import (
    contexts as i18n_contexts,
    pgettext_iface as iface_,
    pgettext_rpt as rpt_,
)
from bl_ui.utils import PresetPanel


# -----------------------------------------------------------------------------
# Main Header

class USERPREF_HT_header(Header):
    bl_space_type = 'PREFERENCES'

    @staticmethod
    def draw_buttons(layout, context):
        prefs = context.preferences

        layout.operator_context = 'EXEC_AREA'

        if prefs.use_preferences_save and (not bpy.app.use_userpref_skip_save_on_exit):
            pass
        else:
            # Show '*' to let users know the preferences have been modified.
            layout.operator(
                "wm.save_userpref",
                text=iface_("Save Preferences") + (" *" if prefs.is_dirty else ""),
                translate=False,
            )

    def draw(self, context):
        layout = self.layout
        layout.operator_context = 'EXEC_AREA'

        layout.template_header()

        USERPREF_MT_editor_menus.draw_collapsible(context, layout)

        layout.separator_spacer()

        self.draw_buttons(layout, context)


# -----------------------------------------------------------------------------
# Main Navigation Bar

class USERPREF_PT_navigation_bar(Panel):
    bl_label = "Preferences Navigation"
    bl_space_type = 'PREFERENCES'
    bl_region_type = 'NAVIGATION_BAR'
    bl_options = {'HIDE_HEADER'}

    def draw(self, context):
        layout = self.layout

        prefs = context.preferences

        col = layout.column()

        col.scale_x = 1.3
        col.scale_y = 1.3
        col.prop(prefs, "active_section", expand=True)


class USERPREF_MT_editor_menus(Menu):
    bl_idname = "USERPREF_MT_editor_menus"
    bl_label = ""

    def draw(self, _context):
        layout = self.layout
        layout.menu("USERPREF_MT_view")
        layout.menu("USERPREF_MT_save_load", text="Preferences")


class USERPREF_MT_view(Menu):
    bl_label = "View"

    def draw(self, _context):
        layout = self.layout

        layout.menu("INFO_MT_area")


class USERPREF_MT_save_load(Menu):
    bl_label = "Save & Load"

    def draw(self, context):
        layout = self.layout

        prefs = context.preferences

        row = layout.row()
        row.active = not bpy.app.use_userpref_skip_save_on_exit
        row.prop(prefs, "use_preferences_save", text="Auto-Save Preferences")

        layout.separator()

        layout.operator_context = 'EXEC_AREA'
        if prefs.use_preferences_save:
            layout.operator("wm.save_userpref", text="Save Preferences")
        sub_revert = layout.column(align=True)
        # NOTE: regarding `factory_startup`. To correctly show the active state of this menu item,
        # the user preferences themselves would need to have a `factory_startup` state.
        # Since showing an active menu item whenever factory-startup is used is not such a problem, leave this as-is.
        sub_revert.active = prefs.is_dirty or bpy.app.factory_startup
        sub_revert.operator("wm.read_userpref", text="Revert to Saved Preferences")

        layout.operator_context = 'INVOKE_AREA'

        app_template = prefs.app_template
        if app_template:
            display_name = bpy.path.display_name(iface_(app_template))
            layout.operator("wm.read_factory_userpref", text="Load Factory Blender Preferences")
            props = layout.operator(
                "wm.read_factory_userpref",
                text=iface_("Load Factory {:s} Preferences").format(display_name),
                translate=False,
            )
            props.use_factory_startup_app_template_only = True
            del display_name
        else:
            layout.operator("wm.read_factory_userpref", text="Load Factory Preferences")


class USERPREF_PT_save_preferences(Panel):
    bl_label = "Save Preferences"
    bl_space_type = 'PREFERENCES'
    bl_region_type = 'EXECUTE'
    bl_options = {'HIDE_HEADER'}

    @classmethod
    def poll(cls, context):
        # Hide when header is visible
        for region in context.area.regions:
            if region.type == 'HEADER' and region.height <= 1:
                return True

        return False

    def draw(self, context):
        layout = self.layout.row()
        layout.operator_context = 'EXEC_AREA'

        layout.menu("USERPREF_MT_save_load", text="", icon='COLLAPSEMENU')

        USERPREF_HT_header.draw_buttons(layout, context)


# -----------------------------------------------------------------------------
# Min-In Helpers

# Panel mix-in.
class CenterAlignMixIn:
    """
    Base class for panels to center align contents with some horizontal margin.
    Deriving classes need to implement a ``draw_centered(context, layout)`` function.
    """

    def draw(self, context):
        layout = self.layout
        width = context.region.width
        ui_scale = context.preferences.system.ui_scale
        # No horizontal margin if region is rather small.
        is_wide = width > (350 * ui_scale)

        layout.use_property_split = True
        layout.use_property_decorate = False  # No animation.

        row = layout.row()
        if is_wide:
            row.label()  # Needed so col below is centered.

        col = row.column()
        col.ui_units_x = 50

        # Implemented by sub-classes.
        self.draw_centered(context, col)

        if is_wide:
            row.label()  # Needed so col above is centered.


# -----------------------------------------------------------------------------
# Interface Panels

class InterfacePanel:
    bl_space_type = 'PREFERENCES'
    bl_region_type = 'WINDOW'
    bl_context = "interface"


class USERPREF_PT_interface_display(InterfacePanel, CenterAlignMixIn, Panel):
    bl_label = "Display"

    def draw_centered(self, context, layout):
        prefs = context.preferences
        view = prefs.view

        col = layout.column()

        col.prop(view, "ui_scale", text="Resolution Scale")
        col.prop(view, "ui_line_width", text="Line Width")
        col.prop(view, "show_splash", text="Splash Screen")
        col.prop(view, "show_developer_ui")

        col.separator()

        col = layout.column(heading="Tooltips", align=True)
        col.prop(view, "show_tooltips", text="User Tooltips")
        sub = col.column()
        sub.active = view.show_tooltips
        sub.prop(view, "show_tooltips_python")

        col.separator()

        col = layout.column(heading="Search", align=True)
        col.prop(prefs, "use_recent_searches", text="Sort by Most Recent")


class USERPREF_PT_interface_text(InterfacePanel, CenterAlignMixIn, Panel):
    bl_label = "Text Rendering"
    bl_options = {'DEFAULT_CLOSED'}

    def draw_centered(self, context, layout):
        prefs = context.preferences
        view = prefs.view

        flow = layout.grid_flow(row_major=False, columns=0, even_columns=True, even_rows=False, align=False)

        flow.prop(view, "use_text_antialiasing", text="Anti-Aliasing")
        sub = flow.column()
        sub.active = view.use_text_antialiasing
        sub.prop(view, "use_text_render_subpixelaa", text="Subpixel Anti-Aliasing")
        sub.prop(view, "text_hinting", text="Hinting")

        flow.prop(view, "font_path_ui")
        flow.prop(view, "font_path_ui_mono")


class USERPREF_PT_interface_translation(InterfacePanel, CenterAlignMixIn, Panel):
    bl_label = "Language"
    bl_translation_context = i18n_contexts.id_windowmanager

    @classmethod
    def poll(cls, _context):
        return bpy.app.build_options.international

    def draw_centered(self, context, layout):
        prefs = context.preferences
        view = prefs.view

        layout.prop(view, "language")

        col = layout.column(heading="Translate", heading_ctxt=i18n_contexts.editor_preferences)
        col.active = (bpy.app.translations.locale != "en_US")
        col.prop(view, "use_translate_tooltips", text="Tooltips")
        col.prop(view, "use_translate_interface", text="Interface")
        col.prop(view, "use_translate_reports", text="Reports")
        col.prop(view, "use_translate_new_dataname", text="New Data")


class USERPREF_PT_interface_editors(InterfacePanel, CenterAlignMixIn, Panel):
    bl_label = "Editors"

    def draw_centered(self, context, layout):
        prefs = context.preferences
        view = prefs.view
        system = prefs.system

        col = layout.column()
        col.prop(system, "use_region_overlap")
        col.prop(view, "show_navigate_ui")
        col.prop(view, "color_picker_type")
        col.row().prop(view, "header_align")
        col.prop(view, "factor_display_type")


class USERPREF_PT_interface_temporary_windows(InterfacePanel, CenterAlignMixIn, Panel):
    bl_label = "Temporary Editors"
    bl_parent_id = "USERPREF_PT_interface_editors"
    bl_options = {'DEFAULT_CLOSED'}

    def draw_centered(self, context, layout):
        prefs = context.preferences
        view = prefs.view

        col = layout.column()
        col.prop(view, "render_display_type", text="Render In")
        col.prop(view, "filebrowser_display_type", text="File Browser")


class USERPREF_PT_interface_statusbar(InterfacePanel, CenterAlignMixIn, Panel):
    bl_label = "Status Bar"
    bl_parent_id = "USERPREF_PT_interface_editors"
    bl_options = {'DEFAULT_CLOSED'}

    def draw_centered(self, context, layout):
        prefs = context.preferences
        view = prefs.view

        col = layout.column(heading="Show")
        col.prop(view, "show_statusbar_stats", text="Scene Statistics")
        col.prop(view, "show_statusbar_scene_duration", text="Scene Duration")
        col.prop(view, "show_statusbar_memory", text="System Memory")
        col.prop(view, "show_statusbar_vram", text="Video Memory")
        col.prop(view, "show_extensions_updates", text="Extensions Updates")
        col.prop(view, "show_statusbar_version", text="Blender Version")


class USERPREF_PT_interface_menus(InterfacePanel, Panel):
    bl_label = "Menus"
    bl_options = {'DEFAULT_CLOSED'}

    def draw(self, context):
        pass


class USERPREF_PT_interface_menus_mouse_over(InterfacePanel, CenterAlignMixIn, Panel):
    bl_label = "Open on Mouse Over"
    bl_parent_id = "USERPREF_PT_interface_menus"

    def draw_header(self, context):
        prefs = context.preferences
        view = prefs.view

        self.layout.prop(view, "use_mouse_over_open", text="")

    def draw_centered(self, context, layout):
        prefs = context.preferences
        view = prefs.view

        layout.active = view.use_mouse_over_open

        flow = layout.grid_flow(row_major=False, columns=0, even_columns=True, even_rows=False, align=False)

        flow.prop(view, "open_toplevel_delay", text="Top Level")
        flow.prop(view, "open_sublevel_delay", text="Sub Level")


class USERPREF_PT_interface_menus_pie(InterfacePanel, CenterAlignMixIn, Panel):
    bl_label = "Pie Menus"
    bl_parent_id = "USERPREF_PT_interface_menus"

    def draw_centered(self, context, layout):
        prefs = context.preferences
        view = prefs.view

        flow = layout.grid_flow(row_major=False, columns=0, even_columns=True, even_rows=False, align=False)

        flow.prop(view, "pie_animation_timeout")
        flow.prop(view, "pie_tap_timeout")
        flow.prop(view, "pie_initial_timeout")
        flow.prop(view, "pie_menu_radius")
        flow.prop(view, "pie_menu_threshold")
        flow.prop(view, "pie_menu_confirm")


# -----------------------------------------------------------------------------
# Editing Panels

class EditingPanel:
    bl_space_type = 'PREFERENCES'
    bl_region_type = 'WINDOW'
    bl_context = "editing"


class USERPREF_PT_edit_objects(EditingPanel, Panel):
    bl_label = "Objects"

    def draw(self, context):
        pass


class USERPREF_PT_edit_objects_new(EditingPanel, CenterAlignMixIn, Panel):
    bl_label = "New Objects"
    bl_parent_id = "USERPREF_PT_edit_objects"

    def draw_centered(self, context, layout):
        prefs = context.preferences
        edit = prefs.edit

        flow = layout.grid_flow(row_major=False, columns=0, even_columns=True, even_rows=False, align=False)

        flow.prop(edit, "material_link", text="Link Materials To")
        flow.prop(edit, "object_align", text="Align To")
        flow.prop(edit, "use_enter_edit_mode", text="Enter Edit Mode")
        flow.prop(edit, "collection_instance_empty_size", text="Instance Empty Size")


class USERPREF_PT_edit_objects_duplicate_data(EditingPanel, CenterAlignMixIn, Panel):
    bl_label = "Copy on Duplicate"
    bl_parent_id = "USERPREF_PT_edit_objects"
    bl_options = {'DEFAULT_CLOSED'}

    def draw_centered(self, context, layout):
        prefs = context.preferences
        edit = prefs.edit

        layout.use_property_split = False

        flow = layout.grid_flow(row_major=False, columns=0, even_columns=True, even_rows=False, align=True)

        datablock_types = (
            ("use_duplicate_action", "Action", 'ACTION', ""),
            ("use_duplicate_armature", "Armature", 'OUTLINER_DATA_ARMATURE', ""),
            ("use_duplicate_camera", "Camera", 'OUTLINER_DATA_CAMERA', ""),
            ("use_duplicate_curve", "Curve", 'OUTLINER_DATA_CURVE', ""),
            ("use_duplicate_curves", "Curves", 'OUTLINER_DATA_CURVES', ""),
            ("use_duplicate_grease_pencil", "Grease Pencil", 'OUTLINER_OB_GREASEPENCIL', ""),
            ("use_duplicate_lattice", "Lattice", 'OUTLINER_DATA_LATTICE', ""),
            (None, None, None, None),
            ("use_duplicate_light", "Light", 'OUTLINER_DATA_LIGHT', ""),
            ("use_duplicate_lightprobe", "Light Probe", 'OUTLINER_DATA_LIGHTPROBE', ""),
            ("use_duplicate_material", "Material", 'MATERIAL_DATA', ""),
            ("use_duplicate_mesh", "Mesh", 'OUTLINER_DATA_MESH', ""),
            ("use_duplicate_metaball", "Metaball", 'OUTLINER_DATA_META', ""),
            ("use_duplicate_node_tree", "Node Tree", 'NODETREE', ""),
            ("use_duplicate_particle", "Particle", 'PARTICLES', ""),
            (None, None, None, None),
            ("use_duplicate_pointcloud", "Point Cloud", 'OUTLINER_DATA_POINTCLOUD', ""),
            ("use_duplicate_speaker", "Speaker", 'OUTLINER_DATA_SPEAKER', ""),
            ("use_duplicate_surface", "Surface", 'OUTLINER_DATA_SURFACE', ""),
            ("use_duplicate_text", "Text", 'OUTLINER_DATA_FONT', ""),
            ("use_duplicate_volume", "Volume", 'OUTLINER_DATA_VOLUME', "i18n_contexts.id_id"),
        )

        col = flow.column()

        for prop, type_name, type_icon, type_ctx in datablock_types:
            if prop is None:
                col = flow.column()
                continue

            row = col.row()

            row_checkbox = row.row()
            row_checkbox.prop(edit, prop, text="", text_ctxt=type_ctx)

            row_label = row.row()
            row_label.label(text=type_name, icon=type_icon)

            row_label.active = getattr(edit, prop)


class USERPREF_PT_edit_cursor(EditingPanel, CenterAlignMixIn, Panel):
    bl_label = "3D Cursor"

    def draw_centered(self, context, layout):
        prefs = context.preferences
        edit = prefs.edit

        col = layout.column(heading="Cursor")
        col.prop(edit, "use_mouse_depth_cursor", text="Surface Project")
        col.prop(edit, "use_cursor_lock_adjust", text="Lock Adjust")


class USERPREF_PT_edit_gpencil(EditingPanel, CenterAlignMixIn, Panel):
    bl_label = "Grease Pencil"
    bl_options = {'DEFAULT_CLOSED'}

    def draw_centered(self, context, layout):
        prefs = context.preferences
        edit = prefs.edit

        col = layout.column(heading="Distance")
        col.prop(edit, "grease_pencil_manhattan_distance", text="Manhattan")
        col.prop(edit, "grease_pencil_euclidean_distance", text="Euclidean")


class USERPREF_PT_edit_annotations(EditingPanel, CenterAlignMixIn, Panel):
    bl_label = "Annotations"

    def draw_centered(self, context, layout):
        prefs = context.preferences
        edit = prefs.edit

        col = layout.column()
        col.prop(edit, "grease_pencil_default_color", text="Default Color")
        col.prop(edit, "grease_pencil_eraser_radius", text="Eraser Radius")


class USERPREF_PT_edit_weight_paint(EditingPanel, CenterAlignMixIn, Panel):
    bl_label = "Weight Paint"
    bl_options = {'DEFAULT_CLOSED'}

    def draw_centered(self, context, layout):
        prefs = context.preferences
        view = prefs.view

        layout.use_property_split = False

        layout.prop(view, "use_weight_color_range", text="Custom Gradient")

        col = layout.column()
        col.active = view.use_weight_color_range
        col.template_color_ramp(view, "weight_color_range", expand=True)


class USERPREF_PT_edit_text_editor(EditingPanel, CenterAlignMixIn, Panel):
    bl_label = "Text Editor"
    bl_options = {'DEFAULT_CLOSED'}

    def draw_centered(self, context, layout):
        prefs = context.preferences
        edit = prefs.edit

        layout.prop(edit, "use_text_edit_auto_close")


class USERPREF_PT_edit_node_editor(EditingPanel, CenterAlignMixIn, Panel):
    bl_label = "Node Editor"
    bl_options = {'DEFAULT_CLOSED'}

    def draw_centered(self, context, layout):
        prefs = context.preferences
        edit = prefs.edit

        col = layout.column(heading="Auto-Offset")
        row = col.row()
        row.prop(edit, "node_use_insert_offset", text="")
        subrow = row.row()
        subrow.prop(edit, "node_margin", text="")
        subrow.active = edit.node_use_insert_offset

        layout.prop(edit, "node_preview_resolution", text="Preview Resolution")


class USERPREF_PT_edit_sequence_editor(EditingPanel, CenterAlignMixIn, Panel):
    bl_label = "Video Sequencer"
    bl_options = {'DEFAULT_CLOSED'}

    def draw_centered(self, context, layout):
        prefs = context.preferences
        edit = prefs.edit

        layout.prop(edit, "use_sequencer_simplified_tweaking")
        layout.prop(edit, "connect_strips_by_default")


class USERPREF_PT_edit_misc(EditingPanel, CenterAlignMixIn, Panel):
    bl_label = "Miscellaneous"
    bl_options = {'DEFAULT_CLOSED'}

    def draw_centered(self, context, layout):
        prefs = context.preferences
        edit = prefs.edit

        col = layout.column()
        col.prop(edit, "sculpt_paint_overlay_color", text="Sculpt Overlay Color")


# -----------------------------------------------------------------------------
# Animation Panels

class AnimationPanel:
    bl_space_type = 'PREFERENCES'
    bl_region_type = 'WINDOW'
    bl_context = "animation"


class USERPREF_PT_animation_timeline(AnimationPanel, CenterAlignMixIn, Panel):
    bl_label = "Timeline"

    def draw_centered(self, context, layout):
        prefs = context.preferences
        view = prefs.view
        edit = prefs.edit

        col = layout.column()
        col.prop(edit, "use_negative_frames")

        col.prop(view, "view2d_grid_spacing_min", text="Minimum Grid Spacing")
        col.prop(view, "timecode_style")
        col.prop(view, "view_frame_type")
        if view.view_frame_type == 'SECONDS':
            col.prop(view, "view_frame_seconds")
        elif view.view_frame_type == 'KEYFRAMES':
            col.prop(view, "view_frame_keyframes")


class USERPREF_PT_animation_keyframes(AnimationPanel, CenterAlignMixIn, Panel):
    bl_label = "Keyframes"

    def draw_centered(self, context, layout):
        prefs = context.preferences
        edit = prefs.edit

        layout.prop(edit, "key_insert_channels", expand=True)

        row = layout.row(align=True, heading="Only Insert Needed")
        row.prop(edit, "use_keyframe_insert_needed", text="Manual", toggle=1)
        row.prop(edit, "use_auto_keyframe_insert_needed", text="Auto", toggle=1)

        col = layout.column(heading="Keyframing")
        col.prop(edit, "use_visual_keying")

        col = layout.column(heading="Auto-Keyframing")
        col.prop(edit, "use_auto_keying", text="Enable in New Scenes")
        col.prop(edit, "use_auto_keying_warning", text="Show Warning")
        col.prop(edit, "use_keyframe_insert_available", text="Only Insert Available")


class USERPREF_PT_animation_fcurves(AnimationPanel, CenterAlignMixIn, Panel):
    bl_label = "F-Curves"

    def draw_centered(self, context, layout):
        prefs = context.preferences
        edit = prefs.edit

        flow = layout.grid_flow(row_major=False, columns=0, even_columns=True, even_rows=False, align=False)

        flow.prop(edit, "fcurve_unselected_alpha", text="Unselected Opacity")
        flow.prop(edit, "fcurve_new_auto_smoothing", text="Default Smoothing Mode")
        flow.prop(edit, "keyframe_new_interpolation_type", text="Default Interpolation")
        flow.prop(edit, "keyframe_new_handle_type", text="Default Handles")
        flow.prop(edit, "use_insertkey_xyz_to_rgb", text="XYZ to RGB")
        flow.prop(edit, "use_anim_channel_group_colors")
        flow.prop(edit, "show_only_selected_curve_keyframes")
        flow.prop(edit, "use_fcurve_high_quality_drawing")


# -----------------------------------------------------------------------------
# System Panels

class SystemPanel:
    bl_space_type = 'PREFERENCES'
    bl_region_type = 'WINDOW'
    bl_context = "system"


class USERPREF_PT_system_sound(SystemPanel, CenterAlignMixIn, Panel):
    bl_label = "Sound"
    bl_options = {'DEFAULT_CLOSED'}

    def draw_centered(self, context, layout):
        prefs = context.preferences
        system = prefs.system

        layout.prop(system, "audio_device", expand=False)

        sub = layout.grid_flow(row_major=False, columns=0, even_columns=False, even_rows=False, align=False)
        sub.active = system.audio_device not in {'NONE', 'None'}
        sub.prop(system, "audio_channels", text="Channels")
        sub.prop(system, "audio_mixing_buffer", text="Mixing Buffer")
        sub.prop(system, "audio_sample_rate", text="Sample Rate")
        sub.prop(system, "audio_sample_format", text="Sample Format")


class USERPREF_PT_system_cycles_devices(SystemPanel, CenterAlignMixIn, Panel):
    bl_label = "Cycles Render Devices"

    def draw_centered(self, context, layout):
        prefs = context.preferences

        col = layout.column()
        col.use_property_split = False

        if bpy.app.build_options.cycles:
            addon = prefs.addons.get("cycles")
            if addon is None:
                layout.label(text="Enable Cycles Render Engine add-on to use Cycles", icon='INFO')
            else:
                addon.preferences.draw_impl(col, context)
            del addon
        else:
            layout.label(text="Cycles is disabled in this build", icon='INFO')


class USERPREF_PT_system_os_settings(SystemPanel, CenterAlignMixIn, Panel):
    bl_label = "Operating System Settings"

    @classmethod
    def poll(cls, _context):
        # macOS isn't supported.
        from sys import platform
        if platform == "darwin":
            return False
        return True

    @staticmethod
    def _draw_associate_supported_or_label(context, layout):
        from sys import platform
        if platform[:3] == "win":
            if context.preferences.system.is_microsoft_store_install:
                layout.label(text="Microsoft Store installation")
                layout.label(text="Use Windows 'Default Apps' to associate with blend files")
                return False
        else:
            # Linux.
            if bpy.utils.resource_path('SYSTEM'):
                layout.label(text="System Installation")
                layout.label(text="File association is handled by the package manager")
                return False

            import os
            if os.environ.get("SNAP"):
                layout.label(text="Snap Package Installation")
                layout.label(text="File association is handled by the package manager")
                return False

        return True

    def draw_centered(self, context, layout):
        if self._draw_associate_supported_or_label(context, layout):
            layout.label(text="Open blend files with this Blender version")
            split = layout.split(factor=0.5)
            split.alignment = 'LEFT'
            split.operator("preferences.associate_blend", text="Register")
            split.operator("preferences.unassociate_blend", text="Unregister")
            layout.prop(bpy.context.preferences.system, "register_all_users", text="For All Users")


class USERPREF_PT_system_network(SystemPanel, CenterAlignMixIn, Panel):
    bl_label = "Network"

    def draw_centered(self, context, layout):
        prefs = context.preferences
        system = prefs.system

        row = layout.row()
        row.prop(system, "use_online_access", text="Allow Online Access")

        # Show when the preference has been overridden and doesn't match the current preference.
        runtime_online_access = bpy.app.online_access
        if system.use_online_access != runtime_online_access:
            row = layout.split(factor=0.4)
            row.label(text="")
            if runtime_online_access:
                text = iface_("Enabled on startup, overriding the preference.")
            else:
                text = iface_("Disabled on startup, overriding the preference.")
            row.label(text=text, translate=False)

        layout.row().prop(system, "network_timeout", text="Time Out")
        layout.row().prop(system, "network_connection_limit", text="Connection Limit")


class USERPREF_PT_system_memory(SystemPanel, CenterAlignMixIn, Panel):
    bl_label = "Memory & Limits"

    def draw_centered(self, context, layout):
        import sys

        prefs = context.preferences
        system = prefs.system
        edit = prefs.edit

        col = layout.column()
        col.prop(edit, "undo_steps", text="Undo Steps")
        col.prop(edit, "undo_memory_limit", text="Undo Memory Limit")
        col.prop(edit, "use_global_undo")

        layout.separator()

        col = layout.column()
        col.prop(system, "scrollback", text="Console Scrollback Lines")

        layout.separator()

        col = layout.column()
        col.prop(system, "texture_time_out", text="Texture Time Out")
        col.prop(system, "texture_collection_rate", text="Garbage Collection Rate")

        layout.separator()

        col = layout.column()
        col.prop(system, "vbo_time_out", text="VBO Time Out")
        col.prop(system, "vbo_collection_rate", text="Garbage Collection Rate")

        if sys.platform != "darwin":
            layout.separator()
            col = layout.column()
            col.prop(system, "max_shader_compilation_subprocesses")


class USERPREF_PT_system_video_sequencer(SystemPanel, CenterAlignMixIn, Panel):
    bl_label = "Video Sequencer"

    def draw_centered(self, context, layout):
        prefs = context.preferences
        system = prefs.system
        # edit = prefs.edit

        layout.prop(system, "memory_cache_limit")

        layout.separator()

        layout.prop(system, "use_sequencer_disk_cache", text="Disk Cache")
        col = layout.column()
        col.active = system.use_sequencer_disk_cache
        col.prop(system, "sequencer_disk_cache_dir", text="Directory")
        col.prop(system, "sequencer_disk_cache_size_limit", text="Cache Limit")
        col.prop(system, "sequencer_disk_cache_compression", text="Compression")

        layout.separator()

        layout.prop(system, "sequencer_proxy_setup")


# -----------------------------------------------------------------------------
# Viewport Panels

class ViewportPanel:
    bl_space_type = 'PREFERENCES'
    bl_region_type = 'WINDOW'
    bl_context = "viewport"


class USERPREF_PT_viewport_display(ViewportPanel, CenterAlignMixIn, Panel):
    bl_label = "Display"

    def draw_centered(self, context, layout):
        prefs = context.preferences
        view = prefs.view

        col = layout.column(heading="Text Info Overlay")
        col.prop(view, "show_object_info", text="Object Info")
        col.prop(view, "show_view_name", text="View Name")

        col = layout.column(heading="Playback Frame Rate (FPS)")
        row = col.row()
        row.prop(view, "show_playback_fps", text="")
        subrow = row.row()
        subrow.active = view.show_playback_fps
        subrow.prop(view, "playback_fps_samples", text="Samples")

        layout.separator()

        col = layout.column()
        col.prop(view, "gizmo_size")
        col.prop(view, "lookdev_sphere_size")

        col.separator()

        col.prop(view, "mini_axis_type", text="3D Viewport Axes")

        if view.mini_axis_type == 'MINIMAL':
            col.prop(view, "mini_axis_size", text="Size")
            col.prop(view, "mini_axis_brightness", text="Brightness")

        if view.mini_axis_type == 'GIZMO':
            col.prop(view, "gizmo_size_navigate_v3d", text="Size")

        layout.separator()
        col = layout.column(heading="Fresnel")
        col.prop(view, "use_fresnel_edit")


class USERPREF_PT_viewport_quality(ViewportPanel, CenterAlignMixIn, Panel):
    bl_label = "Quality"

    def draw_centered(self, context, layout):
        prefs = context.preferences
        system = prefs.system

        col = layout.column()
        col.prop(system, "viewport_aa")

        col = layout.column(heading="Smooth Wires")
        col.prop(system, "use_overlay_smooth_wire", text="Overlay")
        col.prop(system, "use_edit_mode_smooth_wire", text="Edit Mode")


class USERPREF_PT_viewport_textures(ViewportPanel, CenterAlignMixIn, Panel):
    bl_label = "Textures"

    def draw_centered(self, context, layout):
        prefs = context.preferences
        system = prefs.system

        col = layout.column()
        col.prop(system, "gl_texture_limit", text="Limit Size")
        col.prop(system, "anisotropic_filter")
        col.prop(system, "gl_clip_alpha", slider=True)
        col.prop(system, "image_draw_method", text="Image Display Method")


class USERPREF_PT_viewport_selection(ViewportPanel, CenterAlignMixIn, Panel):
    bl_label = "Selection"
    bl_options = {'DEFAULT_CLOSED'}

    def draw_centered(self, context, layout):
        prefs = context.preferences
        system = prefs.system

        layout.prop(system, "use_select_pick_depth")


class USERPREF_PT_viewport_subdivision(ViewportPanel, CenterAlignMixIn, Panel):
    bl_label = "Subdivision"
    bl_options = {'DEFAULT_CLOSED'}

    @classmethod
    def poll(cls, context):
        import gpu
        backend = gpu.platform.backend_type_get()
        return backend == "OPENGL"

    def draw_centered(self, context, layout):
        prefs = context.preferences
        system = prefs.system

        layout.prop(system, "use_gpu_subdivision")


# -----------------------------------------------------------------------------
# Theme Panels

class ThemePanel:
    bl_space_type = 'PREFERENCES'
    bl_region_type = 'WINDOW'
    bl_context = "themes"


class USERPREF_MT_interface_theme_presets(Menu):
    bl_label = "Presets"
    preset_subdir = "interface_theme"
    preset_operator = "script.execute_preset"
    preset_type = 'XML'
    preset_xml_map = (
        ("preferences.themes[0]", "Theme"),
        ("preferences.ui_styles[0]", "ThemeStyle"),
    )
    # Prevent untrusted XML files "escaping" from these types.
    preset_xml_secure_types = {
        "Theme",
        "ThemeAssetShelf",
        "ThemeBoneColorSet",
        "ThemeClipEditor",
        "ThemeCollectionColor",
        "ThemeConsole",
        "ThemeDopeSheet",
        "ThemeFileBrowser",
        "ThemeFontStyle",
        "ThemeGradientColors",
        "ThemeGraphEditor",
        "ThemeImageEditor",
        "ThemeInfo",
        "ThemeNLAEditor",
        "ThemeNodeEditor",
        "ThemeOutliner",
        "ThemePanelColors",
        "ThemePreferences",
        "ThemeProperties",
        "ThemeSequenceEditor",
        "ThemeSpaceGeneric",
        "ThemeSpaceGradient",
        "ThemeSpaceListGeneric",
        "ThemeSpreadsheet",
        "ThemeStatusBar",
        "ThemeStripColor",
        "ThemeStyle",
        "ThemeTextEditor",
        "ThemeTopBar",
        "ThemeUserInterface",
        "ThemeView3D",
        "ThemeWidgetColors",
        "ThemeWidgetStateColors",
    }

    draw = Menu.draw_preset

    @staticmethod
    def reset_cb(_context, _filepath):
        bpy.ops.preferences.reset_default_theme()

    @staticmethod
    def post_cb(context, filepath):
        context.preferences.themes[0].filepath = filepath


class USERPREF_PT_theme(ThemePanel, Panel):
    bl_label = "Themes"
    bl_options = {'HIDE_HEADER'}

    def draw(self, context):
        import os

        layout = self.layout

        split = layout.split(factor=0.6)

        row = split.row(align=True)

        # Unlike most presets (which use the classes bl_label),
        # themes store the path, use this when set.
        if filepath := context.preferences.themes[0].filepath:
            preset_label = bpy.path.display_name(os.path.basename(filepath))
        else:
            preset_label = USERPREF_MT_interface_theme_presets.bl_label

        row.menu("USERPREF_MT_interface_theme_presets", text=preset_label)
        del filepath, preset_label

        row.operator("wm.interface_theme_preset_add", text="", icon='ADD')
        row.operator("wm.interface_theme_preset_remove", text="", icon='REMOVE')
        row.operator("wm.interface_theme_preset_save", text="", icon='FILE_TICK')

        row = split.row(align=True)
        row.operator("preferences.theme_install", text="Install...", icon='IMPORT')
        row.operator("preferences.reset_default_theme", text="Reset", icon='LOOP_BACK')


class USERPREF_PT_theme_user_interface(ThemePanel, CenterAlignMixIn, Panel):
    bl_label = "User Interface"
    bl_options = {'DEFAULT_CLOSED'}

    def draw_header(self, _context):
        layout = self.layout

        layout.label(icon='WORKSPACE')

    def draw(self, context):
        pass


# Base class for dynamically defined widget color panels.
# This is not registered.
class PreferenceThemeWidgetColorPanel:
    bl_parent_id = "USERPREF_PT_theme_user_interface"

    def draw(self, context):
        theme = context.preferences.themes[0]
        ui = theme.user_interface
        widget_style = getattr(ui, self.wcol)
        layout = self.layout

        layout.use_property_split = True

        flow = layout.grid_flow(row_major=False, columns=2, even_columns=True, even_rows=False, align=False)

        col = flow.column(align=True)
        col.prop(widget_style, "text")
        col.prop(widget_style, "text_sel", text="Selected")
        col.prop(widget_style, "item", slider=True)

        col = flow.column(align=True)
        col.prop(widget_style, "inner", slider=True)
        col.prop(widget_style, "inner_sel", text="Selected", slider=True)
        col.prop(widget_style, "outline")

        col.separator()

        col.prop(widget_style, "roundness")


# Base class for dynamically defined widget color panels.
# This is not registered.
class PreferenceThemeWidgetShadePanel:

    def draw(self, context):
        theme = context.preferences.themes[0]
        ui = theme.user_interface
        widget_style = getattr(ui, self.wcol)
        layout = self.layout

        layout.use_property_split = True

        col = layout.column(align=True)
        col.active = widget_style.show_shaded
        col.prop(widget_style, "shadetop", text="Shade Top")
        col.prop(widget_style, "shadedown", text="Down")

    def draw_header(self, context):
        theme = context.preferences.themes[0]
        ui = theme.user_interface
        widget_style = getattr(ui, self.wcol)

        self.layout.prop(widget_style, "show_shaded", text="")


class USERPREF_PT_theme_interface_state(ThemePanel, CenterAlignMixIn, Panel):
    bl_label = "State"
    bl_options = {'DEFAULT_CLOSED'}
    bl_parent_id = "USERPREF_PT_theme_user_interface"

    def draw_centered(self, context, layout):
        theme = context.preferences.themes[0]
        ui_state = theme.user_interface.wcol_state

        flow = layout.grid_flow(row_major=False, columns=0, even_columns=True, even_rows=False, align=False)

        col = flow.column(align=True)
        col.prop(ui_state, "inner_anim")
        col.prop(ui_state, "inner_anim_sel", text="Selected")

        col = flow.column(align=True)
        col.prop(ui_state, "inner_driven")
        col.prop(ui_state, "inner_driven_sel", text="Selected")

        col = flow.column(align=True)
        col.prop(ui_state, "inner_key")
        col.prop(ui_state, "inner_key_sel", text="Selected")

        col = flow.column(align=True)
        col.prop(ui_state, "inner_overridden")
        col.prop(ui_state, "inner_overridden_sel", text="Selected")

        col = flow.column(align=True)
        col.prop(ui_state, "inner_changed")
        col.prop(ui_state, "inner_changed_sel", text="Selected")

        col = flow.column(align=True)
        col.prop(ui_state, "blend")


class USERPREF_PT_theme_interface_styles(ThemePanel, CenterAlignMixIn, Panel):
    bl_label = "Styles"
    bl_options = {'DEFAULT_CLOSED'}
    bl_parent_id = "USERPREF_PT_theme_user_interface"

    def draw_centered(self, context, layout):
        theme = context.preferences.themes[0]
        ui = theme.user_interface

        flow = layout.grid_flow(row_major=False, columns=0, even_columns=True, even_rows=False, align=False)

        col = flow.column(align=True)
        col.prop(ui, "menu_shadow_fac")
        col.prop(ui, "menu_shadow_width", text="Shadow Width")

        col = flow.column(align=True)
        col.prop(ui, "icon_alpha")
        col.prop(ui, "icon_saturation", text="Saturation")

        col = flow.column()
        col.prop(ui, "widget_text_cursor")
        col.prop(ui, "editor_outline")
        col.prop(ui, "widget_emboss")
        col.prop(ui, "panel_roundness")


class USERPREF_PT_theme_interface_transparent_checker(ThemePanel, CenterAlignMixIn, Panel):
    bl_label = "Transparent Checkerboard"
    bl_options = {'DEFAULT_CLOSED'}
    bl_parent_id = "USERPREF_PT_theme_user_interface"

    def draw_centered(self, context, layout):
        theme = context.preferences.themes[0]
        ui = theme.user_interface

        flow = layout.grid_flow(row_major=False, columns=0, even_columns=True, even_rows=False, align=False)

        col = flow.column(align=True)
        col.prop(ui, "transparent_checker_primary")
        col.prop(ui, "transparent_checker_secondary")

        col = flow.column()
        col.prop(ui, "transparent_checker_size")


class USERPREF_PT_theme_interface_gizmos(ThemePanel, CenterAlignMixIn, Panel):
    bl_label = "Axis & Gizmo Colors"
    bl_options = {'DEFAULT_CLOSED'}
    bl_parent_id = "USERPREF_PT_theme_user_interface"

    def draw_centered(self, context, layout):
        theme = context.preferences.themes[0]
        ui = theme.user_interface

        flow = layout.grid_flow(row_major=False, columns=0, even_columns=True, even_rows=True, align=False)

        col = flow.column(align=True)
        col.prop(ui, "axis_x", text="Axis X")
        col.prop(ui, "axis_y", text="Y")
        col.prop(ui, "axis_z", text="Z")

        col = flow.column()
        col.prop(ui, "gizmo_primary")
        col.prop(ui, "gizmo_secondary", text="Secondary")
        col.prop(ui, "gizmo_view_align", text="View Align")

        col = flow.column()
        col.prop(ui, "gizmo_a")
        col.prop(ui, "gizmo_b", text="B")


class USERPREF_PT_theme_interface_icons(ThemePanel, CenterAlignMixIn, Panel):
    bl_label = "Icon Colors"
    bl_options = {'DEFAULT_CLOSED'}
    bl_parent_id = "USERPREF_PT_theme_user_interface"

    def draw_centered(self, context, layout):
        theme = context.preferences.themes[0]
        ui = theme.user_interface

        flow = layout.grid_flow(row_major=False, columns=0, even_columns=True, even_rows=False, align=False)

        flow.prop(ui, "icon_scene")
        flow.prop(ui, "icon_collection")
        flow.prop(ui, "icon_object")
        flow.prop(ui, "icon_object_data")
        flow.prop(ui, "icon_modifier")
        flow.prop(ui, "icon_shading")
        flow.prop(ui, "icon_folder")
        flow.prop(ui, "icon_autokey")
        flow.prop(ui, "icon_border_intensity")


class USERPREF_PT_theme_text_style(ThemePanel, CenterAlignMixIn, Panel):
    bl_label = "Text Style"
    bl_options = {'DEFAULT_CLOSED'}

    @staticmethod
    def _ui_font_style(layout, font_style):
        layout.use_property_split = True
        flow = layout.grid_flow(row_major=False, columns=0, even_columns=True, even_rows=False, align=False)

        col = flow.column()
        col.prop(font_style, "points")
        col.prop(font_style, "character_weight", text="Weight", text_ctxt=i18n_contexts.id_text)

        col = flow.column(align=True)
        col.prop(font_style, "shadow_offset_x", text="Shadow Offset X")
        col.prop(font_style, "shadow_offset_y", text="Y")

        col = flow.column(align=True)
        col.prop(font_style, "shadow")
        col.prop(font_style, "shadow_alpha", text="Alpha")
        col.prop(font_style, "shadow_value", text="Brightness")

    def draw_header(self, _context):
        layout = self.layout

        layout.label(icon='FONTPREVIEW')

    def draw_centered(self, context, layout):
        style = context.preferences.ui_styles[0]

        layout.label(text="Panel Title")
        self._ui_font_style(layout, style.panel_title)

        layout.separator()

        layout.label(text="Widget")
        self._ui_font_style(layout, style.widget)

        layout.separator()

        layout.label(text="Tooltip")
        self._ui_font_style(layout, style.tooltip)


class USERPREF_PT_theme_bone_color_sets(ThemePanel, CenterAlignMixIn, Panel):
    bl_label = "Bone Color Sets"
    bl_options = {'DEFAULT_CLOSED'}

    def draw_header(self, _context):
        layout = self.layout

        layout.label(icon='COLOR')

    def draw_centered(self, context, layout):
        theme = context.preferences.themes[0]

        layout.use_property_split = True

        for i, ui in enumerate(theme.bone_color_sets, 1):
            layout.label(text=iface_("Color Set {:d}").format(i), translate=False)

            flow = layout.grid_flow(row_major=False, columns=0, even_columns=True, even_rows=False, align=True)

            flow.prop(ui, "normal")
            flow.prop(ui, "select", text="Selected")
            flow.prop(ui, "active")
            flow.prop(ui, "show_colored_constraints")


class USERPREF_PT_theme_collection_colors(ThemePanel, CenterAlignMixIn, Panel):
    bl_label = "Collection Colors"
    bl_options = {'DEFAULT_CLOSED'}

    def draw_header(self, _context):
        layout = self.layout

        layout.label(icon='OUTLINER_COLLECTION')

    def draw_centered(self, context, layout):
        theme = context.preferences.themes[0]

        layout.use_property_split = True

        flow = layout.grid_flow(row_major=False, columns=2, even_columns=True, even_rows=False, align=False)
        for i, ui in enumerate(theme.collection_color, 1):
            flow.prop(ui, "color", text=iface_("Color {:d}").format(i), translate=False)


class USERPREF_PT_theme_strip_colors(ThemePanel, CenterAlignMixIn, Panel):
    bl_label = "Strip Color Tags"
    bl_options = {'DEFAULT_CLOSED'}

    def draw_header(self, _context):
        layout = self.layout

        layout.label(icon='SEQ_STRIP_DUPLICATE')

    def draw_centered(self, context, layout):
        theme = context.preferences.themes[0]

        layout.use_property_split = True

        flow = layout.grid_flow(row_major=False, columns=2, even_columns=True, even_rows=False, align=False)
        for i, ui in enumerate(theme.strip_color, 1):
            flow.prop(ui, "color", text=iface_("Color {:d}").format(i), translate=False)


# Base class for dynamically defined theme-space panels.
# This is not registered.
class PreferenceThemeSpacePanel:

    # not essential, hard-coded UI delimiters for the theme layout
    ui_delimiters = {
        'VIEW_3D': {
            "text_grease_pencil",
            "text_keyframe",
            "speaker",
            "freestyle_face_mark",
            "split_normal",
            "bone_solid",
            "bone_locked_weight",
            "paint_curve_pivot",
        },
        'GRAPH_EDITOR': {
            "handle_vertex_select",
        },
        'IMAGE_EDITOR': {
            "paint_curve_pivot",
        },
        'NODE_EDITOR': {
            "layout_node",
        },
        'CLIP_EDITOR': {
            "handle_vertex_select",
        },
    }

    # TODO theme_area should be deprecated
    @staticmethod
    def _theme_generic(layout, themedata, theme_area):

        layout.use_property_split = True

        flow = layout.grid_flow(row_major=False, columns=0, even_columns=True, even_rows=False, align=False)

        props_type = {}

        for prop in themedata.rna_type.properties:
            if prop.identifier == "rna_type":
                continue

            props_type.setdefault((prop.type, prop.subtype), []).append(prop)

        th_delimiters = PreferenceThemeSpacePanel.ui_delimiters.get(theme_area)
        for props_type, props_ls in sorted(props_type.items()):
            if props_type[0] == 'POINTER':
                continue

            if th_delimiters is None:
                # simple, no delimiters
                for prop in props_ls:
                    flow.prop(themedata, prop.identifier)
            else:

                for prop in props_ls:
                    flow.prop(themedata, prop.identifier)

    def draw_header(self, _context):
        icon = getattr(self, "icon", 'NONE')
        if icon != 'NONE':
            layout = self.layout
            layout.label(icon=icon)

    def draw(self, context):
        layout = self.layout
        theme = context.preferences.themes[0]

        datapath_list = self.datapath.split(".")
        data = theme
        for datapath_item in datapath_list:
            data = getattr(data, datapath_item)
        PreferenceThemeSpacePanel._theme_generic(layout, data, self.theme_area)


class ThemeGenericClassGenerator:

    @staticmethod
    def generate_panel_classes_for_wcols():
        wcols = [
            ("Box", "wcol_box"),
            ("List Item", "wcol_list_item"),
            ("Menu", "wcol_menu"),
            ("Menu Background", "wcol_menu_back"),
            ("Menu Item", "wcol_menu_item"),
            ("Number Field", "wcol_num"),
            ("Option", "wcol_option"),
            ("Pie Menu", "wcol_pie_menu"),
            ("Progress Bar", "wcol_progress"),
            ("Pulldown", "wcol_pulldown"),
            ("Radio Buttons", "wcol_radio"),
            ("Regular", "wcol_regular"),
            ("Scroll Bar", "wcol_scroll"),
            ("Tab", "wcol_tab"),
            ("Text", "wcol_text"),
            ("Toggle", "wcol_toggle"),
            ("Tool", "wcol_tool"),
            ("Toolbar Item", "wcol_toolbar_item"),
            ("Tooltip", "wcol_tooltip"),
            ("Value Slider", "wcol_numslider"),
        ]

        for (name, wcol) in wcols:
            panel_id = "USERPREF_PT_theme_interface_" + wcol
            yield type(panel_id, (PreferenceThemeWidgetColorPanel, ThemePanel, Panel), {
                "bl_label": name,
                "bl_options": {'DEFAULT_CLOSED'},
                "draw": PreferenceThemeWidgetColorPanel.draw,
                "wcol": wcol,
            })

            panel_shade_id = "USERPREF_PT_theme_interface_shade_" + wcol
            yield type(panel_shade_id, (PreferenceThemeWidgetShadePanel, ThemePanel, Panel), {
                "bl_label": "Shaded",
                "bl_options": {'DEFAULT_CLOSED'},
                "bl_parent_id": panel_id,
                "draw": PreferenceThemeWidgetShadePanel.draw,
                "wcol": wcol,
            })

    @staticmethod
    def generate_theme_area_child_panel_classes(parent_id, rna_type, theme_area, datapath):
        def generate_child_panel_classes_recurse(parent_id, rna_type, theme_area, datapath):
            props_type = {}

            for prop in rna_type.properties:
                if prop.identifier == "rna_type":
                    continue

                props_type.setdefault((prop.type, prop.subtype), []).append(prop)

            for props_type, props_ls in sorted(props_type.items()):
                if props_type[0] == 'POINTER':
                    for prop in props_ls:
                        new_datapath = datapath + "." + prop.identifier if datapath else prop.identifier
                        panel_id = parent_id + "_" + prop.identifier
                        yield type(panel_id, (PreferenceThemeSpacePanel, ThemePanel, Panel), {
                            "bl_label": rna_type.properties[prop.identifier].name,
                            "bl_parent_id": parent_id,
                            "bl_options": {'DEFAULT_CLOSED'},
                            "draw": PreferenceThemeSpacePanel.draw,
                            "theme_area": theme_area.identifier,
                            "datapath": new_datapath,
                        })

                        yield from generate_child_panel_classes_recurse(
                            panel_id,
                            prop.fixed_type,
                            theme_area,
                            new_datapath,
                        )

        yield from generate_child_panel_classes_recurse(parent_id, rna_type, theme_area, datapath)

    @staticmethod
    def generate_panel_classes_from_theme_areas():
        from bpy.types import Theme

        for theme_area in Theme.bl_rna.properties["theme_area"].enum_items_static:
            if theme_area.identifier in {'USER_INTERFACE', 'STYLE', 'BONE_COLOR_SETS'}:
                continue

            panel_id = "USERPREF_PT_theme_" + theme_area.identifier.lower()
            # Generate panel-class from theme_area
            yield type(panel_id, (PreferenceThemeSpacePanel, ThemePanel, Panel), {
                "bl_label": theme_area.name,
                "bl_options": {'DEFAULT_CLOSED'},
                "draw_header": PreferenceThemeSpacePanel.draw_header,
                "draw": PreferenceThemeSpacePanel.draw,
                "theme_area": theme_area.identifier,
                "icon": theme_area.icon,
                "datapath": theme_area.identifier.lower(),
            })

            yield from ThemeGenericClassGenerator.generate_theme_area_child_panel_classes(
                panel_id, Theme.bl_rna.properties[theme_area.identifier.lower()].fixed_type,
                theme_area, theme_area.identifier.lower())


# -----------------------------------------------------------------------------
# File Paths Panels

# Panel mix-in.
class FilePathsPanel:
    bl_space_type = 'PREFERENCES'
    bl_region_type = 'WINDOW'
    bl_context = "file_paths"


class USERPREF_PT_file_paths_data(FilePathsPanel, Panel):
    bl_label = "Data"

    def draw(self, context):
        layout = self.layout
        layout.use_property_split = True
        layout.use_property_decorate = False

        paths = context.preferences.filepaths

        col = self.layout.column()
        col.prop(paths, "font_directory", text="Fonts")
        col.prop(paths, "texture_directory", text="Textures")
        col.prop(paths, "sound_directory", text="Sounds")
        col.prop(paths, "temporary_directory", text="Temporary Files")


class USERPREF_PT_file_paths_script_directories(FilePathsPanel, Panel):
    bl_label = "Script Directories"

    def draw(self, context):
        layout = self.layout

        paths = context.preferences.filepaths

        if len(paths.script_directories) == 0:
            layout.operator("preferences.script_directory_add", text="Add", icon='ADD')
            return

        layout.use_property_split = False
        layout.use_property_decorate = False

        box = layout.box()
        split = box.split(factor=0.35)
        name_col = split.column()
        path_col = split.column()

        row = name_col.row(align=True)  # Padding
        row.separator()
        row.label(text="Name")

        row = path_col.row(align=True)  # Padding
        row.separator()
        row.label(text="Path", text_ctxt=i18n_contexts.editor_filebrowser)

        row.operator("preferences.script_directory_add", text="", icon='ADD', emboss=False)

        for i, script_directory in enumerate(paths.script_directories):
            row = name_col.row()
            row.alert = not script_directory.name
            row.prop(script_directory, "name", text="")

            row = path_col.row()
            subrow = row.row()
            subrow.alert = not script_directory.directory
            subrow.prop(script_directory, "directory", text="")
            row.operator("preferences.script_directory_remove", text="", icon='X', emboss=False).index = i


class USERPREF_PT_file_paths_render(FilePathsPanel, Panel):
    bl_label = "Render"
    bl_parent_id = "USERPREF_PT_file_paths_data"

    def draw(self, context):
        layout = self.layout
        layout.use_property_split = True
        layout.use_property_decorate = False

        paths = context.preferences.filepaths

        col = self.layout.column()
        col.prop(paths, "render_output_directory", text="Render Output")
        col.prop(paths, "render_cache_directory", text="Render Cache")


class USERPREF_PT_text_editor_presets(PresetPanel, Panel):
    bl_label = "Text Editor Presets"
    preset_subdir = "text_editor"
    preset_operator = "script.execute_preset"
    preset_add_operator = "text_editor.preset_add"


class USERPREF_PT_file_paths_applications(FilePathsPanel, Panel):
    bl_label = "Applications"
    bl_options = {'DEFAULT_CLOSED'}

    def draw(self, context):
        layout = self.layout
        layout.use_property_split = True
        layout.use_property_decorate = False

        paths = context.preferences.filepaths

        col = layout.column()
        col.prop(paths, "image_editor", text="Image Editor")
        col.prop(paths, "animation_player_preset", text="Animation Player")
        if paths.animation_player_preset == 'CUSTOM':
            col.prop(paths, "animation_player", text="Player")


class USERPREF_PT_text_editor(FilePathsPanel, Panel):
    bl_label = "Text Editor"
    bl_parent_id = "USERPREF_PT_file_paths_applications"

    def draw_header_preset(self, _context):
        USERPREF_PT_text_editor_presets.draw_panel_header(self.layout)

    def draw(self, context):
        layout = self.layout
        layout.use_property_split = True
        layout.use_property_decorate = False

        paths = context.preferences.filepaths

        col = layout.column()
        col.prop(paths, "text_editor", text="Program")
        col.prop(paths, "text_editor_args", text="Arguments")


class USERPREF_PT_file_paths_development(FilePathsPanel, Panel):
    bl_label = "Development"
    bl_options = {'DEFAULT_CLOSED'}

    @classmethod
    def poll(cls, context):
        prefs = context.preferences
        return prefs.view.show_developer_ui

    def draw(self, context):
        layout = self.layout
        layout.use_property_split = True
        layout.use_property_decorate = False

        paths = context.preferences.filepaths
        layout.prop(paths, "i18n_branches_directory", text="I18n Branches")


class USERPREF_PT_saveload_autorun(FilePathsPanel, Panel):
    bl_label = "Auto Run Python Scripts"
    bl_parent_id = "USERPREF_PT_saveload_blend"

    def draw_header(self, context):
        prefs = context.preferences
        paths = prefs.filepaths

        self.layout.prop(paths, "use_scripts_auto_execute", text="")

    def draw(self, context):
        layout = self.layout
        prefs = context.preferences
        paths = prefs.filepaths

        layout.use_property_split = True
        layout.use_property_decorate = False  # No animation.

        layout.active = paths.use_scripts_auto_execute

        box = layout.box()
        row = box.row()
        row.label(text="Excluded Paths")
        row.operator("preferences.autoexec_path_add", text="", icon='ADD', emboss=False)
        for i, path_cmp in enumerate(prefs.autoexec_paths):
            row = box.row()
            row.prop(path_cmp, "path", text="")
            row.prop(path_cmp, "use_glob", text="", icon='FILTER')
            row.operator("preferences.autoexec_path_remove", text="", icon='X', emboss=False).index = i


class USERPREF_PT_file_paths_asset_libraries(FilePathsPanel, Panel):
    bl_label = "Asset Libraries"

    def draw(self, context):
        layout = self.layout
        layout.use_property_split = False
        layout.use_property_decorate = False

        paths = context.preferences.filepaths
        active_library_index = paths.active_asset_library

        row = layout.row()

        row.template_list(
            "USERPREF_UL_asset_libraries", "user_asset_libraries",
            paths, "asset_libraries",
            paths, "active_asset_library",
        )

        col = row.column(align=True)
        col.operator("preferences.asset_library_add", text="", icon='ADD')
        props = col.operator("preferences.asset_library_remove", text="", icon='REMOVE')
        props.index = active_library_index

        try:
            active_library = None if active_library_index < 0 else paths.asset_libraries[active_library_index]
        except IndexError:
            active_library = None

        if active_library is None:
            return

        layout.separator()

        layout.prop(active_library, "path")
        layout.prop(active_library, "import_method", text="Import Method")
        layout.prop(active_library, "use_relative_path")


class USERPREF_UL_asset_libraries(UIList):
    def draw_item(self, _context, layout, _data, item, icon, _active_data, _active_propname, _index):
        asset_library = item

        if self.layout_type in {'DEFAULT', 'COMPACT'}:
            layout.prop(asset_library, "name", text="", emboss=False)
        elif self.layout_type == 'GRID':
            layout.alignment = 'CENTER'
            layout.prop(asset_library, "name", text="", emboss=False)


class USERPREF_UL_extension_repos(UIList):
    def draw_item(self, _context, layout, _data, item, icon, _active_data, _active_propname, _index):
        repo = item
        icon = 'INTERNET' if repo.use_remote_url else 'DISK_DRIVE'
        if self.layout_type in {'DEFAULT', 'COMPACT'}:
            layout.prop(repo, "name", text="", icon=icon, emboss=False)
        elif self.layout_type == 'GRID':
            layout.alignment = 'CENTER'
            layout.prop(repo, "name", text="", icon=icon, emboss=False)

        # Show an error icon if this repository has unusable settings.
        if repo.enabled:
            if (
                    (repo.use_custom_directory and repo.custom_directory == "") or
                    (repo.use_remote_url and repo.remote_url == "")
            ):
                layout.label(text="", icon='ERROR')

        layout.prop(repo, "enabled", text="", emboss=False, icon='CHECKBOX_HLT' if repo.enabled else 'CHECKBOX_DEHLT')

    def filter_items(self, _context, data, propname):
        # Repositories has no index, converting to a list.
        items = list(getattr(data, propname))

        flags = [self.bitflag_filter_item] * len(items)

        indices = [None] * len(items)
        for index, orig_index in enumerate(sorted(
            range(len(items)),
            key=lambda i: (
                # Order [Remote, User, System].
                0 if (repo := items[i]).use_remote_url else (1 if (repo.source != 'SYSTEM') else 2),
                repo.name.casefold(),
            )
        )):
            indices[orig_index] = index

        return flags, indices


# -----------------------------------------------------------------------------
# Save/Load Panels

class SaveLoadPanel:
    bl_space_type = 'PREFERENCES'
    bl_region_type = 'WINDOW'
    bl_context = "save_load"


class USERPREF_PT_saveload_blend(SaveLoadPanel, CenterAlignMixIn, Panel):
    bl_label = "Blend Files"

    def draw_centered(self, context, layout):
        prefs = context.preferences
        paths = prefs.filepaths
        view = prefs.view

        col = layout.column(heading="Save")
        col.prop(view, "use_save_prompt")

        col = layout.column()
        col.prop(paths, "save_version")
        col.prop(paths, "recent_files")

        layout.separator()

        col = layout.column(heading="Auto-Save")
        row = col.row()
        row.prop(paths, "use_auto_save_temporary_files", text="")
        subrow = row.row()
        subrow.active = paths.use_auto_save_temporary_files
        subrow.prop(paths, "auto_save_time", text="Timer (Minutes)")

        layout.separator()

        layout.prop(paths, "file_preview_type")

        layout.separator()

        layout.separator()

        col = layout.column(heading="Default To")
        col.prop(paths, "use_relative_paths")
        col.prop(paths, "use_file_compression")
        col.prop(paths, "use_load_ui")

        col = layout.column(heading="Text Files")
        col.prop(paths, "use_tabs_as_spaces")


class USERPREF_PT_saveload_file_browser(SaveLoadPanel, CenterAlignMixIn, Panel):
    bl_label = "File Browser"

    def draw_centered(self, context, layout):
        prefs = context.preferences
        paths = prefs.filepaths

        col = layout.column(heading="Show Locations")
        col.prop(paths, "show_recent_locations", text="Recent")
        col.prop(paths, "show_system_bookmarks", text="System")

        col = layout.column(heading="Defaults")
        col.prop(paths, "use_filter_files")
        col.prop(paths, "show_hidden_files_datablocks")


# -----------------------------------------------------------------------------
# Input Panels

class InputPanel:
    bl_space_type = 'PREFERENCES'
    bl_region_type = 'WINDOW'
    bl_context = "input"


class USERPREF_PT_input_keyboard(InputPanel, CenterAlignMixIn, Panel):
    bl_label = "Keyboard"

    def draw_centered(self, context, layout):
        prefs = context.preferences
        inputs = prefs.inputs

        layout.prop(inputs, "use_emulate_numpad")
        layout.prop(inputs, "use_numeric_input_advanced")


class USERPREF_PT_input_mouse(InputPanel, CenterAlignMixIn, Panel):
    bl_label = "Mouse"

    def draw_centered(self, context, layout):
        import sys
        prefs = context.preferences
        inputs = prefs.inputs

        flow = layout.grid_flow(row_major=False, columns=0, even_columns=True, even_rows=False, align=False)

        if sys.platform[:3] == "win":
            flow.prop(inputs, "use_mouse_emulate_3_button")
        else:
            col = flow.column(heading="Emulate 3 Button Mouse")
            row = col.row()
            row.prop(inputs, "use_mouse_emulate_3_button", text="")
            subrow = row.row()
            subrow.prop(inputs, "mouse_emulate_3_button_modifier", text="")
            subrow.active = inputs.use_mouse_emulate_3_button

        flow.prop(inputs, "use_mouse_continuous")
        flow.prop(inputs, "use_drag_immediately")
        flow.prop(inputs, "mouse_double_click_time", text="Double Click Speed")
        flow.prop(inputs, "drag_threshold_mouse")
        flow.prop(inputs, "drag_threshold_tablet")
        flow.prop(inputs, "drag_threshold")
        flow.prop(inputs, "move_threshold")


class USERPREF_PT_input_touchpad(InputPanel, CenterAlignMixIn, Panel):
    bl_label = "Touchpad"
    bl_options = {'DEFAULT_CLOSED'}

    @classmethod
    def poll(cls, context):
        import sys
        if sys.platform[:3] == "win" or sys.platform == "darwin":
            return True

        # WAYLAND supports multi-touch, X11 and SDL don't.
        from _bpy import _ghost_backend
        if _ghost_backend() == 'WAYLAND':
            return True

        return False

    def draw_centered(self, context, layout):
        prefs = context.preferences
        inputs = prefs.inputs

        col = layout.column()
        col.prop(inputs, "use_multitouch_gestures")

        from _bpy import _wm_capabilities
        capabilities = _wm_capabilities()
        if not capabilities['TRACKPAD_PHYSICAL_DIRECTION']:
            row = col.row()
            row.active = inputs.use_multitouch_gestures
            row.prop(inputs, "touchpad_scroll_direction", text="Scroll Direction")


class USERPREF_PT_input_tablet(InputPanel, CenterAlignMixIn, Panel):
    bl_label = "Tablet"

    def draw_centered(self, context, layout):
        prefs = context.preferences
        inputs = prefs.inputs

        import sys
        if sys.platform[:3] == "win":
            layout.prop(inputs, "tablet_api")
            layout.separator()

        col = layout.column()
        col.prop(inputs, "pressure_threshold_max")
        col.prop(inputs, "pressure_softness")


class USERPREF_PT_input_ndof(InputPanel, CenterAlignMixIn, Panel):
    bl_label = "NDOF"
    bl_options = {'DEFAULT_CLOSED'}

    @classmethod
    def poll(cls, context):
        return bpy.app.build_options.input_ndof

    def draw_centered(self, context, layout):
        prefs = context.preferences
        inputs = prefs.inputs

        USERPREF_PT_ndof_settings.draw_settings(layout, inputs)


# -----------------------------------------------------------------------------
# Navigation Panels

class NavigationPanel:
    bl_space_type = 'PREFERENCES'
    bl_region_type = 'WINDOW'
    bl_context = "navigation"


class USERPREF_PT_navigation_orbit(NavigationPanel, CenterAlignMixIn, Panel):
    bl_label = "Orbit & Pan"

    def draw_centered(self, context, layout):
        prefs = context.preferences
        inputs = prefs.inputs
        view = prefs.view

        col = layout.column()

        col.row().prop(inputs, "view_rotate_method", expand=True)
        if inputs.view_rotate_method == 'TURNTABLE':
            col.prop(inputs, "view_rotate_sensitivity_turntable")
        else:
            col.prop(inputs, "view_rotate_sensitivity_trackball")
        col.prop(inputs, "use_rotate_around_active")

        col.separator()

        col = layout.column(heading="Auto")
        col.prop(inputs, "use_auto_perspective", text="Perspective")
        col.prop(inputs, "use_mouse_depth_navigate", text="Depth")

        col = layout.column()
        col.prop(view, "smooth_view")
        col.prop(view, "rotation_angle")


class USERPREF_PT_navigation_zoom(NavigationPanel, CenterAlignMixIn, Panel):
    bl_label = "Zoom"

    def draw_centered(self, context, layout):
        prefs = context.preferences
        inputs = prefs.inputs

        col = layout.column()

        col.row().prop(inputs, "view_zoom_method", text="Zoom Method")
        if inputs.view_zoom_method in {'DOLLY', 'CONTINUE'}:
            col.row().prop(inputs, "view_zoom_axis")
            col.prop(inputs, "use_zoom_to_mouse")
            col = layout.column(heading="Invert Zoom Direction", align=True)
            col.prop(inputs, "invert_mouse_zoom", text="Mouse")
            col.prop(inputs, "invert_zoom_wheel", text="Wheel")
        else:
            col.prop(inputs, "use_zoom_to_mouse")
            col.prop(inputs, "invert_zoom_wheel", text="Invert Wheel Zoom Direction")


class USERPREF_PT_navigation_fly_walk(NavigationPanel, CenterAlignMixIn, Panel):
    bl_label = "Fly & Walk"

    def draw_centered(self, context, layout):
        prefs = context.preferences
        inputs = prefs.inputs

        layout.row().prop(inputs, "navigation_mode", expand=True)


class USERPREF_PT_navigation_fly_walk_navigation(NavigationPanel, CenterAlignMixIn, Panel):
    bl_label = "Walk"
    bl_parent_id = "USERPREF_PT_navigation_fly_walk"
    bl_options = {'DEFAULT_CLOSED'}

    @classmethod
    def poll(cls, context):
        prefs = context.preferences
        return prefs.inputs.navigation_mode == 'WALK'

    def draw_centered(self, context, layout):
        prefs = context.preferences
        inputs = prefs.inputs
        walk = inputs.walk_navigation

        col = layout.column()
        col.prop(walk, "use_mouse_reverse")
        col.prop(walk, "mouse_speed")
        col.prop(walk, "teleport_time")

        col = layout.column(align=True)
        col.prop(walk, "walk_speed")
        col.prop(walk, "walk_speed_factor")


class USERPREF_PT_navigation_fly_walk_gravity(NavigationPanel, CenterAlignMixIn, Panel):
    bl_label = "Gravity"
    bl_parent_id = "USERPREF_PT_navigation_fly_walk"
    bl_options = {'DEFAULT_CLOSED'}

    @classmethod
    def poll(cls, context):
        prefs = context.preferences
        return prefs.inputs.navigation_mode == 'WALK'

    def draw_header(self, context):
        prefs = context.preferences
        inputs = prefs.inputs
        walk = inputs.walk_navigation

        self.layout.prop(walk, "use_gravity", text="")

    def draw_centered(self, context, layout):
        prefs = context.preferences
        inputs = prefs.inputs
        walk = inputs.walk_navigation

        layout.active = walk.use_gravity

        col = layout.column()
        col.prop(walk, "view_height")
        col.prop(walk, "jump_height")


# Special case, this is only exposed as a popover.
class USERPREF_PT_ndof_settings(Panel):
    bl_label = "3D Mouse Settings"
    bl_space_type = 'TOPBAR'  # dummy.
    bl_region_type = 'HEADER'
    bl_ui_units_x = 12

    @staticmethod
    def draw_settings(layout, props, show_3dview_settings=True):
        col = layout.column()
        col.prop(props, "ndof_sensitivity", text="Pan Sensitivity")
        col.prop(props, "ndof_orbit_sensitivity")
        col.prop(props, "ndof_deadzone")

        layout.separator()

        if show_3dview_settings:
            col = layout.column()
            col.row().prop(props, "ndof_view_navigate_method", expand=True, text="Navigation")
            col.row().prop(props, "ndof_view_rotate_method", expand=True, text="Rotation")

            layout.separator()

        col = layout.column()
        if show_3dview_settings:
            col.prop(props, "ndof_show_guide")
        col.prop(props, "ndof_zoom_invert")
        col.prop(props, "ndof_lock_camera_pan_zoom")
        row = col.row(heading="Pan")
        row.prop(props, "ndof_pan_yz_swap_axis", text="Swap Y and Z Axes")

        layout.separator()

        row = layout.row(heading=("Invert Axis Pan" if show_3dview_settings else "Invert Pan Axis"))
        for text, attr in (
                ("X", "ndof_panx_invert_axis"),
                ("Y", "ndof_pany_invert_axis"),
                ("Z", "ndof_panz_invert_axis"),
        ):
            row.prop(props, attr, text=text, toggle=True)

        if show_3dview_settings:
            row = layout.row(heading="Orbit")
            for text, attr in (
                    ("X", "ndof_rotx_invert_axis"),
                    ("Y", "ndof_roty_invert_axis"),
                    ("Z", "ndof_rotz_invert_axis"),
            ):
                row.prop(props, attr, text=text, toggle=True)

            layout.separator()

            col = layout.column(heading="Fly/Walk")
            col.prop(props, "ndof_lock_horizon")
            col.prop(props, "ndof_fly_helicopter")

    def draw(self, context):
        layout = self.layout
        layout.use_property_split = True
        layout.use_property_decorate = False  # No animation.

        input_prefs = context.preferences.inputs
        is_view3d = context.space_data.type == 'VIEW_3D'
        self.draw_settings(layout, input_prefs, is_view3d)

# -----------------------------------------------------------------------------
# Key-Map Editor Panels


class KeymapPanel:
    bl_space_type = 'PREFERENCES'
    bl_region_type = 'WINDOW'
    bl_context = "keymap"


class USERPREF_MT_keyconfigs(Menu):
    bl_label = "KeyPresets"
    preset_subdir = "keyconfig"
    preset_operator = "preferences.keyconfig_activate"

    def draw(self, context):
        Menu.draw_preset(self, context)


class USERPREF_PT_keymap(KeymapPanel, Panel):
    bl_label = "Keymap"
    bl_options = {'HIDE_HEADER'}

    def draw(self, context):
        from rna_keymap_ui import draw_keymaps

        layout = self.layout

        # import time

        # start = time.time()

        # Keymap Settings
        draw_keymaps(context, layout)

        # print("runtime", time.time() - start)


# -----------------------------------------------------------------------------
# Extension Panels


class USERPREF_MT_extensions_active_repo(Menu):
    bl_label = "Active Repository"

    def draw(self, _context):
        # Add-ons may extend.
        pass


class USERPREF_MT_extensions_active_repo_remove(Menu):
    bl_label = "Remove Extension Repository"

    def draw(self, context):
        layout = self.layout

        extensions = context.preferences.extensions
        active_repo_index = extensions.active_repo

        try:
            active_repo = None if active_repo_index < 0 else extensions.repos[active_repo_index]
        except IndexError:
            active_repo = None

        is_system_repo = (active_repo.use_remote_url is False) and (active_repo.source == 'SYSTEM')

        props = layout.operator("preferences.extension_repo_remove", text="Remove Repository")
        props.index = active_repo_index

        if not is_system_repo:
            props = layout.operator("preferences.extension_repo_remove", text="Remove Repository & Files")
            props.index = active_repo_index
            props.remove_files = True


class USERPREF_PT_extensions_repos(Panel):
    bl_label = "Repositories"
    bl_options = {'HIDE_HEADER'}

    bl_space_type = 'TOPBAR'  # dummy.
    bl_region_type = 'HEADER'

    # Show wider than most panels so the URL & directory aren't overly clipped.
    bl_ui_units_x = 16

    def draw(self, context):
        layout = self.layout
        layout.use_property_split = False
        layout.use_property_decorate = False

        extensions = context.preferences.extensions
        active_repo_index = extensions.active_repo

        row = layout.row()

        row.template_list(
            "USERPREF_UL_extension_repos", "user_extension_repos",
            extensions, "repos",
            extensions, "active_repo",
        )

        col = row.column(align=True)
        col.operator_menu_enum("preferences.extension_repo_add", "type", text="", icon='ADD')
        col.menu("USERPREF_MT_extensions_active_repo_remove", text="", icon='REMOVE')

        col.separator()

        col.menu_contents("USERPREF_MT_extensions_active_repo")

        try:
            active_repo = None if active_repo_index < 0 else extensions.repos[active_repo_index]
        except IndexError:
            active_repo = None

        if active_repo is None:
            return

        # NOTE: changing repositories from remote to local & vice versa could be supported but is obscure enough
        # that it can be hidden entirely. If there is a some justification to show this, it can be exposed.
        # For now it can be accessed from Python if someone is.
        # `layout.prop(active_repo, "use_remote_url", text="Use Remote URL")`

        use_remote_url = active_repo.use_remote_url
        if use_remote_url:
            row = layout.row()
            split = row.split(factor=0.936)
            if active_repo.remote_url == "":
                split.alert = True
            split.prop(active_repo, "remote_url", text="", icon='INTERNET', placeholder="Repository URL")
            split = row.split()

            if active_repo.use_access_token:
                access_token_icon = 'LOCKED' if active_repo.access_token else 'UNLOCKED'
                row = layout.row()
                split = row.split(factor=0.936)
                split.prop(active_repo, "access_token", icon=access_token_icon)
                split = row.split()

            layout.prop(active_repo, "use_sync_on_startup")

        layout_header, layout_panel = layout.panel("advanced", default_closed=True)
        layout_header.label(text="Advanced")

        if layout_panel:
            layout_panel.use_property_split = True
            use_custom_directory = active_repo.use_custom_directory

            col = layout_panel.column(align=False, heading="Custom Directory")
            row = col.row(align=True)
            sub = row.row(align=True)
            sub.prop(active_repo, "use_custom_directory", text="")
            sub = sub.row(align=True)
            sub.active = use_custom_directory
            if use_custom_directory:
                if active_repo.custom_directory == "":
                    sub.alert = True
                sub.prop(active_repo, "custom_directory", text="")
            else:
                # Show the read-only directory property.
                # Apart from being consistent with the custom directory UI,
                # prefer a read-only property over a label because this is not necessarily
                # valid UTF-8 which will raise a Python exception when passed in as text.
                sub.prop(active_repo, "directory", text="")

            if use_remote_url:
                row = layout_panel.row(align=True, heading="Authentication")
                row.prop(active_repo, "use_access_token")

                layout_panel.prop(active_repo, "use_cache")
            else:
                layout_panel.prop(active_repo, "source")

            layout_panel.separator()

            layout_panel.prop(active_repo, "module")


# -----------------------------------------------------------------------------
# Extensions Panels

class ExtensionsPanel:
    bl_space_type = 'PREFERENCES'
    bl_region_type = 'WINDOW'
    bl_context = "extensions"


class USERPREF_PT_extensions(ExtensionsPanel, Panel):
    bl_label = "Extensions"
    bl_options = {'HIDE_HEADER'}

    def draw(self, context):
        pass


# -----------------------------------------------------------------------------
# Add-on Panels

# Only a popover.
class USERPREF_PT_addons_filter(Panel):
    bl_label = "Add-ons Filter"

    bl_space_type = 'TOPBAR'  # dummy.
    bl_region_type = 'HEADER'
    bl_ui_units_x = 12

    def draw(self, context):
        USERPREF_PT_addons._draw_addon_header_for_extensions_popover(self.layout, context)


class AddOnPanel:
    bl_space_type = 'PREFERENCES'
    bl_region_type = 'WINDOW'
    bl_context = "addons"


class USERPREF_PT_addons(AddOnPanel, Panel):
    bl_label = "Add-ons"
    bl_options = {'HIDE_HEADER'}

    _support_icon_mapping = {
        'OFFICIAL': 'BLENDER',
        'COMMUNITY': 'COMMUNITY',
        'TESTING': 'EXPERIMENTAL',
    }

    @staticmethod
    def is_user_addon(mod, user_addon_paths):
        import os

        if not user_addon_paths:
            for path in (
                    bpy.utils.script_path_user(),
                    *bpy.utils.script_paths_pref(),
            ):
                if path is not None:
                    user_addon_paths.append(os.path.join(path, "addons"))

        for path in user_addon_paths:
            if bpy.path.is_subdir(mod.__file__, path):
                return True
        return False

    @staticmethod
    def draw_addon_preferences(layout, context, addon_preferences):
        if (draw := getattr(addon_preferences, "draw", None)) is None:
            return

        addon_preferences_class = type(addon_preferences)
        layout.label(text=" Preferences")
        box_prefs = layout.box()
        addon_preferences_class.layout = box_prefs
        try:
            draw(context)
        except BaseException:
            import traceback
            traceback.print_exc()
            box_prefs.label(text="Error (see console)", icon='ERROR')
        del addon_preferences_class.layout

    @staticmethod
    def draw_error(layout, message):
        lines = message.split("\n")
        box = layout.box()
        sub = box.row()
        sub.label(text=lines[0])
        sub.label(icon='ERROR')
        for l in lines[1:]:
            box.label(text=l)

    @staticmethod
    def _draw_addon_header(layout, prefs, wm):
        split = layout.split(factor=0.6)

        row = split.row()
        row.prop(wm, "addon_support", expand=True)

        row = split.row(align=True)
        row.operator("preferences.addon_install", icon='IMPORT', text="Install...")
        row.operator("preferences.addon_refresh", icon='FILE_REFRESH', text="Refresh")

        row = layout.row()
        row.prop(prefs.view, "show_addons_enabled_only")
        row.prop(wm, "addon_filter", text="")
        row.prop(wm, "addon_search", text="", icon='VIEWZOOM')

    @staticmethod
    def _draw_addon_header_for_extensions_popover(layout, context):

        wm = context.window_manager
        prefs = context.preferences

        row = layout.row()
        row.prop(wm, "addon_support", expand=True)

        row = layout.row()
        row.prop(prefs.view, "show_addons_enabled_only")

        # Not filter, we could expose elsewhere.
        row = layout.row()
        row.operator("preferences.addon_install", icon='IMPORT', text="Install...")
        row.operator("preferences.addon_refresh", icon='FILE_REFRESH', text="Refresh")

    def draw(self, context):
        import os
        import addon_utils

        prefs = context.preferences

        if self.is_extended():
            # Rely on the draw function being appended to by the extensions add-on.
            return

        layout = self.layout
        wm = context.window_manager

        used_addon_module_name_map = {addon.module: addon for addon in prefs.addons}

        addon_user_dirs = tuple(
            p for p in (
                *[os.path.join(pref_p, "addons") for pref_p in bpy.utils.script_paths_pref()],
                bpy.utils.user_resource('SCRIPTS', path="addons"),
            )
            if p
        )

        self._draw_addon_header(layout, prefs, wm)

        layout_topmost = layout.column()

        col = layout.column()

        # set in addon_utils.modules_refresh()
        if addon_utils.error_duplicates:
            box = col.box()
            row = box.row()
            row.label(text="Multiple add-ons with the same name found!")
            row.label(icon='ERROR')
            box.label(text="Delete one of each pair to resolve:")
            for (addon_name, addon_file, addon_path) in addon_utils.error_duplicates:
                box.separator()
                sub_col = box.column(align=True)
                sub_col.label(text=addon_name + ":")
                sub_col.label(text="    " + addon_file)
                sub_col.label(text="    " + addon_path)

        if addon_utils.error_encoding:
            self.draw_error(
                col,
                "One or more addons do not have UTF-8 encoding\n"
                "(see console for details)",
            )

        show_enabled_only = prefs.view.show_addons_enabled_only
        filter = wm.addon_filter
        search = wm.addon_search.casefold()
        support = wm.addon_support

        module_names = set()

        # initialized on demand
        user_addon_paths = []

        for mod in addon_utils.modules(refresh=False):
            module_names.add(addon_module_name := mod.__name__)
            bl_info = addon_utils.module_bl_info(mod)

            is_enabled = addon_module_name in used_addon_module_name_map

            if bl_info["support"] not in support:
                continue

            # check if addon should be visible with current filters
            is_visible = (
                (filter == "All") or
                (filter == bl_info["category"]) or
                (filter == "User" and (mod.__file__.startswith(addon_user_dirs)))
            )
            if show_enabled_only:
                is_visible = is_visible and is_enabled

            if not is_visible:
                continue

            if search and not (
                    (search in bl_info["name"].casefold() or
                     search in iface_(bl_info["name"]).casefold()) or
                    (bl_info["author"] and (search in bl_info["author"].casefold())) or
                    ((filter == "All") and (search in bl_info["category"].casefold() or
                                            search in iface_(bl_info["category"]).casefold()))
            ):
                continue

            # Addon UI Code
            col_box = col.column()
            box = col_box.box()
            colsub = box.column()
            row = colsub.row(align=True)

            row.operator(
                "preferences.addon_expand",
                icon='DISCLOSURE_TRI_DOWN' if bl_info["show_expanded"] else 'DISCLOSURE_TRI_RIGHT',
                emboss=False,
            ).module = addon_module_name

            row.operator(
                "preferences.addon_disable" if is_enabled else "preferences.addon_enable",
                icon='CHECKBOX_HLT' if is_enabled else 'CHECKBOX_DEHLT', text="",
                emboss=False,
            ).module = addon_module_name

            sub = row.row()
            sub.active = is_enabled
            sub.label(text="{:s}: {:s}".format(iface_(bl_info["category"]), iface_(bl_info["name"])))

            if bl_info["warning"]:
                sub.label(icon='ERROR')

            # icon showing support level.
            sub.label(icon=self._support_icon_mapping.get(bl_info["support"], 'QUESTION'))

            # Expanded UI (only if additional bl_info is available)
            if bl_info["show_expanded"]:
                if value := bl_info["description"]:
                    split = colsub.row().split(factor=0.15)
                    split.label(text="Description:")
                    split.label(text=iface_(value))
                if value := bl_info["location"]:
                    split = colsub.row().split(factor=0.15)
                    split.label(text="Location:")
                    split.label(text=iface_(value))
                if mod:
                    split = colsub.row().split(factor=0.15)
                    split.label(text="File:")
                    split.label(text=mod.__file__, translate=False)
                if value := bl_info["author"]:
                    split = colsub.row().split(factor=0.15)
                    split.label(text="Author:")
                    split.label(text=value, translate=False)
                if value := bl_info["version"]:
                    split = colsub.row().split(factor=0.15)
                    split.label(text="Version:")
                    split.label(text=".".join(str(x) for x in value), translate=False)
                if value := bl_info["warning"]:
                    split = colsub.row().split(factor=0.15)
                    split.label(text="Warning:")
                    split.label(text="  " + iface_(value), icon='ERROR')
                del value

                user_addon = USERPREF_PT_addons.is_user_addon(mod, user_addon_paths)
                if bl_info["doc_url"] or bl_info.get("tracker_url"):
                    split = colsub.row().split(factor=0.15)
                    split.label(text="Internet:")
                    sub = split.row()
                    if bl_info["doc_url"]:
                        sub.operator(
                            "wm.url_open", text="Documentation", icon='HELP',
                        ).url = bl_info["doc_url"]
                    # Only add "Report a Bug" button if tracker_url is set.
                    # None of the core add-ons are expected to have tracker info (glTF is the exception).
                    if bl_info.get("tracker_url"):
                        sub.operator(
                            "wm.url_open", text="Report a Bug", icon='URL',
                        ).url = bl_info["tracker_url"]

                if user_addon:
                    split = colsub.row().split(factor=0.15)
                    split.label(text="User:")
                    split.operator(
                        "preferences.addon_remove", text="Remove", icon='CANCEL',
                    ).module = mod.__name__

                # Show addon user preferences
                if is_enabled:
                    if (addon_preferences := used_addon_module_name_map[addon_module_name].preferences) is not None:
                        self.draw_addon_preferences(col_box, context, addon_preferences)

        if filter in {"All", "Enabled"}:
            # Append missing scripts
            # First collect scripts that are used but have no script file.
            missing_modules = {
                addon_module_name for addon_module_name in used_addon_module_name_map
                if addon_module_name not in module_names
            }

            if missing_modules:
                layout_topmost.column().separator()
                layout_topmost.column().label(text="Missing script files")

                for addon_module_name in sorted(missing_modules):
                    is_enabled = addon_module_name in used_addon_module_name_map
                    # Addon UI Code
                    box = layout_topmost.column().box()
                    colsub = box.column()
                    row = colsub.row(align=True)

                    row.label(text="", icon='ERROR')

                    if is_enabled:
                        row.operator(
                            "preferences.addon_disable", icon='CHECKBOX_HLT', text="", emboss=False,
                        ).module = addon_module_name

                    row.label(text=addon_module_name, translate=False)


# -----------------------------------------------------------------------------
# Studio Light Panels


class StudioLightPanel:
    bl_space_type = 'PREFERENCES'
    bl_region_type = 'WINDOW'
    bl_context = "lights"


class StudioLightPanelMixin:

    def _get_lights(self, prefs):
        return [light for light in prefs.studio_lights if light.is_user_defined and light.type == self.sl_type]

    def draw(self, context):
        layout = self.layout
        prefs = context.preferences
        lights = self._get_lights(prefs)

        self.draw_light_list(layout, lights)

    def draw_light_list(self, layout, lights):
        if lights:
            flow = layout.grid_flow(row_major=False, columns=4, even_columns=True, even_rows=True, align=False)
            for studio_light in lights:
                self.draw_studio_light(flow, studio_light)
        else:
            layout.label(text=self.get_error_message())

    def get_error_message(self):
        return rpt_("No custom {:s} configured").format(self.bl_label)

    def draw_studio_light(self, layout, studio_light):
        box = layout.box()
        row = box.row()

        row.template_icon(layout.icon(studio_light), scale=3.0)
        col = row.column()
        props = col.operator("preferences.studiolight_uninstall", text="", icon='REMOVE')
        props.index = studio_light.index

        if studio_light.type == 'STUDIO':
            props = col.operator("preferences.studiolight_copy_settings", text="", icon='IMPORT')
            props.index = studio_light.index

        box.label(text=studio_light.name)


class USERPREF_PT_studiolight_matcaps(StudioLightPanel, StudioLightPanelMixin, Panel):
    bl_label = "MatCaps"
    sl_type = 'MATCAP'

    def draw_header_preset(self, _context):
        layout = self.layout
        layout.operator("preferences.studiolight_install", icon='IMPORT', text="Install...").type = 'MATCAP'
        layout.separator()

    def get_error_message(self):
        return rpt_("No custom MatCaps configured")


class USERPREF_PT_studiolight_world(StudioLightPanel, StudioLightPanelMixin, Panel):
    bl_label = "HDRIs"
    sl_type = 'WORLD'

    def draw_header_preset(self, _context):
        layout = self.layout
        layout.operator("preferences.studiolight_install", icon='IMPORT', text="Install...").type = 'WORLD'
        layout.separator()

    def get_error_message(self):
        return rpt_("No custom HDRIs configured")


class USERPREF_PT_studiolight_lights(StudioLightPanel, StudioLightPanelMixin, Panel):
    bl_label = "Studio Lights"
    sl_type = 'STUDIO'

    def draw_header_preset(self, _context):
        layout = self.layout
        props = layout.operator("preferences.studiolight_install", icon='IMPORT', text="Install...")
        props.type = 'STUDIO'
        props.filter_glob = ".sl"
        layout.separator()

    def get_error_message(self):
        return rpt_("No custom Studio Lights configured")


class USERPREF_PT_studiolight_light_editor(StudioLightPanel, Panel):
    bl_label = "Editor"
    bl_parent_id = "USERPREF_PT_studiolight_lights"
    bl_options = {'DEFAULT_CLOSED'}

    @staticmethod
    def opengl_light_buttons(layout, light):

        col = layout.column()
        col.active = light.use

        col.prop(light, "use", text="Use Light")
        col.prop(light, "diffuse_color", text="Diffuse")
        col.prop(light, "specular_color", text="Specular")
        col.prop(light, "smooth")
        col.prop(light, "direction")

    def draw(self, context):
        layout = self.layout

        prefs = context.preferences
        system = prefs.system

        row = layout.row()
        row.prop(system, "use_studio_light_edit", toggle=True)
        row.operator("preferences.studiolight_new", text="Save as Studio light", icon='FILE_TICK')

        layout.separator()

        layout.use_property_split = True
        column = layout.split()
        column.active = system.use_studio_light_edit

        light = system.solid_lights[0]
        colsplit = column.split(factor=0.85)
        self.opengl_light_buttons(colsplit, light)

        light = system.solid_lights[1]
        colsplit = column.split(factor=0.85)
        self.opengl_light_buttons(colsplit, light)

        light = system.solid_lights[2]
        colsplit = column.split(factor=0.85)
        self.opengl_light_buttons(colsplit, light)

        light = system.solid_lights[3]
        self.opengl_light_buttons(column, light)

        layout.separator()

        layout.prop(system, "light_ambient")


# -----------------------------------------------------------------------------
# Experimental Panels

class ExperimentalPanel:
    bl_space_type = 'PREFERENCES'
    bl_region_type = 'WINDOW'
    bl_context = "experimental"

    url_prefix = "https://projects.blender.org/"

    @classmethod
    def poll(cls, _context):
        return bpy.app.version_cycle == "alpha"

    def _draw_items(self, context, items):
        prefs = context.preferences
        experimental = prefs.experimental

        layout = self.layout
        layout.use_property_split = False
        layout.use_property_decorate = False

        for prop_keywords, reference in items:
            split = layout.split(factor=0.66)
            col = split.split()
            col.prop(experimental, **prop_keywords)

            if reference:
                if type(reference) is tuple:
                    url_ext = reference[0]
                    text = reference[1]
                else:
                    url_ext = reference
                    text = reference

                col = split.split()
                col.operator("wm.url_open", text=text, icon='URL').url = self.url_prefix + url_ext


"""
# Example panel, leave it here so we always have a template to follow even
# after the features are gone from the experimental panel.

class USERPREF_PT_experimental_virtual_reality(ExperimentalPanel, Panel):
    bl_label = "Virtual Reality"

    def draw(self, context):
        self._draw_items(
            context, (
                ({"property": "use_virtual_reality_scene_inspection"}, ("blender/blender/issues/71347", "#71347")),
                ({"property": "use_virtual_reality_immersive_drawing"}, ("blender/blender/issues/71348", "#71348")),
            ),
        )
"""


class USERPREF_PT_experimental_new_features(ExperimentalPanel, Panel):
    bl_label = "New Features"

    def draw(self, context):
        self._draw_items(
            context, (
                ({"property": "use_sculpt_tools_tilt"}, ("blender/blender/issues/82877", "#82877")),
                ({"property": "use_extended_asset_browser"},
                 ("blender/blender/projects/10", "Pipeline, Assets & IO Project Page")),
                ({"property": "use_new_volume_nodes"}, ("blender/blender/issues/103248", "#103248")),
                ({"property": "use_new_file_import_nodes"}, ("blender/blender/issues/122846", "#122846")),
                ({"property": "use_shader_node_previews"}, ("blender/blender/issues/110353", "#110353")),
<<<<<<< HEAD
                ({"property": "use_text_shaping"}, ("/blender/blender/pulls/104662", "#104662")),
=======
                ({"property": "use_docking"}, ("blender/blender/issues/124915", "#124915")),
>>>>>>> 43f5b1b5
            ),
        )


class USERPREF_PT_experimental_prototypes(ExperimentalPanel, Panel):
    bl_label = "Prototypes"

    def draw(self, context):
        self._draw_items(
            context, (
                ({"property": "use_new_curves_tools"}, ("blender/blender/issues/68981", "#68981")),
                ({"property": "use_new_point_cloud_type"}, ("blender/blender/issues/75717", "#75717")),
                ({"property": "use_sculpt_texture_paint"}, ("blender/blender/issues/96225", "#96225")),
                ({"property": "enable_overlay_next"}, ("blender/blender/issues/102179", "#102179")),
                ({"property": "use_animation_baklava"}, ("/blender/blender/issues/120406", "#120406")),
                ({"property": "enable_new_cpu_compositor"}, ("/blender/blender/issues/125968", "#125968")),
            ),
        )


# Keep this as tweaks can be useful to restore.
"""
class USERPREF_PT_experimental_tweaks(ExperimentalPanel, Panel):
    bl_label = "Tweaks"

    def draw(self, context):
        self._draw_items(
            context, (
                ({"property": "use_select_nearest_on_first_click"}, ("blender/blender/issues/96752", "#96752")),
            ),
        )

"""


class USERPREF_PT_experimental_debugging(ExperimentalPanel, Panel):
    bl_label = "Debugging"

    @classmethod
    def poll(cls, _context):
        # Unlike the other experimental panels, the debugging one is always visible
        # even in beta or release.
        return True

    def draw(self, context):
        self._draw_items(
            context, (
                ({"property": "use_undo_legacy"}, ("blender/blender/issues/60695", "#60695")),
                ({"property": "override_auto_resync"}, ("blender/blender/issues/83811", "#83811")),
                ({"property": "use_all_linked_data_direct"}, None),
                ({"property": "use_recompute_usercount_on_save_debug"}, None),
                ({"property": "use_cycles_debug"}, None),
                ({"property": "show_asset_debug_info"}, None),
                ({"property": "use_asset_indexing"}, None),
                ({"property": "use_viewport_debug"}, None),
                ({"property": "use_eevee_debug"}, None),
                ({"property": "use_extensions_debug"}, ("/blender/blender/issues/119521", "#119521")),
            ),
        )


# -----------------------------------------------------------------------------
# Class Registration

# Order of registration defines order in UI,
# so dynamically generated classes are "injected" in the intended order.
classes = (
    USERPREF_PT_theme_user_interface,
    *ThemeGenericClassGenerator.generate_panel_classes_for_wcols(),
    USERPREF_HT_header,
    USERPREF_PT_navigation_bar,
    USERPREF_PT_save_preferences,
    USERPREF_MT_editor_menus,
    USERPREF_MT_view,
    USERPREF_MT_save_load,

    USERPREF_PT_interface_display,
    USERPREF_PT_interface_editors,
    USERPREF_PT_interface_temporary_windows,
    USERPREF_PT_interface_statusbar,
    USERPREF_PT_interface_translation,
    USERPREF_PT_interface_text,
    USERPREF_PT_interface_menus,
    USERPREF_PT_interface_menus_mouse_over,
    USERPREF_PT_interface_menus_pie,

    USERPREF_PT_viewport_display,
    USERPREF_PT_viewport_quality,
    USERPREF_PT_viewport_textures,
    USERPREF_PT_viewport_selection,
    USERPREF_PT_viewport_subdivision,

    USERPREF_PT_edit_objects,
    USERPREF_PT_edit_objects_new,
    USERPREF_PT_edit_objects_duplicate_data,
    USERPREF_PT_edit_cursor,
    USERPREF_PT_edit_annotations,
    USERPREF_PT_edit_weight_paint,
    USERPREF_PT_edit_gpencil,
    USERPREF_PT_edit_text_editor,
    USERPREF_PT_edit_node_editor,
    USERPREF_PT_edit_sequence_editor,
    USERPREF_PT_edit_misc,

    USERPREF_PT_animation_timeline,
    USERPREF_PT_animation_keyframes,
    USERPREF_PT_animation_fcurves,

    USERPREF_PT_system_cycles_devices,
    USERPREF_PT_system_os_settings,
    USERPREF_PT_system_network,
    USERPREF_PT_system_memory,
    USERPREF_PT_system_video_sequencer,
    USERPREF_PT_system_sound,

    USERPREF_MT_interface_theme_presets,
    USERPREF_PT_theme,
    USERPREF_PT_theme_interface_gizmos,
    USERPREF_PT_theme_interface_icons,
    USERPREF_PT_theme_interface_state,
    USERPREF_PT_theme_interface_styles,
    USERPREF_PT_theme_interface_transparent_checker,
    USERPREF_PT_theme_text_style,
    USERPREF_PT_theme_bone_color_sets,
    USERPREF_PT_theme_collection_colors,
    USERPREF_PT_theme_strip_colors,

    USERPREF_PT_file_paths_data,
    USERPREF_PT_file_paths_render,
    USERPREF_PT_file_paths_asset_libraries,
    USERPREF_PT_file_paths_script_directories,
    USERPREF_PT_file_paths_applications,
    USERPREF_PT_text_editor,
    USERPREF_PT_text_editor_presets,
    USERPREF_PT_file_paths_development,

    USERPREF_PT_saveload_blend,
    USERPREF_PT_saveload_autorun,
    USERPREF_PT_saveload_file_browser,

    USERPREF_MT_keyconfigs,

    USERPREF_PT_input_keyboard,
    USERPREF_PT_input_mouse,
    USERPREF_PT_input_tablet,
    USERPREF_PT_input_touchpad,
    USERPREF_PT_input_ndof,
    USERPREF_PT_navigation_orbit,
    USERPREF_PT_navigation_zoom,
    USERPREF_PT_navigation_fly_walk,
    USERPREF_PT_navigation_fly_walk_navigation,
    USERPREF_PT_navigation_fly_walk_gravity,

    USERPREF_PT_keymap,

    USERPREF_PT_extensions,
    USERPREF_PT_addons,

    USERPREF_MT_extensions_active_repo,
    USERPREF_MT_extensions_active_repo_remove,
    USERPREF_PT_extensions_repos,

    USERPREF_PT_studiolight_lights,
    USERPREF_PT_studiolight_light_editor,
    USERPREF_PT_studiolight_matcaps,
    USERPREF_PT_studiolight_world,

    # Popovers.
    USERPREF_PT_ndof_settings,
    USERPREF_PT_addons_filter,

    USERPREF_PT_experimental_new_features,
    USERPREF_PT_experimental_prototypes,
    # USERPREF_PT_experimental_tweaks,
    USERPREF_PT_experimental_debugging,

    # UI lists
    USERPREF_UL_asset_libraries,
    USERPREF_UL_extension_repos,

    # Add dynamically generated editor theme panels last,
    # so they show up last in the theme section.
    *ThemeGenericClassGenerator.generate_panel_classes_from_theme_areas(),
)

if __name__ == "__main__":  # only for live edit.
    from bpy.utils import register_class
    for cls in classes:
        register_class(cls)<|MERGE_RESOLUTION|>--- conflicted
+++ resolved
@@ -2846,11 +2846,8 @@
                 ({"property": "use_new_volume_nodes"}, ("blender/blender/issues/103248", "#103248")),
                 ({"property": "use_new_file_import_nodes"}, ("blender/blender/issues/122846", "#122846")),
                 ({"property": "use_shader_node_previews"}, ("blender/blender/issues/110353", "#110353")),
-<<<<<<< HEAD
+                ({"property": "use_docking"}, ("blender/blender/issues/124915", "#124915")),
                 ({"property": "use_text_shaping"}, ("/blender/blender/pulls/104662", "#104662")),
-=======
-                ({"property": "use_docking"}, ("blender/blender/issues/124915", "#124915")),
->>>>>>> 43f5b1b5
             ),
         )
 
