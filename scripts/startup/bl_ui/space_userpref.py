# SPDX-License-Identifier: GPL-2.0-or-later
import bpy
from bpy.types import (
    Header,
    Menu,
    Panel,
)
from bpy.app.translations import (
    contexts as i18n_contexts,
    pgettext_iface as iface_,
    pgettext_tip as tip_,
)


# -----------------------------------------------------------------------------
# Main Header

class USERPREF_HT_header(Header):
    bl_space_type = 'PREFERENCES'

    @staticmethod
    def draw_buttons(layout, context):
        prefs = context.preferences

        layout.operator_context = 'EXEC_AREA'

        if prefs.use_preferences_save and (not bpy.app.use_userpref_skip_save_on_exit):
            pass
        else:
            # Show '*' to let users know the preferences have been modified.
            layout.operator(
                "wm.save_userpref",
                text=iface_("Save Preferences") + (" *" if prefs.is_dirty else ""),
                translate=False,
            )

    def draw(self, context):
        layout = self.layout
        layout.operator_context = 'EXEC_AREA'

        layout.template_header()

        USERPREF_MT_editor_menus.draw_collapsible(context, layout)

        layout.separator_spacer()

        self.draw_buttons(layout, context)


# -----------------------------------------------------------------------------
# Main Navigation Bar

class USERPREF_PT_navigation_bar(Panel):
    bl_label = "Preferences Navigation"
    bl_space_type = 'PREFERENCES'
    bl_region_type = 'NAVIGATION_BAR'
    bl_options = {'HIDE_HEADER'}

    def draw(self, context):
        layout = self.layout

        prefs = context.preferences

        col = layout.column()

        col.scale_x = 1.3
        col.scale_y = 1.3
        col.prop(prefs, "active_section", expand=True)


class USERPREF_MT_editor_menus(Menu):
    bl_idname = "USERPREF_MT_editor_menus"
    bl_label = ""

    def draw(self, _context):
        layout = self.layout
        layout.menu("USERPREF_MT_view")
        layout.menu("USERPREF_MT_save_load", text="Preferences")


class USERPREF_MT_view(Menu):
    bl_label = "View"

    def draw(self, _context):
        layout = self.layout

        layout.menu("INFO_MT_area")


class USERPREF_MT_save_load(Menu):
    bl_label = "Save & Load"

    def draw(self, context):
        layout = self.layout

        prefs = context.preferences

        row = layout.row()
        row.active = not bpy.app.use_userpref_skip_save_on_exit
        row.prop(prefs, "use_preferences_save", text="Auto-Save Preferences")

        layout.separator()

        layout.operator_context = 'EXEC_AREA'
        if prefs.use_preferences_save:
            layout.operator("wm.save_userpref", text="Save Preferences")
        sub_revert = layout.column(align=True)
        sub_revert.active = prefs.is_dirty
        sub_revert.operator("wm.read_userpref", text="Revert to Saved Preferences")

        layout.operator_context = 'INVOKE_AREA'

        app_template = prefs.app_template
        if app_template:
            display_name = bpy.path.display_name(iface_(app_template))
            layout.operator("wm.read_factory_userpref", text="Load Factory Blender Preferences")
            props = layout.operator("wm.read_factory_userpref",
                                    text=iface_("Load Factory %s Preferences") % display_name,
                                    translate=False)
            props.use_factory_startup_app_template_only = True
            del display_name
        else:
            layout.operator("wm.read_factory_userpref", text="Load Factory Preferences")


class USERPREF_PT_save_preferences(Panel):
    bl_label = "Save Preferences"
    bl_space_type = 'PREFERENCES'
    bl_region_type = 'EXECUTE'
    bl_options = {'HIDE_HEADER'}

    @classmethod
    def poll(cls, context):
        # Hide when header is visible
        for region in context.area.regions:
            if region.type == 'HEADER' and region.height <= 1:
                return True

        return False

    def draw(self, context):
        layout = self.layout.row()
        layout.operator_context = 'EXEC_AREA'

        layout.menu("USERPREF_MT_save_load", text="", icon='COLLAPSEMENU')

        USERPREF_HT_header.draw_buttons(layout, context)


# -----------------------------------------------------------------------------
# Min-In Helpers

# Panel mix-in.
class CenterAlignMixIn:
    """
    Base class for panels to center align contents with some horizontal margin.
    Deriving classes need to implement a ``draw_centered(context, layout)`` function.
    """

    def draw(self, context):
        layout = self.layout
        width = context.region.width
        ui_scale = context.preferences.system.ui_scale
        # No horizontal margin if region is rather small.
        is_wide = width > (350 * ui_scale)

        layout.use_property_split = True
        layout.use_property_decorate = False  # No animation.

        row = layout.row()
        if is_wide:
            row.label()  # Needed so col below is centered.

        col = row.column()
        col.ui_units_x = 50

        # Implemented by sub-classes.
        self.draw_centered(context, col)

        if is_wide:
            row.label()  # Needed so col above is centered.


# -----------------------------------------------------------------------------
# Interface Panels

class InterfacePanel:
    bl_space_type = 'PREFERENCES'
    bl_region_type = 'WINDOW'
    bl_context = "interface"


class USERPREF_PT_interface_display(InterfacePanel, CenterAlignMixIn, Panel):
    bl_label = "Display"

    def draw_centered(self, context, layout):
        prefs = context.preferences
        view = prefs.view

        col = layout.column()

        col.prop(view, "ui_scale", text="Resolution Scale")
        col.prop(view, "ui_line_width", text="Line Width")
        col.prop(view, "show_splash", text="Splash Screen")
        col.prop(view, "show_developer_ui")

        col.separator()

        col = layout.column(heading="Tooltips", align=True)
        col.prop(view, "show_tooltips", text="User Tooltips")
        sub = col.column()
        sub.active = view.show_tooltips
        sub.prop(view, "show_tooltips_python")


class USERPREF_PT_interface_text(InterfacePanel, CenterAlignMixIn, Panel):
    bl_label = "Text Rendering"
    bl_options = {'DEFAULT_CLOSED'}

    def draw_centered(self, context, layout):
        prefs = context.preferences
        view = prefs.view

        flow = layout.grid_flow(row_major=False, columns=0, even_columns=True, even_rows=False, align=False)

        flow.prop(view, "use_text_antialiasing", text="Anti-Aliasing")
        sub = flow.column()
        sub.active = view.use_text_antialiasing
        sub.prop(view, "text_hinting", text="Hinting")

        flow.prop(view, "font_path_ui")
        flow.prop(view, "font_path_ui_mono")


class USERPREF_PT_interface_translation(InterfacePanel, CenterAlignMixIn, Panel):
    bl_label = "Translation"
    bl_translation_context = i18n_contexts.id_windowmanager

    @classmethod
    def poll(cls, _context):
        return bpy.app.build_options.international

    def draw_centered(self, context, layout):
        prefs = context.preferences
        view = prefs.view

        layout.prop(view, "language")

        col = layout.column(heading="Affect")
        col.active = (bpy.app.translations.locale != 'en_US')
        col.prop(view, "use_translate_tooltips", text="Tooltips")
        col.prop(view, "use_translate_interface", text="Interface")
        col.prop(view, "use_translate_new_dataname", text="New Data")


class USERPREF_PT_interface_editors(InterfacePanel, CenterAlignMixIn, Panel):
    bl_label = "Editors"

    def draw_centered(self, context, layout):
        prefs = context.preferences
        view = prefs.view
        system = prefs.system

        col = layout.column()
        col.prop(system, "use_region_overlap")
        col.prop(view, "show_navigate_ui")
        col.prop(view, "color_picker_type")
        col.row().prop(view, "header_align")
        col.prop(view, "factor_display_type")


class USERPREF_PT_interface_temporary_windows(InterfacePanel, CenterAlignMixIn, Panel):
    bl_label = "Temporary Editors"
    bl_parent_id = "USERPREF_PT_interface_editors"
    bl_options = {'DEFAULT_CLOSED'}

    def draw_centered(self, context, layout):
        prefs = context.preferences
        view = prefs.view

        col = layout.column()
        col.prop(view, "render_display_type", text="Render In")
        col.prop(view, "filebrowser_display_type", text="File Browser")


class USERPREF_PT_interface_statusbar(InterfacePanel, CenterAlignMixIn, Panel):
    bl_label = "Status Bar"
    bl_parent_id = "USERPREF_PT_interface_editors"
    bl_options = {'DEFAULT_CLOSED'}

    def draw_centered(self, context, layout):
        prefs = context.preferences
        view = prefs.view

        col = layout.column(heading="Show")
        col.prop(view, "show_statusbar_stats", text="Scene Statistics")
        col.prop(view, "show_statusbar_scene_duration", text="Scene Duration")
        col.prop(view, "show_statusbar_memory", text="System Memory")
        col.prop(view, "show_statusbar_vram", text="Video Memory")
        col.prop(view, "show_statusbar_version", text="Blender Version")


class USERPREF_PT_interface_menus(InterfacePanel, Panel):
    bl_label = "Menus"
    bl_options = {'DEFAULT_CLOSED'}

    def draw(self, context):
        pass


class USERPREF_PT_interface_menus_mouse_over(InterfacePanel, CenterAlignMixIn, Panel):
    bl_label = "Open on Mouse Over"
    bl_parent_id = "USERPREF_PT_interface_menus"

    def draw_header(self, context):
        prefs = context.preferences
        view = prefs.view

        self.layout.prop(view, "use_mouse_over_open", text="")

    def draw_centered(self, context, layout):
        prefs = context.preferences
        view = prefs.view

        layout.active = view.use_mouse_over_open

        flow = layout.grid_flow(row_major=False, columns=0, even_columns=True, even_rows=False, align=False)

        flow.prop(view, "open_toplevel_delay", text="Top Level")
        flow.prop(view, "open_sublevel_delay", text="Sub Level")


class USERPREF_PT_interface_menus_pie(InterfacePanel, CenterAlignMixIn, Panel):
    bl_label = "Pie Menus"
    bl_parent_id = "USERPREF_PT_interface_menus"

    def draw_centered(self, context, layout):
        prefs = context.preferences
        view = prefs.view

        flow = layout.grid_flow(row_major=False, columns=0, even_columns=True, even_rows=False, align=False)

        flow.prop(view, "pie_animation_timeout")
        flow.prop(view, "pie_tap_timeout")
        flow.prop(view, "pie_initial_timeout")
        flow.prop(view, "pie_menu_radius")
        flow.prop(view, "pie_menu_threshold")
        flow.prop(view, "pie_menu_confirm")


# -----------------------------------------------------------------------------
# Editing Panels

class EditingPanel:
    bl_space_type = 'PREFERENCES'
    bl_region_type = 'WINDOW'
    bl_context = "editing"


class USERPREF_PT_edit_objects(EditingPanel, Panel):
    bl_label = "Objects"

    def draw(self, context):
        pass


class USERPREF_PT_edit_objects_new(EditingPanel, CenterAlignMixIn, Panel):
    bl_label = "New Objects"
    bl_parent_id = "USERPREF_PT_edit_objects"

    def draw_centered(self, context, layout):
        prefs = context.preferences
        edit = prefs.edit

        flow = layout.grid_flow(row_major=False, columns=0, even_columns=True, even_rows=False, align=False)

        flow.prop(edit, "material_link", text="Link Materials To")
        flow.prop(edit, "object_align", text="Align To")
        flow.prop(edit, "use_enter_edit_mode", text="Enter Edit Mode")
        flow.prop(edit, "collection_instance_empty_size", text="Instance Empty Size")


class USERPREF_PT_edit_objects_duplicate_data(EditingPanel, CenterAlignMixIn, Panel):
    bl_label = "Duplicate Data"
    bl_parent_id = "USERPREF_PT_edit_objects"

    def draw_centered(self, context, layout):
        prefs = context.preferences
        edit = prefs.edit

        layout.use_property_split = False

        flow = layout.grid_flow(row_major=False, columns=0, even_columns=True, even_rows=False, align=True)

        col = flow.column()
        col.prop(edit, "use_duplicate_action", text="Action")
        col.prop(edit, "use_duplicate_armature", text="Armature")
        col.prop(edit, "use_duplicate_camera", text="Camera")
        col.prop(edit, "use_duplicate_curve", text="Curve")
        # col.prop(edit, "use_duplicate_fcurve", text="F-Curve")  # Not implemented.
        col.prop(edit, "use_duplicate_curves", text="Curves")
        col.prop(edit, "use_duplicate_grease_pencil", text="Grease Pencil")
        col.prop(edit, "use_duplicate_lattice", text="Lattice")

        col = flow.column()
        col.prop(edit, "use_duplicate_light", text="Light")
        col.prop(edit, "use_duplicate_lightprobe", text="Light Probe")
        col.prop(edit, "use_duplicate_material", text="Material")
        col.prop(edit, "use_duplicate_mesh", text="Mesh")
        col.prop(edit, "use_duplicate_metaball", text="Metaball")
        col.prop(edit, "use_duplicate_node_tree", text="Node Tree")
        col.prop(edit, "use_duplicate_particle", text="Particle")

        col = flow.column()
        if hasattr(edit, "use_duplicate_pointcloud"):
            col.prop(edit, "use_duplicate_pointcloud", text="Point Cloud")
        col.prop(edit, "use_duplicate_speaker", text="Speaker")
        col.prop(edit, "use_duplicate_surface", text="Surface")
        col.prop(edit, "use_duplicate_text", text="Text")
        # col.prop(edit, "use_duplicate_texture", text="Texture")  # Not implemented.
        col.prop(edit, "use_duplicate_volume", text="Volume", text_ctxt=i18n_contexts.id_id)


class USERPREF_PT_edit_cursor(EditingPanel, CenterAlignMixIn, Panel):
    bl_label = "3D Cursor"

    def draw_centered(self, context, layout):
        prefs = context.preferences
        edit = prefs.edit

        col = layout.column()
        col.prop(edit, "use_mouse_depth_cursor")
        col.prop(edit, "use_cursor_lock_adjust")


class USERPREF_PT_edit_gpencil(EditingPanel, CenterAlignMixIn, Panel):
    bl_label = "Grease Pencil"
    bl_options = {'DEFAULT_CLOSED'}

    def draw_centered(self, context, layout):
        prefs = context.preferences
        edit = prefs.edit

        col = layout.column(heading="Distance")
        col.prop(edit, "grease_pencil_manhattan_distance", text="Manhattan")
        col.prop(edit, "grease_pencil_euclidean_distance", text="Euclidean")


class USERPREF_PT_edit_annotations(EditingPanel, CenterAlignMixIn, Panel):
    bl_label = "Annotations"

    def draw_centered(self, context, layout):
        prefs = context.preferences
        edit = prefs.edit

        col = layout.column()
        col.prop(edit, "grease_pencil_default_color", text="Default Color")
        col.prop(edit, "grease_pencil_eraser_radius", text="Eraser Radius")


class USERPREF_PT_edit_weight_paint(EditingPanel, CenterAlignMixIn, Panel):
    bl_label = "Weight Paint"
    bl_options = {'DEFAULT_CLOSED'}

    def draw_centered(self, context, layout):
        prefs = context.preferences
        view = prefs.view

        layout.use_property_split = False

        layout.prop(view, "use_weight_color_range", text="Use Custom Colors")

        col = layout.column()
        col.active = view.use_weight_color_range
        col.template_color_ramp(view, "weight_color_range", expand=True)


class USERPREF_PT_edit_text_editor(EditingPanel, CenterAlignMixIn, Panel):
    bl_label = "Text Editor"
    bl_options = {'DEFAULT_CLOSED'}

    def draw_centered(self, context, layout):
        prefs = context.preferences
        edit = prefs.edit

        layout.prop(edit, "use_text_edit_auto_close")


class USERPREF_PT_edit_misc(EditingPanel, CenterAlignMixIn, Panel):
    bl_label = "Miscellaneous"
    bl_options = {'DEFAULT_CLOSED'}

    def draw_centered(self, context, layout):
        prefs = context.preferences
        edit = prefs.edit

        col = layout.column()
        col.prop(edit, "sculpt_paint_overlay_color", text="Sculpt Overlay Color")
        col.prop(edit, "node_margin", text="Node Auto-Offset Margin")


# -----------------------------------------------------------------------------
# Animation Panels

class AnimationPanel:
    bl_space_type = 'PREFERENCES'
    bl_region_type = 'WINDOW'
    bl_context = "animation"


class USERPREF_PT_animation_timeline(AnimationPanel, CenterAlignMixIn, Panel):
    bl_label = "Timeline"

    def draw_centered(self, context, layout):
        prefs = context.preferences
        view = prefs.view
        edit = prefs.edit

        col = layout.column()
        col.prop(edit, "use_negative_frames")

        col.prop(view, "view2d_grid_spacing_min", text="Minimum Grid Spacing")
        col.prop(view, "timecode_style")
        col.prop(view, "view_frame_type")
        if view.view_frame_type == 'SECONDS':
            col.prop(view, "view_frame_seconds")
        elif view.view_frame_type == 'KEYFRAMES':
            col.prop(view, "view_frame_keyframes")


class USERPREF_PT_animation_keyframes(AnimationPanel, CenterAlignMixIn, Panel):
    bl_label = "Keyframes"

    def draw_centered(self, context, layout):
        prefs = context.preferences
        edit = prefs.edit

        col = layout.column()
        col.prop(edit, "use_visual_keying")
        col.prop(edit, "use_keyframe_insert_needed", text="Only Insert Needed")

        col = layout.column(heading="Auto-Keyframing")
        col.prop(edit, "use_auto_keying_warning", text="Show Warning")
        col.prop(edit, "use_keyframe_insert_available", text="Only Insert Available")
        col.prop(edit, "use_auto_keying", text="Enable in New Scenes")


class USERPREF_PT_animation_fcurves(AnimationPanel, CenterAlignMixIn, Panel):
    bl_label = "F-Curves"

    def draw_centered(self, context, layout):
        prefs = context.preferences
        edit = prefs.edit

        flow = layout.grid_flow(row_major=False, columns=0, even_columns=True, even_rows=False, align=False)

        flow.prop(edit, "fcurve_unselected_alpha", text="Unselected Opacity")
        flow.prop(edit, "fcurve_new_auto_smoothing", text="Default Smoothing Mode")
        flow.prop(edit, "keyframe_new_interpolation_type", text="Default Interpolation")
        flow.prop(edit, "keyframe_new_handle_type", text="Default Handles")
        flow.prop(edit, "use_insertkey_xyz_to_rgb", text="XYZ to RGB")
        flow.prop(edit, "use_anim_channel_group_colors")
        flow.prop(edit, "show_only_selected_curve_keyframes")
        flow.prop(edit, "use_fcurve_high_quality_drawing")


# -----------------------------------------------------------------------------
# System Panels

class SystemPanel:
    bl_space_type = 'PREFERENCES'
    bl_region_type = 'WINDOW'
    bl_context = "system"


class USERPREF_PT_system_sound(SystemPanel, CenterAlignMixIn, Panel):
    bl_label = "Sound"
    bl_options = {'DEFAULT_CLOSED'}

    def draw_centered(self, context, layout):
        prefs = context.preferences
        system = prefs.system

        layout.prop(system, "audio_device", expand=False)

        sub = layout.grid_flow(row_major=False, columns=0, even_columns=False, even_rows=False, align=False)
        sub.active = system.audio_device not in {'NONE', 'None'}
        sub.prop(system, "audio_channels", text="Channels")
        sub.prop(system, "audio_mixing_buffer", text="Mixing Buffer")
        sub.prop(system, "audio_sample_rate", text="Sample Rate")
        sub.prop(system, "audio_sample_format", text="Sample Format")


class USERPREF_PT_system_cycles_devices(SystemPanel, CenterAlignMixIn, Panel):
    bl_label = "Cycles Render Devices"

    def draw_centered(self, context, layout):
        prefs = context.preferences

        col = layout.column()
        col.use_property_split = False

        if bpy.app.build_options.cycles:
            addon = prefs.addons.get("cycles")
            if addon is not None:
                addon.preferences.draw_impl(col, context)
            del addon


class USERPREF_PT_system_gpu_backend(SystemPanel, CenterAlignMixIn, Panel):
    bl_label = "GPU Backend"

    @classmethod
    def poll(cls, _context):
        # Only for Apple so far
        import sys
        return sys.platform == "darwin"

    def draw_centered(self, context, layout):
        import gpu
        prefs = context.preferences
        system = prefs.system

        col = layout.column()
        col.prop(system, "gpu_backend")

        if system.gpu_backend != gpu.platform.backend_type_get():
            layout.label(text="Requires a restart of Blender to take effect", icon='INFO')


class USERPREF_PT_system_os_settings(SystemPanel, CenterAlignMixIn, Panel):
    bl_label = "Operating System Settings"

    @classmethod
    def poll(cls, _context):
        # Only for Windows so far
        import sys
        return sys.platform[:3] == "win"

    def draw_centered(self, _context, layout):
        if _context.preferences.system.is_microsoft_store_install:
            layout.label(text="Microsoft Store installation.")
            layout.label(text="Use Windows 'Default Apps' to associate with blend files.")
        else:
            layout.label(text="Open blend files with this Blender version")
            split = layout.split(factor=0.5)
            split.alignment = 'LEFT'
            split.operator("preferences.associate_blend", text="Register")
            split.operator("preferences.unassociate_blend", text="Unregister")
            layout.prop(bpy.context.preferences.system, "register_all_users", text="For All Users")


class USERPREF_PT_system_memory(SystemPanel, CenterAlignMixIn, Panel):
    bl_label = "Memory & Limits"

    def draw_centered(self, context, layout):
        prefs = context.preferences
        system = prefs.system
        edit = prefs.edit

        col = layout.column()
        col.prop(edit, "undo_steps", text="Undo Steps")
        col.prop(edit, "undo_memory_limit", text="Undo Memory Limit")
        col.prop(edit, "use_global_undo")

        layout.separator()

        col = layout.column()
        col.prop(system, "scrollback", text="Console Scrollback Lines")

        layout.separator()

        col = layout.column()
        col.prop(system, "texture_time_out", text="Texture Time Out")
        col.prop(system, "texture_collection_rate", text="Garbage Collection Rate")

        layout.separator()

        col = layout.column()
        col.prop(system, "vbo_time_out", text="VBO Time Out")
        col.prop(system, "vbo_collection_rate", text="Garbage Collection Rate")


class USERPREF_PT_system_video_sequencer(SystemPanel, CenterAlignMixIn, Panel):
    bl_label = "Video Sequencer"

    def draw_centered(self, context, layout):
        prefs = context.preferences
        system = prefs.system
        # edit = prefs.edit

        layout.prop(system, "memory_cache_limit")

        layout.separator()

        layout.prop(system, "use_sequencer_disk_cache", text="Disk Cache")
        col = layout.column()
        col.active = system.use_sequencer_disk_cache
        col.prop(system, "sequencer_disk_cache_dir", text="Directory")
        col.prop(system, "sequencer_disk_cache_size_limit", text="Cache Limit")
        col.prop(system, "sequencer_disk_cache_compression", text="Compression")

        layout.separator()

        layout.prop(system, "sequencer_proxy_setup")


# -----------------------------------------------------------------------------
# Viewport Panels

class ViewportPanel:
    bl_space_type = 'PREFERENCES'
    bl_region_type = 'WINDOW'
    bl_context = "viewport"


class USERPREF_PT_viewport_display(ViewportPanel, CenterAlignMixIn, Panel):
    bl_label = "Display"

    def draw_centered(self, context, layout):
        prefs = context.preferences
        view = prefs.view

        col = layout.column(heading="Text Info Overlay")
        col.prop(view, "show_object_info", text="Object Info")
        col.prop(view, "show_view_name", text="View Name")
        col.prop(view, "show_playback_fps", text="Playback Frame Rate (FPS)")

        layout.separator()

        col = layout.column()
        col.prop(view, "gizmo_size")
        col.prop(view, "lookdev_sphere_size")

        col.separator()

        col.prop(view, "mini_axis_type", text="3D Viewport Axes")

        if view.mini_axis_type == 'MINIMAL':
            col.prop(view, "mini_axis_size", text="Size")
            col.prop(view, "mini_axis_brightness", text="Brightness")

        if view.mini_axis_type == 'GIZMO':
            col.prop(view, "gizmo_size_navigate_v3d", text="Size")


class USERPREF_PT_viewport_quality(ViewportPanel, CenterAlignMixIn, Panel):
    bl_label = "Quality"

    def draw_centered(self, context, layout):
        prefs = context.preferences
        system = prefs.system

        col = layout.column()
        col.prop(system, "viewport_aa")

        col = layout.column(heading="Smooth Wires")
        col.prop(system, "use_overlay_smooth_wire", text="Overlay")
        col.prop(system, "use_edit_mode_smooth_wire", text="Edit Mode")


class USERPREF_PT_viewport_textures(ViewportPanel, CenterAlignMixIn, Panel):
    bl_label = "Textures"

    def draw_centered(self, context, layout):
        prefs = context.preferences
        system = prefs.system

        col = layout.column()
        col.prop(system, "gl_texture_limit", text="Limit Size")
        col.prop(system, "anisotropic_filter")
        col.prop(system, "gl_clip_alpha", slider=True)
        col.prop(system, "image_draw_method", text="Image Display Method")


class USERPREF_PT_viewport_selection(ViewportPanel, CenterAlignMixIn, Panel):
    bl_label = "Selection"
    bl_options = {'DEFAULT_CLOSED'}

    def draw_centered(self, context, layout):
        prefs = context.preferences
        system = prefs.system

        layout.prop(system, "use_select_pick_depth")


class USERPREF_PT_viewport_subdivision(ViewportPanel, CenterAlignMixIn, Panel):
    bl_label = "Subdivision"
    bl_options = {'DEFAULT_CLOSED'}

    def draw_centered(self, context, layout):
        prefs = context.preferences
        system = prefs.system

        layout.prop(system, "use_gpu_subdivision")


# -----------------------------------------------------------------------------
# Theme Panels

class ThemePanel:
    bl_space_type = 'PREFERENCES'
    bl_region_type = 'WINDOW'
    bl_context = "themes"


class USERPREF_MT_interface_theme_presets(Menu):
    bl_label = "Presets"
    preset_subdir = "interface_theme"
    preset_operator = "script.execute_preset"
    preset_type = 'XML'
    preset_xml_map = (
        ("preferences.themes[0]", "Theme"),
        ("preferences.ui_styles[0]", "ThemeStyle"),
    )
    draw = Menu.draw_preset

    @staticmethod
    def reset_cb(context):
        bpy.ops.preferences.reset_default_theme()


class USERPREF_PT_theme(ThemePanel, Panel):
    bl_label = "Themes"
    bl_options = {'HIDE_HEADER'}

    def draw(self, _context):
        layout = self.layout

        split = layout.split(factor=0.6)

        row = split.row(align=True)
        row.menu("USERPREF_MT_interface_theme_presets", text=USERPREF_MT_interface_theme_presets.bl_label)
        row.operator("wm.interface_theme_preset_add", text="", icon='ADD')
        row.operator("wm.interface_theme_preset_add", text="", icon='REMOVE').remove_active = True

        row = split.row(align=True)
        row.operator("preferences.theme_install", text="Install...", icon='IMPORT')
        row.operator("preferences.reset_default_theme", text="Reset", icon='LOOP_BACK')


class USERPREF_PT_theme_user_interface(ThemePanel, CenterAlignMixIn, Panel):
    bl_label = "User Interface"
    bl_options = {'DEFAULT_CLOSED'}

    def draw_header(self, _context):
        layout = self.layout

        layout.label(icon='WORKSPACE')

    def draw(self, context):
        pass


# Base class for dynamically defined widget color panels.
# This is not registered.
class PreferenceThemeWidgetColorPanel:
    bl_parent_id = "USERPREF_PT_theme_user_interface"

    def draw(self, context):
        theme = context.preferences.themes[0]
        ui = theme.user_interface
        widget_style = getattr(ui, self.wcol)
        layout = self.layout

        layout.use_property_split = True

        flow = layout.grid_flow(row_major=False, columns=2, even_columns=True, even_rows=False, align=False)

        col = flow.column(align=True)
        col.prop(widget_style, "text")
        col.prop(widget_style, "text_sel", text="Selected")
        col.prop(widget_style, "item", slider=True)

        col = flow.column(align=True)
        col.prop(widget_style, "inner", slider=True)
        col.prop(widget_style, "inner_sel", text="Selected", slider=True)
        col.prop(widget_style, "outline")

        col.separator()

        col.prop(widget_style, "roundness")


# Base class for dynamically defined widget color panels.
# This is not registered.
class PreferenceThemeWidgetShadePanel:

    def draw(self, context):
        theme = context.preferences.themes[0]
        ui = theme.user_interface
        widget_style = getattr(ui, self.wcol)
        layout = self.layout

        layout.use_property_split = True

        col = layout.column(align=True)
        col.active = widget_style.show_shaded
        col.prop(widget_style, "shadetop", text="Shade Top")
        col.prop(widget_style, "shadedown", text="Down")

    def draw_header(self, context):
        theme = context.preferences.themes[0]
        ui = theme.user_interface
        widget_style = getattr(ui, self.wcol)

        self.layout.prop(widget_style, "show_shaded", text="")


class USERPREF_PT_theme_interface_state(ThemePanel, CenterAlignMixIn, Panel):
    bl_label = "State"
    bl_options = {'DEFAULT_CLOSED'}
    bl_parent_id = "USERPREF_PT_theme_user_interface"

    def draw_centered(self, context, layout):
        theme = context.preferences.themes[0]
        ui_state = theme.user_interface.wcol_state

        flow = layout.grid_flow(row_major=False, columns=0, even_columns=True, even_rows=False, align=False)

        col = flow.column(align=True)
        col.prop(ui_state, "inner_anim")
        col.prop(ui_state, "inner_anim_sel")

        col = flow.column(align=True)
        col.prop(ui_state, "inner_driven")
        col.prop(ui_state, "inner_driven_sel")

        col = flow.column(align=True)
        col.prop(ui_state, "inner_key")
        col.prop(ui_state, "inner_key_sel")

        col = flow.column(align=True)
        col.prop(ui_state, "inner_overridden")
        col.prop(ui_state, "inner_overridden_sel")

        col = flow.column(align=True)
        col.prop(ui_state, "inner_changed")
        col.prop(ui_state, "inner_changed_sel")

        col = flow.column(align=True)
        col.prop(ui_state, "blend")


class USERPREF_PT_theme_interface_styles(ThemePanel, CenterAlignMixIn, Panel):
    bl_label = "Styles"
    bl_options = {'DEFAULT_CLOSED'}
    bl_parent_id = "USERPREF_PT_theme_user_interface"

    def draw_centered(self, context, layout):
        theme = context.preferences.themes[0]
        ui = theme.user_interface

        flow = layout.grid_flow(row_major=False, columns=0, even_columns=True, even_rows=False, align=False)

        flow.prop(ui, "menu_shadow_fac")
        flow.prop(ui, "menu_shadow_width")
        flow.prop(ui, "icon_alpha")
        flow.prop(ui, "icon_saturation")
        flow.prop(ui, "editor_outline")
        flow.prop(ui, "widget_text_cursor")
        flow.prop(ui, "widget_emboss")
        flow.prop(ui, "panel_roundness")


class USERPREF_PT_theme_interface_transparent_checker(ThemePanel, CenterAlignMixIn, Panel):
    bl_label = "Transparent Checkerboard"
    bl_options = {'DEFAULT_CLOSED'}
    bl_parent_id = "USERPREF_PT_theme_user_interface"

    def draw_centered(self, context, layout):
        theme = context.preferences.themes[0]
        ui = theme.user_interface

        flow = layout.grid_flow(
            row_major=False, columns=0, even_columns=True, even_rows=False, align=False)

        flow.prop(ui, "transparent_checker_primary")
        flow.prop(ui, "transparent_checker_secondary")
        flow.prop(ui, "transparent_checker_size")


class USERPREF_PT_theme_interface_gizmos(ThemePanel, CenterAlignMixIn, Panel):
    bl_label = "Axis & Gizmo Colors"
    bl_options = {'DEFAULT_CLOSED'}
    bl_parent_id = "USERPREF_PT_theme_user_interface"

    def draw_centered(self, context, layout):
        theme = context.preferences.themes[0]
        ui = theme.user_interface

        flow = layout.grid_flow(row_major=False, columns=0, even_columns=True, even_rows=True, align=False)

        col = flow.column(align=True)
        col.prop(ui, "axis_x", text="Axis X")
        col.prop(ui, "axis_y", text="Y")
        col.prop(ui, "axis_z", text="Z")

        col = flow.column()
        col.prop(ui, "gizmo_primary")
        col.prop(ui, "gizmo_secondary")
        col.prop(ui, "gizmo_view_align")

        col = flow.column()
        col.prop(ui, "gizmo_a")
        col.prop(ui, "gizmo_b")


class USERPREF_PT_theme_interface_icons(ThemePanel, CenterAlignMixIn, Panel):
    bl_label = "Icon Colors"
    bl_options = {'DEFAULT_CLOSED'}
    bl_parent_id = "USERPREF_PT_theme_user_interface"

    def draw_centered(self, context, layout):
        theme = context.preferences.themes[0]
        ui = theme.user_interface

        flow = layout.grid_flow(row_major=False, columns=0, even_columns=True, even_rows=False, align=False)

        flow.prop(ui, "icon_scene")
        flow.prop(ui, "icon_collection")
        flow.prop(ui, "icon_object")
        flow.prop(ui, "icon_object_data")
        flow.prop(ui, "icon_modifier")
        flow.prop(ui, "icon_shading")
        flow.prop(ui, "icon_folder")
        flow.prop(ui, "icon_border_intensity")


class USERPREF_PT_theme_text_style(ThemePanel, CenterAlignMixIn, Panel):
    bl_label = "Text Style"
    bl_options = {'DEFAULT_CLOSED'}

    @staticmethod
    def _ui_font_style(layout, font_style):
        layout.use_property_split = True
        flow = layout.grid_flow(row_major=False, columns=0, even_columns=True, even_rows=False, align=True)

        col = flow.column()
        col.prop(font_style, "points")

        col = flow.column(align=True)
        col.prop(font_style, "shadow_offset_x", text="Shadow Offset X")
        col.prop(font_style, "shadow_offset_y", text="Y")

        col = flow.column()
        col.prop(font_style, "shadow")
        col.prop(font_style, "shadow_alpha")
        col.prop(font_style, "shadow_value")

    def draw_header(self, _context):
        layout = self.layout

        layout.label(icon='FONTPREVIEW')

    def draw_centered(self, context, layout):
        style = context.preferences.ui_styles[0]

        layout.label(text="Panel Title")
        self._ui_font_style(layout, style.panel_title)

        layout.separator()

        layout.label(text="Widget")
        self._ui_font_style(layout, style.widget)

        layout.separator()

        layout.label(text="Widget Label")
        self._ui_font_style(layout, style.widget_label)


class USERPREF_PT_theme_bone_color_sets(ThemePanel, CenterAlignMixIn, Panel):
    bl_label = "Bone Color Sets"
    bl_options = {'DEFAULT_CLOSED'}

    def draw_header(self, _context):
        layout = self.layout

        layout.label(icon='COLOR')

    def draw_centered(self, context, layout):
        theme = context.preferences.themes[0]

        layout.use_property_split = True

        for i, ui in enumerate(theme.bone_color_sets, 1):
            layout.label(text=iface_("Color Set %d") % i, translate=False)

            flow = layout.grid_flow(row_major=False, columns=0, even_columns=True, even_rows=False, align=False)

            flow.prop(ui, "normal")
            flow.prop(ui, "select")
            flow.prop(ui, "active")
            flow.prop(ui, "show_colored_constraints")


class USERPREF_PT_theme_collection_colors(ThemePanel, CenterAlignMixIn, Panel):
    bl_label = "Collection Colors"
    bl_options = {'DEFAULT_CLOSED'}

    def draw_header(self, _context):
        layout = self.layout

        layout.label(icon='OUTLINER_COLLECTION')

    def draw_centered(self, context, layout):
        theme = context.preferences.themes[0]

        layout.use_property_split = True

        flow = layout.grid_flow(row_major=False, columns=0, even_columns=True, even_rows=False, align=False)
        for i, ui in enumerate(theme.collection_color, 1):
            flow.prop(ui, "color", text=iface_("Color %d") % i, translate=False)


class USERPREF_PT_theme_strip_colors(ThemePanel, CenterAlignMixIn, Panel):
    bl_label = "Strip Colors"
    bl_options = {'DEFAULT_CLOSED'}

    def draw_header(self, _context):
        layout = self.layout

        layout.label(icon='SEQ_STRIP_DUPLICATE')

    def draw_centered(self, context, layout):
        theme = context.preferences.themes[0]

        layout.use_property_split = True

        flow = layout.grid_flow(row_major=False, columns=0, even_columns=True, even_rows=False, align=False)
        for i, ui in enumerate(theme.strip_color, 1):
            flow.prop(ui, "color", text=iface_("Color %d") % i, translate=False)


# Base class for dynamically defined theme-space panels.
# This is not registered.
class PreferenceThemeSpacePanel:

    # not essential, hard-coded UI delimiters for the theme layout
    ui_delimiters = {
        'VIEW_3D': {
            "text_grease_pencil",
            "text_keyframe",
            "speaker",
            "freestyle_face_mark",
            "split_normal",
            "bone_solid",
            "bone_locked_weight",
            "paint_curve_pivot",
        },
        'GRAPH_EDITOR': {
            "handle_vertex_select",
        },
        'IMAGE_EDITOR': {
            "paint_curve_pivot",
        },
        'NODE_EDITOR': {
            "layout_node",
        },
        'CLIP_EDITOR': {
            "handle_vertex_select",
        },
    }

    # TODO theme_area should be deprecated
    @staticmethod
    def _theme_generic(layout, themedata, theme_area):

        layout.use_property_split = True

        flow = layout.grid_flow(row_major=False, columns=0, even_columns=True, even_rows=False, align=False)

        props_type = {}

        for prop in themedata.rna_type.properties:
            if prop.identifier == "rna_type":
                continue

            props_type.setdefault((prop.type, prop.subtype), []).append(prop)

        th_delimiters = PreferenceThemeSpacePanel.ui_delimiters.get(theme_area)
        for props_type, props_ls in sorted(props_type.items()):
            if props_type[0] == 'POINTER':
                continue

            if th_delimiters is None:
                # simple, no delimiters
                for prop in props_ls:
                    flow.prop(themedata, prop.identifier)
            else:

                for prop in props_ls:
                    flow.prop(themedata, prop.identifier)

    def draw_header(self, _context):
        if hasattr(self, "icon") and self.icon != 'NONE':
            layout = self.layout
            layout.label(icon=self.icon)

    def draw(self, context):
        layout = self.layout
        theme = context.preferences.themes[0]

        datapath_list = self.datapath.split(".")
        data = theme
        for datapath_item in datapath_list:
            data = getattr(data, datapath_item)
        PreferenceThemeSpacePanel._theme_generic(layout, data, self.theme_area)


class ThemeGenericClassGenerator:

    @staticmethod
    def generate_panel_classes_for_wcols():
        wcols = [
            ("Regular", "wcol_regular"),
            ("Tool", "wcol_tool"),
            ("Toolbar Item", "wcol_toolbar_item"),
            ("Radio Buttons", "wcol_radio"),
            ("Text", "wcol_text"),
            ("Option", "wcol_option"),
            ("Toggle", "wcol_toggle"),
            ("Number Field", "wcol_num"),
            ("Value Slider", "wcol_numslider"),
            ("Box", "wcol_box"),
            ("Menu", "wcol_menu"),
            ("Pie Menu", "wcol_pie_menu"),
            ("Pulldown", "wcol_pulldown"),
            ("Menu Back", "wcol_menu_back"),
            ("Tooltip", "wcol_tooltip"),
            ("Menu Item", "wcol_menu_item"),
            ("Scroll Bar", "wcol_scroll"),
            ("Progress Bar", "wcol_progress"),
            ("List Item", "wcol_list_item"),
            # Not used yet, so hide this from the UI.
            # ("Data-View Item", "wcol_view_item"),
            ("Tab", "wcol_tab"),
        ]

        for (name, wcol) in wcols:
            panel_id = "USERPREF_PT_theme_interface_" + wcol
            yield type(panel_id, (PreferenceThemeWidgetColorPanel, ThemePanel, Panel), {
                "bl_label": name,
                "bl_options": {'DEFAULT_CLOSED'},
                "draw": PreferenceThemeWidgetColorPanel.draw,
                "wcol": wcol,
            })

            panel_shade_id = "USERPREF_PT_theme_interface_shade_" + wcol
            yield type(panel_shade_id, (PreferenceThemeWidgetShadePanel, ThemePanel, Panel), {
                "bl_label": "Shaded",
                "bl_options": {'DEFAULT_CLOSED'},
                "bl_parent_id": panel_id,
                "draw": PreferenceThemeWidgetShadePanel.draw,
                "wcol": wcol,
            })

    @staticmethod
    def generate_theme_area_child_panel_classes(parent_id, rna_type, theme_area, datapath):
        def generate_child_panel_classes_recurse(parent_id, rna_type, theme_area, datapath):
            props_type = {}

            for prop in rna_type.properties:
                if prop.identifier == "rna_type":
                    continue

                props_type.setdefault((prop.type, prop.subtype), []).append(prop)

            for props_type, props_ls in sorted(props_type.items()):
                if props_type[0] == 'POINTER':
                    for prop in props_ls:
                        new_datapath = datapath + "." + prop.identifier if datapath else prop.identifier
                        panel_id = parent_id + "_" + prop.identifier
                        yield type(panel_id, (PreferenceThemeSpacePanel, ThemePanel, Panel), {
                            "bl_label": rna_type.properties[prop.identifier].name,
                            "bl_parent_id": parent_id,
                            "bl_options": {'DEFAULT_CLOSED'},
                            "draw": PreferenceThemeSpacePanel.draw,
                            "theme_area": theme_area.identifier,
                            "datapath": new_datapath,
                        })

                        yield from generate_child_panel_classes_recurse(
                            panel_id,
                            prop.fixed_type,
                            theme_area,
                            new_datapath,
                        )

        yield from generate_child_panel_classes_recurse(parent_id, rna_type, theme_area, datapath)

    @staticmethod
    def generate_panel_classes_from_theme_areas():
        from bpy.types import Theme

        for theme_area in Theme.bl_rna.properties["theme_area"].enum_items_static:
            if theme_area.identifier in {'USER_INTERFACE', 'STYLE', 'BONE_COLOR_SETS'}:
                continue

            panel_id = "USERPREF_PT_theme_" + theme_area.identifier.lower()
            # Generate panel-class from theme_area
            yield type(panel_id, (PreferenceThemeSpacePanel, ThemePanel, Panel), {
                "bl_label": theme_area.name,
                "bl_options": {'DEFAULT_CLOSED'},
                "draw_header": PreferenceThemeSpacePanel.draw_header,
                "draw": PreferenceThemeSpacePanel.draw,
                "theme_area": theme_area.identifier,
                "icon": theme_area.icon,
                "datapath": theme_area.identifier.lower(),
            })

            yield from ThemeGenericClassGenerator.generate_theme_area_child_panel_classes(
                panel_id, Theme.bl_rna.properties[theme_area.identifier.lower()].fixed_type,
                theme_area, theme_area.identifier.lower())


# -----------------------------------------------------------------------------
# File Paths Panels

# Panel mix-in.
class FilePathsPanel:
    bl_space_type = 'PREFERENCES'
    bl_region_type = 'WINDOW'
    bl_context = "file_paths"


class USERPREF_PT_file_paths_data(FilePathsPanel, Panel):
    bl_label = "Data"

    def draw(self, context):
        layout = self.layout
        layout.use_property_split = True
        layout.use_property_decorate = False

        paths = context.preferences.filepaths

        col = self.layout.column()
        col.prop(paths, "font_directory", text="Fonts")
        col.prop(paths, "texture_directory", text="Textures")
        col.prop(paths, "sound_directory", text="Sounds")
        col.prop(paths, "temporary_directory", text="Temporary Files")


class USERPREF_PT_file_paths_script_directories(FilePathsPanel, Panel):
    bl_label = "Script Directories"

    def draw(self, context):
        layout = self.layout

        paths = context.preferences.filepaths

        if len(paths.script_directories) == 0:
            layout.operator("preferences.script_directory_add", text="Add", icon='ADD')
            return

        layout.use_property_split = False
        layout.use_property_decorate = False

        box = layout.box()
        split = box.split(factor=0.35)
        name_col = split.column()
        path_col = split.column()

        row = name_col.row(align=True)  # Padding
        row.separator()
        row.label(text="Name")

        row = path_col.row(align=True)  # Padding
        row.separator()
        row.label(text="Path")

        row.operator("preferences.script_directory_add", text="", icon='ADD', emboss=False)

        for i, script_directory in enumerate(paths.script_directories):
            row = name_col.row()
            row.alert = not script_directory.name
            row.prop(script_directory, "name", text="")

            row = path_col.row()
            subrow = row.row()
            subrow.alert = not script_directory.directory
            subrow.prop(script_directory, "directory", text="")
            row.operator("preferences.script_directory_remove", text="", icon='X', emboss=False).index = i


class USERPREF_PT_file_paths_render(FilePathsPanel, Panel):
    bl_label = "Render"

    def draw(self, context):
        layout = self.layout
        layout.use_property_split = True
        layout.use_property_decorate = False

        paths = context.preferences.filepaths

        col = self.layout.column()
        col.prop(paths, "render_output_directory", text="Render Output")
        col.prop(paths, "render_cache_directory", text="Render Cache")


class USERPREF_PT_file_paths_applications(FilePathsPanel, Panel):
    bl_label = "Applications"

    def draw(self, context):
        layout = self.layout
        layout.use_property_split = True
        layout.use_property_decorate = False

        paths = context.preferences.filepaths

        col = layout.column()
        col.prop(paths, "image_editor", text="Image Editor")
        col.prop(paths, "animation_player_preset", text="Animation Player")
        if paths.animation_player_preset == 'CUSTOM':
            col.prop(paths, "animation_player", text="Player")


class USERPREF_PT_file_paths_development(FilePathsPanel, Panel):
    bl_label = "Development"

    @classmethod
    def poll(cls, context):
        prefs = context.preferences
        return prefs.view.show_developer_ui

    def draw(self, context):
        layout = self.layout
        layout.use_property_split = True
        layout.use_property_decorate = False

        paths = context.preferences.filepaths
        layout.prop(paths, "i18n_branches_directory", text="I18n Branches")


class USERPREF_PT_saveload_autorun(FilePathsPanel, Panel):
    bl_label = "Auto Run Python Scripts"
    bl_parent_id = "USERPREF_PT_saveload_blend"

    def draw_header(self, context):
        prefs = context.preferences
        paths = prefs.filepaths

        self.layout.prop(paths, "use_scripts_auto_execute", text="")

    def draw(self, context):
        layout = self.layout
        prefs = context.preferences
        paths = prefs.filepaths

        layout.use_property_split = True
        layout.use_property_decorate = False  # No animation.

        layout.active = paths.use_scripts_auto_execute

        box = layout.box()
        row = box.row()
        row.label(text="Excluded Paths")
        row.operator("preferences.autoexec_path_add", text="", icon='ADD', emboss=False)
        for i, path_cmp in enumerate(prefs.autoexec_paths):
            row = box.row()
            row.prop(path_cmp, "path", text="")
            row.prop(path_cmp, "use_glob", text="", icon='FILTER')
            row.operator("preferences.autoexec_path_remove", text="", icon='X', emboss=False).index = i


class USERPREF_PT_file_paths_asset_libraries(FilePathsPanel, Panel):
    bl_label = "Asset Libraries"

    def draw(self, context):
        layout = self.layout
        layout.use_property_split = False
        layout.use_property_decorate = False

        paths = context.preferences.filepaths
        active_library_index = paths.active_asset_library

        row = layout.row()

        row.template_list(
            "USERPREF_UL_asset_libraries", "user_asset_libraries",
            paths, "asset_libraries",
            paths, "active_asset_library"
        )

        col = row.column(align=True)
        col.operator("preferences.asset_library_add", text="", icon='ADD')
        props = col.operator("preferences.asset_library_remove", text="", icon='REMOVE')
        props.index = active_library_index

        if active_library_index < 0:
            return

        layout.separator()

        active_library = paths.asset_libraries[active_library_index]
        layout.prop(active_library, "path")
        layout.prop(active_library, "import_method", text="Import Method")
        layout.prop(active_library, "use_relative_path")


class USERPREF_UL_asset_libraries(bpy.types.UIList):
    def draw_item(self, _context, layout, _data, item, icon, _active_data, _active_propname, _index):
        asset_library = item

        if self.layout_type in {'DEFAULT', 'COMPACT'}:
            layout.prop(asset_library, "name", text="", emboss=False)
        elif self.layout_type == 'GRID':
            layout.alignment = 'CENTER'
            layout.prop(asset_library, "name", text="", emboss=False)


# -----------------------------------------------------------------------------
# Save/Load Panels

class SaveLoadPanel:
    bl_space_type = 'PREFERENCES'
    bl_region_type = 'WINDOW'
    bl_context = "save_load"


class USERPREF_PT_saveload_blend(SaveLoadPanel, CenterAlignMixIn, Panel):
    bl_label = "Blend Files"

    def draw_centered(self, context, layout):
        prefs = context.preferences
        paths = prefs.filepaths
        view = prefs.view

        col = layout.column(heading="Save")
        col.prop(view, "use_save_prompt")
        col.prop(paths, "file_preview_type")

        col = layout.column(heading="Default To")
        col.prop(paths, "use_relative_paths")
        col.prop(paths, "use_file_compression")
        col.prop(paths, "use_load_ui")

        col = layout.column(heading="Text Files")
        col.prop(paths, "use_tabs_as_spaces")

        col = layout.column()
        col.prop(paths, "save_version")
        col.prop(paths, "recent_files")


class USERPREF_PT_saveload_blend_autosave(SaveLoadPanel, CenterAlignMixIn, Panel):
    bl_label = "Auto Save"
    bl_parent_id = "USERPREF_PT_saveload_blend"

    def draw_header(self, context):
        prefs = context.preferences
        paths = prefs.filepaths

        self.layout.prop(paths, "use_auto_save_temporary_files", text="")

    def draw_centered(self, context, layout):
        prefs = context.preferences
        paths = prefs.filepaths

        col = layout.column()
        col.active = paths.use_auto_save_temporary_files
        col.prop(paths, "auto_save_time", text="Timer (Minutes)")


class USERPREF_PT_saveload_file_browser(SaveLoadPanel, CenterAlignMixIn, Panel):
    bl_label = "File Browser"

    def draw_centered(self, context, layout):
        prefs = context.preferences
        paths = prefs.filepaths

        col = layout.column(heading="Show Locations")
        col.prop(paths, "show_recent_locations", text="Recent")
        col.prop(paths, "show_system_bookmarks", text="System")

        col = layout.column(heading="Defaults")
        col.prop(paths, "use_filter_files")
        col.prop(paths, "show_hidden_files_datablocks")


# -----------------------------------------------------------------------------
# Input Panels

class InputPanel:
    bl_space_type = 'PREFERENCES'
    bl_region_type = 'WINDOW'
    bl_context = "input"


class USERPREF_PT_input_keyboard(InputPanel, CenterAlignMixIn, Panel):
    bl_label = "Keyboard"

    def draw_centered(self, context, layout):
        prefs = context.preferences
        inputs = prefs.inputs

        layout.prop(inputs, "use_emulate_numpad")
        layout.prop(inputs, "use_numeric_input_advanced")


class USERPREF_PT_input_mouse(InputPanel, CenterAlignMixIn, Panel):
    bl_label = "Mouse"

    def draw_centered(self, context, layout):
        import sys
        prefs = context.preferences
        inputs = prefs.inputs

        flow = layout.grid_flow(row_major=False, columns=0, even_columns=True, even_rows=False, align=False)

        flow.prop(inputs, "use_mouse_emulate_3_button")
        if sys.platform[:3] != "win":
            rowsub = flow.row()
            rowsub.active = inputs.use_mouse_emulate_3_button
            rowsub.prop(inputs, "mouse_emulate_3_button_modifier")
        flow.prop(inputs, "use_mouse_continuous")
        flow.prop(inputs, "use_drag_immediately")
        flow.prop(inputs, "mouse_double_click_time", text="Double Click Speed")
        flow.prop(inputs, "drag_threshold_mouse")
        flow.prop(inputs, "drag_threshold_tablet")
        flow.prop(inputs, "drag_threshold")
        flow.prop(inputs, "move_threshold")


class USERPREF_PT_input_touchpad(InputPanel, CenterAlignMixIn, Panel):
    bl_label = "Touchpad"
    bl_options = {'DEFAULT_CLOSED'}

    @classmethod
    def poll(cls, context):
        import sys
        return sys.platform[:3] == "win" or sys.platform == "darwin"

    def draw_centered(self, context, layout):
        prefs = context.preferences
        inputs = prefs.inputs

        col = layout.column()
        col.prop(inputs, "use_multitouch_gestures")


class USERPREF_PT_input_tablet(InputPanel, CenterAlignMixIn, Panel):
    bl_label = "Tablet"

    def draw_centered(self, context, layout):
        prefs = context.preferences
        inputs = prefs.inputs

        import sys
        if sys.platform[:3] == "win":
            layout.prop(inputs, "tablet_api")
            layout.separator()

        col = layout.column()
        col.prop(inputs, "pressure_threshold_max")
        col.prop(inputs, "pressure_softness")


class USERPREF_PT_input_ndof(InputPanel, CenterAlignMixIn, Panel):
    bl_label = "NDOF"
    bl_options = {'DEFAULT_CLOSED'}

    @classmethod
    def poll(cls, context):
        prefs = context.preferences
        inputs = prefs.inputs
        return inputs.use_ndof

    def draw_centered(self, context, layout):
        prefs = context.preferences
        inputs = prefs.inputs

        USERPREF_PT_ndof_settings.draw_settings(layout, inputs)


# -----------------------------------------------------------------------------
# Navigation Panels

class NavigationPanel:
    bl_space_type = 'PREFERENCES'
    bl_region_type = 'WINDOW'
    bl_context = "navigation"


class USERPREF_PT_navigation_orbit(NavigationPanel, CenterAlignMixIn, Panel):
    bl_label = "Orbit & Pan"

    def draw_centered(self, context, layout):
        prefs = context.preferences
        inputs = prefs.inputs
        view = prefs.view

        col = layout.column()

        col.row().prop(inputs, "view_rotate_method", expand=True)
        if inputs.view_rotate_method == 'TURNTABLE':
            col.prop(inputs, "view_rotate_sensitivity_turntable")
        else:
            col.prop(inputs, "view_rotate_sensitivity_trackball")
        col.prop(inputs, "use_rotate_around_active")

        col.separator()

        col = layout.column(heading="Auto")
        col.prop(inputs, "use_auto_perspective", text="Perspective")
        col.prop(inputs, "use_mouse_depth_navigate", text="Depth")

        col = layout.column()
        col.prop(view, "smooth_view")
        col.prop(view, "rotation_angle")


class USERPREF_PT_navigation_zoom(NavigationPanel, CenterAlignMixIn, Panel):
    bl_label = "Zoom"

    def draw_centered(self, context, layout):
        prefs = context.preferences
        inputs = prefs.inputs

        col = layout.column()

        col.row().prop(inputs, "view_zoom_method", text="Zoom Method")
        if inputs.view_zoom_method in {'DOLLY', 'CONTINUE'}:
            col.row().prop(inputs, "view_zoom_axis")
            col.prop(inputs, "use_zoom_to_mouse")
            col = layout.column(heading="Invert Zoom Direction", align=True)
            col.prop(inputs, "invert_mouse_zoom", text="Mouse")
            col.prop(inputs, "invert_zoom_wheel", text="Wheel")
        else:
            col.prop(inputs, "use_zoom_to_mouse")
            col.prop(inputs, "invert_zoom_wheel", text="Invert Wheel Zoom Direction")


class USERPREF_PT_navigation_fly_walk(NavigationPanel, CenterAlignMixIn, Panel):
    bl_label = "Fly & Walk"

    def draw_centered(self, context, layout):
        prefs = context.preferences
        inputs = prefs.inputs

        layout.row().prop(inputs, "navigation_mode", expand=True)


class USERPREF_PT_navigation_fly_walk_navigation(NavigationPanel, CenterAlignMixIn, Panel):
    bl_label = "Walk"
    bl_parent_id = "USERPREF_PT_navigation_fly_walk"
    bl_options = {'DEFAULT_CLOSED'}

    @classmethod
    def poll(cls, context):
        prefs = context.preferences
        return prefs.inputs.navigation_mode == 'WALK'

    def draw_centered(self, context, layout):
        prefs = context.preferences
        inputs = prefs.inputs
        walk = inputs.walk_navigation

        col = layout.column()
        col.prop(walk, "use_mouse_reverse")
        col.prop(walk, "mouse_speed")
        col.prop(walk, "teleport_time")

        col = layout.column(align=True)
        col.prop(walk, "walk_speed")
        col.prop(walk, "walk_speed_factor")


class USERPREF_PT_navigation_fly_walk_gravity(NavigationPanel, CenterAlignMixIn, Panel):
    bl_label = "Gravity"
    bl_parent_id = "USERPREF_PT_navigation_fly_walk"
    bl_options = {'DEFAULT_CLOSED'}

    @classmethod
    def poll(cls, context):
        prefs = context.preferences
        return prefs.inputs.navigation_mode == 'WALK'

    def draw_header(self, context):
        prefs = context.preferences
        inputs = prefs.inputs
        walk = inputs.walk_navigation

        self.layout.prop(walk, "use_gravity", text="")

    def draw_centered(self, context, layout):
        prefs = context.preferences
        inputs = prefs.inputs
        walk = inputs.walk_navigation

        layout.active = walk.use_gravity

        col = layout.column()
        col.prop(walk, "view_height")
        col.prop(walk, "jump_height")


# Special case, this is only exposed as a popover.
class USERPREF_PT_ndof_settings(Panel):
    bl_label = "3D Mouse Settings"
    bl_space_type = 'TOPBAR'  # dummy.
    bl_region_type = 'HEADER'
    bl_ui_units_x = 12

    @staticmethod
    def draw_settings(layout, props, show_3dview_settings=True):
        col = layout.column()
        col.prop(props, "ndof_sensitivity", text="Pan Sensitivity")
        col.prop(props, "ndof_orbit_sensitivity")
        col.prop(props, "ndof_deadzone")

        layout.separator()

        if show_3dview_settings:
            col = layout.column()
            col.row().prop(props, "ndof_view_navigate_method", expand=True, text="Navigation")
            col.row().prop(props, "ndof_view_rotate_method", expand=True, text="Rotation")

            layout.separator()

        col = layout.column()
        if show_3dview_settings:
            col.prop(props, "ndof_show_guide")
        col.prop(props, "ndof_zoom_invert")
        col.prop(props, "ndof_lock_camera_pan_zoom")
        row = col.row(heading="Pan")
        row.prop(props, "ndof_pan_yz_swap_axis", text="Swap Y and Z Axes")

        layout.separator()

        row = layout.row(heading=("Invert Axis Pan" if show_3dview_settings else "Invert Pan Axis"))
        for text, attr in (
                ("X", "ndof_panx_invert_axis"),
                ("Y", "ndof_pany_invert_axis"),
                ("Z", "ndof_panz_invert_axis"),
        ):
            row.prop(props, attr, text=text, toggle=True)

        if show_3dview_settings:
            row = layout.row(heading="Orbit")
            for text, attr in (
                    ("X", "ndof_rotx_invert_axis"),
                    ("Y", "ndof_roty_invert_axis"),
                    ("Z", "ndof_rotz_invert_axis"),
            ):
                row.prop(props, attr, text=text, toggle=True)

            layout.separator()

            col = layout.column(heading="Fly/Walk")
            col.prop(props, "ndof_lock_horizon")
            col.prop(props, "ndof_fly_helicopter")

    def draw(self, context):
        layout = self.layout
        layout.use_property_split = True
        layout.use_property_decorate = False  # No animation.

        input_prefs = context.preferences.inputs
        is_view3d = context.space_data.type == 'VIEW_3D'
        self.draw_settings(layout, input_prefs, is_view3d)

# -----------------------------------------------------------------------------
# Key-Map Editor Panels


class KeymapPanel:
    bl_space_type = 'PREFERENCES'
    bl_region_type = 'WINDOW'
    bl_context = "keymap"


class USERPREF_MT_keyconfigs(Menu):
    bl_label = "KeyPresets"
    preset_subdir = "keyconfig"
    preset_operator = "preferences.keyconfig_activate"

    def draw(self, context):
        Menu.draw_preset(self, context)


class USERPREF_PT_keymap(KeymapPanel, Panel):
    bl_label = "Keymap"
    bl_options = {'HIDE_HEADER'}

    def draw(self, context):
        from rna_keymap_ui import draw_keymaps

        layout = self.layout

        # import time

        # start = time.time()

        # Keymap Settings
        draw_keymaps(context, layout)

        # print("runtime", time.time() - start)


# -----------------------------------------------------------------------------
# Add-On Panels

class AddOnPanel:
    bl_space_type = 'PREFERENCES'
    bl_region_type = 'WINDOW'
    bl_context = "addons"


class USERPREF_PT_addons(AddOnPanel, Panel):
    bl_label = "Add-ons"
    bl_options = {'HIDE_HEADER'}

    _support_icon_mapping = {
        'OFFICIAL': 'BLENDER',
        'COMMUNITY': 'COMMUNITY',
        'TESTING': 'EXPERIMENTAL',
    }

    @staticmethod
    def is_user_addon(mod, user_addon_paths):
        import os

        if not user_addon_paths:
            for path in (
                    bpy.utils.script_path_user(),
                    *bpy.utils.script_paths_pref(),
            ):
                if path is not None:
                    user_addon_paths.append(os.path.join(path, "addons"))

        for path in user_addon_paths:
            if bpy.path.is_subdir(mod.__file__, path):
                return True
        return False

    @staticmethod
    def draw_error(layout, message):
        lines = message.split("\n")
        box = layout.box()
        sub = box.row()
        sub.label(text=lines[0])
        sub.label(icon='ERROR')
        for l in lines[1:]:
            box.label(text=l)

    def draw(self, context):
        import os
        import addon_utils

        layout = self.layout

        wm = context.window_manager
        prefs = context.preferences
        used_ext = {ext.module for ext in prefs.addons}

        addon_user_dirs = tuple(
            p for p in (
                *[os.path.join(pref_p, "addons") for pref_p in bpy.utils.script_paths_pref()],
                bpy.utils.user_resource('SCRIPTS', path="addons"),
            )
            if p
        )

        # collect the categories that can be filtered on
        addons = [
            (mod, addon_utils.module_bl_info(mod))
            for mod in addon_utils.modules(refresh=False)
        ]

        split = layout.split(factor=0.6)

        row = split.row()
        row.prop(wm, "addon_support", expand=True)

        row = split.row(align=True)
        row.operator("preferences.addon_install", icon='IMPORT', text="Install...")
        row.operator("preferences.addon_refresh", icon='FILE_REFRESH', text="Refresh")

        row = layout.row()
        row.prop(prefs.view, "show_addons_enabled_only")
        row.prop(wm, "addon_filter", text="")
        row.prop(wm, "addon_search", text="", icon='VIEWZOOM')

        col = layout.column()

        # set in addon_utils.modules_refresh()
        if addon_utils.error_duplicates:
            box = col.box()
            row = box.row()
            row.label(text="Multiple add-ons with the same name found!")
            row.label(icon='ERROR')
            box.label(text="Delete one of each pair to resolve:")
            for (addon_name, addon_file, addon_path) in addon_utils.error_duplicates:
                box.separator()
                sub_col = box.column(align=True)
                sub_col.label(text=addon_name + ":")
                sub_col.label(text="    " + addon_file)
                sub_col.label(text="    " + addon_path)

        if addon_utils.error_encoding:
            self.draw_error(
                col,
                "One or more addons do not have UTF-8 encoding\n"
                "(see console for details)",
            )

        show_enabled_only = prefs.view.show_addons_enabled_only
        filter = wm.addon_filter
        search = wm.addon_search.lower()
        support = wm.addon_support

        # initialized on demand
        user_addon_paths = []

        for mod, info in addons:
            module_name = mod.__name__

            is_enabled = module_name in used_ext

            if info["support"] not in support:
                continue

            # check if addon should be visible with current filters
            is_visible = (
                (filter == "All") or
                (filter == info["category"]) or
                (filter == "User" and (mod.__file__.startswith(addon_user_dirs)))
            )
            if show_enabled_only:
                is_visible = is_visible and is_enabled

            if is_visible:
                if search and not (
                        (search in info["name"].lower() or
                         search in iface_(info["name"]).lower()) or
                        (info["author"] and (search in info["author"].lower())) or
                        ((filter == "All") and (search in info["category"].lower() or
                                                search in iface_(info["category"]).lower()))
                ):
                    continue

                # Addon UI Code
                col_box = col.column()
                box = col_box.box()
                colsub = box.column()
                row = colsub.row(align=True)

                row.operator(
                    "preferences.addon_expand",
                    icon='DISCLOSURE_TRI_DOWN' if info["show_expanded"] else 'DISCLOSURE_TRI_RIGHT',
                    emboss=False,
                ).module = module_name

                row.operator(
                    "preferences.addon_disable" if is_enabled else "preferences.addon_enable",
                    icon='CHECKBOX_HLT' if is_enabled else 'CHECKBOX_DEHLT', text="",
                    emboss=False,
                ).module = module_name

                sub = row.row()
                sub.active = is_enabled
                sub.label(text=iface_("%s: %s") % (iface_(info["category"]), iface_(info["name"])))

                if info["warning"]:
                    sub.label(icon='ERROR')

                # icon showing support level.
                sub.label(icon=self._support_icon_mapping.get(info["support"], 'QUESTION'))

                # Expanded UI (only if additional info is available)
                if info["show_expanded"]:
                    if info["description"]:
                        split = colsub.row().split(factor=0.15)
                        split.label(text="Description:")
                        split.label(text=tip_(info["description"]))
                    if info["location"]:
                        split = colsub.row().split(factor=0.15)
                        split.label(text="Location:")
                        split.label(text=tip_(info["location"]))
                    if mod:
                        split = colsub.row().split(factor=0.15)
                        split.label(text="File:")
                        split.label(text=mod.__file__, translate=False)
                    if info["author"]:
                        split = colsub.row().split(factor=0.15)
                        split.label(text="Author:")
                        split.label(text=info["author"], translate=False)
                    if info["version"]:
                        split = colsub.row().split(factor=0.15)
                        split.label(text="Version:")
                        split.label(text=".".join(str(x) for x in info["version"]), translate=False)
                    if info["warning"]:
                        split = colsub.row().split(factor=0.15)
                        split.label(text="Warning:")
                        split.label(text="  " + info["warning"], icon='ERROR')

                    user_addon = USERPREF_PT_addons.is_user_addon(mod, user_addon_paths)
                    tot_row = bool(info["doc_url"]) + bool(user_addon)

                    if tot_row:
                        split = colsub.row().split(factor=0.15)
                        split.label(text="Internet:")
                        sub = split.row()
                        if info["doc_url"]:
                            sub.operator(
                                "wm.url_open", text="Documentation", icon='HELP',
                            ).url = info["doc_url"]
                        # Only add "Report a Bug" button if tracker_url is set
                        # or the add-on is bundled (use official tracker then).
                        if info.get("tracker_url"):
                            sub.operator(
                                "wm.url_open", text="Report a Bug", icon='URL',
                            ).url = info["tracker_url"]
                        elif not user_addon:
                            addon_info = (
                                "Name: %s %s\n"
                                "Author: %s\n"
                            ) % (info["name"], str(info["version"]), info["author"])
                            props = sub.operator(
                                "wm.url_open_preset", text="Report a Bug", icon='URL',
                            )
                            props.type = 'BUG_ADDON'
                            props.id = addon_info
                        if user_addon:
                            sub.operator(
                                "preferences.addon_remove", text="Remove", icon='CANCEL',
                            ).module = mod.__name__

                    # Show addon user preferences
                    if is_enabled:
                        addon_preferences = prefs.addons[module_name].preferences
                        if addon_preferences is not None:
                            draw = getattr(addon_preferences, "draw", None)
                            if draw is not None:
                                addon_preferences_class = type(addon_preferences)
                                box_prefs = col_box.box()
                                box_prefs.label(text="Preferences:")
                                addon_preferences_class.layout = box_prefs
                                try:
                                    draw(context)
                                except:
                                    import traceback
                                    traceback.print_exc()
                                    box_prefs.label(text="Error (see console)", icon='ERROR')
                                del addon_preferences_class.layout

        # Append missing scripts
        # First collect scripts that are used but have no script file.
        module_names = {mod.__name__ for mod, info in addons}
        missing_modules = {ext for ext in used_ext if ext not in module_names}

        if missing_modules and filter in {"All", "Enabled"}:
            col.column().separator()
            col.column().label(text="Missing script files")

            module_names = {mod.__name__ for mod, info in addons}
            for module_name in sorted(missing_modules):
                is_enabled = module_name in used_ext
                # Addon UI Code
                box = col.column().box()
                colsub = box.column()
                row = colsub.row(align=True)

                row.label(text="", icon='ERROR')

                if is_enabled:
                    row.operator(
                        "preferences.addon_disable", icon='CHECKBOX_HLT', text="", emboss=False,
                    ).module = module_name

                row.label(text=module_name, translate=False)


# -----------------------------------------------------------------------------
# Studio Light Panels

class StudioLightPanel:
    bl_space_type = 'PREFERENCES'
    bl_region_type = 'WINDOW'
    bl_context = "lights"


class StudioLightPanelMixin:

    def _get_lights(self, prefs):
        return [light for light in prefs.studio_lights if light.is_user_defined and light.type == self.sl_type]

    def draw(self, context):
        layout = self.layout
        prefs = context.preferences
        lights = self._get_lights(prefs)

        self.draw_light_list(layout, lights)

    def draw_light_list(self, layout, lights):
        if lights:
            flow = layout.grid_flow(row_major=False, columns=4, even_columns=True, even_rows=True, align=False)
            for studio_light in lights:
                self.draw_studio_light(flow, studio_light)
        else:
            layout.label(text=self.get_error_message())

    def get_error_message(self):
        return tip_("No custom %s configured") % self.bl_label

    def draw_studio_light(self, layout, studio_light):
        box = layout.box()
        row = box.row()

        row.template_icon(layout.icon(studio_light), scale=3.0)
        col = row.column()
        props = col.operator("preferences.studiolight_uninstall", text="", icon='REMOVE')
        props.index = studio_light.index

        if studio_light.type == 'STUDIO':
            props = col.operator("preferences.studiolight_copy_settings", text="", icon='IMPORT')
            props.index = studio_light.index

        box.label(text=studio_light.name)


class USERPREF_PT_studiolight_matcaps(StudioLightPanel, StudioLightPanelMixin, Panel):
    bl_label = "MatCaps"
    sl_type = 'MATCAP'

    def draw_header_preset(self, _context):
        layout = self.layout
        layout.operator("preferences.studiolight_install", icon='IMPORT', text="Install...").type = 'MATCAP'
        layout.separator()

    def get_error_message(self):
        return tip_("No custom MatCaps configured")


class USERPREF_PT_studiolight_world(StudioLightPanel, StudioLightPanelMixin, Panel):
    bl_label = "HDRIs"
    sl_type = 'WORLD'

    def draw_header_preset(self, _context):
        layout = self.layout
        layout.operator("preferences.studiolight_install", icon='IMPORT', text="Install...").type = 'WORLD'
        layout.separator()

    def get_error_message(self):
        return tip_("No custom HDRIs configured")


class USERPREF_PT_studiolight_lights(StudioLightPanel, StudioLightPanelMixin, Panel):
    bl_label = "Studio Lights"
    sl_type = 'STUDIO'

    def draw_header_preset(self, _context):
        layout = self.layout
        props = layout.operator("preferences.studiolight_install", icon='IMPORT', text="Install...")
        props.type = 'STUDIO'
        props.filter_glob = ".sl"
        layout.separator()

    def get_error_message(self):
        return tip_("No custom Studio Lights configured")


class USERPREF_PT_studiolight_light_editor(StudioLightPanel, Panel):
    bl_label = "Editor"
    bl_parent_id = "USERPREF_PT_studiolight_lights"
    bl_options = {'DEFAULT_CLOSED'}

    @staticmethod
    def opengl_light_buttons(layout, light):

        col = layout.column()
        col.active = light.use

        col.prop(light, "use", text="Use Light")
        col.prop(light, "diffuse_color", text="Diffuse")
        col.prop(light, "specular_color", text="Specular")
        col.prop(light, "smooth")
        col.prop(light, "direction")

    def draw(self, context):
        layout = self.layout

        prefs = context.preferences
        system = prefs.system

        row = layout.row()
        row.prop(system, "use_studio_light_edit", toggle=True)
        row.operator("preferences.studiolight_new", text="Save as Studio light", icon='FILE_TICK')

        layout.separator()

        layout.use_property_split = True
        column = layout.split()
        column.active = system.use_studio_light_edit

        light = system.solid_lights[0]
        colsplit = column.split(factor=0.85)
        self.opengl_light_buttons(colsplit, light)

        light = system.solid_lights[1]
        colsplit = column.split(factor=0.85)
        self.opengl_light_buttons(colsplit, light)

        light = system.solid_lights[2]
        colsplit = column.split(factor=0.85)
        self.opengl_light_buttons(colsplit, light)

        light = system.solid_lights[3]
        self.opengl_light_buttons(column, light)

        layout.separator()

        layout.prop(system, "light_ambient")


# -----------------------------------------------------------------------------
# Experimental Panels

class ExperimentalPanel:
    bl_space_type = 'PREFERENCES'
    bl_region_type = 'WINDOW'
    bl_context = "experimental"

    url_prefix = "https://projects.blender.org/"

    @classmethod
    def poll(cls, _context):
        return bpy.app.version_cycle == 'alpha'

    def _draw_items(self, context, items):
        prefs = context.preferences
        experimental = prefs.experimental

        layout = self.layout
        layout.use_property_split = False
        layout.use_property_decorate = False

        for prop_keywords, reference in items:
            split = layout.split(factor=0.66)
            col = split.split()
            col.prop(experimental, **prop_keywords)

            if reference:
                if type(reference) is tuple:
                    url_ext = reference[0]
                    text = reference[1]
                else:
                    url_ext = reference
                    text = reference

                col = split.split()
                col.operator("wm.url_open", text=text, icon='URL').url = self.url_prefix + url_ext


"""
# Example panel, leave it here so we always have a template to follow even
# after the features are gone from the experimental panel.

class USERPREF_PT_experimental_virtual_reality(ExperimentalPanel, Panel):
    bl_label = "Virtual Reality"

    def draw(self, context):
        self._draw_items(
            context, (
                ({"property": "use_virtual_reality_scene_inspection"}, ("blender/blender/issues/71347", "#71347")),
                ({"property": "use_virtual_reality_immersive_drawing"}, ("blender/blender/issues/71348", "#71348")),
            ),
        )
"""


class USERPREF_PT_experimental_new_features(ExperimentalPanel, Panel):
    bl_label = "New Features"

    def draw(self, context):
        self._draw_items(
            context, (
                ({"property": "use_sculpt_tools_tilt"}, ("blender/blender/issues/82877", "#82877")),
                ({"property": "use_extended_asset_browser"},
                 ("blender/blender/projects/10", "Pipeline, Assets & IO Project Page")),
                ({"property": "use_override_templates"}, ("blender/blender/issues/73318", "Milestone 4")),
                ({"property": "use_new_volume_nodes"}, ("blender/blender/issues/103248", "#103248")),
            ),
        )


class USERPREF_PT_experimental_prototypes(ExperimentalPanel, Panel):
    bl_label = "Prototypes"

    def draw(self, context):
        self._draw_items(
            context, (
                ({"property": "use_new_curves_tools"}, ("blender/blender/issues/68981", "#68981")),
                ({"property": "use_new_point_cloud_type"}, ("blender/blender/issues/75717", "#75717")),
                ({"property": "use_sculpt_texture_paint"}, ("blender/blender/issues/96225", "#96225")),
                ({"property": "use_full_frame_compositor"}, ("blender/blender/issues/88150", "#88150")),
                ({"property": "enable_eevee_next"}, ("blender/blender/issues/93220", "#93220")),
                ({"property": "enable_workbench_next"}, ("blender/blender/issues/101619", "#101619")),
<<<<<<< HEAD
                ({"property": "use_grease_pencil_version3"}, ("blender/blender/projects/40", "Grease Pencil 3.0")),
=======
                ({"property": "enable_overlay_next"}, ("blender/blender/issues/102179", "#102179")),
>>>>>>> f669f6cd
            ),
        )


# Keep this as tweaks can be useful to restore.
"""
class USERPREF_PT_experimental_tweaks(ExperimentalPanel, Panel):
    bl_label = "Tweaks"

    def draw(self, context):
        self._draw_items(
            context, (
                ({"property": "use_select_nearest_on_first_click"}, ("blender/blender/issues/96752", "#96752")),
            ),
        )

"""


class USERPREF_PT_experimental_debugging(ExperimentalPanel, Panel):
    bl_label = "Debugging"

    @classmethod
    def poll(cls, _context):
        # Unlike the other experimental panels, the debugging one is always visible
        # even in beta or release.
        return True

    def draw(self, context):
        self._draw_items(
            context, (
                ({"property": "use_undo_legacy"}, ("blender/blender/issues/60695", "#60695")),
                ({"property": "override_auto_resync"}, ("blender/blender/issues/83811", "#83811")),
                ({"property": "use_cycles_debug"}, None),
                ({"property": "show_asset_debug_info"}, None),
                ({"property": "use_asset_indexing"}, None),
                ({"property": "use_viewport_debug"}, None),
            ),
        )


# -----------------------------------------------------------------------------
# Class Registration

# Order of registration defines order in UI,
# so dynamically generated classes are 'injected' in the intended order.
classes = (
    USERPREF_PT_theme_user_interface,
    *ThemeGenericClassGenerator.generate_panel_classes_for_wcols(),
    USERPREF_HT_header,
    USERPREF_PT_navigation_bar,
    USERPREF_PT_save_preferences,
    USERPREF_MT_editor_menus,
    USERPREF_MT_view,
    USERPREF_MT_save_load,

    USERPREF_PT_interface_display,
    USERPREF_PT_interface_editors,
    USERPREF_PT_interface_temporary_windows,
    USERPREF_PT_interface_statusbar,
    USERPREF_PT_interface_translation,
    USERPREF_PT_interface_text,
    USERPREF_PT_interface_menus,
    USERPREF_PT_interface_menus_mouse_over,
    USERPREF_PT_interface_menus_pie,

    USERPREF_PT_viewport_display,
    USERPREF_PT_viewport_quality,
    USERPREF_PT_viewport_textures,
    USERPREF_PT_viewport_selection,
    USERPREF_PT_viewport_subdivision,

    USERPREF_PT_edit_objects,
    USERPREF_PT_edit_objects_new,
    USERPREF_PT_edit_objects_duplicate_data,
    USERPREF_PT_edit_cursor,
    USERPREF_PT_edit_annotations,
    USERPREF_PT_edit_weight_paint,
    USERPREF_PT_edit_gpencil,
    USERPREF_PT_edit_text_editor,
    USERPREF_PT_edit_misc,

    USERPREF_PT_animation_timeline,
    USERPREF_PT_animation_keyframes,
    USERPREF_PT_animation_fcurves,

    USERPREF_PT_system_cycles_devices,
    USERPREF_PT_system_gpu_backend,
    USERPREF_PT_system_os_settings,
    USERPREF_PT_system_memory,
    USERPREF_PT_system_video_sequencer,
    USERPREF_PT_system_sound,

    USERPREF_MT_interface_theme_presets,
    USERPREF_PT_theme,
    USERPREF_PT_theme_interface_state,
    USERPREF_PT_theme_interface_styles,
    USERPREF_PT_theme_interface_gizmos,
    USERPREF_PT_theme_interface_transparent_checker,
    USERPREF_PT_theme_interface_icons,
    USERPREF_PT_theme_text_style,
    USERPREF_PT_theme_bone_color_sets,
    USERPREF_PT_theme_collection_colors,
    USERPREF_PT_theme_strip_colors,

    USERPREF_PT_file_paths_data,
    USERPREF_PT_file_paths_script_directories,
    USERPREF_PT_file_paths_render,
    USERPREF_PT_file_paths_applications,
    USERPREF_PT_file_paths_development,
    USERPREF_PT_file_paths_asset_libraries,

    USERPREF_PT_saveload_blend,
    USERPREF_PT_saveload_blend_autosave,
    USERPREF_PT_saveload_autorun,
    USERPREF_PT_saveload_file_browser,

    USERPREF_MT_keyconfigs,

    USERPREF_PT_input_keyboard,
    USERPREF_PT_input_mouse,
    USERPREF_PT_input_tablet,
    USERPREF_PT_input_touchpad,
    USERPREF_PT_input_ndof,
    USERPREF_PT_navigation_orbit,
    USERPREF_PT_navigation_zoom,
    USERPREF_PT_navigation_fly_walk,
    USERPREF_PT_navigation_fly_walk_navigation,
    USERPREF_PT_navigation_fly_walk_gravity,

    USERPREF_PT_keymap,
    USERPREF_PT_addons,

    USERPREF_PT_studiolight_lights,
    USERPREF_PT_studiolight_light_editor,
    USERPREF_PT_studiolight_matcaps,
    USERPREF_PT_studiolight_world,

    # Popovers.
    USERPREF_PT_ndof_settings,

    USERPREF_PT_experimental_new_features,
    USERPREF_PT_experimental_prototypes,
    # USERPREF_PT_experimental_tweaks,
    USERPREF_PT_experimental_debugging,

    # UI lists
    USERPREF_UL_asset_libraries,

    # Add dynamically generated editor theme panels last,
    # so they show up last in the theme section.
    *ThemeGenericClassGenerator.generate_panel_classes_from_theme_areas(),
)

if __name__ == "__main__":  # only for live edit.
    from bpy.utils import register_class
    for cls in classes:
        register_class(cls)<|MERGE_RESOLUTION|>--- conflicted
+++ resolved
@@ -2398,11 +2398,8 @@
                 ({"property": "use_full_frame_compositor"}, ("blender/blender/issues/88150", "#88150")),
                 ({"property": "enable_eevee_next"}, ("blender/blender/issues/93220", "#93220")),
                 ({"property": "enable_workbench_next"}, ("blender/blender/issues/101619", "#101619")),
-<<<<<<< HEAD
                 ({"property": "use_grease_pencil_version3"}, ("blender/blender/projects/40", "Grease Pencil 3.0")),
-=======
                 ({"property": "enable_overlay_next"}, ("blender/blender/issues/102179", "#102179")),
->>>>>>> f669f6cd
             ),
         )
 
