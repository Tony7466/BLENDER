--- conflicted
+++ resolved
@@ -8785,11 +8785,8 @@
 class BrushAssetShelf:
     bl_space_type = "VIEW_3D"
     bl_options = {'NO_ASSET_DRAG'}
-<<<<<<< HEAD
     bl_activate_operator = "BRUSH_OT_asset_select"
-=======
     bl_default_preview_size = 40
->>>>>>> 13c7bb4e
 
     @classmethod
     def poll(cls, context):
