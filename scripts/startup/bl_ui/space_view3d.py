--- conflicted
+++ resolved
@@ -5987,7 +5987,6 @@
 
     def draw(self, _context):
         layout = self.layout
-<<<<<<< HEAD
 
         layout.operator("grease_pencil.weight_sample", text="Sample Weight")
 
@@ -5995,9 +5994,10 @@
 
         layout.operator("grease_pencil.vertex_group_normalize_all", text="Normalize All")
         layout.operator("grease_pencil.vertex_group_normalize", text="Normalize")
-=======
+
+        layout.separator()
+
         layout.operator("grease_pencil.weight_invert", text="Invert Weight")
->>>>>>> 658b3209
 
 
 class VIEW3D_MT_gpencil_animation(Menu):
