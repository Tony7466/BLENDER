--- conflicted
+++ resolved
@@ -4868,8 +4868,8 @@
 
         layout.operator_enum("grease_pencil.dissolve", "type")
 
-<<<<<<< HEAD
-=======
+        layout.separator()
+        
         layout.operator(
             "grease_pencil.delete_frame",
             text="Delete Active Keyframe (Active Layer)",
@@ -4879,7 +4879,6 @@
             text="Delete Active Keyframes (All Layers)",
         ).type = 'ALL_FRAMES'
 
->>>>>>> 158dbc1b
 
 # Edit Curve
 # draw_curve is used by VIEW3D_MT_edit_curve and VIEW3D_MT_edit_surface
