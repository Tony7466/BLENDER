# SPDX-FileCopyrightText: 2009-2023 Blender Authors
#
# SPDX-License-Identifier: GPL-2.0-or-later

import bpy
from bpy.types import (
    Header,
    Menu,
    Panel,
)
from bl_ui.properties_paint_common import (
    UnifiedPaintPanel,
    brush_basic_texpaint_settings,
    brush_basic_gpencil_weight_settings,
    brush_basic_grease_pencil_weight_settings,
)
from bl_ui.properties_grease_pencil_common import (
    AnnotationDataPanel,
    AnnotationOnionSkin,
    GreasePencilMaterialsPanel,
    GreasePencilVertexcolorPanel,
)
from bl_ui.space_toolsystem_common import (
    ToolActivePanelHelper,
)
from bpy.app.translations import (
    pgettext_iface as iface_,
    pgettext_rpt as rpt_,
    contexts as i18n_contexts,
)


class VIEW3D_HT_tool_header(Header):
    bl_space_type = 'VIEW_3D'
    bl_region_type = 'TOOL_HEADER'

    def draw(self, context):
        layout = self.layout

        self.draw_tool_settings(context)

        layout.separator_spacer()

        self.draw_mode_settings(context)

    def draw_tool_settings(self, context):
        layout = self.layout
        tool_mode = context.mode

        # Active Tool
        # -----------
        from bl_ui.space_toolsystem_common import ToolSelectPanelHelper
        tool = ToolSelectPanelHelper.draw_active_tool_header(
            context, layout,
            tool_key=('VIEW_3D', tool_mode),
        )
        # Object Mode Options
        # -------------------

        # Example of how tool_settings can be accessed as pop-overs.

        # TODO(campbell): editing options should be after active tool options
        # (obviously separated for from the users POV)
        draw_fn = getattr(_draw_tool_settings_context_mode, tool_mode, None)
        if draw_fn is not None:
            is_valid_context = draw_fn(context, layout, tool)

        def draw_3d_brush_settings(layout, tool_mode):
            layout.popover("VIEW3D_PT_tools_brush_settings_advanced", text="Brush")
            if tool_mode != 'PAINT_WEIGHT':
                layout.popover("VIEW3D_PT_tools_brush_texture")
            if tool_mode == 'PAINT_TEXTURE':
                layout.popover("VIEW3D_PT_tools_mask_texture")
            layout.popover("VIEW3D_PT_tools_brush_stroke")
            layout.popover("VIEW3D_PT_tools_brush_falloff")
            layout.popover("VIEW3D_PT_tools_brush_display")

        # NOTE: general mode options should be added to `draw_mode_settings`.
        if tool_mode == 'SCULPT':
            if is_valid_context:
                draw_3d_brush_settings(layout, tool_mode)
        elif tool_mode == 'PAINT_VERTEX':
            if is_valid_context:
                draw_3d_brush_settings(layout, tool_mode)
        elif tool_mode == 'PAINT_WEIGHT':
            if is_valid_context:
                draw_3d_brush_settings(layout, tool_mode)
        elif tool_mode == 'PAINT_TEXTURE':
            if is_valid_context:
                draw_3d_brush_settings(layout, tool_mode)
        elif tool_mode == 'EDIT_ARMATURE':
            pass
        elif tool_mode == 'EDIT_CURVE':
            pass
        elif tool_mode == 'EDIT_MESH':
            pass
        elif tool_mode == 'POSE':
            pass
        elif tool_mode == 'PARTICLE':
            # Disable, only shows "Brush" panel, which is already in the top-bar.
            # if tool.has_datablock:
            #     layout.popover_group(context=".paint_common", **popover_kw)
            pass
        elif tool_mode == 'PAINT_GPENCIL':
            if is_valid_context:
                brush = context.tool_settings.gpencil_paint.brush
                if brush:
                    if brush.gpencil_tool != 'ERASE':
                        if brush.gpencil_tool != 'TINT':
                            layout.popover("VIEW3D_PT_tools_grease_pencil_brush_advanced")

                        if brush.gpencil_tool not in {'FILL', 'TINT'}:
                            layout.popover("VIEW3D_PT_tools_grease_pencil_brush_stroke")

                    layout.popover("VIEW3D_PT_tools_grease_pencil_paint_appearance")
        elif tool_mode == 'SCULPT_GPENCIL':
            if is_valid_context:
                brush = context.tool_settings.gpencil_sculpt_paint.brush
                if brush:
                    tool = brush.gpencil_sculpt_tool
                    if tool in {'SMOOTH', 'RANDOMIZE'}:
                        layout.popover("VIEW3D_PT_tools_grease_pencil_sculpt_brush_popover")
                    layout.popover("VIEW3D_PT_tools_grease_pencil_sculpt_appearance")
        elif tool_mode == 'SCULPT_GREASE_PENCIL':
            if is_valid_context:
                brush = context.tool_settings.gpencil_sculpt_paint.brush
                if brush:
                    tool = brush.gpencil_sculpt_tool
                    if tool in {'SMOOTH', 'RANDOMIZE'}:
                        layout.popover("VIEW3D_PT_tools_grease_pencil_sculpt_brush_popover")
                    layout.popover("VIEW3D_PT_tools_grease_pencil_sculpt_appearance")
        elif tool_mode == 'WEIGHT_GPENCIL' or tool_mode == 'WEIGHT_GREASE_PENCIL':
            if is_valid_context:
                layout.popover("VIEW3D_PT_tools_grease_pencil_weight_appearance")
        elif tool_mode == 'VERTEX_GPENCIL':
            if is_valid_context:
                layout.popover("VIEW3D_PT_tools_grease_pencil_vertex_appearance")

    def draw_mode_settings(self, context):
        layout = self.layout
        mode_string = context.mode

        def row_for_mirror():
            row = layout.row(align=True)
            row.label(icon='MOD_MIRROR')
            sub = row.row(align=True)
            sub.scale_x = 0.6
            return row, sub

        if mode_string == 'EDIT_ARMATURE':
            ob = context.object
            _row, sub = row_for_mirror()
            sub.prop(ob.data, "use_mirror_x", text="X", toggle=True)
        elif mode_string == 'POSE':
            ob = context.object
            _row, sub = row_for_mirror()
            sub.prop(ob.pose, "use_mirror_x", text="X", toggle=True)
        elif mode_string in {'EDIT_MESH', 'PAINT_WEIGHT', 'SCULPT', 'PAINT_VERTEX', 'PAINT_TEXTURE'}:
            # Mesh Modes, Use Mesh Symmetry
            ob = context.object
            row, sub = row_for_mirror()
            sub.prop(ob, "use_mesh_mirror_x", text="X", toggle=True)
            sub.prop(ob, "use_mesh_mirror_y", text="Y", toggle=True)
            sub.prop(ob, "use_mesh_mirror_z", text="Z", toggle=True)
            if mode_string == 'EDIT_MESH':
                tool_settings = context.tool_settings
                layout.prop(tool_settings, "use_mesh_automerge", text="")
            elif mode_string == 'PAINT_WEIGHT':
                row.popover(panel="VIEW3D_PT_tools_weightpaint_symmetry_for_topbar", text="")
            elif mode_string == 'SCULPT':
                row.popover(panel="VIEW3D_PT_sculpt_symmetry_for_topbar", text="")
            elif mode_string == 'PAINT_VERTEX':
                row.popover(panel="VIEW3D_PT_tools_vertexpaint_symmetry_for_topbar", text="")
        elif mode_string == 'SCULPT_CURVES':
            ob = context.object
            _row, sub = row_for_mirror()
            sub.prop(ob.data, "use_mirror_x", text="X", toggle=True)
            sub.prop(ob.data, "use_mirror_y", text="Y", toggle=True)
            sub.prop(ob.data, "use_mirror_z", text="Z", toggle=True)

            layout.prop(ob.data, "use_sculpt_collision", icon='MOD_PHYSICS', icon_only=True, toggle=True)

        # Expand panels from the side-bar as popovers.
        popover_kw = {"space_type": 'VIEW_3D', "region_type": 'UI', "category": "Tool"}

        if mode_string == 'SCULPT':
            layout.popover_group(context=".sculpt_mode", **popover_kw)
        elif mode_string == 'PAINT_VERTEX':
            layout.popover_group(context=".vertexpaint", **popover_kw)
        elif mode_string == 'PAINT_WEIGHT':
            layout.popover_group(context=".weightpaint", **popover_kw)
        elif mode_string == 'PAINT_TEXTURE':
            layout.popover_group(context=".imagepaint", **popover_kw)
        elif mode_string == 'EDIT_TEXT':
            layout.popover_group(context=".text_edit", **popover_kw)
        elif mode_string == 'EDIT_ARMATURE':
            layout.popover_group(context=".armature_edit", **popover_kw)
        elif mode_string == 'EDIT_METABALL':
            layout.popover_group(context=".mball_edit", **popover_kw)
        elif mode_string == 'EDIT_LATTICE':
            layout.popover_group(context=".lattice_edit", **popover_kw)
        elif mode_string == 'EDIT_CURVE':
            layout.popover_group(context=".curve_edit", **popover_kw)
        elif mode_string == 'EDIT_MESH':
            layout.popover_group(context=".mesh_edit", **popover_kw)
        elif mode_string == 'POSE':
            layout.popover_group(context=".posemode", **popover_kw)
        elif mode_string == 'PARTICLE':
            layout.popover_group(context=".particlemode", **popover_kw)
        elif mode_string == 'OBJECT':
            layout.popover_group(context=".objectmode", **popover_kw)
        elif mode_string in {'PAINT_GPENCIL', 'EDIT_GPENCIL', 'SCULPT_GPENCIL', 'WEIGHT_GPENCIL'}:
            # Grease pencil layer.
            gpl = context.active_gpencil_layer
            if gpl and gpl.info is not None:
                text = gpl.info
                maxw = 25
                if len(text) > maxw:
                    text = text[:maxw - 5] + '..' + text[-3:]
            else:
                text = ""

            layout.label(text="Layer:")
            sub = layout.row()
            sub.popover(
                panel="TOPBAR_PT_gpencil_layers",
                text=text,
            )


class _draw_tool_settings_context_mode:
    @staticmethod
    def SCULPT(context, layout, tool):
        if (tool is None) or (not tool.has_datablock):
            return False

        paint = context.tool_settings.sculpt
        layout.template_ID_preview(paint, "brush", rows=3, cols=8, hide_buttons=True)

        brush = paint.brush
        if brush is None:
            return False

        tool_settings = context.tool_settings
        capabilities = brush.sculpt_capabilities

        ups = tool_settings.unified_paint_settings

        if capabilities.has_color:
            row = layout.row(align=True)
            row.ui_units_x = 4
            UnifiedPaintPanel.prop_unified_color(row, context, brush, "color", text="")
            UnifiedPaintPanel.prop_unified_color(row, context, brush, "secondary_color", text="")
            row.separator()
            layout.prop(brush, "blend", text="", expand=False)

        size = "size"
        size_owner = ups if ups.use_unified_size else brush
        if size_owner.use_locked_size == 'SCENE':
            size = "unprojected_radius"

        UnifiedPaintPanel.prop_unified(
            layout,
            context,
            brush,
            size,
            pressure_name="use_pressure_size",
            unified_name="use_unified_size",
            text="Radius",
            slider=True,
            header=True,
        )

        # strength, use_strength_pressure
        pressure_name = "use_pressure_strength" if capabilities.has_strength_pressure else None
        UnifiedPaintPanel.prop_unified(
            layout,
            context,
            brush,
            "strength",
            pressure_name=pressure_name,
            unified_name="use_unified_strength",
            text="Strength",
            header=True,
        )

        # direction
        if not capabilities.has_direction:
            layout.row().prop(brush, "direction", expand=True, text="")

        return True

    @staticmethod
    def PAINT_TEXTURE(context, layout, tool):
        if (tool is None) or (not tool.has_datablock):
            return False

        paint = context.tool_settings.image_paint
        layout.template_ID_preview(paint, "brush", rows=3, cols=8, hide_buttons=True)

        brush = paint.brush
        if brush is None:
            return False

        brush_basic_texpaint_settings(layout, context, brush, compact=True)

        return True

    @staticmethod
    def PAINT_VERTEX(context, layout, tool):
        if (tool is None) or (not tool.has_datablock):
            return False

        paint = context.tool_settings.vertex_paint
        layout.template_ID_preview(paint, "brush", rows=3, cols=8, hide_buttons=True)

        brush = paint.brush
        if brush is None:
            return False

        brush_basic_texpaint_settings(layout, context, brush, compact=True)

        return True

    @staticmethod
    def PAINT_WEIGHT(context, layout, tool):
        if (tool is None) or (not tool.has_datablock):
            return False

        paint = context.tool_settings.weight_paint
        layout.template_ID_preview(paint, "brush", rows=3, cols=8, hide_buttons=True)
        brush = paint.brush
        if brush is None:
            return False

        capabilities = brush.weight_paint_capabilities
        if capabilities.has_weight:
            UnifiedPaintPanel.prop_unified(
                layout,
                context,
                brush,
                "weight",
                unified_name="use_unified_weight",
                slider=True,
                header=True,
            )

        UnifiedPaintPanel.prop_unified(
            layout,
            context,
            brush,
            "size",
            pressure_name="use_pressure_size",
            unified_name="use_unified_size",
            slider=True,
            text="Radius",
            header=True,
        )
        UnifiedPaintPanel.prop_unified(
            layout,
            context,
            brush,
            "strength",
            pressure_name="use_pressure_strength",
            unified_name="use_unified_strength",
            header=True,
        )

        return True

    @staticmethod
    def PAINT_GPENCIL(context, layout, tool):
        if tool is None:
            return False

        if tool.idname == "builtin.cutter":
            row = layout.row(align=True)
            row.prop(context.tool_settings.gpencil_sculpt, "intersection_threshold")
            return False
        elif not tool.has_datablock:
            return False

        tool_settings = context.tool_settings
        paint = tool_settings.gpencil_paint
        brush = paint.brush
        if brush is None:
            return False

        ob = context.object
        gp_settings = brush.gpencil_settings

        row = layout.row(align=True)
        settings = tool_settings.gpencil_paint
        row.template_ID_preview(settings, "brush", rows=3, cols=8, hide_buttons=True)

        if ob and brush.gpencil_tool in {'FILL', 'DRAW'}:
            from bl_ui.properties_paint_common import (
                brush_basic__draw_color_selector,
            )
            brush_basic__draw_color_selector(context, layout, brush, gp_settings, None)

        if ob and brush.gpencil_tool == 'TINT':
            row.separator(factor=0.4)
            row.prop_with_popover(brush, "color", text="", panel="TOPBAR_PT_gpencil_vertexcolor")

        from bl_ui.properties_paint_common import (
            brush_basic_gpencil_paint_settings,
        )
        brush_basic_gpencil_paint_settings(layout, context, brush, compact=True)

        return True

    @staticmethod
    def SCULPT_GPENCIL(context, layout, tool):
        if (tool is None) or (not tool.has_datablock):
            return False

        tool_settings = context.tool_settings
        paint = tool_settings.gpencil_sculpt_paint
        brush = paint.brush

        from bl_ui.properties_paint_common import (
            brush_basic_gpencil_sculpt_settings,
        )
        brush_basic_gpencil_sculpt_settings(layout, context, brush, compact=True)

        return True

    @staticmethod
    def SCULPT_GREASE_PENCIL(context, layout, tool):
        if (tool is None) or (not tool.has_datablock):
            return False

        paint = context.tool_settings.gpencil_sculpt_paint
        layout.template_ID_preview(paint, "brush", rows=3, cols=8, hide_buttons=True)

        brush = paint.brush
        if brush is None:
            return False

        tool_settings = context.tool_settings
        capabilities = brush.sculpt_capabilities

        ups = tool_settings.unified_paint_settings

        size = "size"
        size_owner = ups if ups.use_unified_size else brush
        if size_owner.use_locked_size == 'SCENE':
            size = "unprojected_radius"

        UnifiedPaintPanel.prop_unified(
            layout,
            context,
            brush,
            size,
            pressure_name="use_pressure_size",
            unified_name="use_unified_size",
            text="Radius",
            slider=True,
            header=True,
        )

        # strength, use_strength_pressure
        pressure_name = "use_pressure_strength" if capabilities.has_strength_pressure else None
        UnifiedPaintPanel.prop_unified(
            layout,
            context,
            brush,
            "strength",
            pressure_name=pressure_name,
            unified_name="use_unified_strength",
            text="Strength",
            header=True,
        )

        # direction
        if not capabilities.has_direction:
            layout.row().prop(brush, "direction", expand=True, text="")

        return True

    @staticmethod
    def WEIGHT_GPENCIL(context, layout, tool):
        if (tool is None) or (not tool.has_datablock):
            return False

        tool_settings = context.tool_settings
        paint = tool_settings.gpencil_weight_paint
        brush = paint.brush

        layout.template_ID_preview(paint, "brush", rows=3, cols=8, hide_buttons=True)

        brush_basic_gpencil_weight_settings(layout, context, brush, compact=True)

        layout.popover("VIEW3D_PT_tools_grease_pencil_weight_options", text="Options")
        layout.popover("VIEW3D_PT_tools_grease_pencil_brush_weight_falloff", text="Falloff")

        return True

    @staticmethod
    def WEIGHT_GREASE_PENCIL(context, layout, tool):
        if (tool is None) or (not tool.has_datablock):
            return False

        paint = context.tool_settings.gpencil_weight_paint
        layout.template_ID_preview(paint, "brush", rows=3, cols=8, hide_buttons=True)

        brush = paint.brush
        if brush is None:
            return False

        brush_basic_grease_pencil_weight_settings(layout, context, brush, compact=True)

        layout.popover("VIEW3D_PT_tools_grease_pencil_weight_options", text="Options")
        layout.popover("VIEW3D_PT_tools_grease_pencil_brush_weight_falloff", text="Falloff")

        return True

    @staticmethod
    def VERTEX_GPENCIL(context, layout, tool):
        if (tool is None) or (not tool.has_datablock):
            return False

        tool_settings = context.tool_settings
        paint = tool_settings.gpencil_vertex_paint
        brush = paint.brush

        row = layout.row(align=True)
        settings = tool_settings.gpencil_vertex_paint
        row.template_ID_preview(settings, "brush", rows=3, cols=8, hide_buttons=True)

        if brush.gpencil_vertex_tool not in {'BLUR', 'AVERAGE', 'SMEAR'}:
            row.separator(factor=0.4)
            row.prop_with_popover(brush, "color", text="", panel="TOPBAR_PT_gpencil_vertexcolor")

        from bl_ui.properties_paint_common import (
            brush_basic_gpencil_vertex_settings,
        )

        brush_basic_gpencil_vertex_settings(layout, context, brush, compact=True)

        return True

    @staticmethod
    def PARTICLE(context, layout, tool):
        if (tool is None) or (not tool.has_datablock):
            return False

        # See: `VIEW3D_PT_tools_brush`, basically a duplicate
        tool_settings = context.tool_settings
        settings = tool_settings.particle_edit
        brush = settings.brush
        tool = settings.tool
        if tool == 'NONE':
            return False

        layout.prop(brush, "size", slider=True)
        if tool == 'ADD':
            layout.prop(brush, "count")

            layout.prop(settings, "use_default_interpolate")
            layout.prop(brush, "steps", slider=True)
            layout.prop(settings, "default_key_count", slider=True)
        else:
            layout.prop(brush, "strength", slider=True)

            if tool == 'LENGTH':
                layout.row().prop(brush, "length_mode", expand=True)
            elif tool == 'PUFF':
                layout.row().prop(brush, "puff_mode", expand=True)
                layout.prop(brush, "use_puff_volume")
            elif tool == 'COMB':
                row = layout.row()
                row.active = settings.is_editable
                row.prop(settings, "use_emitter_deflect", text="Deflect Emitter")
                sub = row.row(align=True)
                sub.active = settings.use_emitter_deflect
                sub.prop(settings, "emitter_distance", text="Distance")

        return True

    @staticmethod
    def SCULPT_CURVES(context, layout, tool):
        if (tool is None) or (not tool.has_datablock):
            return False

        tool_settings = context.tool_settings
        paint = tool_settings.curves_sculpt

        brush = paint.brush
        if brush is None:
            return False

        UnifiedPaintPanel.prop_unified(
            layout,
            context,
            brush,
            "size",
            unified_name="use_unified_size",
            pressure_name="use_pressure_size",
            text="Radius",
            slider=True,
            header=True,
        )

        if brush.curves_sculpt_tool not in {'ADD', 'DELETE'}:
            UnifiedPaintPanel.prop_unified(
                layout,
                context,
                brush,
                "strength",
                unified_name="use_unified_strength",
                pressure_name="use_pressure_strength",
                header=True,
            )

        curves_tool = brush.curves_sculpt_tool

        if curves_tool == 'COMB':
            layout.prop(brush, "falloff_shape", expand=True)
            layout.popover("VIEW3D_PT_tools_brush_falloff", text="Brush Falloff")
            layout.popover("VIEW3D_PT_curves_sculpt_parameter_falloff", text="Curve Falloff")
        elif curves_tool == 'ADD':
            layout.prop(brush, "falloff_shape", expand=True)
            layout.prop(brush.curves_sculpt_settings, "add_amount")
            layout.popover("VIEW3D_PT_curves_sculpt_add_shape", text="Curve Shape")
            layout.prop(brush, "use_frontface", text="Front Faces Only")
        elif curves_tool == 'GROW_SHRINK':
            layout.prop(brush, "direction", expand=True, text="")
            layout.prop(brush, "falloff_shape", expand=True)
            layout.popover("VIEW3D_PT_curves_sculpt_grow_shrink_scaling", text="Scaling")
            layout.popover("VIEW3D_PT_tools_brush_falloff")
        elif curves_tool == 'SNAKE_HOOK':
            layout.prop(brush, "falloff_shape", expand=True)
            layout.popover("VIEW3D_PT_tools_brush_falloff")
        elif curves_tool == 'DELETE':
            layout.prop(brush, "falloff_shape", expand=True)
        elif curves_tool == 'SELECTION_PAINT':
            layout.prop(brush, "direction", expand=True, text="")
            layout.prop(brush, "falloff_shape", expand=True)
            layout.popover("VIEW3D_PT_tools_brush_falloff")
        elif curves_tool == 'PINCH':
            layout.prop(brush, "direction", expand=True, text="")
            layout.prop(brush, "falloff_shape", expand=True)
            layout.popover("VIEW3D_PT_tools_brush_falloff")
        elif curves_tool == 'SMOOTH':
            layout.prop(brush, "falloff_shape", expand=True)
            layout.popover("VIEW3D_PT_tools_brush_falloff")
        elif curves_tool == 'PUFF':
            layout.prop(brush, "falloff_shape", expand=True)
            layout.popover("VIEW3D_PT_tools_brush_falloff")
        elif curves_tool == 'DENSITY':
            layout.prop(brush, "falloff_shape", expand=True)
            row = layout.row(align=True)
            row.prop(brush.curves_sculpt_settings, "density_mode", text="", expand=True)
            row = layout.row(align=True)
            row.prop(brush.curves_sculpt_settings, "minimum_distance", text="Distance Min")
            row.operator_context = 'INVOKE_REGION_WIN'
            row.operator("sculpt_curves.min_distance_edit", text="", icon='DRIVER_DISTANCE')
            row = layout.row(align=True)
            row.enabled = brush.curves_sculpt_settings.density_mode != 'REMOVE'
            row.prop(brush.curves_sculpt_settings, "density_add_attempts", text="Count Max")
            layout.popover("VIEW3D_PT_tools_brush_falloff")
            layout.popover("VIEW3D_PT_curves_sculpt_add_shape", text="Curve Shape")
        elif curves_tool == 'SLIDE':
            layout.popover("VIEW3D_PT_tools_brush_falloff")

        return True

    @staticmethod
    def PAINT_GREASE_PENCIL(context, layout, tool):
        if (tool is None) or (not tool.has_datablock):
            return False

        tool_settings = context.tool_settings
        paint = tool_settings.gpencil_paint

        brush = paint.brush
        if brush is None:
            return False

        row = layout.row(align=True)
        row.template_ID_preview(paint, "brush", rows=3, cols=8, hide_buttons=True)

        grease_pencil_tool = brush.gpencil_tool

        if grease_pencil_tool == 'DRAW':
            from bl_ui.properties_paint_common import (
                brush_basic__draw_color_selector,
            )
            brush_basic__draw_color_selector(context, layout, brush, brush.gpencil_settings, None)

        if grease_pencil_tool == 'TINT':
            row.separator(factor=0.4)
            row.prop_with_popover(brush, "color", text="", panel="TOPBAR_PT_gpencil_vertexcolor")

        from bl_ui.properties_paint_common import (
            brush_basic__draw_color_selector,
            brush_basic_grease_pencil_paint_settings,
        )

        brush_basic_grease_pencil_paint_settings(layout, context, brush, compact=True)

        return True


class VIEW3D_HT_header(Header):
    bl_space_type = 'VIEW_3D'

    @staticmethod
    def draw_xform_template(layout, context):
        obj = context.active_object
        object_mode = 'OBJECT' if obj is None else obj.mode
        has_pose_mode = (
            (object_mode == 'POSE') or
            (object_mode == 'WEIGHT_PAINT' and context.pose_object is not None)
        )

        tool_settings = context.tool_settings

        # Mode & Transform Settings
        scene = context.scene

        # Orientation
        if object_mode in {'OBJECT', 'EDIT', 'EDIT_GPENCIL'} or has_pose_mode:
            orient_slot = scene.transform_orientation_slots[0]
            row = layout.row(align=True)

            sub = row.row()
            sub.prop_with_popover(
                orient_slot,
                "type",
                text="",
                panel="VIEW3D_PT_transform_orientations",
            )

        # Pivot
        if object_mode in {'OBJECT', 'EDIT', 'EDIT_GPENCIL', 'SCULPT_GPENCIL'} or has_pose_mode:
            layout.prop(tool_settings, "transform_pivot_point", text="", icon_only=True)

        # Snap
        show_snap = False
        if obj is None:
            show_snap = True
        else:
            if (object_mode not in {
                    'SCULPT', 'SCULPT_CURVES', 'VERTEX_PAINT', 'WEIGHT_PAINT', 'TEXTURE_PAINT',
                    'PAINT_GPENCIL', 'SCULPT_GPENCIL', 'WEIGHT_GPENCIL', 'VERTEX_GPENCIL',
            }) or has_pose_mode:
                show_snap = True
            else:

                paint_settings = UnifiedPaintPanel.paint_settings(context)

                if paint_settings:
                    brush = paint_settings.brush
                    if brush and hasattr(brush, "stroke_method") and brush.stroke_method == 'CURVE':
                        show_snap = True

        if show_snap:
            snap_items = bpy.types.ToolSettings.bl_rna.properties["snap_elements"].enum_items
            snap_elements = tool_settings.snap_elements
            if len(snap_elements) == 1:
                text = ""
                for elem in snap_elements:
                    icon = snap_items[elem].icon
                    break
            else:
                text = iface_("Mix", i18n_contexts.editor_view3d)
                icon = 'NONE'
            del snap_items, snap_elements

            row = layout.row(align=True)
            row.prop(tool_settings, "use_snap", text="")

            sub = row.row(align=True)
            sub.popover(
                panel="VIEW3D_PT_snapping",
                icon=icon,
                text=text,
                translate=False,
            )

        # Proportional editing
        if object_mode in {'EDIT', 'PARTICLE_EDIT', 'SCULPT_GPENCIL', 'EDIT_GPENCIL', 'OBJECT'}:
            row = layout.row(align=True)
            kw = {}
            if object_mode == 'OBJECT':
                attr = "use_proportional_edit_objects"
            else:
                attr = "use_proportional_edit"

                if tool_settings.use_proportional_edit:
                    if tool_settings.use_proportional_connected:
                        kw["icon"] = 'PROP_CON'
                    elif tool_settings.use_proportional_projected:
                        kw["icon"] = 'PROP_PROJECTED'
                    else:
                        kw["icon"] = 'PROP_ON'
                else:
                    kw["icon"] = 'PROP_OFF'

            row.prop(tool_settings, attr, icon_only=True, **kw)
            sub = row.row(align=True)
            sub.active = getattr(tool_settings, attr)
            sub.prop_with_popover(
                tool_settings,
                "proportional_edit_falloff",
                text="",
                icon_only=True,
                panel="VIEW3D_PT_proportional_edit",
            )

    def draw(self, context):
        layout = self.layout

        tool_settings = context.tool_settings
        view = context.space_data
        shading = view.shading

        layout.row(align=True).template_header()

        row = layout.row(align=True)
        obj = context.active_object
        mode_string = context.mode
        object_mode = 'OBJECT' if obj is None else obj.mode
        has_pose_mode = (
            (object_mode == 'POSE') or
            (object_mode == 'WEIGHT_PAINT' and context.pose_object is not None)
        )

        # Note: This is actually deadly in case enum_items have to be dynamically generated
        #       (because internal RNA array iterator will free everything immediately...).
        # XXX This is an RNA internal issue, not sure how to fix it.
        # Note: Tried to add an accessor to get translated UI strings instead of manual call
        #       to pgettext_iface below, but this fails because translated enum-items
        #       are always dynamically allocated.
        act_mode_item = bpy.types.Object.bl_rna.properties["mode"].enum_items[object_mode]
        act_mode_i18n_context = bpy.types.Object.bl_rna.properties["mode"].translation_context

        sub = row.row(align=True)
        sub.operator_menu_enum(
            "object.mode_set", "mode",
            text=iface_(act_mode_item.name, act_mode_i18n_context),
            icon=act_mode_item.icon,
        )
        del act_mode_item

        layout.template_header_3D_mode()

        # Contains buttons like Mode, Pivot, Layer, Mesh Select Mode...
        if obj:
            # Particle edit
            if object_mode == 'PARTICLE_EDIT':
                row = layout.row()
                row.prop(tool_settings.particle_edit, "select_mode", text="", expand=True)
            elif object_mode in {'EDIT', 'SCULPT_CURVES'} and obj.type == 'CURVES':
                curves = obj.data

                row = layout.row(align=True)
                domain = curves.selection_domain
                row.operator(
                    "curves.set_selection_domain",
                    text="",
                    icon='CURVE_BEZCIRCLE',
                    depress=(domain == 'POINT'),
                ).domain = 'POINT'
                row.operator(
                    "curves.set_selection_domain",
                    text="",
                    icon='CURVE_PATH',
                    depress=(domain == 'CURVE'),
                ).domain = 'CURVE'

        # Grease Pencil
        if obj and obj.type == 'GREASEPENCIL':
            # Select mode for Editing
            if object_mode == 'EDIT':
                row = layout.row(align=True)
                row.operator(
                    "grease_pencil.set_selection_mode",
                    text="",
                    icon='GP_SELECT_POINTS',
                    depress=(tool_settings.gpencil_selectmode_edit == 'POINT'),
                ).mode = 'POINT'
                row.operator(
                    "grease_pencil.set_selection_mode",
                    text="",
                    icon='GP_SELECT_STROKES',
                    depress=(tool_settings.gpencil_selectmode_edit == 'STROKE'),
                ).mode = 'STROKE'

            if object_mode == 'PAINT_GPENCIL':
                row = layout.row(align=True)
                row.prop(tool_settings, "use_gpencil_draw_additive", text="", icon='FREEZE')

<<<<<<< HEAD
            if object_mode in {'PAINT_GREASE_PENCIL', 'EDIT', 'WEIGHT_GPENCIL'}:
=======
            if object_mode in {'PAINT_GPENCIL', 'EDIT', 'WEIGHT_PAINT'}:
>>>>>>> fe0e2907
                row = layout.row(align=True)
                row.prop(tool_settings, "use_grease_pencil_multi_frame_editing", text="")

                if object_mode in {'EDIT', 'WEIGHT_GPENCIL'}:
                    sub = row.row(align=True)
                    sub.enabled = tool_settings.use_grease_pencil_multi_frame_editing
                    sub.popover(
                        panel="VIEW3D_PT_grease_pencil_multi_frame",
                        text="Multiframe",
                    )

        # Grease Pencil (legacy)
        if obj and obj.type == 'GPENCIL' and context.gpencil_data:
            gpd = context.gpencil_data

            if gpd.is_stroke_paint_mode:
                row = layout.row()
                sub = row.row(align=True)
                sub.prop(tool_settings, "use_gpencil_draw_onback", text="", icon='MOD_OPACITY')
                sub.separator(factor=0.4)
                sub.prop(tool_settings, "use_gpencil_automerge_strokes", text="")
                sub.separator(factor=0.4)
                sub.prop(tool_settings, "use_gpencil_weight_data_add", text="", icon='WPAINT_HLT')
                sub.separator(factor=0.4)
                sub.prop(tool_settings, "use_gpencil_draw_additive", text="", icon='FREEZE')

            # Select mode for Editing
            if gpd.use_stroke_edit_mode:
                row = layout.row(align=True)
                row.prop_enum(tool_settings, "gpencil_selectmode_edit", text="", value='POINT')
                row.prop_enum(tool_settings, "gpencil_selectmode_edit", text="", value='STROKE')

                subrow = row.row(align=True)
                subrow.enabled = not gpd.use_curve_edit
                subrow.prop_enum(tool_settings, "gpencil_selectmode_edit", text="", value='SEGMENT')

                # Curve edit sub-mode.
                row = layout.row(align=True)
                row.prop(gpd, "use_curve_edit", text="", icon='IPO_BEZIER')
                sub = row.row(align=True)
                sub.active = gpd.use_curve_edit
                sub.popover(
                    panel="VIEW3D_PT_gpencil_curve_edit",
                    text="Curve Editing",
                )

            # Select mode for Sculpt
            if gpd.is_stroke_sculpt_mode:
                row = layout.row(align=True)
                row.prop(tool_settings, "use_gpencil_select_mask_point", text="")
                row.prop(tool_settings, "use_gpencil_select_mask_stroke", text="")
                row.prop(tool_settings, "use_gpencil_select_mask_segment", text="")

            # Select mode for Vertex Paint
            if gpd.is_stroke_vertex_mode:
                row = layout.row(align=True)
                row.prop(tool_settings, "use_gpencil_vertex_select_mask_point", text="")
                row.prop(tool_settings, "use_gpencil_vertex_select_mask_stroke", text="")
                row.prop(tool_settings, "use_gpencil_vertex_select_mask_segment", text="")

            if gpd.is_stroke_paint_mode:
                row = layout.row(align=True)
                row.prop(gpd, "use_multiedit", text="", icon='GP_MULTIFRAME_EDITING')

            if (
                    gpd.use_stroke_edit_mode or
                    gpd.is_stroke_sculpt_mode or
                    gpd.is_stroke_weight_mode or
                    gpd.is_stroke_vertex_mode
            ):
                row = layout.row(align=True)
                row.prop(gpd, "use_multiedit", text="", icon='GP_MULTIFRAME_EDITING')

                sub = row.row(align=True)
                sub.enabled = gpd.use_multiedit
                sub.popover(
                    panel="VIEW3D_PT_gpencil_multi_frame",
                    text="Multiframe",
                )

        overlay = view.overlay

        VIEW3D_MT_editor_menus.draw_collapsible(context, layout)

        layout.separator_spacer()

        if object_mode in {'PAINT_GPENCIL', 'SCULPT_GPENCIL'}:
            # Grease pencil
            if object_mode == 'PAINT_GPENCIL':
                sub = layout.row(align=True)
                sub.prop_with_popover(
                    tool_settings,
                    "gpencil_stroke_placement_view3d",
                    text="",
                    panel="VIEW3D_PT_gpencil_origin",
                )

            if object_mode in {'PAINT_GPENCIL', 'SCULPT_GPENCIL'}:
                sub = layout.row(align=True)
                sub.active = tool_settings.gpencil_stroke_placement_view3d != 'SURFACE'
                sub.prop_with_popover(
                    tool_settings.gpencil_sculpt,
                    "lock_axis",
                    text="",
                    panel="VIEW3D_PT_gpencil_lock",
                )

            if object_mode == 'PAINT_GPENCIL':
                # FIXME: this is bad practice!
                # Tool options are to be displayed in the top-bar.
                tool = context.workspace.tools.from_space_view3d_mode(object_mode)
                if tool and tool.idname == "builtin_brush.Draw":
                    settings = tool_settings.gpencil_sculpt.guide
                    row = layout.row(align=True)
                    row.prop(settings, "use_guide", text="", icon='GRID')
                    sub = row.row(align=True)
                    sub.active = settings.use_guide
                    sub.popover(
                        panel="VIEW3D_PT_gpencil_guide",
                        text="Guides",
                    )
            if object_mode == 'SCULPT_GPENCIL':
                layout.popover(
                    panel="VIEW3D_PT_gpencil_sculpt_automasking",
                    text="",
                    icon=VIEW3D_HT_header._gpencil_sculpt_automasking_icon(tool_settings.gpencil_sculpt)
                )

        elif object_mode == 'SCULPT':
            # If the active tool supports it, show the canvas selector popover.
            from bl_ui.space_toolsystem_common import ToolSelectPanelHelper
            tool = ToolSelectPanelHelper.tool_active_from_context(context)
            is_paint_tool = tool and tool.use_paint_canvas

            shading = VIEW3D_PT_shading.get_shading(context)
            color_type = shading.color_type

            row = layout.row()
            row.active = is_paint_tool and color_type == 'VERTEX'

            if context.preferences.experimental.use_sculpt_texture_paint:
                canvas_source = tool_settings.paint_mode.canvas_source
                icon = 'GROUP_VCOL' if canvas_source == 'COLOR_ATTRIBUTE' else canvas_source
                row.popover(panel="VIEW3D_PT_slots_paint_canvas", icon=icon)
            else:
                row.popover(panel="VIEW3D_PT_slots_color_attributes", icon='GROUP_VCOL')

            layout.popover(
                panel="VIEW3D_PT_sculpt_automasking",
                text="",
                icon=VIEW3D_HT_header._sculpt_automasking_icon(tool_settings.sculpt)
            )

        elif object_mode == 'VERTEX_PAINT':
            row = layout.row()
            row.popover(panel="VIEW3D_PT_slots_color_attributes", icon='GROUP_VCOL')

        elif object_mode == 'WEIGHT_PAINT':
            row = layout.row()
            row.popover(panel="VIEW3D_PT_slots_vertex_groups", icon='GROUP_VERTEX')

        elif object_mode == 'TEXTURE_PAINT':
            tool_mode = tool_settings.image_paint.mode
            icon = 'MATERIAL' if tool_mode == 'MATERIAL' else 'IMAGE_DATA'

            row = layout.row()
            row.popover(panel="VIEW3D_PT_slots_projectpaint", icon=icon)
            row.popover(
                panel="VIEW3D_PT_mask",
                icon=VIEW3D_HT_header._texture_mask_icon(tool_settings.image_paint),
                text="")
        else:
            # Transform settings depending on tool header visibility
            VIEW3D_HT_header.draw_xform_template(layout, context)

        layout.separator_spacer()

        # Viewport Settings
        layout.popover(
            panel="VIEW3D_PT_object_type_visibility",
            icon_value=view.icon_from_show_object_viewport,
            text="",
        )

        # Gizmo toggle & popover.
        row = layout.row(align=True)
        # FIXME: place-holder icon.
        row.prop(view, "show_gizmo", text="", toggle=True, icon='GIZMO')
        sub = row.row(align=True)
        sub.active = view.show_gizmo
        sub.popover(
            panel="VIEW3D_PT_gizmo_display",
            text="",
        )

        # Overlay toggle & popover.
        row = layout.row(align=True)
        row.prop(overlay, "show_overlays", icon='OVERLAY', text="")
        sub = row.row(align=True)
        sub.active = overlay.show_overlays
        sub.popover(panel="VIEW3D_PT_overlay", text="")

        if mode_string == 'EDIT_MESH':
            sub.popover(panel="VIEW3D_PT_overlay_edit_mesh", text="", icon='EDITMODE_HLT')
        if mode_string == 'EDIT_CURVE':
            sub.popover(panel="VIEW3D_PT_overlay_edit_curve", text="", icon='EDITMODE_HLT')
        elif mode_string == 'SCULPT':
            sub.popover(panel="VIEW3D_PT_overlay_sculpt", text="", icon='SCULPTMODE_HLT')
        elif mode_string == 'SCULPT_CURVES':
            sub.popover(panel="VIEW3D_PT_overlay_sculpt_curves", text="", icon='SCULPTMODE_HLT')
        elif mode_string == 'PAINT_WEIGHT':
            sub.popover(panel="VIEW3D_PT_overlay_weight_paint", text="", icon='WPAINT_HLT')
        elif mode_string == 'PAINT_TEXTURE':
            sub.popover(panel="VIEW3D_PT_overlay_texture_paint", text="", icon='TPAINT_HLT')
        elif mode_string == 'PAINT_VERTEX':
            sub.popover(panel="VIEW3D_PT_overlay_vertex_paint", text="", icon='VPAINT_HLT')
        elif obj is not None and obj.type == 'GPENCIL':
            sub.popover(panel="VIEW3D_PT_overlay_gpencil_options", text="", icon='OUTLINER_DATA_GREASEPENCIL')
        elif obj is not None and obj.type == 'GREASEPENCIL':
            sub.popover(panel="VIEW3D_PT_overlay_grease_pencil_options", text="", icon='OUTLINER_DATA_GREASEPENCIL')

        # Separate from `elif` chain because it may coexist with weight-paint.
        if (
            has_pose_mode or
            (object_mode in {'EDIT_ARMATURE', 'OBJECT'} and VIEW3D_PT_overlay_bones.is_using_wireframe(context))
        ):
            sub.popover(panel="VIEW3D_PT_overlay_bones", text="", icon='POSE_HLT')

        row = layout.row()
        row.active = (object_mode == 'EDIT') or (shading.type in {'WIREFRAME', 'SOLID'})

        # While exposing `shading.show_xray(_wireframe)` is correct.
        # this hides the key shortcut from users: #70433.
        if has_pose_mode:
            draw_depressed = overlay.show_xray_bone
        elif shading.type == 'WIREFRAME':
            draw_depressed = shading.show_xray_wireframe
        else:
            draw_depressed = shading.show_xray
        row.operator(
            "view3d.toggle_xray",
            text="",
            icon='XRAY',
            depress=draw_depressed,
        )

        row = layout.row(align=True)
        row.prop(shading, "type", text="", expand=True)
        sub = row.row(align=True)
        # TODO, currently render shading type ignores mesh two-side, until it's supported
        # show the shading popover which shows double-sided option.

        # sub.enabled = shading.type != 'RENDERED'
        sub.popover(panel="VIEW3D_PT_shading", text="")

    @staticmethod
    def _sculpt_automasking_icon(sculpt):
        automask_enabled = (sculpt.use_automasking_topology or
                            sculpt.use_automasking_face_sets or
                            sculpt.use_automasking_boundary_edges or
                            sculpt.use_automasking_boundary_face_sets or
                            sculpt.use_automasking_cavity or
                            sculpt.use_automasking_cavity_inverted or
                            sculpt.use_automasking_start_normal or
                            sculpt.use_automasking_view_normal)

        return "CLIPUV_DEHLT" if automask_enabled else "CLIPUV_HLT"

    @staticmethod
    def _gpencil_sculpt_automasking_icon(gpencil_sculpt):
        automask_enabled = (gpencil_sculpt.use_automasking_stroke or
                            gpencil_sculpt.use_automasking_layer_stroke or
                            gpencil_sculpt.use_automasking_material_stroke or
                            gpencil_sculpt.use_automasking_material_active or
                            gpencil_sculpt.use_automasking_layer_active)

        return "CLIPUV_DEHLT" if automask_enabled else "CLIPUV_HLT"

    @staticmethod
    def _texture_mask_icon(ipaint):
        mask_enabled = ipaint.use_stencil_layer or ipaint.use_cavity
        return "CLIPUV_DEHLT" if mask_enabled else "CLIPUV_HLT"


class VIEW3D_MT_editor_menus(Menu):
    bl_label = ""

    def draw(self, context):
        layout = self.layout
        obj = context.active_object
        mode_string = context.mode
        edit_object = context.edit_object
        gp_edit = obj and obj.type == 'GPENCIL' and obj.mode in {
            'EDIT_GPENCIL', 'PAINT_GPENCIL', 'SCULPT_GPENCIL', 'WEIGHT_GPENCIL', 'VERTEX_GPENCIL',
        }
        tool_settings = context.tool_settings

        layout.menu("VIEW3D_MT_view")

        # Select Menu
        if gp_edit:
            if mode_string not in {'PAINT_GPENCIL', 'WEIGHT_GPENCIL'}:
                if (
                        mode_string == 'SCULPT_GPENCIL' and
                        (tool_settings.use_gpencil_select_mask_point or
                         tool_settings.use_gpencil_select_mask_stroke or
                         tool_settings.use_gpencil_select_mask_segment)
                ):
                    layout.menu("VIEW3D_MT_select_edit_gpencil")
                elif mode_string == 'EDIT_GPENCIL':
                    layout.menu("VIEW3D_MT_select_edit_gpencil")
                elif mode_string == 'VERTEX_GPENCIL':
                    layout.menu("VIEW3D_MT_select_edit_gpencil")
        elif mode_string in {'PAINT_WEIGHT', 'PAINT_VERTEX', 'PAINT_TEXTURE'}:
            mesh = obj.data
            if mesh.use_paint_mask:
                layout.menu("VIEW3D_MT_select_paint_mask")
            elif mesh.use_paint_mask_vertex and mode_string in {'PAINT_WEIGHT', 'PAINT_VERTEX'}:
                layout.menu("VIEW3D_MT_select_paint_mask_vertex")
        elif mode_string not in {'SCULPT', 'SCULPT_CURVES', 'PAINT_GREASE_PENCIL', 'SCULPT_GREASE_PENCIL'}:
            layout.menu("VIEW3D_MT_select_%s" % mode_string.lower())

        if gp_edit:
            pass
        elif mode_string == 'OBJECT':
            layout.menu("VIEW3D_MT_add", text="Add", text_ctxt=i18n_contexts.operator_default)
        elif mode_string == 'EDIT_MESH':
            layout.menu("VIEW3D_MT_mesh_add", text="Add", text_ctxt=i18n_contexts.operator_default)
        elif mode_string == 'EDIT_CURVE':
            layout.menu("VIEW3D_MT_curve_add", text="Add", text_ctxt=i18n_contexts.operator_default)
        elif mode_string == "EDIT_CURVES":
            layout.menu("VIEW3D_MT_edit_curves_add", text="Add", text_ctxt=i18n_contexts.operator_default)
        elif mode_string == 'EDIT_SURFACE':
            layout.menu("VIEW3D_MT_surface_add", text="Add", text_ctxt=i18n_contexts.operator_default)
        elif mode_string == 'EDIT_METABALL':
            layout.menu("VIEW3D_MT_metaball_add", text="Add", text_ctxt=i18n_contexts.operator_default)
        elif mode_string == 'EDIT_ARMATURE':
            layout.menu("TOPBAR_MT_edit_armature_add", text="Add", text_ctxt=i18n_contexts.operator_default)

        if gp_edit:
            if obj and obj.mode == 'PAINT_GPENCIL':
                layout.menu("VIEW3D_MT_draw_gpencil")
            elif obj and obj.mode == 'EDIT_GPENCIL':
                layout.menu("VIEW3D_MT_edit_gpencil")
                layout.menu("VIEW3D_MT_edit_gpencil_stroke")
                layout.menu("VIEW3D_MT_edit_gpencil_point")
            elif obj and obj.mode == 'WEIGHT_GPENCIL':
                layout.menu("VIEW3D_MT_weight_gpencil")
            if obj and obj.mode == 'VERTEX_GPENCIL':
                layout.menu("VIEW3D_MT_paint_gpencil")

        elif edit_object:
            layout.menu("VIEW3D_MT_edit_%s" % edit_object.type.lower())

            if mode_string == 'EDIT_MESH':
                layout.menu("VIEW3D_MT_edit_mesh_vertices")
                layout.menu("VIEW3D_MT_edit_mesh_edges")
                layout.menu("VIEW3D_MT_edit_mesh_faces")
                layout.menu("VIEW3D_MT_uv_map", text="UV")
                layout.template_node_operator_asset_root_items()
            elif mode_string in {'EDIT_CURVE', 'EDIT_SURFACE'}:
                layout.menu("VIEW3D_MT_edit_curve_ctrlpoints")
                layout.menu("VIEW3D_MT_edit_curve_segments")
            elif mode_string in {'EDIT_CURVES', 'EDIT_POINT_CLOUD'}:
                layout.menu("VIEW3D_MT_edit_curves_control_points")
                layout.menu("VIEW3D_MT_edit_curves_segments")
                layout.template_node_operator_asset_root_items()
            elif mode_string == 'EDIT_GREASE_PENCIL':
                layout.menu("VIEW3D_MT_edit_greasepencil_stroke")
                layout.menu("VIEW3D_MT_edit_greasepencil_point")

        elif obj:
            if mode_string not in {'PAINT_TEXTURE', 'SCULPT_CURVES', 'SCULPT_GREASE_PENCIL'}:
                layout.menu("VIEW3D_MT_%s" % mode_string.lower())
            if mode_string == 'SCULPT':
                layout.menu("VIEW3D_MT_mask")
                layout.menu("VIEW3D_MT_face_sets")
                layout.template_node_operator_asset_root_items()
            elif mode_string == 'SCULPT_CURVES':
                layout.menu("VIEW3D_MT_select_sculpt_curves")
                layout.menu("VIEW3D_MT_sculpt_curves")
                layout.template_node_operator_asset_root_items()
            else:
                layout.template_node_operator_asset_root_items()

        else:
            layout.menu("VIEW3D_MT_object")
            layout.template_node_operator_asset_root_items()


# ********** Menu **********


# ********** Utilities **********


class ShowHideMenu:
    bl_label = "Show/Hide"
    _operator_name = ""

    def draw(self, _context):
        layout = self.layout

        layout.operator("%s.reveal" % self._operator_name)
        layout.operator("%s.hide" % self._operator_name, text="Hide Selected").unselected = False
        layout.operator("%s.hide" % self._operator_name, text="Hide Unselected").unselected = True


# Standard transforms which apply to all cases (mix-in class, not used directly).
class VIEW3D_MT_transform_base:
    bl_label = "Transform"
    bl_category = "View"

    # TODO: get rid of the custom text strings?
    def draw(self, context):
        layout = self.layout

        layout.operator("transform.translate")
        layout.operator("transform.rotate")
        layout.operator("transform.resize", text="Scale")

        layout.separator()

        layout.operator("transform.tosphere", text="To Sphere")
        layout.operator("transform.shear", text="Shear")
        layout.operator("transform.bend", text="Bend")
        layout.operator("transform.push_pull", text="Push/Pull")

        if context.mode in {
                'EDIT_MESH', 'EDIT_ARMATURE', 'EDIT_SURFACE', 'EDIT_CURVE', 'EDIT_LATTICE', 'EDIT_METABALL',
        }:
            layout.operator("transform.vertex_warp", text="Warp")
            layout.operator_context = 'EXEC_REGION_WIN'
            layout.operator("transform.vertex_random", text="Randomize").offset = 0.1
            layout.operator_context = 'INVOKE_REGION_WIN'


# Generic transform menu - geometry types
class VIEW3D_MT_transform(VIEW3D_MT_transform_base, Menu):
    def draw(self, context):
        # base menu
        VIEW3D_MT_transform_base.draw(self, context)

        # generic...
        layout = self.layout
        if context.mode == 'EDIT_MESH':
            layout.operator("transform.shrink_fatten", text="Shrink/Fatten")
            layout.operator("transform.skin_resize")
        elif context.mode in ['EDIT_CURVE', 'EDIT_GREASE_PENCIL', 'EDIT_CURVES']:
            layout.operator("transform.transform", text="Radius").mode = 'CURVE_SHRINKFATTEN'

        if context.mode != 'EDIT_CURVES' and context.mode != 'EDIT_GREASE_PENCIL':
            layout.separator()
            props = layout.operator("transform.translate", text="Move Texture Space")
            props.texture_space = True
            props = layout.operator("transform.resize", text="Scale Texture Space")
            props.texture_space = True


# Object-specific extensions to Transform menu
class VIEW3D_MT_transform_object(VIEW3D_MT_transform_base, Menu):
    def draw(self, context):
        layout = self.layout

        # base menu
        VIEW3D_MT_transform_base.draw(self, context)

        # object-specific option follow...
        layout.separator()

        layout.operator("transform.translate", text="Move Texture Space").texture_space = True
        layout.operator("transform.resize", text="Scale Texture Space").texture_space = True

        layout.separator()

        layout.operator_context = 'EXEC_REGION_WIN'
        # XXX see alignmenu() in edit.c of b2.4x to get this working
        layout.operator("transform.transform", text="Align to Transform Orientation").mode = 'ALIGN'

        layout.separator()

        layout.operator("object.randomize_transform")
        layout.operator("object.align")

        # TODO: there is a strange context bug here.
        """
        layout.operator_context = 'INVOKE_REGION_WIN'
        layout.operator("object.transform_axis_target")
        """


# Armature EditMode extensions to Transform menu
class VIEW3D_MT_transform_armature(VIEW3D_MT_transform_base, Menu):
    def draw(self, context):
        layout = self.layout

        # base menu
        VIEW3D_MT_transform_base.draw(self, context)

        # armature specific extensions follow...
        obj = context.object
        if obj.type == 'ARMATURE' and obj.mode in {'EDIT', 'POSE'}:
            if obj.data.display_type == 'BBONE':
                layout.separator()

                layout.operator("transform.transform", text="Scale BBone").mode = 'BONE_SIZE'
            elif obj.data.display_type == 'ENVELOPE':
                layout.separator()

                layout.operator("transform.transform", text="Scale Envelope Distance").mode = 'BONE_SIZE'
                layout.operator("transform.transform", text="Scale Radius").mode = 'BONE_ENVELOPE'

        if context.edit_object and context.edit_object.type == 'ARMATURE':
            layout.separator()

            layout.operator("armature.align")


class VIEW3D_MT_mirror(Menu):
    bl_label = "Mirror"

    def draw(self, _context):
        layout = self.layout

        layout.operator("transform.mirror", text="Interactive Mirror")

        layout.separator()

        layout.operator_context = 'EXEC_REGION_WIN'

        for (space_name, space_id) in (("Global", 'GLOBAL'), ("Local", 'LOCAL')):
            for axis_index, axis_name in enumerate("XYZ"):
                props = layout.operator("transform.mirror",
                                        text="%s %s" % (axis_name, iface_(space_name)),
                                        translate=False)
                props.constraint_axis[axis_index] = True
                props.orient_type = space_id

            if space_id == 'GLOBAL':
                layout.separator()


class VIEW3D_MT_snap(Menu):
    bl_label = "Snap"

    def draw(self, _context):
        layout = self.layout

        layout.operator("view3d.snap_selected_to_grid", text="Selection to Grid")
        layout.operator("view3d.snap_selected_to_cursor", text="Selection to Cursor").use_offset = False
        layout.operator("view3d.snap_selected_to_cursor", text="Selection to Cursor (Keep Offset)").use_offset = True
        layout.operator("view3d.snap_selected_to_active", text="Selection to Active")

        layout.separator()

        layout.operator("view3d.snap_cursor_to_selected", text="Cursor to Selected")
        layout.operator("view3d.snap_cursor_to_center", text="Cursor to World Origin")
        layout.operator("view3d.snap_cursor_to_grid", text="Cursor to Grid")
        layout.operator("view3d.snap_cursor_to_active", text="Cursor to Active")


class VIEW3D_MT_uv_map(Menu):
    bl_label = "UV Mapping"

    def draw(self, _context):
        layout = self.layout

        layout.operator("uv.unwrap")

        layout.separator()

        layout.operator_context = 'INVOKE_DEFAULT'
        layout.operator("uv.smart_project")
        layout.operator("uv.lightmap_pack")
        layout.operator("uv.follow_active_quads")

        layout.separator()

        layout.operator_context = 'EXEC_REGION_WIN'
        layout.operator("uv.cube_project")
        layout.operator("uv.cylinder_project")
        layout.operator("uv.sphere_project")

        layout.separator()

        layout.operator_context = 'INVOKE_REGION_WIN'
        layout.operator("uv.project_from_view").scale_to_bounds = False
        layout.operator("uv.project_from_view", text="Project from View (Bounds)").scale_to_bounds = True

        layout.separator()

        layout.operator("mesh.mark_seam").clear = False
        layout.operator("mesh.mark_seam", text="Clear Seam").clear = True

        layout.separator()

        layout.operator("uv.reset")

        layout.template_node_operator_asset_menu_items(catalog_path="UV")


# ********** View menus **********


class VIEW3D_MT_view(Menu):
    bl_label = "View"

    def draw(self, context):
        layout = self.layout
        view = context.space_data

        layout.prop(view, "show_region_toolbar")
        layout.prop(view, "show_region_ui")
        layout.prop(view, "show_region_tool_header")
        layout.prop(view, "show_region_asset_shelf")
        layout.prop(view, "show_region_hud")

        layout.separator()

        layout.operator("view3d.view_selected", text="Frame Selected").use_all_regions = False
        if view.region_quadviews:
            layout.operator("view3d.view_selected", text="Frame Selected (Quad View)").use_all_regions = True

        layout.operator("view3d.view_all").center = False
        layout.operator("view3d.view_persportho", text="Perspective/Orthographic")
        layout.menu("VIEW3D_MT_view_local")
        layout.prop(view, "show_viewer", text="Viewer Node")

        layout.separator()

        layout.menu("VIEW3D_MT_view_cameras", text="Cameras")

        layout.separator()
        layout.menu("VIEW3D_MT_view_viewpoint")
        layout.menu("VIEW3D_MT_view_navigation")
        layout.menu("VIEW3D_MT_view_align")

        layout.separator()

        layout.operator_context = 'INVOKE_REGION_WIN'
        layout.menu("VIEW3D_MT_view_regions", text="View Regions")

        layout.separator()

        layout.operator("screen.animation_play", text="Play Animation")

        layout.separator()

        layout.operator(
            "render.opengl",
            text="Viewport Render Image",
            icon='RENDER_STILL',
        )
        layout.operator(
            "render.opengl",
            text="Viewport Render Animation",
            icon='RENDER_ANIMATION',
        ).animation = True
        props = layout.operator(
            "render.opengl",
            text="Viewport Render Keyframes",
            icon='RENDER_ANIMATION',
        )
        props.animation = True
        props.render_keyed_only = True

        layout.separator()

        layout.menu("INFO_MT_area")


class VIEW3D_MT_view_local(Menu):
    bl_label = "Local View"

    def draw(self, _context):
        layout = self.layout

        layout.operator("view3d.localview", text="Toggle Local View")
        layout.operator("view3d.localview_remove_from")


class VIEW3D_MT_view_cameras(Menu):
    bl_label = "Cameras"

    def draw(self, _context):
        layout = self.layout

        layout.operator("view3d.object_as_camera")
        layout.operator("view3d.view_camera", text="Active Camera")
        layout.operator("view3d.view_center_camera")


class VIEW3D_MT_view_viewpoint(Menu):
    bl_label = "Viewpoint"

    def draw(self, _context):
        layout = self.layout

        layout.operator("view3d.view_camera", text="Camera", text_ctxt=i18n_contexts.editor_view3d)

        layout.separator()

        layout.operator("view3d.view_axis", text="Top", text_ctxt=i18n_contexts.editor_view3d).type = 'TOP'
        layout.operator("view3d.view_axis", text="Bottom", text_ctxt=i18n_contexts.editor_view3d).type = 'BOTTOM'

        layout.separator()

        layout.operator("view3d.view_axis", text="Front", text_ctxt=i18n_contexts.editor_view3d).type = 'FRONT'
        layout.operator("view3d.view_axis", text="Back", text_ctxt=i18n_contexts.editor_view3d).type = 'BACK'

        layout.separator()

        layout.operator("view3d.view_axis", text="Right", text_ctxt=i18n_contexts.editor_view3d).type = 'RIGHT'
        layout.operator("view3d.view_axis", text="Left", text_ctxt=i18n_contexts.editor_view3d).type = 'LEFT'


class VIEW3D_MT_view_navigation(Menu):
    bl_label = "Navigation"

    def draw(self, _context):
        from math import pi
        layout = self.layout

        layout.operator_enum("view3d.view_orbit", "type")
        props = layout.operator("view3d.view_orbit", text="Orbit Opposite")
        props.type = 'ORBITRIGHT'
        props.angle = pi

        layout.separator()

        layout.operator("view3d.view_roll", text="Roll Left").type = 'LEFT'
        layout.operator("view3d.view_roll", text="Roll Right").type = 'RIGHT'

        layout.separator()

        layout.operator_enum("view3d.view_pan", "type")

        layout.separator()

        layout.operator("view3d.zoom", text="Zoom In").delta = 1
        layout.operator("view3d.zoom", text="Zoom Out").delta = -1
        layout.operator("view3d.zoom_border", text="Zoom Region...")
        layout.operator("view3d.dolly", text="Dolly View...")
        layout.operator("view3d.zoom_camera_1_to_1", text="Zoom Camera 1:1")

        layout.separator()

        layout.operator("view3d.fly")
        layout.operator("view3d.walk")


class VIEW3D_MT_view_align(Menu):
    bl_label = "Align View"

    def draw(self, _context):
        layout = self.layout

        layout.menu("VIEW3D_MT_view_align_selected")

        layout.separator()

        layout.operator("view3d.camera_to_view", text="Align Active Camera to View")
        layout.operator("view3d.camera_to_view_selected", text="Align Active Camera to Selected")

        layout.separator()

        layout.operator("view3d.view_all", text="Center Cursor and Frame All").center = True
        layout.operator("view3d.view_center_cursor")

        layout.separator()

        layout.operator("view3d.view_lock_to_active")
        layout.operator("view3d.view_lock_clear")


class VIEW3D_MT_view_align_selected(Menu):
    bl_label = "Align View to Active"

    def draw(self, _context):
        layout = self.layout

        props = layout.operator("view3d.view_axis", text="Top", text_ctxt=i18n_contexts.editor_view3d)
        props.align_active = True
        props.type = 'TOP'

        props = layout.operator("view3d.view_axis", text="Bottom", text_ctxt=i18n_contexts.editor_view3d)
        props.align_active = True
        props.type = 'BOTTOM'

        layout.separator()

        props = layout.operator("view3d.view_axis", text="Front", text_ctxt=i18n_contexts.editor_view3d)
        props.align_active = True
        props.type = 'FRONT'

        props = layout.operator("view3d.view_axis", text="Back", text_ctxt=i18n_contexts.editor_view3d)
        props.align_active = True
        props.type = 'BACK'

        layout.separator()

        props = layout.operator("view3d.view_axis", text="Right", text_ctxt=i18n_contexts.editor_view3d)
        props.align_active = True
        props.type = 'RIGHT'

        props = layout.operator("view3d.view_axis", text="Left", text_ctxt=i18n_contexts.editor_view3d)
        props.align_active = True
        props.type = 'LEFT'


class VIEW3D_MT_view_regions(Menu):
    bl_label = "View Regions"

    def draw(self, _context):
        layout = self.layout
        layout.operator("view3d.clip_border", text="Clipping Region...")
        layout.operator("view3d.render_border", text="Render Region...")

        layout.separator()

        layout.operator("view3d.clear_render_border")


# ********** Select menus, suffix from context.mode **********

class VIEW3D_MT_select_object_more_less(Menu):
    bl_label = "Select More/Less"

    def draw(self, _context):
        layout = self.layout

        layout.operator("object.select_more", text="More")
        layout.operator("object.select_less", text="Less")

        layout.separator()

        props = layout.operator("object.select_hierarchy", text="Parent")
        props.extend = False
        props.direction = 'PARENT'

        props = layout.operator("object.select_hierarchy", text="Child")
        props.extend = False
        props.direction = 'CHILD'

        layout.separator()

        props = layout.operator("object.select_hierarchy", text="Extend Parent")
        props.extend = True
        props.direction = 'PARENT'

        props = layout.operator("object.select_hierarchy", text="Extend Child")
        props.extend = True
        props.direction = 'CHILD'


class VIEW3D_MT_select_object(Menu):
    bl_label = "Select"

    def draw(self, _context):
        layout = self.layout

        layout.operator("object.select_all", text="All").action = 'SELECT'
        layout.operator("object.select_all", text="None").action = 'DESELECT'
        layout.operator("object.select_all", text="Invert").action = 'INVERT'

        layout.separator()

        layout.operator("view3d.select_box")
        layout.operator("view3d.select_circle")
        layout.operator_menu_enum("view3d.select_lasso", "mode")

        layout.separator()

        layout.operator_menu_enum("object.select_by_type", "type", text="Select All by Type")
        layout.operator("object.select_camera", text="Select Active Camera")
        layout.operator("object.select_mirror")
        layout.operator("object.select_random", text="Select Random")

        layout.separator()

        layout.menu("VIEW3D_MT_select_object_more_less")

        layout.separator()

        layout.operator_menu_enum("object.select_grouped", "type", text="Select Grouped")
        layout.operator_menu_enum("object.select_linked", "type", text="Select Linked")
        layout.operator("object.select_pattern", text="Select Pattern...")


class VIEW3D_MT_select_pose_more_less(Menu):
    bl_label = "Select More/Less"

    def draw(self, _context):
        layout = self.layout

        props = layout.operator("pose.select_hierarchy", text="Parent")
        props.extend = False
        props.direction = 'PARENT'

        props = layout.operator("pose.select_hierarchy", text="Child")
        props.extend = False
        props.direction = 'CHILD'

        layout.separator()

        props = layout.operator("pose.select_hierarchy", text="Extend Parent")
        props.extend = True
        props.direction = 'PARENT'

        props = layout.operator("pose.select_hierarchy", text="Extend Child")
        props.extend = True
        props.direction = 'CHILD'


class VIEW3D_MT_select_pose(Menu):
    bl_label = "Select"

    def draw(self, _context):
        layout = self.layout

        layout.operator("pose.select_all", text="All").action = 'SELECT'
        layout.operator("pose.select_all", text="None").action = 'DESELECT'
        layout.operator("pose.select_all", text="Invert").action = 'INVERT'

        layout.separator()

        layout.operator("view3d.select_box")
        layout.operator("view3d.select_circle")
        layout.operator_menu_enum("view3d.select_lasso", "mode")

        layout.separator()

        layout.operator("pose.select_mirror")

        layout.separator()

        layout.operator("pose.select_constraint_target", text="Constraint Target")
        layout.operator("pose.select_linked", text="Linked")

        layout.separator()

        layout.menu("VIEW3D_MT_select_pose_more_less")

        layout.separator()

        layout.operator_menu_enum("pose.select_grouped", "type", text="Grouped")
        layout.operator("object.select_pattern", text="Select Pattern...")


class VIEW3D_MT_select_particle(Menu):
    bl_label = "Select"

    def draw(self, _context):
        layout = self.layout

        layout.operator("particle.select_all", text="All").action = 'SELECT'
        layout.operator("particle.select_all", text="None").action = 'DESELECT'
        layout.operator("particle.select_all", text="Invert").action = 'INVERT'

        layout.separator()

        layout.operator("view3d.select_box")
        layout.operator("view3d.select_circle")
        layout.operator_menu_enum("view3d.select_lasso", "mode")

        layout.separator()

        layout.operator("particle.select_linked", text="Select Linked")

        layout.separator()

        layout.operator("particle.select_more")
        layout.operator("particle.select_less")

        layout.separator()

        layout.operator("particle.select_random")

        layout.separator()

        layout.operator("particle.select_roots", text="Roots")
        layout.operator("particle.select_tips", text="Tips")


class VIEW3D_MT_edit_mesh_select_similar(Menu):
    bl_label = "Select Similar"

    def draw(self, _context):
        layout = self.layout

        layout.operator_enum("mesh.select_similar", "type")

        layout.separator()

        layout.operator("mesh.select_similar_region", text="Face Regions")


class VIEW3D_MT_edit_mesh_select_by_trait(Menu):
    bl_label = "Select All by Trait"

    def draw(self, context):
        layout = self.layout
        tool_settings = context.tool_settings

        if tool_settings.mesh_select_mode[2] is False:
            layout.operator("mesh.select_non_manifold", text="Non Manifold")
        layout.operator("mesh.select_loose", text="Loose Geometry")
        layout.operator("mesh.select_interior_faces", text="Interior Faces")
        layout.operator("mesh.select_face_by_sides", text="Faces by Sides")

        layout.separator()

        layout.operator("mesh.select_ungrouped", text="Ungrouped Vertices")


class VIEW3D_MT_edit_mesh_select_more_less(Menu):
    bl_label = "Select More/Less"

    def draw(self, _context):
        layout = self.layout

        layout.operator("mesh.select_more", text="More")
        layout.operator("mesh.select_less", text="Less")

        layout.separator()

        layout.operator("mesh.select_next_item", text="Next Active")
        layout.operator("mesh.select_prev_item", text="Previous Active")


class VIEW3D_MT_edit_mesh_select_linked(Menu):
    bl_label = "Select Linked"

    def draw(self, _context):
        layout = self.layout

        layout.operator("mesh.select_linked", text="Linked")
        layout.operator("mesh.shortest_path_select", text="Shortest Path")
        layout.operator("mesh.faces_select_linked_flat", text="Linked Flat Faces")


class VIEW3D_MT_edit_mesh_select_loops(Menu):
    bl_label = "Select Loops"

    def draw(self, _context):
        layout = self.layout

        layout.operator("mesh.loop_multi_select", text="Edge Loops").ring = False
        layout.operator("mesh.loop_multi_select", text="Edge Rings").ring = True

        layout.separator()

        layout.operator("mesh.loop_to_region")
        layout.operator("mesh.region_to_loop")


class VIEW3D_MT_select_edit_mesh(Menu):
    bl_label = "Select"

    def draw(self, _context):
        layout = self.layout

        # primitive
        layout.operator("mesh.select_all", text="All").action = 'SELECT'
        layout.operator("mesh.select_all", text="None").action = 'DESELECT'
        layout.operator("mesh.select_all", text="Invert").action = 'INVERT'

        layout.separator()

        layout.operator("view3d.select_box")
        layout.operator("view3d.select_circle")
        layout.operator_menu_enum("view3d.select_lasso", "mode")

        layout.separator()

        # numeric
        layout.operator("mesh.select_random", text="Select Random")
        layout.operator("mesh.select_nth")

        layout.separator()

        # geometric
        layout.operator("mesh.edges_select_sharp", text="Select Sharp Edges")

        layout.separator()

        # other ...
        layout.menu("VIEW3D_MT_edit_mesh_select_similar")

        layout.separator()

        layout.menu("VIEW3D_MT_edit_mesh_select_by_trait")

        layout.separator()

        layout.menu("VIEW3D_MT_edit_mesh_select_more_less")

        layout.separator()

        layout.menu("VIEW3D_MT_edit_mesh_select_loops")

        layout.separator()

        layout.menu("VIEW3D_MT_edit_mesh_select_linked")

        layout.separator()

        layout.operator("mesh.select_axis", text="Side of Active")
        layout.operator("mesh.select_mirror")

        layout.separator()

        layout.operator("mesh.select_by_attribute", text="By Attribute")

        layout.template_node_operator_asset_menu_items(catalog_path=self.bl_label)


class VIEW3D_MT_select_edit_curve(Menu):
    bl_label = "Select"

    def draw(self, _context):
        layout = self.layout

        layout.operator("curve.select_all", text="All").action = 'SELECT'
        layout.operator("curve.select_all", text="None").action = 'DESELECT'
        layout.operator("curve.select_all", text="Invert").action = 'INVERT'

        layout.separator()

        layout.operator("view3d.select_box")
        layout.operator("view3d.select_circle")
        layout.operator_menu_enum("view3d.select_lasso", "mode")

        layout.separator()

        layout.operator("curve.select_random")
        layout.operator("curve.select_nth")
        layout.operator("curve.select_linked", text="Select Linked")
        layout.operator("curve.select_similar", text="Select Similar")

        layout.separator()

        layout.operator("curve.de_select_first")
        layout.operator("curve.de_select_last")
        layout.operator("curve.select_next")
        layout.operator("curve.select_previous")

        layout.separator()

        layout.operator("curve.select_more")
        layout.operator("curve.select_less")


class VIEW3D_MT_select_edit_surface(Menu):
    bl_label = "Select"

    def draw(self, _context):
        layout = self.layout

        layout.operator("curve.select_all", text="All").action = 'SELECT'
        layout.operator("curve.select_all", text="None").action = 'DESELECT'
        layout.operator("curve.select_all", text="Invert").action = 'INVERT'

        layout.separator()

        layout.operator("view3d.select_box")
        layout.operator("view3d.select_circle")
        layout.operator_menu_enum("view3d.select_lasso", "mode")

        layout.separator()

        layout.operator("curve.select_random")
        layout.operator("curve.select_nth")
        layout.operator("curve.select_linked", text="Select Linked")
        layout.operator("curve.select_similar", text="Select Similar")

        layout.separator()

        layout.operator("curve.select_row")

        layout.separator()

        layout.operator("curve.select_more")
        layout.operator("curve.select_less")


class VIEW3D_MT_select_edit_text(Menu):
    bl_label = "Select"

    def draw(self, _context):
        layout = self.layout

        layout.operator("font.select_all", text="All")

        layout.separator()

        layout.operator("font.move_select", text="Top").type = 'TEXT_BEGIN'
        layout.operator("font.move_select", text="Bottom").type = 'TEXT_END'

        layout.separator()

        layout.operator("font.move_select", text="Previous Block").type = 'PREVIOUS_PAGE'
        layout.operator("font.move_select", text="Next Block").type = 'NEXT_PAGE'

        layout.separator()

        layout.operator("font.move_select", text="Line Begin").type = 'LINE_BEGIN'
        layout.operator("font.move_select", text="Line End").type = 'LINE_END'

        layout.separator()

        layout.operator("font.move_select", text="Previous Line").type = 'PREVIOUS_LINE'
        layout.operator("font.move_select", text="Next Line").type = 'NEXT_LINE'

        layout.separator()

        layout.operator("font.move_select", text="Previous Word").type = 'PREVIOUS_WORD'
        layout.operator("font.move_select", text="Next Word").type = 'NEXT_WORD'


class VIEW3D_MT_select_edit_metaball(Menu):
    bl_label = "Select"

    def draw(self, _context):
        layout = self.layout

        layout.operator("mball.select_all", text="All").action = 'SELECT'
        layout.operator("mball.select_all", text="None").action = 'DESELECT'
        layout.operator("mball.select_all", text="Invert").action = 'INVERT'

        layout.separator()

        layout.operator("view3d.select_box")
        layout.operator("view3d.select_circle")
        layout.operator_menu_enum("view3d.select_lasso", "mode")

        layout.separator()

        layout.operator("mball.select_random_metaelems")

        layout.separator()

        layout.operator_menu_enum("mball.select_similar", "type", text="Similar")


class VIEW3D_MT_edit_lattice_context_menu(Menu):
    bl_label = "Lattice"

    def draw(self, _context):
        layout = self.layout

        layout.menu("VIEW3D_MT_mirror")
        layout.operator_menu_enum("lattice.flip", "axis")
        layout.menu("VIEW3D_MT_snap")

        layout.separator()

        layout.operator("lattice.make_regular")


class VIEW3D_MT_select_edit_lattice(Menu):
    bl_label = "Select"

    def draw(self, _context):
        layout = self.layout

        layout.operator("lattice.select_all", text="All").action = 'SELECT'
        layout.operator("lattice.select_all", text="None").action = 'DESELECT'
        layout.operator("lattice.select_all", text="Invert").action = 'INVERT'

        layout.separator()

        layout.operator("view3d.select_box")
        layout.operator("view3d.select_circle")
        layout.operator_menu_enum("view3d.select_lasso", "mode")

        layout.separator()

        layout.operator("lattice.select_mirror")
        layout.operator("lattice.select_random")

        layout.separator()

        layout.operator("lattice.select_more")
        layout.operator("lattice.select_less")

        layout.separator()

        layout.operator("lattice.select_ungrouped", text="Ungrouped Vertices")


class VIEW3D_MT_select_edit_armature(Menu):
    bl_label = "Select"

    def draw(self, _context):
        layout = self.layout

        layout.operator("armature.select_all", text="All").action = 'SELECT'
        layout.operator("armature.select_all", text="None").action = 'DESELECT'
        layout.operator("armature.select_all", text="Invert").action = 'INVERT'

        layout.separator()

        layout.operator("view3d.select_box")
        layout.operator("view3d.select_circle")
        layout.operator_menu_enum("view3d.select_lasso", "mode")

        layout.separator()

        layout.operator("armature.select_mirror")

        layout.separator()

        layout.operator("armature.select_more", text="More")
        layout.operator("armature.select_less", text="Less")

        layout.separator()

        layout.operator("armature.select_linked", text="Linked")

        layout.separator()

        props = layout.operator("armature.select_hierarchy", text="Parent")
        props.extend = False
        props.direction = 'PARENT'

        props = layout.operator("armature.select_hierarchy", text="Child")
        props.extend = False
        props.direction = 'CHILD'

        layout.separator()

        props = layout.operator("armature.select_hierarchy", text="Extend Parent")
        props.extend = True
        props.direction = 'PARENT'

        props = layout.operator("armature.select_hierarchy", text="Extend Child")
        props.extend = True
        props.direction = 'CHILD'

        layout.operator_menu_enum("armature.select_similar", "type", text="Similar")
        layout.operator("object.select_pattern", text="Select Pattern...")


class VIEW3D_MT_select_edit_grease_pencil(Menu):
    bl_label = "Select"

    def draw(self, context):
        layout = self.layout

        layout.operator("grease_pencil.select_all", text="All").action = 'SELECT'
        layout.operator("grease_pencil.select_all", text="None").action = 'DESELECT'
        layout.operator("grease_pencil.select_all", text="Invert").action = 'INVERT'

        layout.separator()

        layout.operator("grease_pencil.select_linked", text="Linked")
        layout.operator("grease_pencil.select_alternate", text="Alternated")
        layout.operator("grease_pencil.select_random", text="Random")

        layout.separator()

        props = layout.operator("grease_pencil.select_ends", text="First")
        props.amount_start = 1
        props.amount_end = 0
        props = layout.operator("grease_pencil.select_ends", text="Last")
        props.amount_start = 0
        props.amount_end = 1

        layout.separator()

        layout.operator("grease_pencil.select_more")
        layout.operator("grease_pencil.select_less")


class VIEW3D_MT_paint_grease_pencil(Menu):
    bl_label = "Draw"

    def draw(self, _context):
        layout = self.layout

        layout.menu("GREASE_PENCIL_MT_layer_active", text="Active Layer")

        layout.separator()

        layout.menu("VIEW3D_MT_edit_greasepencil_showhide")
        layout.menu("VIEW3D_MT_edit_greasepencil_cleanup")

        layout.separator()

        layout.operator("paint.sample_color")


class VIEW3D_MT_paint_gpencil(Menu):
    bl_label = "Paint"

    def draw(self, _context):
        layout = self.layout

        layout.operator("gpencil.vertex_color_set", text="Set Color Attribute")
        layout.operator("gpencil.stroke_reset_vertex_color")
        layout.separator()
        layout.operator("gpencil.vertex_color_invert", text="Invert")
        layout.operator("gpencil.vertex_color_levels", text="Levels")
        layout.operator("gpencil.vertex_color_hsv", text="Hue/Saturation/Value")
        layout.operator("gpencil.vertex_color_brightness_contrast", text="Brightness/Contrast")


class VIEW3D_MT_select_edit_gpencil(Menu):
    bl_label = "Select"

    def draw(self, context):
        layout = self.layout

        layout.operator("gpencil.select_all", text="All").action = 'SELECT'
        layout.operator("gpencil.select_all", text="None").action = 'DESELECT'
        layout.operator("gpencil.select_all", text="Invert").action = 'INVERT'

        layout.separator()

        layout.operator("gpencil.select_box")
        layout.operator("gpencil.select_circle")
        layout.operator_menu_enum("gpencil.select_lasso", "mode")

        layout.separator()

        layout.operator("gpencil.select_linked", text="Linked")
        layout.operator("gpencil.select_alternate")
        layout.operator("gpencil.select_random")
        layout.operator_menu_enum("gpencil.select_grouped", "type", text="Grouped")

        if context.mode == 'VERTEX_GPENCIL':
            layout.operator("gpencil.select_vertex_color", text="Color Attribute")

        layout.separator()

        layout.operator("gpencil.select_first")
        layout.operator("gpencil.select_last")

        layout.separator()

        layout.operator("gpencil.select_more")
        layout.operator("gpencil.select_less")


class VIEW3D_MT_select_paint_mask(Menu):
    bl_label = "Select"

    def draw(self, _context):
        layout = self.layout

        layout.operator("paint.face_select_all", text="All").action = 'SELECT'
        layout.operator("paint.face_select_all", text="None").action = 'DESELECT'
        layout.operator("paint.face_select_all", text="Invert").action = 'INVERT'

        layout.operator("paint.face_select_more")
        layout.operator("paint.face_select_less")

        layout.separator()

        layout.operator("view3d.select_box")
        layout.operator("view3d.select_circle")
        layout.operator_menu_enum("view3d.select_lasso", "mode")

        layout.separator()

        layout.operator("paint.face_select_linked", text="Linked")


class VIEW3D_MT_select_paint_mask_vertex(Menu):
    bl_label = "Select"

    def draw(self, _context):
        layout = self.layout

        layout.operator("paint.vert_select_all", text="All").action = 'SELECT'
        layout.operator("paint.vert_select_all", text="None").action = 'DESELECT'
        layout.operator("paint.vert_select_all", text="Invert").action = 'INVERT'

        layout.operator("paint.vert_select_more")
        layout.operator("paint.vert_select_less")

        layout.separator()

        layout.operator("view3d.select_box")
        layout.operator("view3d.select_circle")
        layout.operator_menu_enum("view3d.select_lasso", "mode")

        layout.separator()

        layout.operator("paint.vert_select_ungrouped", text="Ungrouped Vertices")
        layout.operator("paint.vert_select_linked", text="Select Linked")


class VIEW3D_MT_select_edit_point_cloud(Menu):
    bl_label = "Select"

    def draw(self, _context):
        layout = self.layout
        layout.template_node_operator_asset_menu_items(catalog_path=self.bl_label)


class VIEW3D_MT_edit_curves_select_more_less(Menu):
    bl_label = "Select More/Less"

    def draw(self, _context):
        layout = self.layout

        layout.operator("curves.select_more", text="More")
        layout.operator("curves.select_less", text="Less")


class VIEW3D_MT_select_edit_curves(Menu):
    bl_label = "Select"

    def draw(self, _context):
        layout = self.layout

        layout.operator("curves.select_all", text="All").action = 'SELECT'
        layout.operator("curves.select_all", text="None").action = 'DESELECT'
        layout.operator("curves.select_all", text="Invert").action = 'INVERT'

        layout.separator()

        layout.operator("curves.select_random", text="Random")
        layout.operator("curves.select_ends", text="Endpoints")
        layout.operator("curves.select_linked", text="Linked")

        layout.separator()

        layout.menu("VIEW3D_MT_edit_curves_select_more_less")

        layout.template_node_operator_asset_menu_items(catalog_path=self.bl_label)


class VIEW3D_MT_select_sculpt_curves(Menu):
    bl_label = "Select"

    def draw(self, _context):
        layout = self.layout

        layout.operator("curves.select_all", text="All").action = 'SELECT'
        layout.operator("curves.select_all", text="None").action = 'DESELECT'
        layout.operator("curves.select_all", text="Invert").action = 'INVERT'
        layout.operator("sculpt_curves.select_random", text="Random")
        layout.operator("curves.select_ends", text="Endpoints")
        layout.operator("sculpt_curves.select_grow", text="Grow")

        layout.template_node_operator_asset_menu_items(catalog_path="Select")


class VIEW3D_MT_mesh_add(Menu):
    bl_idname = "VIEW3D_MT_mesh_add"
    bl_label = "Mesh"
    bl_options = {'SEARCH_ON_KEY_PRESS'}

    def draw(self, _context):
        layout = self.layout

        layout.operator_context = 'INVOKE_REGION_WIN'

        layout.operator("mesh.primitive_plane_add", text="Plane", icon='MESH_PLANE')
        layout.operator("mesh.primitive_cube_add", text="Cube", icon='MESH_CUBE')
        layout.operator("mesh.primitive_circle_add", text="Circle", icon='MESH_CIRCLE')
        layout.operator("mesh.primitive_uv_sphere_add", text="UV Sphere", icon='MESH_UVSPHERE')
        layout.operator("mesh.primitive_ico_sphere_add", text="Ico Sphere", icon='MESH_ICOSPHERE')
        layout.operator("mesh.primitive_cylinder_add", text="Cylinder", icon='MESH_CYLINDER')
        layout.operator("mesh.primitive_cone_add", text="Cone", icon='MESH_CONE')
        layout.operator("mesh.primitive_torus_add", text="Torus", icon='MESH_TORUS')

        layout.separator()

        layout.operator("mesh.primitive_grid_add", text="Grid", icon='MESH_GRID')
        layout.operator("mesh.primitive_monkey_add", text="Monkey", icon='MESH_MONKEY')

        layout.template_node_operator_asset_menu_items(catalog_path="Add")


class VIEW3D_MT_curve_add(Menu):
    bl_idname = "VIEW3D_MT_curve_add"
    bl_label = "Curve"
    bl_options = {'SEARCH_ON_KEY_PRESS'}

    def draw(self, context):
        layout = self.layout

        layout.operator_context = 'INVOKE_REGION_WIN'

        layout.operator("curve.primitive_bezier_curve_add", text="Bézier", icon='CURVE_BEZCURVE')
        layout.operator("curve.primitive_bezier_circle_add", text="Circle", icon='CURVE_BEZCIRCLE')

        layout.separator()

        layout.operator("curve.primitive_nurbs_curve_add", text="Nurbs Curve", icon='CURVE_NCURVE')
        layout.operator("curve.primitive_nurbs_circle_add", text="Nurbs Circle", icon='CURVE_NCIRCLE')
        layout.operator("curve.primitive_nurbs_path_add", text="Path", icon='CURVE_PATH')

        layout.separator()

        layout.operator("object.curves_empty_hair_add", text="Empty Hair", icon='CURVES_DATA')
        layout.operator("object.quick_fur", text="Fur", icon='CURVES_DATA')

        experimental = context.preferences.experimental
        if experimental.use_new_curves_tools:
            layout.operator("object.curves_random_add", text="Random", icon='CURVES_DATA')


class VIEW3D_MT_surface_add(Menu):
    bl_idname = "VIEW3D_MT_surface_add"
    bl_label = "Surface"
    bl_options = {'SEARCH_ON_KEY_PRESS'}

    def draw(self, _context):
        layout = self.layout

        layout.operator_context = 'INVOKE_REGION_WIN'

        layout.operator("surface.primitive_nurbs_surface_curve_add", text="Nurbs Curve", icon='SURFACE_NCURVE')
        layout.operator("surface.primitive_nurbs_surface_circle_add", text="Nurbs Circle", icon='SURFACE_NCIRCLE')
        layout.operator("surface.primitive_nurbs_surface_surface_add", text="Nurbs Surface", icon='SURFACE_NSURFACE')
        layout.operator("surface.primitive_nurbs_surface_cylinder_add",
                        text="Nurbs Cylinder", icon='SURFACE_NCYLINDER')
        layout.operator("surface.primitive_nurbs_surface_sphere_add", text="Nurbs Sphere", icon='SURFACE_NSPHERE')
        layout.operator("surface.primitive_nurbs_surface_torus_add", text="Nurbs Torus", icon='SURFACE_NTORUS')


class VIEW3D_MT_edit_metaball_context_menu(Menu):
    bl_label = "Metaball"

    def draw(self, _context):
        layout = self.layout

        layout.operator_context = 'INVOKE_REGION_WIN'

        # Add
        layout.operator("mball.duplicate_move")

        layout.separator()

        # Modify
        layout.menu("VIEW3D_MT_mirror")
        layout.menu("VIEW3D_MT_snap")

        layout.separator()

        # Remove
        layout.operator_context = 'EXEC_REGION_WIN'
        layout.operator("mball.delete_metaelems", text="Delete")


class VIEW3D_MT_metaball_add(Menu):
    bl_idname = "VIEW3D_MT_metaball_add"
    bl_label = "Metaball"
    bl_options = {'SEARCH_ON_KEY_PRESS'}

    def draw(self, _context):
        layout = self.layout

        layout.operator_context = 'INVOKE_REGION_WIN'
        layout.operator_enum("object.metaball_add", "type")


class TOPBAR_MT_edit_curve_add(Menu):
    bl_idname = "TOPBAR_MT_edit_curve_add"
    bl_label = "Add"
    bl_translation_context = i18n_contexts.operator_default
    bl_options = {'SEARCH_ON_KEY_PRESS'}

    def draw(self, context):
        layout = self.layout

        is_surf = context.active_object.type == 'SURFACE'

        layout.operator_context = 'EXEC_REGION_WIN'

        if is_surf:
            VIEW3D_MT_surface_add.draw(self, context)
        else:
            VIEW3D_MT_curve_add.draw(self, context)


class TOPBAR_MT_edit_armature_add(Menu):
    bl_idname = "TOPBAR_MT_edit_armature_add"
    bl_label = "Armature"
    bl_options = {'SEARCH_ON_KEY_PRESS'}

    def draw(self, _context):
        layout = self.layout

        layout.operator_context = 'EXEC_REGION_WIN'
        layout.operator("armature.bone_primitive_add", text="Single Bone", icon='BONE_DATA')


class VIEW3D_MT_armature_add(Menu):
    bl_idname = "VIEW3D_MT_armature_add"
    bl_label = "Armature"
    bl_options = {'SEARCH_ON_KEY_PRESS'}

    def draw(self, _context):
        layout = self.layout

        layout.operator_context = 'EXEC_REGION_WIN'
        layout.operator("object.armature_add", text="Single Bone", icon='BONE_DATA')


class VIEW3D_MT_light_add(Menu):
    bl_idname = "VIEW3D_MT_light_add"
    bl_context = i18n_contexts.id_light
    bl_label = "Light"
    bl_options = {'SEARCH_ON_KEY_PRESS'}

    def draw(self, _context):
        layout = self.layout

        layout.operator_context = 'INVOKE_REGION_WIN'
        layout.operator_enum("object.light_add", "type")


class VIEW3D_MT_lightprobe_add(Menu):
    bl_idname = "VIEW3D_MT_lightprobe_add"
    bl_label = "Light Probe"
    bl_options = {'SEARCH_ON_KEY_PRESS'}

    def draw(self, _context):
        layout = self.layout

        layout.operator_context = 'INVOKE_REGION_WIN'
        layout.operator_enum("object.lightprobe_add", "type")


class VIEW3D_MT_camera_add(Menu):
    bl_idname = "VIEW3D_MT_camera_add"
    bl_label = "Camera"
    bl_options = {'SEARCH_ON_KEY_PRESS'}

    def draw(self, _context):
        layout = self.layout
        layout.operator_context = 'EXEC_REGION_WIN'
        layout.operator("object.camera_add", text="Camera", icon='OUTLINER_OB_CAMERA')


class VIEW3D_MT_volume_add(Menu):
    bl_idname = "VIEW3D_MT_volume_add"
    bl_label = "Volume"
    bl_translation_context = i18n_contexts.id_id
    bl_options = {'SEARCH_ON_KEY_PRESS'}

    def draw(self, _context):
        layout = self.layout
        layout.operator("object.volume_import", text="Import OpenVDB...", icon='OUTLINER_DATA_VOLUME')
        layout.operator("object.volume_add", text="Empty",
                        text_ctxt=i18n_contexts.id_volume,
                        icon='OUTLINER_DATA_VOLUME')


class VIEW3D_MT_grease_pencil_add(Menu):
    bl_idname = "VIEW3D_MT_grease_pencil_add"
    bl_label = "Grease Pencil"
    bl_options = {'SEARCH_ON_KEY_PRESS'}

    def draw(self, _context):
        layout = self.layout
        layout.operator("object.grease_pencil_add", text="Empty", icon='EMPTY_AXIS').type = 'EMPTY'
        layout.operator("object.grease_pencil_add", text="Stroke", icon='STROKE').type = 'STROKE'
        layout.operator("object.grease_pencil_add", text="Suzanne", icon='MONKEY').type = 'MONKEY'
        layout.separator()
        layout.operator("object.grease_pencil_add", text="Scene Line Art", icon='SCENE').type = 'LINEART_SCENE'
        layout.operator(
            "object.grease_pencil_add",
            text="Collection Line Art",
            icon='GROUP').type = 'LINEART_COLLECTION'
        layout.operator("object.grease_pencil_add", text="Object Line Art", icon='CUBE').type = 'LINEART_OBJECT'


class VIEW3D_MT_add(Menu):
    bl_label = "Add"
    bl_translation_context = i18n_contexts.operator_default
    bl_options = {'SEARCH_ON_KEY_PRESS'}

    def draw(self, context):
        layout = self.layout

        if layout.operator_context == 'EXEC_REGION_WIN':
            layout.operator_context = 'INVOKE_REGION_WIN'
            layout.operator("WM_OT_search_single_menu", text="Search...", icon='VIEWZOOM').menu_idname = "VIEW3D_MT_add"
            layout.separator()

        # NOTE: don't use 'EXEC_SCREEN' or operators won't get the `v3d` context.

        # NOTE: was `EXEC_AREA`, but this context does not have the `rv3d`, which prevents
        #       "align_view" to work on first call (see #32719).
        layout.operator_context = 'EXEC_REGION_WIN'

        # layout.operator_menu_enum("object.mesh_add", "type", text="Mesh", icon='OUTLINER_OB_MESH')
        layout.menu("VIEW3D_MT_mesh_add", icon='OUTLINER_OB_MESH')

        # layout.operator_menu_enum("object.curve_add", "type", text="Curve", icon='OUTLINER_OB_CURVE')
        layout.menu("VIEW3D_MT_curve_add", icon='OUTLINER_OB_CURVE')
        # layout.operator_menu_enum("object.surface_add", "type", text="Surface", icon='OUTLINER_OB_SURFACE')
        layout.menu("VIEW3D_MT_surface_add", icon='OUTLINER_OB_SURFACE')
        layout.menu("VIEW3D_MT_metaball_add", text="Metaball", icon='OUTLINER_OB_META')
        layout.operator("object.text_add", text="Text", icon='OUTLINER_OB_FONT')
        if context.preferences.experimental.use_new_point_cloud_type:
            layout.operator("object.pointcloud_add", text="Point Cloud", icon='OUTLINER_OB_POINTCLOUD')
        layout.menu("VIEW3D_MT_volume_add", text="Volume", text_ctxt=i18n_contexts.id_id, icon='OUTLINER_OB_VOLUME')
        if context.preferences.experimental.use_grease_pencil_version3:
            layout.menu("VIEW3D_MT_grease_pencil_add", text="Grease Pencil", icon='OUTLINER_OB_GREASEPENCIL')
        else:
            layout.operator_menu_enum(
                "object.gpencil_add",
                "type",
                text="Grease Pencil",
                icon='OUTLINER_OB_GREASEPENCIL')

        layout.separator()

        if VIEW3D_MT_armature_add.is_extended():
            layout.menu("VIEW3D_MT_armature_add", icon='OUTLINER_OB_ARMATURE')
        else:
            layout.operator("object.armature_add", text="Armature", icon='OUTLINER_OB_ARMATURE')

        layout.operator("object.add", text="Lattice", icon='OUTLINER_OB_LATTICE').type = 'LATTICE'

        layout.separator()

        layout.operator_menu_enum("object.empty_add", "type", text="Empty",
                                  text_ctxt=i18n_contexts.id_id,
                                  icon='OUTLINER_OB_EMPTY')
        layout.menu("VIEW3D_MT_image_add", text="Image", icon='OUTLINER_OB_IMAGE')

        layout.separator()

        layout.menu("VIEW3D_MT_light_add", icon='OUTLINER_OB_LIGHT')
        layout.menu("VIEW3D_MT_lightprobe_add", icon='OUTLINER_OB_LIGHTPROBE')

        layout.separator()

        if VIEW3D_MT_camera_add.is_extended():
            layout.menu("VIEW3D_MT_camera_add", icon='OUTLINER_OB_CAMERA')
        else:
            VIEW3D_MT_camera_add.draw(self, context)

        layout.separator()

        layout.operator("object.speaker_add", text="Speaker", icon='OUTLINER_OB_SPEAKER')

        layout.separator()

        layout.operator_menu_enum("object.effector_add", "type", text="Force Field", icon='OUTLINER_OB_FORCE_FIELD')

        layout.separator()

        has_collections = bool(bpy.data.collections)
        col = layout.column()
        col.enabled = has_collections

        if not has_collections or len(bpy.data.collections) > 10:
            col.operator_context = 'INVOKE_REGION_WIN'
            col.operator(
                "object.collection_instance_add",
                text="Collection Instance..." if has_collections else "No Collections to Instance",
                icon='OUTLINER_OB_GROUP_INSTANCE',
            )
        else:
            col.operator_menu_enum(
                "object.collection_instance_add",
                "collection",
                text="Collection Instance",
                icon='OUTLINER_OB_GROUP_INSTANCE',
            )


class VIEW3D_MT_image_add(Menu):
    bl_label = "Add Image"
    bl_options = {'SEARCH_ON_KEY_PRESS'}

    def draw(self, _context):
        layout = self.layout
        # Explicitly set background mode on/off as operator will try to
        # auto detect which mode to use otherwise.
        layout.operator("object.empty_image_add", text="Reference", icon='IMAGE_REFERENCE').background = False
        layout.operator("object.empty_image_add", text="Background", icon='IMAGE_BACKGROUND').background = True


class VIEW3D_MT_object_relations(Menu):
    bl_label = "Relations"

    def draw(self, _context):
        layout = self.layout

        layout.operator("object.make_dupli_face")

        layout.separator()

        layout.operator_menu_enum("object.make_local", "type", text="Make Local...")
        layout.menu("VIEW3D_MT_make_single_user")


class VIEW3D_MT_object_liboverride(Menu):
    bl_label = "Library Override"

    def draw(self, _context):
        layout = self.layout

        layout.operator("object.make_override_library", text="Make")
        layout.operator("object.reset_override_library", text="Reset")
        layout.operator("object.clear_override_library", text="Clear")


class VIEW3D_MT_object(Menu):
    bl_context = "objectmode"
    bl_label = "Object"

    def draw(self, context):
        layout = self.layout

        ob = context.object

        layout.menu("VIEW3D_MT_transform_object")
        layout.operator_menu_enum("object.origin_set", text="Set Origin", property="type")
        layout.menu("VIEW3D_MT_mirror")
        layout.menu("VIEW3D_MT_object_clear")
        layout.menu("VIEW3D_MT_object_apply")
        layout.menu("VIEW3D_MT_snap")

        layout.separator()

        layout.operator("object.duplicate_move")
        layout.operator("object.duplicate_move_linked")
        layout.operator("object.join")

        layout.separator()

        layout.operator("view3d.copybuffer", text="Copy Objects", icon='COPYDOWN')
        layout.operator("view3d.pastebuffer", text="Paste Objects", icon='PASTEDOWN')

        layout.separator()

        layout.menu("VIEW3D_MT_object_asset", icon='ASSET_MANAGER')
        layout.menu("VIEW3D_MT_object_collection")

        layout.separator()

        layout.menu("VIEW3D_MT_object_liboverride", icon='LIBRARY_DATA_OVERRIDE')
        layout.menu("VIEW3D_MT_object_relations")
        layout.menu("VIEW3D_MT_object_parent")
        layout.menu("VIEW3D_MT_object_constraints")
        layout.menu("VIEW3D_MT_object_track")
        layout.menu("VIEW3D_MT_make_links")

        layout.separator()

        layout.operator("object.shade_smooth")
        if ob and ob.type == 'MESH':
            layout.operator("object.shade_smooth_by_angle")
        layout.operator("object.shade_flat")

        layout.separator()

        layout.menu("VIEW3D_MT_object_animation")
        layout.menu("VIEW3D_MT_object_rigid_body")

        layout.separator()

        layout.menu("VIEW3D_MT_object_quick_effects")

        layout.separator()

        layout.menu("VIEW3D_MT_object_convert")

        layout.separator()

        layout.menu("VIEW3D_MT_object_showhide")
        layout.menu("VIEW3D_MT_object_cleanup")

        layout.separator()

        layout.operator_context = 'EXEC_REGION_WIN'
        layout.operator("object.delete", text="Delete").use_global = False
        layout.operator("object.delete", text="Delete Global").use_global = True

        layout.template_node_operator_asset_menu_items(catalog_path="Object")


class VIEW3D_MT_object_animation(Menu):
    bl_label = "Animation"

    def draw(self, _context):
        layout = self.layout

        layout.operator("anim.keyframe_insert", text="Insert Keyframe")
        layout.operator("anim.keyframe_insert_menu", text="Insert Keyframe with Keying Set").always_prompt = True
        layout.operator("anim.keyframe_delete_v3d", text="Delete Keyframes...")
        layout.operator("anim.keyframe_clear_v3d", text="Clear Keyframes...")
        layout.operator("anim.keying_set_active_set", text="Change Keying Set...")

        layout.separator()

        layout.operator("nla.bake", text="Bake Action...")
        layout.operator("gpencil.bake_mesh_animation", text="Bake Mesh to Grease Pencil...")
        layout.operator("gpencil.bake_grease_pencil_animation", text="Bake Object Transform to Grease Pencil...")


class VIEW3D_MT_object_rigid_body(Menu):
    bl_label = "Rigid Body"

    def draw(self, _context):
        layout = self.layout

        layout.operator("rigidbody.objects_add", text="Add Active").type = 'ACTIVE'
        layout.operator("rigidbody.objects_add", text="Add Passive").type = 'PASSIVE'

        layout.separator()

        layout.operator("rigidbody.objects_remove", text="Remove")

        layout.separator()

        layout.operator("rigidbody.shape_change", text="Change Shape")
        layout.operator("rigidbody.mass_calculate", text="Calculate Mass")
        layout.operator("rigidbody.object_settings_copy", text="Copy from Active")
        layout.operator("object.visual_transform_apply", text="Apply Transformation")
        layout.operator("rigidbody.bake_to_keyframes", text="Bake to Keyframes")

        layout.separator()

        layout.operator("rigidbody.connect", text="Connect")


class VIEW3D_MT_object_clear(Menu):
    bl_label = "Clear"

    def draw(self, _context):
        layout = self.layout

        layout.operator("object.location_clear", text="Location").clear_delta = False
        layout.operator("object.rotation_clear", text="Rotation").clear_delta = False
        layout.operator("object.scale_clear", text="Scale").clear_delta = False

        layout.separator()

        layout.operator("object.origin_clear", text="Origin")


class VIEW3D_MT_object_context_menu(Menu):
    bl_label = "Object"

    def draw(self, context):
        layout = self.layout

        view = context.space_data

        obj = context.object

        selected_objects_len = len(context.selected_objects)

        # If nothing is selected
        # (disabled for now until it can be made more useful).
        '''
        if selected_objects_len == 0:

            layout.menu("VIEW3D_MT_add", text="Add", text_ctxt=i18n_contexts.operator_default)
            layout.operator("view3d.pastebuffer", text="Paste Objects", icon='PASTEDOWN')

            return
        '''

        # If something is selected

        # Individual object types.
        if obj is None:
            pass

        elif obj.type == 'CAMERA':
            layout.operator_context = 'INVOKE_REGION_WIN'

            layout.operator("view3d.object_as_camera", text="Set Active Camera")

            if obj.data.type == 'PERSP':
                props = layout.operator("wm.context_modal_mouse", text="Adjust Focal Length")
                props.data_path_iter = "selected_editable_objects"
                props.data_path_item = "data.lens"
                props.input_scale = 0.1
                if obj.data.lens_unit == 'MILLIMETERS':
                    props.header_text = rpt_("Camera Focal Length: %.1fmm")
                else:
                    props.header_text = rpt_("Camera Focal Length: %.1f\u00B0")

            else:
                props = layout.operator("wm.context_modal_mouse", text="Camera Lens Scale")
                props.data_path_iter = "selected_editable_objects"
                props.data_path_item = "data.ortho_scale"
                props.input_scale = 0.01
                props.header_text = rpt_("Camera Lens Scale: %.3f")

            if not obj.data.dof.focus_object:
                if view and view.camera == obj and view.region_3d.view_perspective == 'CAMERA':
                    props = layout.operator("ui.eyedropper_depth", text="DOF Distance (Pick)")
                else:
                    props = layout.operator("wm.context_modal_mouse", text="Adjust Focus Distance")
                    props.data_path_iter = "selected_editable_objects"
                    props.data_path_item = "data.dof.focus_distance"
                    props.input_scale = 0.02
                    props.header_text = rpt_("Focus Distance: %.3f")

            layout.separator()

        elif obj.type in {'CURVE', 'FONT'}:
            layout.operator_context = 'INVOKE_REGION_WIN'

            props = layout.operator("wm.context_modal_mouse", text="Adjust Extrusion")
            props.data_path_iter = "selected_editable_objects"
            props.data_path_item = "data.extrude"
            props.input_scale = 0.01
            props.header_text = rpt_("Extrude: %.3f")

            props = layout.operator("wm.context_modal_mouse", text="Adjust Offset")
            props.data_path_iter = "selected_editable_objects"
            props.data_path_item = "data.offset"
            props.input_scale = 0.01
            props.header_text = rpt_("Offset: %.3f")

            layout.separator()

        elif obj.type == 'EMPTY':
            layout.operator_context = 'INVOKE_REGION_WIN'

            props = layout.operator("wm.context_modal_mouse", text="Adjust Empty Display Size")
            props.data_path_iter = "selected_editable_objects"
            props.data_path_item = "empty_display_size"
            props.input_scale = 0.01
            props.header_text = rpt_("Empty Display Size: %.3f")

            layout.separator()

            if obj.empty_display_type == 'IMAGE':
                layout.operator("gpencil.trace_image")

                layout.separator()

        elif obj.type == 'LIGHT':
            light = obj.data

            layout.operator_context = 'INVOKE_REGION_WIN'

            props = layout.operator("wm.context_modal_mouse", text="Adjust Light Power")
            props.data_path_iter = "selected_editable_objects"
            props.data_path_item = "data.energy"
            props.input_scale = 1.0
            props.header_text = rpt_("Light Power: %.3f")

            if light.type == 'AREA':
                if light.shape in {'RECTANGLE', 'ELLIPSE'}:
                    props = layout.operator("wm.context_modal_mouse", text="Adjust Area Light X Size")
                    props.data_path_iter = "selected_editable_objects"
                    props.data_path_item = "data.size"
                    props.header_text = rpt_("Light Size X: %.3f")

                    props = layout.operator("wm.context_modal_mouse", text="Adjust Area Light Y Size")
                    props.data_path_iter = "selected_editable_objects"
                    props.data_path_item = "data.size_y"
                    props.header_text = rpt_("Light Size Y: %.3f")
                else:
                    props = layout.operator("wm.context_modal_mouse", text="Adjust Area Light Size")
                    props.data_path_iter = "selected_editable_objects"
                    props.data_path_item = "data.size"
                    props.header_text = rpt_("Light Size: %.3f")

            elif light.type in {'SPOT', 'POINT'}:
                props = layout.operator("wm.context_modal_mouse", text="Adjust Light Radius")
                props.data_path_iter = "selected_editable_objects"
                props.data_path_item = "data.shadow_soft_size"
                props.header_text = rpt_("Light Radius: %.3f")

            elif light.type == 'SUN':
                props = layout.operator("wm.context_modal_mouse", text="Adjust Sun Light Angle")
                props.data_path_iter = "selected_editable_objects"
                props.data_path_item = "data.angle"
                props.header_text = rpt_("Light Angle: %.3f")

            if light.type == 'SPOT':
                layout.separator()

                props = layout.operator("wm.context_modal_mouse", text="Adjust Spot Light Size")
                props.data_path_iter = "selected_editable_objects"
                props.data_path_item = "data.spot_size"
                props.input_scale = 0.01
                props.header_text = rpt_("Spot Size: %.2f")

                props = layout.operator("wm.context_modal_mouse", text="Adjust Spot Light Blend")
                props.data_path_iter = "selected_editable_objects"
                props.data_path_item = "data.spot_blend"
                props.input_scale = -0.01
                props.header_text = rpt_("Spot Blend: %.2f")

            layout.separator()

        # Shared among some object types.
        if obj is not None:
            if obj.type in {'MESH', 'CURVE', 'SURFACE'}:
                layout.operator("object.shade_smooth")
                if obj.type == 'MESH':
                    layout.operator("object.shade_smooth_by_angle")
                layout.operator("object.shade_flat")

                layout.separator()

            if obj.type in {'MESH', 'CURVE', 'SURFACE', 'ARMATURE', 'GPENCIL'}:
                if selected_objects_len > 1:
                    layout.operator("object.join")

            if obj.type in {'MESH', 'CURVE', 'CURVES', 'SURFACE', 'POINTCLOUD', 'META', 'FONT'}:
                layout.operator_menu_enum("object.convert", "target")

            if obj.type == 'GPENCIL':
                layout.operator_menu_enum("gpencil.convert", "type", text="Convert To")

            if (obj.type in {
                'MESH', 'CURVE', 'CURVES', 'SURFACE', 'GPENCIL', 'LATTICE', 'ARMATURE', 'META', 'FONT', 'POINTCLOUD',
            } or (obj.type == 'EMPTY' and obj.instance_collection is not None)):
                layout.operator_context = 'INVOKE_REGION_WIN'
                layout.operator_menu_enum("object.origin_set", text="Set Origin", property="type")
                layout.operator_context = 'INVOKE_DEFAULT'

                layout.separator()

        # Shared among all object types
        layout.operator("view3d.copybuffer", text="Copy Objects", icon='COPYDOWN')
        layout.operator("view3d.pastebuffer", text="Paste Objects", icon='PASTEDOWN')

        layout.separator()

        layout.operator("object.duplicate_move", icon='DUPLICATE')
        layout.operator("object.duplicate_move_linked")

        layout.separator()

        props = layout.operator("wm.call_panel", text="Rename Active Object...")
        props.name = "TOPBAR_PT_name"
        props.keep_open = False

        layout.separator()

        layout.menu("VIEW3D_MT_mirror")
        layout.menu("VIEW3D_MT_snap")
        layout.menu("VIEW3D_MT_object_parent")
        layout.operator_context = 'INVOKE_REGION_WIN'

        if view and view.local_view:
            layout.operator("view3d.localview_remove_from")
        else:
            layout.operator("object.move_to_collection")

        layout.separator()

        layout.operator("anim.keyframe_insert", text="Insert Keyframe")
        layout.operator("anim.keyframe_insert_menu", text="Insert Keyframe with Keying Set").always_prompt = True

        layout.separator()

        layout.operator_context = 'EXEC_REGION_WIN'
        layout.operator("object.delete", text="Delete").use_global = False

        layout.template_node_operator_asset_menu_items(catalog_path="Object")


class VIEW3D_MT_object_shading(Menu):
    # XXX, this menu is a place to store shading operator in object mode
    bl_label = "Shading"

    def draw(self, _context):
        layout = self.layout
        layout.operator("object.shade_smooth", text="Smooth")
        layout.operator("object.shade_flat", text="Flat")


class VIEW3D_MT_object_apply(Menu):
    bl_label = "Apply"

    def draw(self, _context):
        layout = self.layout

        # Need invoke for the popup confirming the multi-user data operation
        layout.operator_context = 'INVOKE_DEFAULT'

        props = layout.operator("object.transform_apply", text="Location", text_ctxt=i18n_contexts.default)
        props.location, props.rotation, props.scale = True, False, False

        props = layout.operator("object.transform_apply", text="Rotation", text_ctxt=i18n_contexts.default)
        props.location, props.rotation, props.scale = False, True, False

        props = layout.operator("object.transform_apply", text="Scale", text_ctxt=i18n_contexts.default)
        props.location, props.rotation, props.scale = False, False, True

        props = layout.operator("object.transform_apply", text="All Transforms", text_ctxt=i18n_contexts.default)
        props.location, props.rotation, props.scale = True, True, True

        props = layout.operator("object.transform_apply", text="Rotation & Scale", text_ctxt=i18n_contexts.default)
        props.location, props.rotation, props.scale = False, True, True

        layout.separator()

        layout.operator(
            "object.transforms_to_deltas",
            text="Location to Deltas",
            text_ctxt=i18n_contexts.default,
        ).mode = 'LOC'
        layout.operator(
            "object.transforms_to_deltas",
            text="Rotation to Deltas",
            text_ctxt=i18n_contexts.default,
        ).mode = 'ROT'
        layout.operator(
            "object.transforms_to_deltas",
            text="Scale to Deltas",
            text_ctxt=i18n_contexts.default,
        ).mode = 'SCALE'

        layout.operator(
            "object.transforms_to_deltas",
            text="All Transforms to Deltas",
            text_ctxt=i18n_contexts.default,
        ).mode = 'ALL'
        layout.operator("object.anim_transforms_to_deltas")

        layout.separator()

        layout.operator(
            "object.visual_transform_apply",
            text="Visual Transform",
            text_ctxt=i18n_contexts.default,
        )
        layout.operator(
            "object.convert",
            text="Visual Geometry to Mesh",
            text_ctxt=i18n_contexts.default,
        ).target = 'MESH'
        layout.operator("object.duplicates_make_real")
        layout.operator("object.parent_inverse_apply", text="Parent Inverse", text_ctxt=i18n_contexts.default)

        layout.template_node_operator_asset_menu_items(catalog_path="Object/Apply")


class VIEW3D_MT_object_parent(Menu):
    bl_label = "Parent"

    def draw(self, _context):
        from bl_ui_utils.layout import operator_context

        layout = self.layout

        layout.operator_enum("object.parent_set", "type")

        layout.separator()

        with operator_context(layout, 'EXEC_REGION_WIN'):
            layout.operator("object.parent_no_inverse_set").keep_transform = False
            props = layout.operator("object.parent_no_inverse_set", text="Make Parent without Inverse (Keep Transform)")
            props.keep_transform = True

        layout.separator()

        layout.operator_enum("object.parent_clear", "type")


class VIEW3D_MT_object_track(Menu):
    bl_label = "Track"
    bl_translation_context = i18n_contexts.constraint

    def draw(self, _context):
        layout = self.layout

        layout.operator_enum("object.track_set", "type")

        layout.separator()

        layout.operator_enum("object.track_clear", "type")


class VIEW3D_MT_object_collection(Menu):
    bl_label = "Collection"

    def draw(self, _context):
        layout = self.layout

        layout.operator("object.move_to_collection")
        layout.operator("object.link_to_collection")

        layout.separator()

        layout.operator("collection.create")
        # layout.operator_menu_enum("collection.objects_remove", "collection")  # BUGGY
        layout.operator("collection.objects_remove")
        layout.operator("collection.objects_remove_all")

        layout.separator()

        layout.operator("collection.objects_add_active")
        layout.operator("collection.objects_remove_active")


class VIEW3D_MT_object_constraints(Menu):
    bl_label = "Constraints"

    def draw(self, _context):
        layout = self.layout

        layout.operator("object.constraint_add_with_targets")
        layout.operator("object.constraints_copy")

        layout.separator()

        layout.operator("object.constraints_clear")


class VIEW3D_MT_object_quick_effects(Menu):
    bl_label = "Quick Effects"

    def draw(self, _context):
        layout = self.layout

        layout.operator("object.quick_fur")
        layout.operator("object.quick_explode")
        layout.operator("object.quick_smoke")
        layout.operator("object.quick_liquid")
        layout.template_node_operator_asset_menu_items(catalog_path="Object/Quick Effects")


class VIEW3D_MT_object_showhide(Menu):
    bl_label = "Show/Hide"

    def draw(self, _context):
        layout = self.layout

        layout.operator("object.hide_view_clear")

        layout.separator()

        layout.operator("object.hide_view_set", text="Hide Selected").unselected = False
        layout.operator("object.hide_view_set", text="Hide Unselected").unselected = True


class VIEW3D_MT_object_cleanup(Menu):
    bl_label = "Clean Up"

    def draw(self, _context):
        layout = self.layout

        layout.operator("object.vertex_group_clean", text="Clean Vertex Group Weights").group_select_mode = 'ALL'
        layout.operator("object.vertex_group_limit_total", text="Limit Total Vertex Groups").group_select_mode = 'ALL'

        layout.separator()

        layout.operator("object.material_slot_remove_unused", text="Remove Unused Material Slots")


class VIEW3D_MT_object_asset(Menu):
    bl_label = "Asset"

    def draw(self, _context):
        layout = self.layout

        layout.operator("asset.mark")
        layout.operator("asset.clear", text="Clear Asset").set_fake_user = False
        layout.operator("asset.clear", text="Clear Asset (Set Fake User)").set_fake_user = True


class VIEW3D_MT_make_single_user(Menu):
    bl_label = "Make Single User"

    def draw(self, _context):
        layout = self.layout
        layout.operator_context = 'EXEC_REGION_WIN'

        props = layout.operator("object.make_single_user", text="Object")
        props.object = True
        props.obdata = props.material = props.animation = props.obdata_animation = False

        props = layout.operator("object.make_single_user", text="Object & Data")
        props.object = props.obdata = True
        props.material = props.animation = props.obdata_animation = False

        props = layout.operator("object.make_single_user", text="Object & Data & Materials")
        props.object = props.obdata = props.material = True
        props.animation = props.obdata_animation = False

        props = layout.operator("object.make_single_user", text="Materials")
        props.material = True
        props.object = props.obdata = props.animation = props.obdata_animation = False

        props = layout.operator("object.make_single_user", text="Object Animation")
        props.animation = True
        props.object = props.obdata = props.material = props.obdata_animation = False

        props = layout.operator("object.make_single_user", text="Object Data Animation")
        props.obdata_animation = props.obdata = True
        props.object = props.material = props.animation = False


class VIEW3D_MT_object_convert(Menu):
    bl_label = "Convert"

    def draw(self, context):
        layout = self.layout
        ob = context.active_object

        if ob and ob.type == 'GPENCIL' and context.gpencil_data and not context.preferences.experimental.use_grease_pencil_version3:
            layout.operator_enum("gpencil.convert", "type")
        else:
            layout.operator_enum("object.convert", "target")

        # Potrace lib dependency.
        if bpy.app.build_options.potrace:
            layout.operator("gpencil.trace_image", icon='OUTLINER_OB_GREASEPENCIL')

        if ob and ob.type == 'CURVES':
            layout.operator("curves.convert_to_particle_system", text="Particle System")

        layout.template_node_operator_asset_menu_items(catalog_path="Object/Convert")


class VIEW3D_MT_make_links(Menu):
    bl_label = "Link/Transfer Data"

    def draw(self, _context):
        layout = self.layout
        operator_context_default = layout.operator_context

        if len(bpy.data.scenes) > 10:
            layout.operator_context = 'INVOKE_REGION_WIN'
            layout.operator("object.make_links_scene", text="Link Objects to Scene...", icon='OUTLINER_OB_EMPTY')
        else:
            layout.operator_context = 'EXEC_REGION_WIN'
            layout.operator_menu_enum("object.make_links_scene", "scene", text="Link Objects to Scene")

        layout.separator()

        layout.operator_context = operator_context_default

        layout.operator_enum("object.make_links_data", "type")  # inline

        layout.operator("object.join_uvs", text="Copy UV Maps")

        layout.separator()

        layout.operator("object.data_transfer")
        layout.operator("object.datalayout_transfer")


class VIEW3D_MT_brush_paint_modes(Menu):
    bl_label = "Enabled Modes"

    def draw(self, context):
        layout = self.layout

        settings = UnifiedPaintPanel.paint_settings(context)
        brush = settings.brush

        layout.prop(brush, "use_paint_sculpt", text="Sculpt")
        layout.prop(brush, "use_paint_uv_sculpt", text="UV Sculpt")
        layout.prop(brush, "use_paint_vertex", text="Vertex Paint")
        layout.prop(brush, "use_paint_weight", text="Weight Paint")
        layout.prop(brush, "use_paint_image", text="Texture Paint")
        layout.prop(brush, "use_paint_sculpt_curves", text="Sculpt Curves")


class VIEW3D_MT_paint_vertex(Menu):
    bl_label = "Paint"

    def draw(self, _context):
        layout = self.layout

        layout.operator("paint.vertex_color_smooth")
        layout.operator("paint.vertex_color_dirt")
        layout.operator("paint.vertex_color_from_weight")

        layout.separator()

        layout.operator("paint.vertex_color_invert", text="Invert")
        layout.operator("paint.vertex_color_levels", text="Levels")
        layout.operator("paint.vertex_color_hsv", text="Hue/Saturation/Value")
        layout.operator("paint.vertex_color_brightness_contrast", text="Brightness/Contrast")

        layout.separator()

        layout.operator("paint.vertex_color_set")
        layout.operator("paint.sample_color")


class VIEW3D_MT_hook(Menu):
    bl_label = "Hooks"

    def draw(self, context):
        layout = self.layout
        layout.operator_context = 'EXEC_AREA'
        layout.operator("object.hook_add_newob")
        layout.operator("object.hook_add_selob").use_bone = False
        layout.operator("object.hook_add_selob", text="Hook to Selected Object Bone").use_bone = True

        if any([mod.type == 'HOOK' for mod in context.active_object.modifiers]):
            layout.separator()

            layout.operator_menu_enum("object.hook_assign", "modifier")
            layout.operator_menu_enum("object.hook_remove", "modifier")

            layout.separator()

            layout.operator_menu_enum("object.hook_select", "modifier")
            layout.operator_menu_enum("object.hook_reset", "modifier")
            layout.operator_menu_enum("object.hook_recenter", "modifier")


class VIEW3D_MT_vertex_group(Menu):
    bl_label = "Vertex Groups"

    def draw(self, context):
        layout = self.layout

        layout.operator_context = 'EXEC_AREA'
        layout.operator("object.vertex_group_assign_new")

        ob = context.active_object
        if ob.mode == 'EDIT' or (ob.mode == 'WEIGHT_PAINT' and ob.type == 'MESH' and ob.data.use_paint_mask_vertex):
            if ob.vertex_groups.active:
                layout.separator()

                layout.operator("object.vertex_group_assign", text="Assign to Active Group")
                layout.operator(
                    "object.vertex_group_remove_from",
                    text="Remove from Active Group",
                ).use_all_groups = False
                layout.operator("object.vertex_group_remove_from", text="Remove from All").use_all_groups = True

        if ob.vertex_groups.active:
            layout.separator()

            layout.operator_menu_enum("object.vertex_group_set_active", "group", text="Set Active Group")
            layout.operator("object.vertex_group_remove", text="Remove Active Group").all = False
            layout.operator("object.vertex_group_remove", text="Remove All Groups").all = True


class VIEW3D_MT_gpencil_vertex_group(Menu):
    bl_label = "Vertex Groups"

    def draw(self, context):
        layout = self.layout

        layout.operator_context = 'EXEC_AREA'
        ob = context.active_object

        layout.operator("object.vertex_group_add", text="Add New Group")
        ob = context.active_object
        if ob.vertex_groups.active:
            layout.separator()

            layout.operator("gpencil.vertex_group_assign", text="Assign")
            layout.operator("gpencil.vertex_group_remove_from", text="Remove")

            layout.operator("gpencil.vertex_group_select", text="Select")
            layout.operator("gpencil.vertex_group_deselect", text="Deselect")


class VIEW3D_MT_paint_weight_lock(Menu):
    bl_label = "Vertex Group Locks"

    def draw(self, _context):
        layout = self.layout

        props = layout.operator("object.vertex_group_lock", icon='LOCKED', text="Lock All")
        props.action, props.mask = 'LOCK', 'ALL'

        props = layout.operator("object.vertex_group_lock", text="Lock Selected")
        props.action, props.mask = 'LOCK', 'SELECTED'

        props = layout.operator("object.vertex_group_lock", text="Lock Unselected")
        props.action, props.mask = 'LOCK', 'UNSELECTED'

        props = layout.operator("object.vertex_group_lock", text="Lock Only Selected")
        props.action, props.mask = 'LOCK', 'INVERT_UNSELECTED'

        props = layout.operator("object.vertex_group_lock", text="Lock Only Unselected")
        props.action, props.mask = 'UNLOCK', 'INVERT_UNSELECTED'

        layout.separator()

        props = layout.operator("object.vertex_group_lock", icon='UNLOCKED', text="Unlock All")
        props.action, props.mask = 'UNLOCK', 'ALL'

        props = layout.operator("object.vertex_group_lock", text="Unlock Selected")
        props.action, props.mask = 'UNLOCK', 'SELECTED'

        props = layout.operator("object.vertex_group_lock", text="Unlock Unselected")
        props.action, props.mask = 'UNLOCK', 'UNSELECTED'

        layout.separator()

        props = layout.operator("object.vertex_group_lock", icon='ARROW_LEFTRIGHT', text="Invert Locks")
        props.action, props.mask = 'INVERT', 'ALL'


class VIEW3D_MT_paint_weight(Menu):
    bl_label = "Weights"

    @staticmethod
    def draw_generic(layout, is_editmode=False):

        if not is_editmode:

            layout.operator("paint.weight_from_bones", text="Assign Automatic from Bones").type = 'AUTOMATIC'
            layout.operator("paint.weight_from_bones", text="Assign from Bone Envelopes").type = 'ENVELOPES'

            layout.separator()

        layout.operator("object.vertex_group_normalize_all", text="Normalize All")
        layout.operator("object.vertex_group_normalize", text="Normalize")

        layout.separator()

        layout.operator("object.vertex_group_mirror", text="Mirror")
        layout.operator("object.vertex_group_invert", text="Invert")
        layout.operator("object.vertex_group_clean", text="Clean")

        layout.separator()

        layout.operator("object.vertex_group_quantize", text="Quantize")
        layout.operator("object.vertex_group_levels", text="Levels")
        layout.operator("object.vertex_group_smooth", text="Smooth")

        if not is_editmode:
            props = layout.operator("object.data_transfer", text="Transfer Weights")
            props.use_reverse_transfer = True
            props.data_type = 'VGROUP_WEIGHTS'

        layout.operator("object.vertex_group_limit_total", text="Limit Total")

        if not is_editmode:
            layout.separator()

            # Primarily for shortcut discoverability.
            layout.operator("paint.weight_set")
            layout.operator("paint.weight_sample", text="Sample Weight")
            layout.operator("paint.weight_sample_group", text="Sample Group")

            layout.separator()

            # Primarily for shortcut discoverability.
            layout.operator("paint.weight_gradient", text="Gradient (Linear)").type = 'LINEAR'
            layout.operator("paint.weight_gradient", text="Gradient (Radial)").type = 'RADIAL'

        layout.separator()

        layout.menu("VIEW3D_MT_paint_weight_lock", text="Locks")

    def draw(self, _context):
        self.draw_generic(self.layout, is_editmode=False)


class VIEW3D_MT_sculpt(Menu):
    bl_label = "Sculpt"

    def draw(self, context):
        layout = self.layout

        layout.operator("transform.translate")
        layout.operator("transform.rotate")
        layout.operator("transform.resize", text="Scale")

        props = layout.operator("sculpt.mesh_filter", text="Sphere")
        props.type = 'SPHERE'

        layout.separator()

        props = layout.operator("paint.hide_show", text="Box Hide")
        props.action = 'HIDE'

        props = layout.operator("paint.hide_show", text="Box Show")
        props.action = 'SHOW'

        props = layout.operator("paint.hide_show_lasso_gesture", text="Lasso Hide")
        props.action = 'HIDE'

        props = layout.operator("paint.hide_show_lasso_gesture", text="Lasso Show")
        props.action = 'SHOW'

        props = layout.operator("paint.hide_show_line_gesture", text="Line Hide")
        props.action = 'HIDE'

        props = layout.operator("paint.hide_show_line_gesture", text="Line Show")
        props.action = 'SHOW'

        layout.separator()

        props = layout.operator("sculpt.face_set_change_visibility", text="Toggle Visibility")
        props.mode = 'TOGGLE'

        props = layout.operator("sculpt.face_set_change_visibility", text="Hide Active Face Set")
        props.mode = 'HIDE_ACTIVE'

        props = layout.operator("paint.hide_show_all", text="Show All")
        props.action = 'SHOW'

        layout.operator("paint.visibility_invert", text="Invert Visible")

        props = layout.operator("paint.hide_show_masked", text="Hide Masked")
        props.action = 'HIDE'

        layout.separator()

        props = layout.operator("sculpt.trim_box_gesture", text="Box Trim")
        props.trim_mode = 'DIFFERENCE'

        props = layout.operator("sculpt.trim_lasso_gesture", text="Lasso Trim")
        props.trim_mode = 'DIFFERENCE'

        props = layout.operator("sculpt.trim_box_gesture", text="Box Add")
        props.trim_mode = 'JOIN'

        props = layout.operator("sculpt.trim_lasso_gesture", text="Lasso Add")
        props.trim_mode = 'JOIN'

        layout.operator("sculpt.project_line_gesture", text="Line Project")

        layout.separator()

        # Fair Positions
        props = layout.operator("sculpt.face_set_edit", text="Fair Positions")
        props.mode = 'FAIR_POSITIONS'

        # Fair Tangency
        props = layout.operator("sculpt.face_set_edit", text="Fair Tangency")
        props.mode = 'FAIR_TANGENCY'

        layout.separator()

        sculpt_filters_types = [
            ('SMOOTH', iface_("Smooth")),
            ('SURFACE_SMOOTH', iface_("Surface Smooth")),
            ('INFLATE', iface_("Inflate")),
            ('RELAX', iface_("Relax Topology")),
            ('RELAX_FACE_SETS', iface_("Relax Face Sets")),
            ('SHARPEN', iface_("Sharpen")),
            ('ENHANCE_DETAILS', iface_("Enhance Details")),
            ('ERASE_DISCPLACEMENT', iface_("Erase Multires Displacement")),
            ('RANDOM', iface_("Randomize"))
        ]

        for filter_type, ui_name in sculpt_filters_types:
            props = layout.operator("sculpt.mesh_filter", text=ui_name, translate=False)
            props.type = filter_type

        layout.separator()

        layout.operator("sculpt.sample_color", text="Sample Color")

        layout.separator()

        layout.menu("VIEW3D_MT_sculpt_set_pivot", text="Set Pivot")

        layout.separator()

        # Rebuild BVH
        layout.operator("sculpt.optimize")

        layout.operator(
            "sculpt.dynamic_topology_toggle",
            icon='CHECKBOX_HLT' if context.sculpt_object.use_dynamic_topology_sculpting else 'CHECKBOX_DEHLT',
        )

        layout.separator()

        layout.operator("object.transfer_mode", text="Transfer Sculpt Mode")


class VIEW3D_MT_sculpt_curves(Menu):
    bl_label = "Curves"

    def draw(self, _context):
        layout = self.layout

        layout.operator("curves.snap_curves_to_surface", text="Snap to Deformed Surface").attach_mode = 'DEFORM'
        layout.operator("curves.snap_curves_to_surface", text="Snap to Nearest Surface").attach_mode = 'NEAREST'
        layout.separator()
        layout.operator("curves.convert_to_particle_system", text="Convert to Particle System")

        layout.template_node_operator_asset_menu_items(catalog_path="Curves")


class VIEW3D_MT_mask(Menu):
    bl_label = "Mask"

    def draw(self, _context):
        layout = self.layout

        props = layout.operator("paint.mask_flood_fill", text="Invert Mask")
        props.mode = 'INVERT'

        props = layout.operator("paint.mask_flood_fill", text="Fill Mask")
        props.mode = 'VALUE'
        props.value = 1

        props = layout.operator("paint.mask_flood_fill", text="Clear Mask")
        props.mode = 'VALUE'
        props.value = 0

        props = layout.operator("paint.mask_box_gesture", text="Box Mask")
        props.mode = 'VALUE'
        props.value = 0

        props = layout.operator("paint.mask_lasso_gesture", text="Lasso Mask")

        layout.separator()

        props = layout.operator("sculpt.mask_filter", text="Smooth Mask")
        props.filter_type = 'SMOOTH'

        props = layout.operator("sculpt.mask_filter", text="Sharpen Mask")
        props.filter_type = 'SHARPEN'

        props = layout.operator("sculpt.mask_filter", text="Grow Mask")
        props.filter_type = 'GROW'

        props = layout.operator("sculpt.mask_filter", text="Shrink Mask")
        props.filter_type = 'SHRINK'

        props = layout.operator("sculpt.mask_filter", text="Increase Contrast")
        props.filter_type = 'CONTRAST_INCREASE'
        props.auto_iteration_count = False

        props = layout.operator("sculpt.mask_filter", text="Decrease Contrast")
        props.filter_type = 'CONTRAST_DECREASE'
        props.auto_iteration_count = False

        layout.separator()

        props = layout.operator("sculpt.expand", text="Expand Mask by Topology")
        props.target = 'MASK'
        props.falloff_type = 'GEODESIC'
        props.invert = False
        props.use_auto_mask = False
        props.use_mask_preserve = True

        props = layout.operator("sculpt.expand", text="Expand Mask by Normals")
        props.target = 'MASK'
        props.falloff_type = 'NORMALS'
        props.invert = False
        props.use_mask_preserve = True

        layout.separator()

        props = layout.operator("mesh.paint_mask_extract", text="Mask Extract")

        layout.separator()

        props = layout.operator("mesh.paint_mask_slice", text="Mask Slice")
        props.fill_holes = False
        props.new_object = False
        props = layout.operator("mesh.paint_mask_slice", text="Mask Slice and Fill Holes")
        props.new_object = False
        props = layout.operator("mesh.paint_mask_slice", text="Mask Slice to New Object")

        layout.separator()

        props = layout.operator("sculpt.mask_from_cavity", text="Mask From Cavity")
        props.settings_source = 'OPERATOR'

        layout.separator()

        layout.menu("VIEW3D_MT_random_mask", text="Random Mask")

        layout.template_node_operator_asset_menu_items(catalog_path=self.bl_label)


class VIEW3D_MT_face_sets(Menu):
    bl_label = "Face Sets"

    def draw(self, _context):
        layout = self.layout

        props = layout.operator("sculpt.face_sets_create", text="Face Set from Masked")
        props.mode = 'MASKED'

        props = layout.operator("sculpt.face_sets_create", text="Face Set from Visible")
        props.mode = 'VISIBLE'

        props = layout.operator("sculpt.face_sets_create", text="Face Set from Edit Mode Selection")
        props.mode = 'SELECTION'

        layout.separator()

        layout.menu("VIEW3D_MT_face_sets_init", text="Initialize Face Sets")

        layout.separator()

        props = layout.operator("sculpt.face_set_edit", text="Grow Face Set")
        props.mode = 'GROW'

        props = layout.operator("sculpt.face_set_edit", text="Shrink Face Set")
        props.mode = 'SHRINK'

        layout.separator()

        props = layout.operator("sculpt.expand", text="Expand Face Set by Topology")
        props.target = 'FACE_SETS'
        props.falloff_type = 'GEODESIC'
        props.invert = False
        props.use_mask_preserve = False
        props.use_modify_active = False

        props = layout.operator("sculpt.expand", text="Expand Active Face Set")
        props.target = 'FACE_SETS'
        props.falloff_type = 'BOUNDARY_FACE_SET'
        props.invert = False
        props.use_mask_preserve = False
        props.use_modify_active = True

        layout.separator()

        props = layout.operator("mesh.face_set_extract", text="Extract Face Set")

        layout.separator()

        props = layout.operator("sculpt.face_sets_randomize_colors", text="Randomize Colors")

        layout.template_node_operator_asset_menu_items(catalog_path=self.bl_label)


class VIEW3D_MT_sculpt_set_pivot(Menu):
    bl_label = "Sculpt Set Pivot"

    def draw(self, _context):
        layout = self.layout

        props = layout.operator("sculpt.set_pivot_position", text="Pivot to Origin")
        props.mode = 'ORIGIN'

        props = layout.operator("sculpt.set_pivot_position", text="Pivot to Unmasked")
        props.mode = 'UNMASKED'

        props = layout.operator("sculpt.set_pivot_position", text="Pivot to Mask Border")
        props.mode = 'BORDER'

        props = layout.operator("sculpt.set_pivot_position", text="Pivot to Active Vertex")
        props.mode = 'ACTIVE'

        props = layout.operator("sculpt.set_pivot_position", text="Pivot to Surface Under Cursor")
        props.mode = 'SURFACE'


class VIEW3D_MT_face_sets_init(Menu):
    bl_label = "Face Sets Init"

    def draw(self, _context):
        layout = self.layout

        props = layout.operator("sculpt.face_sets_init", text="By Loose Parts")
        props.mode = 'LOOSE_PARTS'

        props = layout.operator("sculpt.face_sets_init", text="By Face Set Boundaries")
        props.mode = 'FACE_SET_BOUNDARIES'

        props = layout.operator("sculpt.face_sets_init", text="By Materials")
        props.mode = 'MATERIALS'

        props = layout.operator("sculpt.face_sets_init", text="By Normals")
        props.mode = 'NORMALS'

        props = layout.operator("sculpt.face_sets_init", text="By UV Seams")
        props.mode = 'UV_SEAMS'

        props = layout.operator("sculpt.face_sets_init", text="By Edge Creases")
        props.mode = 'CREASES'

        props = layout.operator("sculpt.face_sets_init", text="By Edge Bevel Weight")
        props.mode = 'BEVEL_WEIGHT'

        props = layout.operator("sculpt.face_sets_init", text="By Sharp Edges")
        props.mode = 'SHARP_EDGES'


class VIEW3D_MT_random_mask(Menu):
    bl_label = "Random Mask"

    def draw(self, _context):
        layout = self.layout

        props = layout.operator("sculpt.mask_init", text="Per Vertex")
        props.mode = 'RANDOM_PER_VERTEX'

        props = layout.operator("sculpt.mask_init", text="Per Face Set")
        props.mode = 'RANDOM_PER_FACE_SET'

        props = layout.operator("sculpt.mask_init", text="Per Loose Part")
        props.mode = 'RANDOM_PER_LOOSE_PART'


class VIEW3D_MT_particle(Menu):
    bl_label = "Particle"

    def draw(self, context):
        layout = self.layout
        tool_settings = context.tool_settings

        particle_edit = tool_settings.particle_edit

        layout.operator("particle.mirror")

        layout.operator("particle.remove_doubles")

        layout.separator()

        if particle_edit.select_mode == 'POINT':
            layout.operator("particle.subdivide")

        layout.operator("particle.unify_length")
        layout.operator("particle.rekey")
        layout.operator("particle.weight_set")

        layout.separator()

        layout.menu("VIEW3D_MT_particle_showhide")

        layout.separator()

        layout.operator("particle.delete")


class VIEW3D_MT_particle_context_menu(Menu):
    bl_label = "Particle"

    def draw(self, context):
        layout = self.layout
        tool_settings = context.tool_settings

        particle_edit = tool_settings.particle_edit

        layout.operator("particle.rekey")

        layout.separator()

        layout.operator("particle.delete")

        layout.separator()

        layout.operator("particle.remove_doubles")
        layout.operator("particle.unify_length")

        if particle_edit.select_mode == 'POINT':
            layout.operator("particle.subdivide")

        layout.operator("particle.weight_set")

        layout.separator()

        layout.operator("particle.mirror")

        if particle_edit.select_mode == 'POINT':
            layout.separator()

            layout.operator("particle.select_all", text="All").action = 'SELECT'
            layout.operator("particle.select_all", text="None").action = 'DESELECT'
            layout.operator("particle.select_all", text="Invert").action = 'INVERT'

            layout.separator()

            layout.operator("particle.select_roots")
            layout.operator("particle.select_tips")

            layout.separator()

            layout.operator("particle.select_random")

            layout.separator()

            layout.operator("particle.select_more")
            layout.operator("particle.select_less")

            layout.separator()

            layout.operator("particle.select_linked", text="Select Linked")


class VIEW3D_MT_particle_showhide(ShowHideMenu, Menu):
    _operator_name = "particle"


class VIEW3D_MT_pose(Menu):
    bl_label = "Pose"

    def draw(self, _context):
        layout = self.layout

        layout.menu("VIEW3D_MT_transform_armature")

        layout.menu("VIEW3D_MT_pose_transform")
        layout.menu("VIEW3D_MT_pose_apply")

        layout.menu("VIEW3D_MT_snap")

        layout.separator()

        layout.menu("VIEW3D_MT_object_animation")

        layout.separator()

        layout.menu("VIEW3D_MT_pose_slide")
        layout.menu("VIEW3D_MT_pose_propagate")

        layout.separator()

        layout.operator("pose.copy", icon='COPYDOWN')
        layout.operator("pose.paste", icon='PASTEDOWN').flipped = False
        layout.operator("pose.paste", icon='PASTEFLIPDOWN', text="Paste Pose Flipped").flipped = True

        layout.separator()

        layout.menu("VIEW3D_MT_pose_motion")
        layout.menu("VIEW3D_MT_bone_collections")

        layout.separator()

        layout.menu("VIEW3D_MT_object_parent")
        layout.menu("VIEW3D_MT_pose_ik")
        layout.menu("VIEW3D_MT_pose_constraints")

        layout.separator()

        layout.menu("VIEW3D_MT_pose_names")
        layout.operator("pose.quaternions_flip")

        layout.separator()

        layout.menu("VIEW3D_MT_pose_showhide")
        layout.menu("VIEW3D_MT_bone_options_toggle", text="Bone Settings")


class VIEW3D_MT_pose_transform(Menu):
    bl_label = "Clear Transform"

    def draw(self, _context):
        layout = self.layout

        layout.operator("pose.transforms_clear", text="All")

        layout.separator()

        layout.operator("pose.loc_clear", text="Location")
        layout.operator("pose.rot_clear", text="Rotation")
        layout.operator("pose.scale_clear", text="Scale")

        layout.separator()

        layout.operator("pose.user_transforms_clear", text="Reset Unkeyed")


class VIEW3D_MT_pose_slide(Menu):
    bl_label = "In-Betweens"

    def draw(self, _context):
        layout = self.layout

        layout.operator("pose.blend_with_rest")
        layout.operator("pose.push")
        layout.operator("pose.relax")
        layout.operator("pose.breakdown")
        layout.operator("pose.blend_to_neighbor")


class VIEW3D_MT_pose_propagate(Menu):
    bl_label = "Propagate"

    def draw(self, _context):
        layout = self.layout

        layout.operator("pose.propagate", text="To Next Keyframe").mode = 'NEXT_KEY'
        layout.operator("pose.propagate", text="To Last Keyframe (Make Cyclic)").mode = 'LAST_KEY'

        layout.separator()

        layout.operator("pose.propagate", text="On Selected Keyframes").mode = 'SELECTED_KEYS'

        layout.separator()

        layout.operator("pose.propagate", text="On Selected Markers").mode = 'SELECTED_MARKERS'


class VIEW3D_MT_pose_motion(Menu):
    bl_label = "Motion Paths"

    def draw(self, _context):
        layout = self.layout

        layout.operator("pose.paths_calculate", text="Calculate")
        layout.operator("pose.paths_clear", text="Clear")


class VIEW3D_MT_bone_collections(Menu):
    bl_label = "Bone Collections"

    @classmethod
    def poll(cls, context):
        ob = context.object
        if not (ob and ob.type == 'ARMATURE'):
            return False
        if ob.data.library:
            return False
        return True

    def draw(self, context):
        layout = self.layout

        layout.operator("armature.move_to_collection")
        layout.operator("armature.assign_to_collection")

        layout.separator()

        layout.operator("armature.collection_show_all")
        props = layout.operator("armature.collection_create_and_assign", text="Assign to New Collection")
        props.name = "New Collection"


class VIEW3D_MT_pose_ik(Menu):
    bl_label = "Inverse Kinematics"

    def draw(self, _context):
        layout = self.layout

        layout.operator("pose.ik_add")
        layout.operator("pose.ik_clear")


class VIEW3D_MT_pose_constraints(Menu):
    bl_label = "Constraints"

    def draw(self, _context):
        layout = self.layout

        layout.operator("pose.constraint_add_with_targets", text="Add (with Targets)...")
        layout.operator("pose.constraints_copy")
        layout.operator("pose.constraints_clear")


class VIEW3D_MT_pose_names(Menu):
    bl_label = "Names"

    def draw(self, _context):
        layout = self.layout

        layout.operator_context = 'EXEC_REGION_WIN'
        layout.operator("pose.autoside_names", text="Auto-Name Left/Right").axis = 'XAXIS'
        layout.operator("pose.autoside_names", text="Auto-Name Front/Back").axis = 'YAXIS'
        layout.operator("pose.autoside_names", text="Auto-Name Top/Bottom").axis = 'ZAXIS'
        layout.operator("pose.flip_names")


class VIEW3D_MT_pose_showhide(ShowHideMenu, Menu):
    _operator_name = "pose"


class VIEW3D_MT_pose_apply(Menu):
    bl_label = "Apply"

    def draw(self, _context):
        layout = self.layout

        layout.operator("pose.armature_apply").selected = False
        layout.operator("pose.armature_apply", text="Apply Selected as Rest Pose").selected = True
        layout.operator("pose.visual_transform_apply")

        layout.separator()

        props = layout.operator("object.assign_property_defaults")
        props.process_bones = True


class VIEW3D_MT_pose_context_menu(Menu):
    bl_label = "Pose"

    def draw(self, _context):
        layout = self.layout

        layout.operator_context = 'INVOKE_REGION_WIN'

        layout.operator("anim.keyframe_insert", text="Insert Keyframe")
        layout.operator("anim.keyframe_insert_menu", text="Insert Keyframe with Keying Set").always_prompt = True

        layout.separator()

        layout.operator("pose.copy", icon='COPYDOWN')
        layout.operator("pose.paste", icon='PASTEDOWN').flipped = False
        layout.operator("pose.paste", icon='PASTEFLIPDOWN', text="Paste X-Flipped Pose").flipped = True

        layout.separator()

        props = layout.operator("wm.call_panel", text="Rename Active Bone...")
        props.name = "TOPBAR_PT_name"
        props.keep_open = False

        layout.separator()

        layout.operator("pose.push")
        layout.operator("pose.relax")
        layout.operator("pose.breakdown")
        layout.operator("pose.blend_to_neighbor")

        layout.separator()

        layout.operator("pose.paths_calculate", text="Calculate Motion Paths")
        layout.operator("pose.paths_clear", text="Clear Motion Paths")
        layout.operator("pose.paths_update", text="Update Armature Motion Paths")
        layout.operator("object.paths_update_visible", text="Update All Motion Paths")

        layout.separator()

        layout.operator("pose.hide").unselected = False
        layout.operator("pose.reveal")

        layout.separator()

        layout.operator("pose.user_transforms_clear")


class BoneOptions:
    def draw(self, context):
        layout = self.layout

        options = [
            "show_wire",
            "use_deform",
            "use_envelope_multiply",
            "use_inherit_rotation",
        ]

        if context.mode == 'EDIT_ARMATURE':
            bone_props = bpy.types.EditBone.bl_rna.properties
            data_path_iter = "selected_bones"
            opt_suffix = ""
            options.append("lock")
        else:  # pose-mode
            bone_props = bpy.types.Bone.bl_rna.properties
            data_path_iter = "selected_pose_bones"
            opt_suffix = "bone."

        for opt in options:
            props = layout.operator("wm.context_collection_boolean_set", text=bone_props[opt].name,
                                    text_ctxt=i18n_contexts.default)
            props.data_path_iter = data_path_iter
            props.data_path_item = opt_suffix + opt
            props.type = self.type


class VIEW3D_MT_bone_options_toggle(Menu, BoneOptions):
    bl_label = "Toggle Bone Options"
    type = 'TOGGLE'


class VIEW3D_MT_bone_options_enable(Menu, BoneOptions):
    bl_label = "Enable Bone Options"
    type = 'ENABLE'


class VIEW3D_MT_bone_options_disable(Menu, BoneOptions):
    bl_label = "Disable Bone Options"
    type = 'DISABLE'


# ********** Edit Menus, suffix from ob.type **********


class VIEW3D_MT_edit_mesh(Menu):
    bl_label = "Mesh"

    def draw(self, _context):
        layout = self.layout

        with_bullet = bpy.app.build_options.bullet

        layout.menu("VIEW3D_MT_transform")
        layout.menu("VIEW3D_MT_mirror")
        layout.menu("VIEW3D_MT_snap")

        layout.separator()

        layout.operator("mesh.duplicate_move", text="Duplicate")
        layout.menu("VIEW3D_MT_edit_mesh_extrude")

        layout.separator()

        layout.menu("VIEW3D_MT_edit_mesh_merge", text="Merge")
        layout.menu("VIEW3D_MT_edit_mesh_split", text="Split")
        layout.operator_menu_enum("mesh.separate", "type")

        layout.separator()

        layout.operator("mesh.bisect")
        layout.operator("mesh.knife_project")
        layout.operator("mesh.knife_tool")

        if with_bullet:
            layout.operator("mesh.convex_hull")

        layout.separator()

        layout.operator("mesh.symmetrize")
        layout.operator("mesh.symmetry_snap")

        layout.separator()

        layout.menu("VIEW3D_MT_edit_mesh_normals")
        layout.menu("VIEW3D_MT_edit_mesh_shading")
        layout.menu("VIEW3D_MT_edit_mesh_weights")
        layout.operator("mesh.attribute_set")
        layout.operator_menu_enum("mesh.sort_elements", "type", text="Sort Elements...")

        layout.separator()

        layout.menu("VIEW3D_MT_edit_mesh_showhide")
        layout.menu("VIEW3D_MT_edit_mesh_clean")

        layout.separator()

        layout.menu("VIEW3D_MT_edit_mesh_delete")

        layout.template_node_operator_asset_menu_items(catalog_path=self.bl_label)


class VIEW3D_MT_edit_mesh_context_menu(Menu):
    bl_label = ""

    def draw(self, context):

        def count_selected_items_for_objects_in_mode():
            selected_verts_len = 0
            selected_edges_len = 0
            selected_faces_len = 0
            for ob in context.objects_in_mode_unique_data:
                v, e, f = ob.data.count_selected_items()
                selected_verts_len += v
                selected_edges_len += e
                selected_faces_len += f
            return (selected_verts_len, selected_edges_len, selected_faces_len)

        is_vert_mode, is_edge_mode, is_face_mode = context.tool_settings.mesh_select_mode
        selected_verts_len, selected_edges_len, selected_faces_len = count_selected_items_for_objects_in_mode()

        del count_selected_items_for_objects_in_mode

        layout = self.layout

        with_freestyle = bpy.app.build_options.freestyle

        layout.operator_context = 'INVOKE_REGION_WIN'

        # If nothing is selected
        # (disabled for now until it can be made more useful).
        '''
        # If nothing is selected
        if not (selected_verts_len or selected_edges_len or selected_faces_len):
            layout.menu("VIEW3D_MT_mesh_add", text="Add", text_ctxt=i18n_contexts.operator_default)

            return
        '''

        # Else something is selected

        row = layout.row()

        if is_vert_mode:
            col = row.column(align=True)

            col.label(text="Vertex", icon='VERTEXSEL')
            col.separator()

            # Additive Operators
            col.operator("mesh.subdivide", text="Subdivide")

            col.separator()

            col.operator("mesh.extrude_vertices_move", text="Extrude Vertices")
            col.operator("mesh.bevel", text="Bevel Vertices").affect = 'VERTICES'

            if selected_verts_len > 1:
                col.separator()
                col.operator("mesh.edge_face_add", text="New Edge/Face from Vertices")
                col.operator("mesh.vert_connect_path", text="Connect Vertex Path")
                col.operator("mesh.vert_connect", text="Connect Vertex Pairs")

            col.separator()

            # Deform Operators
            col.operator("transform.push_pull", text="Push/Pull")
            col.operator("transform.shrink_fatten", text="Shrink/Fatten")
            col.operator("transform.shear", text="Shear")
            col.operator("transform.vert_slide", text="Slide Vertices")
            col.operator_context = 'EXEC_REGION_WIN'
            col.operator("transform.vertex_random", text="Randomize Vertices").offset = 0.1
            col.operator("mesh.vertices_smooth", text="Smooth Vertices").factor = 0.5
            col.operator_context = 'INVOKE_REGION_WIN'
            col.operator("mesh.vertices_smooth_laplacian", text="Smooth Laplacian")

            col.separator()

            col.menu("VIEW3D_MT_mirror", text="Mirror Vertices")
            col.menu("VIEW3D_MT_snap", text="Snap Vertices")

            col.separator()

            col.operator("transform.vert_crease")

            col.separator()

            # Removal Operators
            if selected_verts_len > 1:
                col.menu("VIEW3D_MT_edit_mesh_merge", text="Merge Vertices")
            col.operator("mesh.split")
            col.operator_menu_enum("mesh.separate", "type")
            col.operator("mesh.dissolve_verts")
            col.operator("mesh.delete", text="Delete Vertices").type = 'VERT'

        if is_edge_mode:
            col = row.column(align=True)
            col.label(text="Edge", icon='EDGESEL')
            col.separator()

            # Additive Operators
            col.operator("mesh.subdivide", text="Subdivide")

            col.separator()

            col.operator("mesh.extrude_edges_move", text="Extrude Edges")
            col.operator("mesh.bevel", text="Bevel Edges").affect = 'EDGES'
            if selected_edges_len >= 2:
                col.operator("mesh.bridge_edge_loops")
            if selected_edges_len >= 1:
                col.operator("mesh.edge_face_add", text="New Face from Edges")
            if selected_edges_len >= 2:
                col.operator("mesh.fill")

            col.separator()

            props = col.operator("mesh.loopcut_slide")
            props.TRANSFORM_OT_edge_slide.release_confirm = False
            col.operator("mesh.offset_edge_loops_slide")

            col.separator()

            col.operator("mesh.knife_tool")
            col.operator("mesh.bisect")

            col.separator()

            # Deform Operators
            col.operator("mesh.edge_rotate", text="Rotate Edge CW").use_ccw = False
            col.operator("transform.edge_slide")
            col.operator("mesh.edge_split")

            col.separator()

            # Edge Flags
            col.operator("transform.edge_crease")
            col.operator("transform.edge_bevelweight")

            col.separator()

            col.operator("mesh.mark_seam").clear = False
            col.operator("mesh.mark_seam", text="Clear Seam").clear = True

            col.separator()

            col.operator("mesh.mark_sharp")
            col.operator("mesh.mark_sharp", text="Clear Sharp").clear = True
            col.operator("mesh.set_sharpness_by_angle")

            if with_freestyle:
                col.separator()

                col.operator("mesh.mark_freestyle_edge").clear = False
                col.operator("mesh.mark_freestyle_edge", text="Clear Freestyle Edge").clear = True

            col.separator()

            # Removal Operators
            col.operator("mesh.unsubdivide")
            col.operator("mesh.split")
            col.operator_menu_enum("mesh.separate", "type")
            col.operator("mesh.dissolve_edges")
            col.operator("mesh.delete", text="Delete Edges").type = 'EDGE'

        if is_face_mode:
            col = row.column(align=True)

            col.label(text="Face", icon='FACESEL')
            col.separator()

            # Additive Operators
            col.operator("mesh.subdivide", text="Subdivide")

            col.separator()

            col.operator("view3d.edit_mesh_extrude_move_normal", text="Extrude Faces")
            col.operator("view3d.edit_mesh_extrude_move_shrink_fatten", text="Extrude Faces Along Normals")
            col.operator("mesh.extrude_faces_move", text="Extrude Individual Faces")

            col.operator("mesh.inset")
            col.operator("mesh.poke")

            if selected_faces_len >= 2:
                col.operator("mesh.bridge_edge_loops", text="Bridge Faces")

            col.separator()

            # Modify Operators
            col.menu("VIEW3D_MT_uv_map", text="UV Unwrap Faces")

            col.separator()

            props = col.operator("mesh.quads_convert_to_tris")
            props.quad_method = props.ngon_method = 'BEAUTY'
            col.operator("mesh.tris_convert_to_quads")

            col.separator()

            col.operator("mesh.faces_shade_smooth")
            col.operator("mesh.faces_shade_flat")

            col.separator()

            # Removal Operators
            col.operator("mesh.unsubdivide")
            col.operator("mesh.split")
            col.operator_menu_enum("mesh.separate", "type")
            col.operator("mesh.dissolve_faces")
            col.operator("mesh.delete", text="Delete Faces").type = 'FACE'


class VIEW3D_MT_edit_mesh_select_mode(Menu):
    bl_label = "Mesh Select Mode"

    def draw(self, _context):
        layout = self.layout

        layout.operator_context = 'INVOKE_REGION_WIN'
        layout.operator("mesh.select_mode", text="Vertex", icon='VERTEXSEL').type = 'VERT'
        layout.operator("mesh.select_mode", text="Edge", icon='EDGESEL').type = 'EDGE'
        layout.operator("mesh.select_mode", text="Face", icon='FACESEL').type = 'FACE'


class VIEW3D_MT_edit_mesh_extrude(Menu):
    bl_label = "Extrude"

    def draw(self, context):
        from math import pi

        layout = self.layout
        layout.operator_context = 'INVOKE_REGION_WIN'

        tool_settings = context.tool_settings
        select_mode = tool_settings.mesh_select_mode
        ob = context.object
        mesh = ob.data

        if mesh.total_face_sel:
            layout.operator("view3d.edit_mesh_extrude_move_normal", text="Extrude Faces")
            layout.operator("view3d.edit_mesh_extrude_move_shrink_fatten", text="Extrude Faces Along Normals")
            layout.operator("mesh.extrude_faces_move", text="Extrude Individual Faces")
            layout.operator("view3d.edit_mesh_extrude_manifold_normal", text="Extrude Manifold")

        if mesh.total_edge_sel and (select_mode[0] or select_mode[1]):
            layout.operator("mesh.extrude_edges_move", text="Extrude Edges")

        if mesh.total_vert_sel and select_mode[0]:
            layout.operator("mesh.extrude_vertices_move", text="Extrude Vertices")

        layout.separator()

        layout.operator("mesh.extrude_repeat")
        layout.operator("mesh.spin").angle = pi * 2
        layout.template_node_operator_asset_menu_items(catalog_path="Mesh/Extrude")


class VIEW3D_MT_edit_mesh_vertices(Menu):
    bl_label = "Vertex"

    def draw(self, _context):
        layout = self.layout
        layout.operator_context = 'INVOKE_REGION_WIN'

        layout.operator("mesh.extrude_vertices_move", text="Extrude Vertices")
        layout.operator("mesh.dupli_extrude_cursor").rotate_source = True
        layout.operator("mesh.bevel", text="Bevel Vertices").affect = 'VERTICES'

        layout.separator()

        layout.operator("mesh.edge_face_add", text="New Edge/Face from Vertices")
        layout.operator("mesh.vert_connect_path", text="Connect Vertex Path")
        layout.operator("mesh.vert_connect", text="Connect Vertex Pairs")

        layout.separator()

        props = layout.operator("mesh.rip_move", text="Rip Vertices")
        props.MESH_OT_rip.use_fill = False
        props = layout.operator("mesh.rip_move", text="Rip Vertices and Fill")
        props.MESH_OT_rip.use_fill = True
        layout.operator("mesh.rip_edge_move", text="Rip Vertices and Extend")

        layout.separator()

        layout.operator("transform.vert_slide", text="Slide Vertices")
        layout.operator_context = 'EXEC_REGION_WIN'
        layout.operator("mesh.vertices_smooth", text="Smooth Vertices").factor = 0.5
        layout.operator("mesh.vertices_smooth_laplacian", text="Smooth Vertices (Laplacian)")
        layout.operator_context = 'INVOKE_REGION_WIN'

        layout.separator()

        layout.operator("transform.vert_crease")

        layout.separator()

        layout.operator("mesh.blend_from_shape")
        layout.operator("mesh.shape_propagate_to_all", text="Propagate to Shapes")

        layout.separator()

        layout.menu("VIEW3D_MT_vertex_group")
        layout.menu("VIEW3D_MT_hook")

        layout.separator()

        layout.operator("object.vertex_parent_set")

        layout.template_node_operator_asset_menu_items(catalog_path=self.bl_label)


class VIEW3D_MT_edit_mesh_edges(Menu):
    bl_label = "Edge"

    def draw(self, _context):
        layout = self.layout

        with_freestyle = bpy.app.build_options.freestyle

        layout.operator_context = 'INVOKE_REGION_WIN'

        layout.operator("mesh.extrude_edges_move", text="Extrude Edges")
        layout.operator("mesh.bevel", text="Bevel Edges").affect = 'EDGES'
        layout.operator("mesh.bridge_edge_loops")
        layout.operator("mesh.screw")

        layout.separator()

        layout.operator("mesh.subdivide")
        layout.operator("mesh.subdivide_edgering")
        layout.operator("mesh.unsubdivide")

        layout.separator()

        layout.operator("mesh.edge_rotate", text="Rotate Edge CW").use_ccw = False
        layout.operator("mesh.edge_rotate", text="Rotate Edge CCW").use_ccw = True

        layout.separator()

        layout.operator("transform.edge_slide")
        props = layout.operator("mesh.loopcut_slide")
        props.TRANSFORM_OT_edge_slide.release_confirm = False
        layout.operator("mesh.offset_edge_loops_slide")

        layout.separator()

        layout.operator("transform.edge_crease")
        layout.operator("transform.edge_bevelweight")

        layout.separator()

        layout.operator("mesh.mark_seam").clear = False
        layout.operator("mesh.mark_seam", text="Clear Seam").clear = True

        layout.separator()

        layout.operator("mesh.mark_sharp")
        layout.operator("mesh.mark_sharp", text="Clear Sharp").clear = True

        layout.operator("mesh.mark_sharp", text="Mark Sharp from Vertices").use_verts = True
        props = layout.operator("mesh.mark_sharp", text="Clear Sharp from Vertices")
        props.use_verts = True
        props.clear = True

        layout.operator("mesh.set_sharpness_by_angle")

        if with_freestyle:
            layout.separator()

            layout.operator("mesh.mark_freestyle_edge").clear = False
            layout.operator("mesh.mark_freestyle_edge", text="Clear Freestyle Edge").clear = True

        layout.template_node_operator_asset_menu_items(catalog_path=self.bl_label)


class VIEW3D_MT_edit_mesh_faces_data(Menu):
    bl_label = "Face Data"

    def draw(self, _context):
        layout = self.layout

        with_freestyle = bpy.app.build_options.freestyle

        layout.operator_context = 'INVOKE_REGION_WIN'

        layout.operator("mesh.colors_rotate")
        layout.operator("mesh.colors_reverse")

        layout.separator()

        layout.operator("mesh.uvs_rotate")
        layout.operator("mesh.uvs_reverse")

        layout.separator()

        layout.operator("mesh.flip_quad_tessellation")

        if with_freestyle:
            layout.separator()
            layout.operator("mesh.mark_freestyle_face").clear = False
            layout.operator("mesh.mark_freestyle_face", text="Clear Freestyle Face").clear = True
        layout.template_node_operator_asset_menu_items(catalog_path="Face/Face Data")


class VIEW3D_MT_edit_mesh_faces(Menu):
    bl_label = "Face"
    bl_idname = "VIEW3D_MT_edit_mesh_faces"

    def draw(self, context):
        layout = self.layout

        layout.operator_context = 'INVOKE_REGION_WIN'

        layout.operator("view3d.edit_mesh_extrude_move_normal", text="Extrude Faces")
        layout.operator("view3d.edit_mesh_extrude_move_shrink_fatten", text="Extrude Faces Along Normals")
        layout.operator("mesh.extrude_faces_move", text="Extrude Individual Faces")

        layout.separator()

        layout.operator("mesh.inset")
        layout.operator("mesh.poke")
        props = layout.operator("mesh.quads_convert_to_tris")
        props.quad_method = props.ngon_method = 'BEAUTY'
        layout.operator("mesh.tris_convert_to_quads")
        layout.operator("mesh.solidify", text="Solidify Faces")
        layout.operator("mesh.wireframe")

        layout.separator()

        layout.operator("mesh.fill")
        layout.operator("mesh.fill_grid")
        layout.operator("mesh.beautify_fill")

        layout.separator()

        layout.operator("mesh.intersect")
        layout.operator("mesh.intersect_boolean")

        layout.separator()

        layout.operator("mesh.face_split_by_edges")

        layout.separator()

        layout.operator("mesh.faces_shade_smooth")
        layout.operator("mesh.faces_shade_flat")

        layout.separator()

        layout.menu("VIEW3D_MT_edit_mesh_faces_data")

        layout.template_node_operator_asset_menu_items(catalog_path=self.bl_label)


class VIEW3D_MT_edit_mesh_normals_select_strength(Menu):
    bl_label = "Select by Face Strength"

    def draw(self, _context):
        layout = self.layout

        props = layout.operator("mesh.mod_weighted_strength", text="Weak")
        props.set = False
        props.face_strength = 'WEAK'

        props = layout.operator("mesh.mod_weighted_strength", text="Medium")
        props.set = False
        props.face_strength = 'MEDIUM'

        props = layout.operator("mesh.mod_weighted_strength", text="Strong")
        props.set = False
        props.face_strength = 'STRONG'


class VIEW3D_MT_edit_mesh_normals_set_strength(Menu):
    bl_label = "Set Face Strength"

    def draw(self, _context):
        layout = self.layout

        props = layout.operator("mesh.mod_weighted_strength", text="Weak")
        props.set = True
        props.face_strength = 'WEAK'

        props = layout.operator("mesh.mod_weighted_strength", text="Medium")
        props.set = True
        props.face_strength = 'MEDIUM'

        props = layout.operator("mesh.mod_weighted_strength", text="Strong")
        props.set = True
        props.face_strength = 'STRONG'


class VIEW3D_MT_edit_mesh_normals_average(Menu):
    bl_label = "Average"

    def draw(self, _context):
        layout = self.layout

        layout.operator("mesh.average_normals", text="Custom Normal").average_type = 'CUSTOM_NORMAL'
        layout.operator("mesh.average_normals", text="Face Area").average_type = 'FACE_AREA'
        layout.operator("mesh.average_normals", text="Corner Angle").average_type = 'CORNER_ANGLE'


class VIEW3D_MT_edit_mesh_normals(Menu):
    bl_label = "Normals"

    def draw(self, _context):
        layout = self.layout

        layout.operator("mesh.flip_normals", text="Flip")
        layout.operator("mesh.normals_make_consistent", text="Recalculate Outside").inside = False
        layout.operator("mesh.normals_make_consistent", text="Recalculate Inside").inside = True

        layout.separator()

        layout.operator("mesh.set_normals_from_faces", text="Set from Faces")

        layout.operator_context = 'INVOKE_REGION_WIN'
        layout.operator("transform.rotate_normal", text="Rotate...")
        layout.operator("mesh.point_normals", text="Point to Target...")
        layout.operator_context = 'EXEC_REGION_WIN'

        layout.operator("mesh.merge_normals", text="Merge")
        layout.operator("mesh.split_normals", text="Split")
        layout.menu("VIEW3D_MT_edit_mesh_normals_average", text="Average")

        layout.separator()

        layout.operator("mesh.normals_tools", text="Copy Vector").mode = 'COPY'
        layout.operator("mesh.normals_tools", text="Paste Vector").mode = 'PASTE'

        layout.operator("mesh.smooth_normals", text="Smooth Vectors")
        layout.operator("mesh.normals_tools", text="Reset Vectors").mode = 'RESET'

        layout.separator()

        layout.menu("VIEW3D_MT_edit_mesh_normals_select_strength")
        layout.menu("VIEW3D_MT_edit_mesh_normals_set_strength")
        layout.template_node_operator_asset_menu_items(catalog_path="Mesh/Normals")


class VIEW3D_MT_edit_mesh_shading(Menu):
    bl_label = "Shading"

    def draw(self, _context):
        layout = self.layout

        layout.operator("mesh.faces_shade_smooth", text="Smooth Faces")
        layout.operator("mesh.faces_shade_flat", text="Flat Faces")

        layout.separator()

        layout.operator("mesh.mark_sharp", text="Smooth Edges").clear = True
        layout.operator("mesh.mark_sharp", text="Sharp Edges")

        layout.separator()

        props = layout.operator("mesh.mark_sharp", text="Smooth Vertices")
        props.use_verts = True
        props.clear = True

        layout.operator("mesh.mark_sharp", text="Sharp Vertices").use_verts = True
        layout.template_node_operator_asset_menu_items(catalog_path="Mesh/Shading")


class VIEW3D_MT_edit_mesh_weights(Menu):
    bl_label = "Weights"

    def draw(self, _context):
        layout = self.layout
        VIEW3D_MT_paint_weight.draw_generic(layout, is_editmode=True)
        layout.template_node_operator_asset_menu_items(catalog_path="Mesh/Weights")


class VIEW3D_MT_edit_mesh_clean(Menu):
    bl_label = "Clean Up"

    def draw(self, _context):
        layout = self.layout

        layout.operator("mesh.delete_loose")

        layout.separator()

        layout.operator("mesh.decimate")
        layout.operator("mesh.dissolve_degenerate")
        layout.operator("mesh.dissolve_limited")
        layout.operator("mesh.face_make_planar")

        layout.separator()

        layout.operator("mesh.vert_connect_nonplanar")
        layout.operator("mesh.vert_connect_concave")
        layout.operator("mesh.remove_doubles")
        layout.operator("mesh.fill_holes")

        layout.template_node_operator_asset_menu_items(catalog_path="Mesh/Clean Up")


class VIEW3D_MT_edit_mesh_delete(Menu):
    bl_label = "Delete"

    def draw(self, _context):
        layout = self.layout

        layout.operator_enum("mesh.delete", "type")

        layout.separator()

        layout.operator("mesh.dissolve_verts")
        layout.operator("mesh.dissolve_edges")
        layout.operator("mesh.dissolve_faces")

        layout.separator()

        layout.operator("mesh.dissolve_limited")

        layout.separator()

        layout.operator("mesh.edge_collapse")
        layout.operator("mesh.delete_edgeloop", text="Edge Loops")

        layout.template_node_operator_asset_menu_items(catalog_path="Mesh/Delete")


class VIEW3D_MT_edit_mesh_merge(Menu):
    bl_label = "Merge"

    def draw(self, _context):
        layout = self.layout

        layout.operator_enum("mesh.merge", "type")

        layout.separator()

        layout.operator("mesh.remove_doubles", text="By Distance")

        layout.template_node_operator_asset_menu_items(catalog_path="Mesh/Merge")


class VIEW3D_MT_edit_mesh_split(Menu):
    bl_label = "Split"

    def draw(self, _context):
        layout = self.layout

        layout.operator("mesh.split", text="Selection")

        layout.separator()

        layout.operator_enum("mesh.edge_split", "type")

        layout.template_node_operator_asset_menu_items(catalog_path="Mesh/Split")


class VIEW3D_MT_edit_mesh_showhide(ShowHideMenu, Menu):
    _operator_name = "mesh"


class VIEW3D_MT_edit_gpencil_delete(Menu):
    bl_label = "Delete"

    def draw(self, _context):
        layout = self.layout

        layout.operator_enum("gpencil.delete", "type")

        layout.separator()

        layout.operator_enum("gpencil.dissolve", "type")

        layout.separator()

        layout.operator("gpencil.delete", text="Delete Active Keyframe (Active Layer)").type = 'FRAME'
        layout.operator("gpencil.active_frames_delete_all", text="Delete Active Keyframes (All Layers)")


class VIEW3D_MT_edit_greasepencil_delete(Menu):
    bl_label = "Delete"

    def draw(self, _context):
        layout = self.layout

        layout.operator("grease_pencil.delete")

        layout.separator()

        layout.operator_enum("grease_pencil.dissolve", "type")

        layout.separator()

        layout.operator(
            "grease_pencil.delete_frame",
            text="Delete Active Keyframe (Active Layer)",
        ).type = 'ACTIVE_FRAME'
        layout.operator(
            "grease_pencil.delete_frame",
            text="Delete Active Keyframes (All Layers)",
        ).type = 'ALL_FRAMES'


# Edit Curve
# draw_curve is used by VIEW3D_MT_edit_curve and VIEW3D_MT_edit_surface


def draw_curve(self, _context):
    layout = self.layout

    layout.menu("VIEW3D_MT_transform")
    layout.menu("VIEW3D_MT_mirror")
    layout.menu("VIEW3D_MT_snap")

    layout.separator()

    layout.operator("curve.spin")
    layout.operator("curve.duplicate_move")

    layout.separator()

    layout.operator("curve.split")
    layout.operator("curve.separate")

    layout.separator()

    layout.operator("curve.cyclic_toggle")
    layout.operator_menu_enum("curve.spline_type_set", "type")

    layout.separator()

    layout.menu("VIEW3D_MT_edit_curve_showhide")
    layout.menu("VIEW3D_MT_edit_curve_clean")
    layout.menu("VIEW3D_MT_edit_curve_delete")


class VIEW3D_MT_edit_curve(Menu):
    bl_label = "Curve"

    draw = draw_curve


class VIEW3D_MT_edit_curve_ctrlpoints(Menu):
    bl_label = "Control Points"

    def draw(self, context):
        layout = self.layout

        edit_object = context.edit_object

        if edit_object.type in {'CURVE', 'SURFACE'}:
            layout.operator("curve.extrude_move")
            layout.operator("curve.vertex_add")

            layout.separator()

            layout.operator("curve.make_segment")

            layout.separator()

            if edit_object.type == 'CURVE':
                layout.operator("transform.tilt")
                layout.operator("curve.tilt_clear")

                layout.separator()

                layout.operator_menu_enum("curve.handle_type_set", "type")
                layout.operator("curve.normals_make_consistent")

                layout.separator()

            layout.operator("curve.smooth")
            if edit_object.type == 'CURVE':
                layout.operator("curve.smooth_tilt")
                layout.operator("curve.smooth_radius")
                layout.operator("curve.smooth_weight")

            layout.separator()

        layout.menu("VIEW3D_MT_hook")

        layout.separator()

        layout.operator("object.vertex_parent_set")


class VIEW3D_MT_edit_curve_segments(Menu):
    bl_label = "Segments"

    def draw(self, _context):
        layout = self.layout

        layout.operator("curve.subdivide")
        layout.operator("curve.switch_direction")


class VIEW3D_MT_edit_curve_clean(Menu):
    bl_label = "Clean Up"

    def draw(self, _context):
        layout = self.layout

        layout.operator("curve.decimate")


class VIEW3D_MT_edit_curve_context_menu(Menu):
    bl_label = "Curve"

    def draw(self, _context):
        # TODO(campbell): match mesh vertex menu.

        layout = self.layout

        layout.operator_context = 'INVOKE_DEFAULT'

        # Add
        layout.operator("curve.subdivide")
        layout.operator("curve.extrude_move")
        layout.operator("curve.make_segment")
        layout.operator("curve.duplicate_move")

        layout.separator()

        # Transform
        layout.operator("transform.transform", text="Radius").mode = 'CURVE_SHRINKFATTEN'
        layout.operator("transform.tilt")
        layout.operator("curve.tilt_clear")
        layout.operator("curve.smooth")
        layout.operator("curve.smooth_tilt")
        layout.operator("curve.smooth_radius")

        layout.separator()

        layout.menu("VIEW3D_MT_mirror")
        layout.menu("VIEW3D_MT_snap")

        layout.separator()

        # Modify
        layout.operator_menu_enum("curve.spline_type_set", "type")
        layout.operator_menu_enum("curve.handle_type_set", "type")
        layout.operator("curve.cyclic_toggle")
        layout.operator("curve.switch_direction")

        layout.separator()

        layout.operator("curve.normals_make_consistent")
        layout.operator("curve.spline_weight_set")
        layout.operator("curve.radius_set")

        layout.separator()

        # Remove
        layout.operator("curve.split")
        layout.operator("curve.decimate")
        layout.operator("curve.separate")
        layout.operator("curve.dissolve_verts")
        layout.operator("curve.delete", text="Delete Segment").type = 'SEGMENT'
        layout.operator("curve.delete", text="Delete Point").type = 'VERT'


class VIEW3D_MT_edit_curve_delete(Menu):
    bl_label = "Delete"

    def draw(self, _context):
        layout = self.layout

        layout.operator_enum("curve.delete", "type")

        layout.separator()

        layout.operator("curve.dissolve_verts")


class VIEW3D_MT_edit_curve_showhide(ShowHideMenu, Menu):
    _operator_name = "curve"


class VIEW3D_MT_edit_surface(Menu):
    bl_label = "Surface"

    draw = draw_curve


class VIEW3D_MT_edit_font_chars(Menu):
    bl_label = "Special Characters"

    def draw(self, _context):
        layout = self.layout

        layout.operator("font.text_insert", text="Copyright \u00A9").text = "\u00A9"
        layout.operator("font.text_insert", text="Registered Trademark \u00AE").text = "\u00AE"

        layout.separator()

        layout.operator("font.text_insert", text="Degree \u00B0").text = "\u00B0"
        layout.operator("font.text_insert", text="Multiplication \u00D7").text = "\u00D7"
        layout.operator("font.text_insert", text="Circle \u2022").text = "\u2022"

        layout.separator()

        layout.operator("font.text_insert", text="Superscript \u00B9").text = "\u00B9"
        layout.operator("font.text_insert", text="Superscript \u00B2").text = "\u00B2"
        layout.operator("font.text_insert", text="Superscript \u00B3").text = "\u00B3"

        layout.separator()

        layout.operator("font.text_insert", text="Guillemet \u00BB").text = "\u00BB"
        layout.operator("font.text_insert", text="Guillemet \u00AB").text = "\u00AB"
        layout.operator("font.text_insert", text="Per Mille \u2030").text = "\u2030"

        layout.separator()

        layout.operator("font.text_insert", text="Euro \u20AC").text = "\u20AC"
        layout.operator("font.text_insert", text="Florin \u0192").text = "\u0192"
        layout.operator("font.text_insert", text="Pound \u00A3").text = "\u00A3"
        layout.operator("font.text_insert", text="Yen \u00A5").text = "\u00A5"

        layout.separator()

        layout.operator("font.text_insert", text="German Eszett \u00DF").text = "\u00DF"
        layout.operator("font.text_insert", text="Inverted Question Mark \u00BF").text = "\u00BF"
        layout.operator("font.text_insert", text="Inverted Exclamation Mark \u00A1").text = "\u00A1"


class VIEW3D_MT_edit_font_kerning(Menu):
    bl_label = "Kerning"

    def draw(self, context):
        layout = self.layout

        ob = context.active_object
        text = ob.data
        kerning = text.edit_format.kerning

        layout.operator("font.change_spacing", text="Decrease Kerning").delta = -1.0
        layout.operator("font.change_spacing", text="Increase Kerning").delta = 1.0
        layout.operator("font.change_spacing", text="Reset Kerning").delta = -kerning


class VIEW3D_MT_edit_font_delete(Menu):
    bl_label = "Delete"

    def draw(self, _context):
        layout = self.layout

        layout.operator("font.delete", text="Previous Character").type = 'PREVIOUS_CHARACTER'
        layout.operator("font.delete", text="Next Character").type = 'NEXT_CHARACTER'
        layout.operator("font.delete", text="Previous Word").type = 'PREVIOUS_WORD'
        layout.operator("font.delete", text="Next Word").type = 'NEXT_WORD'


class VIEW3D_MT_edit_font(Menu):
    bl_label = "Text"

    def draw(self, _context):
        layout = self.layout

        layout.operator("font.text_cut", text="Cut")
        layout.operator("font.text_copy", text="Copy", icon='COPYDOWN')
        layout.operator("font.text_paste", text="Paste", icon='PASTEDOWN')

        layout.separator()

        layout.operator("font.text_paste_from_file")

        layout.separator()

        layout.operator("font.case_set", text="To Uppercase").case = 'UPPER'
        layout.operator("font.case_set", text="To Lowercase").case = 'LOWER'

        layout.separator()

        layout.operator("FONT_OT_text_insert_unicode")
        layout.menu("VIEW3D_MT_edit_font_chars")

        layout.separator()

        layout.operator("font.style_toggle", text="Toggle Bold", icon='BOLD').style = 'BOLD'
        layout.operator("font.style_toggle", text="Toggle Italic", icon='ITALIC').style = 'ITALIC'
        layout.operator("font.style_toggle", text="Toggle Underline", icon='UNDERLINE').style = 'UNDERLINE'
        layout.operator("font.style_toggle", text="Toggle Small Caps", icon='SMALL_CAPS').style = 'SMALL_CAPS'

        layout.menu("VIEW3D_MT_edit_font_kerning")

        layout.separator()

        layout.menu("VIEW3D_MT_edit_font_delete")


class VIEW3D_MT_edit_font_context_menu(Menu):
    bl_label = "Text"

    def draw(self, _context):
        layout = self.layout

        layout.operator_context = 'INVOKE_DEFAULT'

        layout.operator("font.text_cut", text="Cut")
        layout.operator("font.text_copy", text="Copy", icon='COPYDOWN')
        layout.operator("font.text_paste", text="Paste", icon='PASTEDOWN')

        layout.separator()

        layout.operator("font.select_all")

        layout.separator()

        layout.menu("VIEW3D_MT_edit_font")


class VIEW3D_MT_edit_meta(Menu):
    bl_label = "Metaball"

    def draw(self, _context):
        layout = self.layout

        layout.menu("VIEW3D_MT_transform")
        layout.menu("VIEW3D_MT_mirror")
        layout.menu("VIEW3D_MT_snap")

        layout.separator()

        layout.operator("mball.duplicate_metaelems")

        layout.separator()

        layout.menu("VIEW3D_MT_edit_meta_showhide")

        layout.operator_context = 'EXEC_REGION_WIN'
        layout.operator("mball.delete_metaelems", text="Delete")


class VIEW3D_MT_edit_meta_showhide(Menu):
    bl_label = "Show/Hide"

    def draw(self, _context):
        layout = self.layout

        layout.operator("mball.reveal_metaelems")
        layout.operator("mball.hide_metaelems", text="Hide Selected").unselected = False
        layout.operator("mball.hide_metaelems", text="Hide Unselected").unselected = True


class VIEW3D_MT_edit_lattice(Menu):
    bl_label = "Lattice"

    def draw(self, _context):
        layout = self.layout

        layout.separator()

        layout.menu("VIEW3D_MT_transform")
        layout.menu("VIEW3D_MT_mirror")
        layout.menu("VIEW3D_MT_snap")
        layout.operator_menu_enum("lattice.flip", "axis")

        layout.separator()

        layout.operator("lattice.make_regular")

        layout.separator()

        layout.operator("object.vertex_parent_set")


class VIEW3D_MT_edit_armature(Menu):
    bl_label = "Armature"

    def draw(self, context):
        layout = self.layout

        edit_object = context.edit_object
        arm = edit_object.data

        layout.menu("VIEW3D_MT_transform_armature")
        layout.menu("VIEW3D_MT_mirror")
        layout.menu("VIEW3D_MT_snap")
        layout.menu("VIEW3D_MT_edit_armature_roll")

        layout.separator()

        layout.operator("armature.extrude_move")
        layout.operator("armature.click_extrude")

        if arm.use_mirror_x:
            layout.operator("armature.extrude_forked")

        layout.operator("armature.duplicate_move")
        layout.operator("armature.fill")

        layout.separator()

        layout.operator("armature.split")
        layout.operator("armature.separate")

        layout.separator()

        layout.operator("armature.subdivide", text="Subdivide")
        layout.operator("armature.switch_direction", text="Switch Direction")

        layout.separator()

        layout.operator("armature.symmetrize")
        layout.menu("VIEW3D_MT_edit_armature_names")

        layout.separator()

        layout.operator_context = 'INVOKE_DEFAULT'
        layout.operator("armature.move_to_collection", text="Move to Bone Collection")
        layout.menu("VIEW3D_MT_bone_collections")

        layout.separator()

        layout.menu("VIEW3D_MT_edit_armature_parent")

        layout.separator()

        layout.menu("VIEW3D_MT_bone_options_toggle", text="Bone Settings")

        layout.separator()

        layout.menu("VIEW3D_MT_edit_armature_delete")


class VIEW3D_MT_armature_context_menu(Menu):
    bl_label = "Armature"

    def draw(self, context):
        layout = self.layout

        edit_object = context.edit_object
        arm = edit_object.data

        layout.operator_context = 'INVOKE_REGION_WIN'

        # Add
        layout.operator("armature.subdivide", text="Subdivide")
        layout.operator("armature.duplicate_move", text="Duplicate")
        layout.operator("armature.extrude_move")
        if arm.use_mirror_x:
            layout.operator("armature.extrude_forked")

        layout.separator()

        layout.operator("armature.fill")

        layout.separator()

        # Modify
        layout.menu("VIEW3D_MT_mirror")
        layout.menu("VIEW3D_MT_snap")
        layout.operator("armature.symmetrize")
        layout.operator("armature.switch_direction", text="Switch Direction")
        layout.menu("VIEW3D_MT_edit_armature_names")

        layout.separator()

        layout.menu("VIEW3D_MT_edit_armature_parent")

        layout.separator()

        # Remove
        layout.operator("armature.split")
        layout.operator("armature.separate")
        layout.operator("armature.dissolve")
        layout.operator("armature.delete")


class VIEW3D_MT_edit_armature_names(Menu):
    bl_label = "Names"

    def draw(self, _context):
        layout = self.layout

        layout.operator_context = 'EXEC_REGION_WIN'
        layout.operator("armature.autoside_names", text="Auto-Name Left/Right").type = 'XAXIS'
        layout.operator("armature.autoside_names", text="Auto-Name Front/Back").type = 'YAXIS'
        layout.operator("armature.autoside_names", text="Auto-Name Top/Bottom").type = 'ZAXIS'
        layout.operator("armature.flip_names", text="Flip Names")


class VIEW3D_MT_edit_armature_parent(Menu):
    bl_label = "Parent"

    def draw(self, _context):
        layout = self.layout

        layout.operator("armature.parent_set", text="Make")
        layout.operator("armature.parent_clear", text="Clear")


class VIEW3D_MT_edit_armature_roll(Menu):
    bl_label = "Bone Roll"

    def draw(self, _context):
        layout = self.layout

        layout.operator_menu_enum("armature.calculate_roll", "type")

        layout.separator()

        layout.operator("transform.transform", text="Set Roll").mode = 'BONE_ROLL'
        layout.operator("armature.roll_clear")


class VIEW3D_MT_edit_armature_delete(Menu):
    bl_label = "Delete"

    def draw(self, _context):
        layout = self.layout
        layout.operator_context = 'EXEC_AREA'

        layout.operator("armature.delete", text="Bones")

        layout.separator()

        layout.operator("armature.dissolve", text="Dissolve Bones")


# ********** Grease Pencil menus **********
class VIEW3D_MT_gpencil_autoweights(Menu):
    bl_label = "Generate Weights"

    def draw(self, _context):
        layout = self.layout
        layout.operator("gpencil.generate_weights", text="With Empty Groups").mode = 'NAME'
        layout.operator("gpencil.generate_weights", text="With Automatic Weights").mode = 'AUTO'


class VIEW3D_MT_gpencil_simplify(Menu):
    bl_label = "Simplify"

    def draw(self, _context):
        layout = self.layout
        layout.operator("gpencil.stroke_simplify_fixed", text="Fixed")
        layout.operator("gpencil.stroke_simplify", text="Adaptive")
        layout.operator("gpencil.stroke_sample", text="Sample")


class VIEW3D_MT_draw_gpencil(Menu):
    bl_label = "Draw"

    def draw(self, _context):

        layout = self.layout

        layout.menu("GPENCIL_MT_layer_active", text="Active Layer")

        layout.separator()

        layout.menu("VIEW3D_MT_gpencil_animation")
        layout.operator("gpencil.interpolate_sequence", text="Interpolate Sequence")

        layout.separator()

        layout.menu("VIEW3D_MT_edit_gpencil_showhide")
        layout.menu("GPENCIL_MT_cleanup")


class VIEW3D_MT_assign_material(Menu):
    bl_label = "Assign Material"

    def draw(self, context):
        layout = self.layout
        ob = context.active_object
        mat_active = ob.active_material

        for slot in ob.material_slots:
            mat = slot.material
            if mat:
                layout.operator("gpencil.stroke_change_color", text=mat.name,
                                icon='LAYER_ACTIVE' if mat == mat_active else 'BLANK1').material = mat.name


class VIEW3D_MT_edit_gpencil(Menu):
    bl_label = "Grease Pencil"

    def draw(self, _context):
        layout = self.layout

        layout.menu("VIEW3D_MT_edit_gpencil_transform")
        layout.menu("VIEW3D_MT_mirror")
        layout.menu("GPENCIL_MT_snap")

        layout.separator()

        layout.menu("GPENCIL_MT_layer_active", text="Active Layer")

        layout.separator()

        layout.menu("VIEW3D_MT_gpencil_animation")
        layout.operator("gpencil.interpolate_sequence", text="Interpolate Sequence")

        layout.separator()

        # Cut, Copy, Paste
        layout.operator("gpencil.duplicate_move", text="Duplicate")
        layout.operator("gpencil.stroke_split", text="Split")
        layout.operator("gpencil.copy", text="Copy", icon='COPYDOWN')
        layout.operator("gpencil.paste", text="Paste", icon='PASTEDOWN').type = 'ACTIVE'
        layout.operator("gpencil.paste", text="Paste by Layer").type = 'LAYER'

        layout.separator()

        layout.menu("VIEW3D_MT_weight_gpencil")

        layout.separator()

        layout.menu("VIEW3D_MT_edit_gpencil_showhide")

        layout.operator_menu_enum("gpencil.stroke_separate", "mode", text="Separate")
        layout.menu("GPENCIL_MT_cleanup")

        layout.separator()

        # Remove
        layout.menu("VIEW3D_MT_edit_gpencil_delete")


class VIEW3D_MT_edit_gpencil_stroke(Menu):
    bl_label = "Stroke"

    def draw(self, context):
        layout = self.layout

        tool_settings = context.tool_settings
        settings = tool_settings.gpencil_sculpt

        layout.operator("gpencil.stroke_subdivide", text="Subdivide").only_selected = False
        layout.menu("VIEW3D_MT_gpencil_simplify")
        layout.operator("gpencil.stroke_trim", text="Trim")
        layout.operator("gpencil.stroke_outline", text="Outline")

        layout.separator()

        layout.operator_menu_enum("gpencil.stroke_join", "type", text="Join", text_ctxt=i18n_contexts.id_gpencil)

        layout.separator()

        layout.menu("GPENCIL_MT_move_to_layer")
        layout.menu("VIEW3D_MT_assign_material")
        layout.operator("gpencil.set_active_material", text="Set as Active Material")
        layout.operator_menu_enum("gpencil.stroke_arrange", "direction", text="Arrange")

        layout.separator()

        # Convert
        props = layout.operator("gpencil.stroke_cyclical_set", text="Close")
        props.type = 'CLOSE'
        props.geometry = True
        layout.operator("gpencil.stroke_cyclical_set", text="Toggle Cyclic").type = 'TOGGLE'
        layout.operator_menu_enum("gpencil.stroke_caps_set", text="Toggle Caps", property="type")
        layout.operator("gpencil.stroke_flip", text="Switch Direction")
        layout.operator("gpencil.stroke_start_set", text="Set Start Point")

        layout.separator()
        layout.operator("gpencil.stroke_normalize", text="Normalize Thickness").mode = 'THICKNESS'
        layout.operator("gpencil.stroke_normalize", text="Normalize Opacity").mode = 'OPACITY'
        layout.prop(settings, "use_scale_thickness", text="Scale Thickness")

        layout.separator()
        layout.operator("gpencil.reset_transform_fill", text="Reset Fill Transform")


class VIEW3D_MT_edit_gpencil_point(Menu):
    bl_label = "Point"

    def draw(self, _context):
        layout = self.layout

        layout.operator("gpencil.extrude_move", text="Extrude")

        layout.separator()

        layout.operator("gpencil.stroke_smooth", text="Smooth").only_selected = True

        layout.separator()

        layout.operator("gpencil.stroke_merge", text="Merge")

        # TODO: add new RIP operator

        layout.separator()

        layout.menu("VIEW3D_MT_gpencil_vertex_group")


class VIEW3D_MT_weight_gpencil(Menu):
    bl_label = "Weights"

    def draw(self, _context):
        layout = self.layout

        layout.operator("gpencil.weight_sample", text="Sample Weight")

        layout.separator()

        layout.operator("gpencil.vertex_group_normalize_all", text="Normalize All")
        layout.operator("gpencil.vertex_group_normalize", text="Normalize")

        layout.separator()

        layout.operator("gpencil.vertex_group_invert", text="Invert")
        layout.operator("gpencil.vertex_group_smooth", text="Smooth")

        layout.separator()

        layout.menu("VIEW3D_MT_gpencil_autoweights")


class VIEW3D_MT_gpencil_animation(Menu):
    bl_label = "Animation"

    @classmethod
    def poll(cls, context):
        ob = context.active_object
        return ob and ob.type == 'GPENCIL' and ob.mode != 'OBJECT'

    def draw(self, _context):
        layout = self.layout

        layout.operator("gpencil.blank_frame_add", text="Insert Blank Keyframe (Active Layer)")
        layout.operator("gpencil.blank_frame_add", text="Insert Blank Keyframe (All Layers)").all_layers = True

        layout.separator()

        layout.operator("gpencil.frame_duplicate", text="Duplicate Active Keyframe (Active Layer)")
        layout.operator("gpencil.frame_duplicate", text="Duplicate Active Keyframe (All Layers)").mode = 'ALL'

        layout.separator()

        layout.operator("gpencil.delete", text="Delete Active Keyframe (Active Layer)").type = 'FRAME'
        layout.operator("gpencil.active_frames_delete_all", text="Delete Active Keyframes (All Layers)")


class VIEW3D_MT_edit_greasepencil_animation(Menu):
    bl_label = "Animation"

    def draw(self, context):
        layout = self.layout
        layout.operator("grease_pencil.insert_blank_frame", text="Insert Blank Keyframe (Active Layer)")
        layout.operator("grease_pencil.insert_blank_frame", text="Insert Blank Keyframe (All Layers)").all_layers = True


class VIEW3D_MT_edit_gpencil_transform(Menu):
    bl_label = "Transform"

    def draw(self, _context):
        layout = self.layout

        layout.operator("transform.translate")
        layout.operator("transform.rotate")
        layout.operator("transform.resize", text="Scale")

        layout.separator()

        layout.operator("transform.bend", text="Bend")
        layout.operator("transform.shear", text="Shear")
        layout.operator("transform.tosphere", text="To Sphere")
        layout.operator("transform.transform", text="Shrink/Fatten").mode = 'GPENCIL_SHRINKFATTEN'


class VIEW3D_MT_edit_gpencil_showhide(Menu):
    bl_label = "Show/Hide"

    def draw(self, _context):
        layout = self.layout

        layout.operator("gpencil.reveal", text="Show All Layers")

        layout.separator()

        layout.operator("gpencil.hide", text="Hide Active Layer").unselected = False
        layout.operator("gpencil.hide", text="Hide Inactive Layers").unselected = True


class VIEW3D_MT_edit_greasepencil_showhide(Menu):
    bl_label = "Show/Hide"

    def draw(self, _context):
        layout = self.layout

        layout.operator("grease_pencil.layer_reveal", text="Show All Layers")

        layout.separator()

        layout.operator("grease_pencil.layer_hide", text="Hide Active Layer").unselected = False
        layout.operator("grease_pencil.layer_hide", text="Hide Inactive Layers").unselected = True


class VIEW3D_MT_edit_greasepencil_cleanup(Menu):
    bl_label = "Cleanup"

    def draw(self, _context):
        layout = self.layout

        layout.operator("grease_pencil.clean_loose")


class VIEW3D_MT_edit_greasepencil(Menu):
    bl_label = "Grease Pencil"

    def draw(self, _context):
        layout = self.layout
        layout.menu("VIEW3D_MT_transform")
        layout.menu("VIEW3D_MT_mirror")

        layout.separator()

        layout.menu("GREASE_PENCIL_MT_layer_active", text="Active Layer")

        layout.separator()

        layout.operator("grease_pencil.duplicate_move", text="Duplicate")

        layout.separator()

        layout.operator("grease_pencil.copy", text="Copy", icon='COPYDOWN')
        layout.operator("grease_pencil.paste", text="Paste", icon='PASTEDOWN')

        layout.separator()

        layout.menu("VIEW3D_MT_edit_greasepencil_showhide")
        layout.operator_menu_enum("grease_pencil.separate", "mode", text="Separate")
        layout.menu("VIEW3D_MT_edit_greasepencil_cleanup")

        layout.separator()

        layout.menu("VIEW3D_MT_edit_greasepencil_delete")


class VIEW3D_MT_edit_greasepencil_stroke(Menu):
    bl_label = "Stroke"

    def draw(self, _context):
        layout = self.layout
        layout.operator("grease_pencil.stroke_subdivide", text="Subdivide")
        layout.operator("grease_pencil.stroke_subdivide_smooth", text="Subdivide and Smooth")
        layout.operator("grease_pencil.stroke_simplify", text="Simplify")

        layout.separator()

        layout.menu("GREASE_PENCIL_MT_move_to_layer")
        layout.menu("VIEW3D_MT_grease_pencil_assign_material")
        layout.operator("grease_pencil.set_active_material")
        layout.operator_menu_enum("grease_pencil.reorder", text="Arrange", property="direction")

        layout.separator()

        layout.operator("grease_pencil.cyclical_set", text="Toggle Cyclic").type = 'TOGGLE'
        layout.operator_menu_enum("grease_pencil.caps_set", text="Set Caps", property="type")
        layout.operator("grease_pencil.stroke_switch_direction")

        layout.separator()

        layout.operator("grease_pencil.set_uniform_thickness")
        layout.operator("grease_pencil.set_uniform_opacity")


class VIEW3D_MT_edit_greasepencil_point(Menu):
    bl_label = "Point"

    def draw(self, _context):
        layout = self.layout
        layout.operator("grease_pencil.stroke_smooth", text="Smooth")


class VIEW3D_MT_edit_curves_add(Menu):
    bl_label = "Add"

    def draw(self, _context):
        layout = self.layout

        layout.operator("curves.add_bezier", text="Bezier", icon='CURVE_BEZCURVE')
        layout.operator("curves.add_circle", text="Circle", icon='CURVE_BEZCIRCLE')


class VIEW3D_MT_edit_curves(Menu):
    bl_label = "Curves"

    def draw(self, _context):
        layout = self.layout

        layout.menu("VIEW3D_MT_transform")
        layout.separator()
        layout.operator("curves.duplicate_move")
        layout.separator()
        layout.operator("curves.attribute_set")
        layout.operator("curves.delete")
        layout.operator("curves.cyclic_toggle")
        layout.operator_menu_enum("curves.curve_type_set", "type")
        layout.template_node_operator_asset_menu_items(catalog_path=self.bl_label)


class VIEW3D_MT_edit_curves_control_points(Menu):
    bl_label = "Control Points"

    def draw(self, _context):
        layout = self.layout

        layout.operator_menu_enum("curves.handle_type_set", "type")


class VIEW3D_MT_edit_curves_segments(Menu):
    bl_label = "Segments"

    def draw(self, _context):
        layout = self.layout

        layout.operator("curves.subdivide")
        layout.operator("curves.switch_direction")


class VIEW3D_MT_edit_pointcloud(Menu):
    bl_label = "Point Cloud"

    def draw(self, context):
        layout = self.layout
        layout.template_node_operator_asset_menu_items(catalog_path=self.bl_label)


class VIEW3D_MT_object_mode_pie(Menu):
    bl_label = "Mode"

    def draw(self, _context):
        layout = self.layout

        pie = layout.menu_pie()
        pie.operator_enum("object.mode_set", "mode")


class VIEW3D_MT_view_pie(Menu):
    bl_label = "View"
    bl_idname = "VIEW3D_MT_view_pie"

    def draw(self, _context):
        layout = self.layout

        pie = layout.menu_pie()
        pie.operator_enum("view3d.view_axis", "type")
        pie.operator("view3d.view_camera", text="View Camera", icon='CAMERA_DATA')
        pie.operator("view3d.view_selected", text="View Selected", icon='ZOOM_SELECTED')


class VIEW3D_MT_transform_gizmo_pie(Menu):
    bl_label = "View"

    def draw(self, context):
        layout = self.layout

        pie = layout.menu_pie()
        # 1: Left
        pie.operator("view3d.transform_gizmo_set", text="Move").type = {'TRANSLATE'}
        # 2: Right
        pie.operator("view3d.transform_gizmo_set", text="Rotate").type = {'ROTATE'}
        # 3: Down
        pie.operator("view3d.transform_gizmo_set", text="Scale").type = {'SCALE'}
        # 4: Up
        pie.prop(context.space_data, "show_gizmo", text="Show Gizmos", icon='GIZMO')
        # 5: Up/Left
        pie.operator("view3d.transform_gizmo_set", text="All").type = {'TRANSLATE', 'ROTATE', 'SCALE'}


class VIEW3D_MT_shading_pie(Menu):
    bl_label = "Shading"

    def draw(self, context):
        layout = self.layout
        pie = layout.menu_pie()

        view = context.space_data

        pie.prop(view.shading, "type", expand=True)


class VIEW3D_MT_shading_ex_pie(Menu):
    bl_label = "Shading"

    def draw(self, context):
        layout = self.layout
        pie = layout.menu_pie()

        view = context.space_data

        pie.prop_enum(view.shading, "type", value='WIREFRAME')
        pie.prop_enum(view.shading, "type", value='SOLID')

        # Note this duplicates "view3d.toggle_xray" logic, so we can see the active item: #58661.
        if context.pose_object:
            pie.prop(view.overlay, "show_xray_bone", icon='XRAY')
        else:
            xray_active = (
                (context.mode == 'EDIT_MESH') or
                (view.shading.type in {'SOLID', 'WIREFRAME'})
            )
            if xray_active:
                sub = pie
            else:
                sub = pie.row()
                sub.active = False
            sub.prop(
                view.shading,
                "show_xray_wireframe" if (view.shading.type == 'WIREFRAME') else "show_xray",
                text="Toggle X-Ray",
                icon='XRAY',
            )

        pie.prop(view.overlay, "show_overlays", text="Toggle Overlays", icon='OVERLAY')

        pie.prop_enum(view.shading, "type", value='MATERIAL')
        pie.prop_enum(view.shading, "type", value='RENDERED')


class VIEW3D_MT_pivot_pie(Menu):
    bl_label = "Pivot Point"

    def draw(self, context):
        layout = self.layout
        pie = layout.menu_pie()

        tool_settings = context.tool_settings
        obj = context.active_object
        mode = context.mode

        pie.prop_enum(tool_settings, "transform_pivot_point", value='BOUNDING_BOX_CENTER')
        pie.prop_enum(tool_settings, "transform_pivot_point", value='CURSOR')
        pie.prop_enum(tool_settings, "transform_pivot_point", value='INDIVIDUAL_ORIGINS')
        pie.prop_enum(tool_settings, "transform_pivot_point", value='MEDIAN_POINT')
        pie.prop_enum(tool_settings, "transform_pivot_point", value='ACTIVE_ELEMENT')
        if (obj is None) or (mode in {'OBJECT', 'POSE', 'WEIGHT_PAINT'}):
            pie.prop(tool_settings, "use_transform_pivot_point_align")
        if mode == 'EDIT_GPENCIL':
            pie.prop(tool_settings.gpencil_sculpt, "use_scale_thickness")


class VIEW3D_MT_orientations_pie(Menu):
    bl_label = "Orientation"

    def draw(self, context):
        layout = self.layout
        pie = layout.menu_pie()
        scene = context.scene

        pie.prop(scene.transform_orientation_slots[0], "type", expand=True)


class VIEW3D_MT_snap_pie(Menu):
    bl_label = "Snap"

    def draw(self, _context):
        layout = self.layout
        pie = layout.menu_pie()

        pie.operator("view3d.snap_cursor_to_grid", text="Cursor to Grid", icon='CURSOR')
        pie.operator("view3d.snap_selected_to_grid", text="Selection to Grid", icon='RESTRICT_SELECT_OFF')
        pie.operator("view3d.snap_cursor_to_selected", text="Cursor to Selected", icon='CURSOR')
        pie.operator(
            "view3d.snap_selected_to_cursor",
            text="Selection to Cursor",
            icon='RESTRICT_SELECT_OFF',
        ).use_offset = False
        pie.operator(
            "view3d.snap_selected_to_cursor",
            text="Selection to Cursor (Keep Offset)",
            icon='RESTRICT_SELECT_OFF',
        ).use_offset = True
        pie.operator("view3d.snap_selected_to_active", text="Selection to Active", icon='RESTRICT_SELECT_OFF')
        pie.operator("view3d.snap_cursor_to_center", text="Cursor to World Origin", icon='CURSOR')
        pie.operator("view3d.snap_cursor_to_active", text="Cursor to Active", icon='CURSOR')


class VIEW3D_MT_proportional_editing_falloff_pie(Menu):
    bl_label = "Proportional Editing Falloff"

    def draw(self, context):
        layout = self.layout
        pie = layout.menu_pie()

        tool_settings = context.scene.tool_settings

        pie.prop(tool_settings, "proportional_edit_falloff", expand=True)


class VIEW3D_MT_sculpt_mask_edit_pie(Menu):
    bl_label = "Mask Edit"

    def draw(self, _context):
        layout = self.layout
        pie = layout.menu_pie()

        props = pie.operator("paint.mask_flood_fill", text="Invert Mask")
        props.mode = 'INVERT'
        props = pie.operator("paint.mask_flood_fill", text="Clear Mask")
        props.mode = 'VALUE'
        props.value = 0.0
        props = pie.operator("sculpt.mask_filter", text="Smooth Mask")
        props.filter_type = 'SMOOTH'
        props = pie.operator("sculpt.mask_filter", text="Sharpen Mask")
        props.filter_type = 'SHARPEN'
        props = pie.operator("sculpt.mask_filter", text="Grow Mask")
        props.filter_type = 'GROW'
        props = pie.operator("sculpt.mask_filter", text="Shrink Mask")
        props.filter_type = 'SHRINK'
        props = pie.operator("sculpt.mask_filter", text="Increase Contrast")
        props.filter_type = 'CONTRAST_INCREASE'
        props.auto_iteration_count = False
        props = pie.operator("sculpt.mask_filter", text="Decrease Contrast")
        props.filter_type = 'CONTRAST_DECREASE'
        props.auto_iteration_count = False


class VIEW3D_MT_sculpt_automasking_pie(Menu):
    bl_label = "Automasking"

    def draw(self, context):
        layout = self.layout
        pie = layout.menu_pie()

        tool_settings = context.tool_settings
        sculpt = tool_settings.sculpt

        pie.prop(sculpt, "use_automasking_topology", text="Topology")
        pie.prop(sculpt, "use_automasking_face_sets", text="Face Sets")
        pie.prop(sculpt, "use_automasking_boundary_edges", text="Mesh Boundary")
        pie.prop(sculpt, "use_automasking_boundary_face_sets", text="Face Sets Boundary")
        pie.prop(sculpt, "use_automasking_cavity", text="Cavity")
        pie.prop(sculpt, "use_automasking_cavity_inverted", text="Cavity (Inverted)")
        pie.prop(sculpt, "use_automasking_start_normal", text="Area Normal")
        pie.prop(sculpt, "use_automasking_view_normal", text="View Normal")


class VIEW3D_MT_sculpt_gpencil_automasking_pie(Menu):
    bl_label = "Automasking"

    def draw(self, context):
        layout = self.layout
        pie = layout.menu_pie()

        tool_settings = context.tool_settings

        pie.prop(tool_settings.gpencil_sculpt, "use_automasking_stroke", text="Stroke")
        pie.prop(tool_settings.gpencil_sculpt, "use_automasking_layer_stroke", text="Layer")
        pie.prop(tool_settings.gpencil_sculpt, "use_automasking_material_stroke", text="Material")
        pie.prop(tool_settings.gpencil_sculpt, "use_automasking_layer_active", text="Active Layer")
        pie.prop(tool_settings.gpencil_sculpt, "use_automasking_material_active", text="Active Material")


class VIEW3D_MT_sculpt_face_sets_edit_pie(Menu):

    bl_label = "Face Sets Edit"

    def draw(self, _context):
        layout = self.layout
        pie = layout.menu_pie()

        props = pie.operator("sculpt.face_sets_create", text="Face Set from Masked")
        props.mode = 'MASKED'

        props = pie.operator("sculpt.face_sets_create", text="Face Set from Visible")
        props.mode = 'VISIBLE'

        pie.operator("paint.visibility_invert", text="Invert Visible")

        props = pie.operator("paint.hide_show_all", text="Show All")
        props.action = "SHOW"


class VIEW3D_MT_wpaint_vgroup_lock_pie(Menu):
    bl_label = "Vertex Group Locks"

    def draw(self, _context):
        layout = self.layout
        pie = layout.menu_pie()

        # 1: Left
        props = pie.operator("object.vertex_group_lock", icon='LOCKED', text="Lock All")
        props.action, props.mask = 'LOCK', 'ALL'
        # 2: Right
        props = pie.operator("object.vertex_group_lock", icon='UNLOCKED', text="Unlock All")
        props.action, props.mask = 'UNLOCK', 'ALL'
        # 3: Down
        props = pie.operator("object.vertex_group_lock", icon='UNLOCKED', text="Unlock Selected")
        props.action, props.mask = 'UNLOCK', 'SELECTED'
        # 4: Up
        props = pie.operator("object.vertex_group_lock", icon='LOCKED', text="Lock Selected")
        props.action, props.mask = 'LOCK', 'SELECTED'
        # 5: Up/Left
        props = pie.operator("object.vertex_group_lock", icon='LOCKED', text="Lock Unselected")
        props.action, props.mask = 'LOCK', 'UNSELECTED'
        # 6: Up/Right
        props = pie.operator("object.vertex_group_lock", text="Lock Only Selected")
        props.action, props.mask = 'LOCK', 'INVERT_UNSELECTED'
        # 7: Down/Left
        props = pie.operator("object.vertex_group_lock", text="Lock Only Unselected")
        props.action, props.mask = 'UNLOCK', 'INVERT_UNSELECTED'
        # 8: Down/Right
        props = pie.operator("object.vertex_group_lock", text="Invert Locks")
        props.action, props.mask = 'INVERT', 'ALL'


# ********** Panel **********


class VIEW3D_PT_active_tool(Panel, ToolActivePanelHelper):
    bl_space_type = 'VIEW_3D'
    bl_region_type = 'UI'
    bl_category = "Tool"
    # See comment below.
    # bl_options = {'HIDE_HEADER'}

    # Don't show in properties editor.
    @classmethod
    def poll(cls, context):
        return context.area.type == 'VIEW_3D'


# FIXME(campbell): remove this second panel once 'HIDE_HEADER' works with category tabs,
# Currently pinning allows ordering headerless panels below panels with headers.
class VIEW3D_PT_active_tool_duplicate(Panel, ToolActivePanelHelper):
    bl_space_type = 'VIEW_3D'
    bl_region_type = 'UI'
    bl_category = "Tool"
    bl_options = {'HIDE_HEADER'}

    # Only show in properties editor.
    @classmethod
    def poll(cls, context):
        return context.area.type != 'VIEW_3D'


class VIEW3D_PT_view3d_properties(Panel):
    bl_space_type = 'VIEW_3D'
    bl_region_type = 'UI'
    bl_category = "View"
    bl_label = "View"

    def draw(self, context):
        layout = self.layout

        view = context.space_data

        layout.use_property_split = True
        layout.use_property_decorate = False  # No animation.

        col = layout.column()

        subcol = col.column()
        subcol.active = bool(view.region_3d.view_perspective != 'CAMERA' or view.region_quadviews)
        subcol.prop(view, "lens", text="Focal Length")

        subcol = col.column(align=True)
        subcol.prop(view, "clip_start", text="Clip Start")
        subcol.prop(view, "clip_end", text="End")

        layout.separator()

        col = layout.column(align=False, heading="Local Camera")
        col.use_property_decorate = False
        row = col.row(align=True)
        sub = row.row(align=True)
        sub.prop(view, "use_local_camera", text="")
        sub = sub.row(align=True)
        sub.enabled = view.use_local_camera
        sub.prop(view, "camera", text="")

        layout.separator()

        col = layout.column(align=True)
        col.prop(view, "use_render_border")
        col.active = view.region_3d.view_perspective != 'CAMERA'


class VIEW3D_PT_view3d_lock(Panel):
    bl_space_type = 'VIEW_3D'
    bl_region_type = 'UI'
    bl_category = "View"
    bl_label = "View Lock"
    bl_parent_id = "VIEW3D_PT_view3d_properties"

    def draw(self, context):
        layout = self.layout

        layout.use_property_split = True
        layout.use_property_decorate = False  # No animation.

        view = context.space_data

        col = layout.column(align=True)
        sub = col.column()
        sub.active = bool(view.region_3d.view_perspective != 'CAMERA' or view.region_quadviews)

        sub.prop(view, "lock_object")
        lock_object = view.lock_object
        if lock_object:
            if lock_object.type == 'ARMATURE':
                sub.prop_search(
                    view, "lock_bone", lock_object.data,
                    "edit_bones" if lock_object.mode == 'EDIT'
                    else "bones",
                    text="Bone",
                )

        col = layout.column(heading="Lock", align=True)
        if not lock_object:
            col.prop(view, "lock_cursor", text="To 3D Cursor")
        col.prop(view, "lock_camera", text="Camera to View")


class VIEW3D_PT_view3d_cursor(Panel):
    bl_space_type = 'VIEW_3D'
    bl_region_type = 'UI'
    bl_category = "View"
    bl_label = "3D Cursor"

    def draw(self, context):
        layout = self.layout

        cursor = context.scene.cursor

        layout.column().prop(cursor, "location", text="Location")
        rotation_mode = cursor.rotation_mode
        if rotation_mode == 'QUATERNION':
            layout.column().prop(cursor, "rotation_quaternion", text="Rotation")
        elif rotation_mode == 'AXIS_ANGLE':
            layout.column().prop(cursor, "rotation_axis_angle", text="Rotation")
        else:
            layout.column().prop(cursor, "rotation_euler", text="Rotation")
        layout.prop(cursor, "rotation_mode", text="")


class VIEW3D_PT_collections(Panel):
    bl_space_type = 'VIEW_3D'
    bl_region_type = 'UI'
    bl_category = "View"
    bl_label = "Collections"
    bl_options = {'DEFAULT_CLOSED'}

    def _draw_collection(self, layout, view_layer, use_local_collections, collection, index):
        need_separator = index
        for child in collection.children:
            index += 1

            if child.exclude:
                continue

            if child.collection.hide_viewport:
                continue

            if need_separator:
                layout.separator()
                need_separator = False

            icon = 'BLANK1'
            # has_objects = True
            if child.has_selected_objects(view_layer):
                icon = 'LAYER_ACTIVE'
            elif child.has_objects():
                icon = 'LAYER_USED'
            else:
                # has_objects = False
                pass

            row = layout.row()
            row.use_property_decorate = False
            sub = row.split(factor=0.98)
            subrow = sub.row()
            subrow.alignment = 'LEFT'
            subrow.operator(
                "object.hide_collection", text=child.name, icon=icon, emboss=False,
            ).collection_index = index

            sub = row.split()
            subrow = sub.row(align=True)
            subrow.alignment = 'RIGHT'
            if not use_local_collections:
                subrow.active = collection.is_visible  # Parent collection runtime visibility
                subrow.prop(child, "hide_viewport", text="", emboss=False)
            else:
                subrow.active = collection.visible_get()  # Parent collection runtime visibility
                icon = 'HIDE_OFF' if child.visible_get() else 'HIDE_ON'
                props = subrow.operator("object.hide_collection", text="", icon=icon, emboss=False)
                props.collection_index = index
                props.toggle = True

        for child in collection.children:
            index = self._draw_collection(layout, view_layer, use_local_collections, child, index)

        return index

    def draw(self, context):
        layout = self.layout
        layout.use_property_split = False

        view = context.space_data
        view_layer = context.view_layer

        layout.use_property_split = True
        layout.prop(view, "use_local_collections")
        layout.separator()

        # We pass index 0 here because the index is increased
        # so the first real index is 1
        # And we start with index as 1 because we skip the master collection
        self._draw_collection(layout, view_layer, view.use_local_collections, view_layer.layer_collection, 0)


class VIEW3D_PT_object_type_visibility(Panel):
    bl_space_type = 'VIEW_3D'
    bl_region_type = 'HEADER'
    bl_label = "Selectability & Visibility"
    bl_ui_units_x = 8

    # Allows derived classes to pass view data other than context.space_data.
    # This is used by the official VR add-on, which passes XrSessionSettings
    # since VR has a 3D view that only exists for the duration of the VR session.
    def draw_ex(self, _context, view, show_select):
        layout = self.layout
        layout.use_property_split = True
        layout.use_property_decorate = False

        layout.label(text="Selectability & Visibility")
        layout.separator()
        col = layout.column(align=True)

        attr_object_types = (
            ("mesh", "Mesh", 'OUTLINER_OB_MESH'),
            ("curve", "Curve", 'OUTLINER_OB_CURVE'),
            ("surf", "Surface", 'OUTLINER_OB_SURFACE'),
            ("meta", "Meta", 'OUTLINER_OB_META'),
            ("font", "Text", 'OUTLINER_OB_FONT'),
            ("curves", "Hair Curves", 'OUTLINER_OB_CURVES'),
            ("pointcloud", "Point Cloud", 'OUTLINER_OB_POINTCLOUD'),
            ("volume", "Volume", 'OUTLINER_OB_VOLUME'),
            ("grease_pencil", "Grease Pencil", 'OUTLINER_OB_GREASEPENCIL'),
            ("armature", "Armature", 'OUTLINER_OB_ARMATURE'),
            ("lattice", "Lattice", 'OUTLINER_OB_LATTICE'),
            ("empty", "Empty", 'OUTLINER_OB_EMPTY'),
            ("light", "Light", 'OUTLINER_OB_LIGHT'),
            ("light_probe", "Light Probe", 'OUTLINER_OB_LIGHTPROBE'),
            ("camera", "Camera", 'OUTLINER_OB_CAMERA'),
            ("speaker", "Speaker", 'OUTLINER_OB_SPEAKER'),
        )

        for attr, attr_name, attr_icon in attr_object_types:
            if attr is None:
                col.separator()
                continue

            if attr == "curves" and not hasattr(bpy.data, "hair_curves"):
                continue
            elif attr == "pointcloud" and not hasattr(bpy.data, "pointclouds"):
                continue

            attr_v = "show_object_viewport_" + attr
            icon_v = 'HIDE_OFF' if getattr(view, attr_v) else 'HIDE_ON'

            row = col.row(align=True)
            row.label(text=attr_name, icon=attr_icon)

            if show_select:
                attr_s = "show_object_select_" + attr
                icon_s = 'RESTRICT_SELECT_OFF' if getattr(view, attr_s) else 'RESTRICT_SELECT_ON'

                rowsub = row.row(align=True)
                rowsub.active = getattr(view, attr_v)
                rowsub.prop(view, attr_s, text="", icon=icon_s, emboss=False)

            row.prop(view, attr_v, text="", icon=icon_v, emboss=False)

    def draw(self, context):
        view = context.space_data
        self.draw_ex(context, view, True)


class VIEW3D_PT_shading(Panel):
    bl_space_type = 'VIEW_3D'
    bl_region_type = 'HEADER'
    bl_label = "Shading"
    bl_ui_units_x = 12

    @classmethod
    def get_shading(cls, context):
        # Get settings from 3D viewport or OpenGL render engine
        view = context.space_data
        if view.type == 'VIEW_3D':
            return view.shading
        else:
            return context.scene.display.shading

    def draw(self, _context):
        layout = self.layout
        layout.label(text="Viewport Shading")


class VIEW3D_PT_shading_lighting(Panel):
    bl_space_type = 'VIEW_3D'
    bl_region_type = 'HEADER'
    bl_label = "Lighting"
    bl_parent_id = "VIEW3D_PT_shading"

    @classmethod
    def poll(cls, context):
        shading = VIEW3D_PT_shading.get_shading(context)
        if shading.type in {'SOLID', 'MATERIAL'}:
            return True
        if shading.type == 'RENDERED':
            engine = context.scene.render.engine
            if engine in {'BLENDER_EEVEE', 'BLENDER_EEVEE_NEXT'}:
                return True
        return False

    def draw(self, context):
        layout = self.layout
        shading = VIEW3D_PT_shading.get_shading(context)

        col = layout.column()
        split = col.split(factor=0.9)

        if shading.type == 'SOLID':
            split.row().prop(shading, "light", expand=True)
            col = split.column()

            split = layout.split(factor=0.9)
            col = split.column()
            sub = col.row()

            if shading.light == 'STUDIO':
                prefs = context.preferences
                system = prefs.system

                if not system.use_studio_light_edit:
                    sub.scale_y = 0.6  # Smaller studio-light preview.
                    sub.template_icon_view(shading, "studio_light", scale_popup=3.0)
                else:
                    sub.prop(
                        system,
                        "use_studio_light_edit",
                        text="Disable Studio Light Edit",
                        icon='NONE',
                        toggle=True,
                    )

                col = split.column()
                col.operator("preferences.studiolight_show", emboss=False, text="", icon='PREFERENCES')

                split = layout.split(factor=0.9)
                col = split.column()

                row = col.row()
                row.prop(shading, "use_world_space_lighting", text="", icon='WORLD', toggle=True)
                row = row.row()
                row.active = shading.use_world_space_lighting
                row.prop(shading, "studiolight_rotate_z", text="Rotation")
                col = split.column()  # to align properly with above

            elif shading.light == 'MATCAP':
                sub.scale_y = 0.6  # smaller matcap preview
                sub.template_icon_view(shading, "studio_light", scale_popup=3.0)

                col = split.column()
                col.operator("preferences.studiolight_show", emboss=False, text="", icon='PREFERENCES')
                col.operator("view3d.toggle_matcap_flip", emboss=False, text="", icon='ARROW_LEFTRIGHT')

        elif shading.type == 'MATERIAL':
            col.prop(shading, "use_scene_lights")
            col.prop(shading, "use_scene_world")
            col = layout.column()
            split = col.split(factor=0.9)

            if not shading.use_scene_world:
                col = split.column()
                sub = col.row()
                sub.scale_y = 0.6
                sub.template_icon_view(shading, "studio_light", scale_popup=3)

                col = split.column()
                col.operator("preferences.studiolight_show", emboss=False, text="", icon='PREFERENCES')

                split = layout.split(factor=0.9)
                col = split.column()

                engine = context.scene.render.engine
                row = col.row()
                if engine != 'BLENDER_EEVEE_NEXT':
                    row.prop(shading, "use_studiolight_view_rotation", text="", icon='WORLD', toggle=True)
                    row = row.row()
                row.prop(shading, "studiolight_rotate_z", text="Rotation")

                col.prop(shading, "studiolight_intensity")
                col.prop(shading, "studiolight_background_alpha")
                col.prop(shading, "studiolight_background_blur")
                col = split.column()  # to align properly with above

        elif shading.type == 'RENDERED':
            col.prop(shading, "use_scene_lights_render")
            col.prop(shading, "use_scene_world_render")

            if not shading.use_scene_world_render:
                col = layout.column()
                split = col.split(factor=0.9)

                col = split.column()
                sub = col.row()
                sub.scale_y = 0.6
                sub.template_icon_view(shading, "studio_light", scale_popup=3)

                col = split.column()
                col.operator("preferences.studiolight_show", emboss=False, text="", icon='PREFERENCES')

                split = layout.split(factor=0.9)
                col = split.column()
                col.prop(shading, "studiolight_rotate_z", text="Rotation")
                col.prop(shading, "studiolight_intensity")
                col.prop(shading, "studiolight_background_alpha")
                engine = context.scene.render.engine
                col.prop(shading, "studiolight_background_blur")
                col = split.column()  # to align properly with above


class VIEW3D_PT_shading_color(Panel):
    bl_space_type = 'VIEW_3D'
    bl_region_type = 'HEADER'
    bl_label = "Wire Color"
    bl_parent_id = "VIEW3D_PT_shading"

    def _draw_color_type(self, context):
        layout = self.layout
        shading = VIEW3D_PT_shading.get_shading(context)

        layout.grid_flow(columns=3, align=True).prop(shading, "color_type", expand=True)
        if shading.color_type == 'SINGLE':
            layout.row().prop(shading, "single_color", text="")

    def _draw_background_color(self, context):
        layout = self.layout
        shading = VIEW3D_PT_shading.get_shading(context)

        layout.row().label(text="Background")
        layout.row().prop(shading, "background_type", expand=True)
        if shading.background_type == 'VIEWPORT':
            layout.row().prop(shading, "background_color", text="")

    def draw(self, context):
        layout = self.layout
        shading = VIEW3D_PT_shading.get_shading(context)

        self.layout.row().prop(shading, "wireframe_color_type", expand=True)
        self.layout.separator()

        if shading.type == 'SOLID':
            layout.row().label(text="Color")
            self._draw_color_type(context)
            self.layout.separator()
            self._draw_background_color(context)
        elif shading.type == 'WIREFRAME':
            self._draw_background_color(context)


class VIEW3D_PT_shading_options(Panel):
    bl_space_type = 'VIEW_3D'
    bl_region_type = 'HEADER'
    bl_label = "Options"
    bl_parent_id = "VIEW3D_PT_shading"

    @classmethod
    def poll(cls, context):
        shading = VIEW3D_PT_shading.get_shading(context)
        return shading.type in {'WIREFRAME', 'SOLID'}

    def draw(self, context):
        layout = self.layout

        shading = VIEW3D_PT_shading.get_shading(context)

        col = layout.column()

        if shading.type == 'SOLID':
            col.prop(shading, "show_backface_culling")

        row = col.row(align=True)

        if shading.type == 'WIREFRAME':
            row.prop(shading, "show_xray_wireframe", text="")
            sub = row.row()
            sub.active = shading.show_xray_wireframe
            sub.prop(shading, "xray_alpha_wireframe", text="X-Ray")
        elif shading.type == 'SOLID':
            row.prop(shading, "show_xray", text="")
            sub = row.row()
            sub.active = shading.show_xray
            sub.prop(shading, "xray_alpha", text="X-Ray")
            # X-ray mode is off when alpha is 1.0
            xray_active = shading.show_xray and shading.xray_alpha != 1

            row = col.row(align=True)
            row.prop(shading, "show_shadows", text="")
            row.active = not xray_active
            sub = row.row(align=True)
            sub.active = shading.show_shadows
            sub.prop(shading, "shadow_intensity", text="Shadow")
            sub.popover(
                panel="VIEW3D_PT_shading_options_shadow",
                icon='PREFERENCES',
                text="",
            )

            col = layout.column()

            row = col.row()
            row.active = not xray_active
            row.prop(shading, "show_cavity")

            if shading.show_cavity and not xray_active:
                row.prop(shading, "cavity_type", text="Type")

                if shading.cavity_type in {'WORLD', 'BOTH'}:
                    col.label(text="World Space")
                    sub = col.row(align=True)
                    sub.prop(shading, "cavity_ridge_factor", text="Ridge")
                    sub.prop(shading, "cavity_valley_factor", text="Valley")
                    sub.popover(
                        panel="VIEW3D_PT_shading_options_ssao",
                        icon='PREFERENCES',
                        text="",
                    )

                if shading.cavity_type in {'SCREEN', 'BOTH'}:
                    col.label(text="Screen Space")
                    sub = col.row(align=True)
                    sub.prop(shading, "curvature_ridge_factor", text="Ridge")
                    sub.prop(shading, "curvature_valley_factor", text="Valley")

            row = col.row()
            row.active = not xray_active
            row.prop(shading, "use_dof", text="Depth of Field")

        if shading.type in {'WIREFRAME', 'SOLID'}:
            row = layout.split()
            row.prop(shading, "show_object_outline")
            sub = row.row()
            sub.active = shading.show_object_outline
            sub.prop(shading, "object_outline_color", text="")

        if shading.type == 'SOLID':
            col = layout.column()
            if shading.light in {'STUDIO', 'MATCAP'}:
                col.active = shading.selected_studio_light.has_specular_highlight_pass
                col.prop(shading, "show_specular_highlight", text="Specular Lighting")


class VIEW3D_PT_shading_options_shadow(Panel):
    bl_label = "Shadow Settings"
    bl_space_type = 'VIEW_3D'
    bl_region_type = 'HEADER'

    def draw(self, context):
        layout = self.layout
        layout.use_property_split = True
        scene = context.scene

        col = layout.column()
        col.prop(scene.display, "light_direction")
        col.prop(scene.display, "shadow_shift")
        col.prop(scene.display, "shadow_focus")


class VIEW3D_PT_shading_options_ssao(Panel):
    bl_label = "SSAO Settings"
    bl_space_type = 'VIEW_3D'
    bl_region_type = 'HEADER'

    def draw(self, context):
        layout = self.layout
        layout.use_property_split = True
        scene = context.scene

        col = layout.column(align=True)
        col.prop(scene.display, "matcap_ssao_samples")
        col.prop(scene.display, "matcap_ssao_distance")
        col.prop(scene.display, "matcap_ssao_attenuation")


class VIEW3D_PT_shading_render_pass(Panel):
    bl_space_type = 'VIEW_3D'
    bl_region_type = 'HEADER'
    bl_label = "Render Pass"
    bl_parent_id = "VIEW3D_PT_shading"
    COMPAT_ENGINES = {'BLENDER_EEVEE', 'BLENDER_EEVEE_NEXT'}

    @classmethod
    def poll(cls, context):
        return (
            (context.space_data.shading.type == 'MATERIAL') or
            (context.engine in cls.COMPAT_ENGINES and context.space_data.shading.type == 'RENDERED')
        )

    def draw(self, context):
        shading = context.space_data.shading

        layout = self.layout
        layout.prop(shading, "render_pass", text="")


class VIEW3D_PT_shading_compositor(Panel):
    bl_space_type = 'VIEW_3D'
    bl_region_type = 'HEADER'
    bl_label = "Compositor"
    bl_parent_id = "VIEW3D_PT_shading"
    bl_order = 10

    @classmethod
    def poll(cls, context):
        return context.space_data.shading.type in {'MATERIAL', 'RENDERED'}

    def draw(self, context):
        shading = context.space_data.shading
        row = self.layout.row()
        row.prop(shading, "use_compositor", expand=True)


class VIEW3D_PT_gizmo_display(Panel):
    bl_space_type = 'VIEW_3D'
    bl_region_type = 'HEADER'
    bl_label = "Gizmos"
    bl_ui_units_x = 8

    def draw(self, context):
        layout = self.layout

        scene = context.scene
        view = context.space_data

        col = layout.column()
        col.label(text="Viewport Gizmos")
        col.separator()

        col.active = view.show_gizmo
        colsub = col.column()
        colsub.prop(view, "show_gizmo_navigate", text="Navigate")
        colsub.prop(view, "show_gizmo_tool", text="Active Tools")
        colsub.prop(view, "show_gizmo_context", text="Active Object")

        layout.separator()

        col = layout.column()
        col.active = view.show_gizmo and view.show_gizmo_context
        col.label(text="Object Gizmos")
        col.prop(scene.transform_orientation_slots[1], "type", text="")
        col.prop(view, "show_gizmo_object_translate", text="Move")
        col.prop(view, "show_gizmo_object_rotate", text="Rotate")
        col.prop(view, "show_gizmo_object_scale", text="Scale")

        layout.separator()

        # Match order of object type visibility
        col = layout.column()
        col.active = view.show_gizmo
        col.label(text="Empty")
        col.prop(view, "show_gizmo_empty_image", text="Image")
        col.prop(view, "show_gizmo_empty_force_field", text="Force Field")
        col.label(text="Light")
        col.prop(view, "show_gizmo_light_size", text="Size")
        col.prop(view, "show_gizmo_light_look_at", text="Look At")
        col.label(text="Camera")
        col.prop(view, "show_gizmo_camera_lens", text="Lens")
        col.prop(view, "show_gizmo_camera_dof_distance", text="Focus Distance")


class VIEW3D_PT_overlay(Panel):
    bl_space_type = 'VIEW_3D'
    bl_region_type = 'HEADER'
    bl_label = "Overlays"
    bl_ui_units_x = 13

    def draw(self, _context):
        layout = self.layout
        layout.label(text="Viewport Overlays")


class VIEW3D_PT_overlay_guides(Panel):
    bl_space_type = 'VIEW_3D'
    bl_region_type = 'HEADER'
    bl_parent_id = "VIEW3D_PT_overlay"
    bl_label = "Guides"

    def draw(self, context):
        layout = self.layout

        view = context.space_data
        scene = context.scene

        overlay = view.overlay
        shading = view.shading
        display_all = overlay.show_overlays

        col = layout.column()
        col.active = display_all

        split = col.split()
        sub = split.column()

        row = sub.row()
        row_el = row.column()
        row_el.prop(overlay, "show_ortho_grid", text="Grid")
        grid_active = bool(
            view.region_quadviews or
            (view.region_3d.is_orthographic_side_view and not view.region_3d.is_perspective)
        )
        row_el.active = grid_active
        row.prop(overlay, "show_floor", text="Floor", text_ctxt=i18n_contexts.editor_view3d)

        if overlay.show_floor or overlay.show_ortho_grid:
            sub = col.row(align=True)
            sub.active = (
                (overlay.show_floor and not view.region_3d.is_orthographic_side_view) or
                (overlay.show_ortho_grid and grid_active)
            )
            sub.prop(overlay, "grid_scale", text="Scale")
            sub = sub.row(align=True)
            sub.active = scene.unit_settings.system == 'NONE'
            sub.prop(overlay, "grid_subdivisions", text="Subdivisions")

        sub = split.column()
        row = sub.row()
        row.label(text="Axes")

        subrow = row.row(align=True)
        subrow.prop(overlay, "show_axis_x", text="X", toggle=True)
        subrow.prop(overlay, "show_axis_y", text="Y", toggle=True)
        subrow.prop(overlay, "show_axis_z", text="Z", toggle=True)

        split = col.split()
        sub = split.column()
        sub.prop(overlay, "show_text", text="Text Info")
        sub.prop(overlay, "show_stats", text="Statistics")

        sub = split.column()
        sub.prop(overlay, "show_cursor", text="3D Cursor")
        sub.prop(overlay, "show_annotation", text="Annotations")

        if shading.type == 'MATERIAL':
            row = col.row()
            row.active = shading.render_pass == 'COMBINED'
            row.prop(overlay, "show_look_dev")


class VIEW3D_PT_overlay_object(Panel):
    bl_space_type = 'VIEW_3D'
    bl_region_type = 'HEADER'
    bl_parent_id = "VIEW3D_PT_overlay"
    bl_label = "Objects"

    def draw(self, context):
        shading = VIEW3D_PT_shading.get_shading(context)

        layout = self.layout
        view = context.space_data
        overlay = view.overlay
        display_all = overlay.show_overlays

        col = layout.column(align=True)
        col.active = display_all

        split = col.split()

        sub = split.column(align=True)
        sub.prop(overlay, "show_extras", text="Extras")
        subsub = sub.column()
        subsub.active = overlay.show_extras
        subsub.prop(overlay, "show_light_colors")
        sub.prop(overlay, "show_relationship_lines")
        sub.prop(overlay, "show_outline_selected")

        sub = split.column(align=True)
        sub.prop(overlay, "show_bones", text="Bones")
        sub.prop(overlay, "show_motion_paths")
        sub.prop(overlay, "show_object_origins", text="Origins")
        subsub = sub.column()
        subsub.active = overlay.show_object_origins
        subsub.prop(overlay, "show_object_origins_all", text="Origins (All)")

        if shading.type == 'WIREFRAME' or shading.show_xray:
            layout.separator()
            layout.prop(overlay, "bone_wire_alpha")


class VIEW3D_PT_overlay_geometry(Panel):
    bl_space_type = 'VIEW_3D'
    bl_region_type = 'HEADER'
    bl_parent_id = "VIEW3D_PT_overlay"
    bl_label = "Geometry"

    def draw(self, context):
        layout = self.layout
        view = context.space_data
        overlay = view.overlay
        display_all = overlay.show_overlays
        is_wireframes = view.shading.type == 'WIREFRAME'

        col = layout.column()
        col.active = display_all

        row = col.row(align=True)
        if not is_wireframes:
            row.prop(overlay, "show_wireframes", text="")
        sub = row.row()
        sub.active = overlay.show_wireframes or is_wireframes
        sub.prop(overlay, "wireframe_threshold", text="Wireframe")
        sub.prop(overlay, "wireframe_opacity", text="Opacity")

        row = col.row(align=True)

        # These properties should be always available in the UI for all modes
        # other than Object.
        # Even when the Fade Inactive Geometry overlay is not affecting the
        # current active object depending on its mode, it will always affect
        # the rest of the scene.
        if context.mode != 'OBJECT':
            row.prop(overlay, "show_fade_inactive", text="")
            sub = row.row()
            sub.active = overlay.show_fade_inactive
            sub.prop(overlay, "fade_inactive_alpha", text="Fade Inactive Geometry")

        col = layout.column(align=True)
        col.active = display_all

        col.prop(overlay, "show_face_orientation")

        # sub.prop(overlay, "show_onion_skins")


class VIEW3D_PT_overlay_viewer_node(Panel):
    bl_space_type = 'VIEW_3D'
    bl_region_type = 'HEADER'
    bl_parent_id = "VIEW3D_PT_overlay"
    bl_label = "Viewer Node"

    def draw(self, context):
        layout = self.layout
        view = context.space_data
        overlay = view.overlay
        display_all = overlay.show_overlays

        col = layout.column()
        col.active = display_all

        row = col.row(align=True)
        row.active = view.show_viewer
        row.prop(overlay, "show_viewer_attribute", text="")
        subrow = row.row(align=True)
        subrow.active = overlay.show_viewer_attribute
        subrow.prop(overlay, "viewer_attribute_opacity", text="Color Opacity")

        row = col.row(align=True)
        row.active = view.show_viewer
        row.prop(overlay, "show_viewer_text", text="Attribute Text")


class VIEW3D_PT_overlay_motion_tracking(Panel):
    bl_space_type = 'VIEW_3D'
    bl_region_type = 'HEADER'
    bl_parent_id = "VIEW3D_PT_overlay"
    bl_label = "Motion Tracking"

    def draw_header(self, context):
        layout = self.layout
        view = context.space_data
        overlay = view.overlay
        display_all = overlay.show_overlays
        layout.active = display_all
        layout.prop(view, "show_reconstruction", text=self.bl_label)

    def draw(self, context):
        layout = self.layout
        view = context.space_data
        overlay = view.overlay
        display_all = overlay.show_overlays

        col = layout.column()
        col.active = display_all

        if view.show_reconstruction:
            split = col.split()

            sub = split.column(align=True)
            sub.active = view.show_reconstruction
            sub.prop(view, "show_camera_path", text="Camera Path")

            sub = split.column()
            sub.prop(view, "show_bundle_names", text="Marker Names")

            col = layout.column()
            col.active = display_all
            col.label(text="Tracks")
            row = col.row(align=True)
            row.prop(view, "tracks_display_type", text="")
            row.prop(view, "tracks_display_size", text="Size")


class VIEW3D_PT_overlay_edit_mesh(Panel):
    bl_space_type = 'VIEW_3D'
    bl_region_type = 'HEADER'
    bl_label = "Mesh Edit Mode"
    bl_ui_units_x = 12

    @classmethod
    def poll(cls, context):
        return context.mode == 'EDIT_MESH'

    def draw(self, context):
        layout = self.layout
        layout.label(text="Mesh Edit Mode Overlays")

        view = context.space_data
        shading = view.shading
        overlay = view.overlay
        display_all = overlay.show_overlays

        is_any_solid_shading = not (shading.show_xray or (shading.type == 'WIREFRAME'))

        col = layout.column()
        col.active = display_all

        split = col.split()

        sub = split.column()
        sub.prop(overlay, "show_faces", text="Faces")
        sub = split.column()
        sub.active = is_any_solid_shading
        sub.prop(overlay, "show_face_center", text="Center")

        row = col.row(align=True)
        row.prop(overlay, "show_edge_crease", text="Creases", toggle=True)
        row.prop(overlay, "show_edge_sharp", text="Sharp", text_ctxt=i18n_contexts.plural, toggle=True)
        row.prop(overlay, "show_edge_bevel_weight", text="Bevel", toggle=True)
        row.prop(overlay, "show_edge_seams", text="Seams", toggle=True)

        if context.preferences.view.show_developer_ui:
            col.label(text="Developer")
            col.prop(overlay, "show_extra_indices", text="Indices")


class VIEW3D_PT_overlay_edit_mesh_shading(Panel):
    bl_space_type = 'VIEW_3D'
    bl_region_type = 'HEADER'
    bl_parent_id = "VIEW3D_PT_overlay_edit_mesh"
    bl_label = "Shading"

    @classmethod
    def poll(cls, context):
        return context.mode == 'EDIT_MESH'

    def draw(self, context):
        layout = self.layout

        view = context.space_data
        shading = view.shading
        overlay = view.overlay
        tool_settings = context.tool_settings
        display_all = overlay.show_overlays
        statvis = tool_settings.statvis

        col = layout.column()
        col.active = display_all

        row = col.row(align=True)
        row.prop(overlay, "show_retopology", text="")
        sub = row.row()
        sub.active = overlay.show_retopology
        sub.prop(overlay, "retopology_offset", text="Retopology")

        col.prop(overlay, "show_weight", text="Vertex Group Weights")
        if overlay.show_weight:
            row = col.split(factor=0.33)
            row.label(text="Zero Weights")
            sub = row.row()
            sub.prop(tool_settings, "vertex_group_user", expand=True)

        if shading.type == 'WIREFRAME':
            xray = shading.show_xray_wireframe and shading.xray_alpha_wireframe < 1.0
        elif shading.type == 'SOLID':
            xray = shading.show_xray and shading.xray_alpha < 1.0
        else:
            xray = False
        statvis_active = not xray
        row = col.row()
        row.active = statvis_active
        row.prop(overlay, "show_statvis")
        if overlay.show_statvis:
            col = col.column()
            col.active = statvis_active

            sub = col.split()
            sub.label(text="Type")
            sub.prop(statvis, "type", text="")

            statvis_type = statvis.type
            if statvis_type == 'OVERHANG':
                row = col.row(align=True)
                row.prop(statvis, "overhang_min", text="Minimum")
                row.prop(statvis, "overhang_max", text="Maximum")
                col.row().prop(statvis, "overhang_axis", expand=True)
            elif statvis_type == 'THICKNESS':
                row = col.row(align=True)
                row.prop(statvis, "thickness_min", text="Minimum")
                row.prop(statvis, "thickness_max", text="Maximum")
                col.prop(statvis, "thickness_samples")
            elif statvis_type == 'INTERSECT':
                pass
            elif statvis_type == 'DISTORT':
                row = col.row(align=True)
                row.prop(statvis, "distort_min", text="Minimum")
                row.prop(statvis, "distort_max", text="Maximum")
            elif statvis_type == 'SHARP':
                row = col.row(align=True)
                row.prop(statvis, "sharp_min", text="Minimum")
                row.prop(statvis, "sharp_max", text="Maximum")


class VIEW3D_PT_overlay_edit_mesh_measurement(Panel):
    bl_space_type = 'VIEW_3D'
    bl_region_type = 'HEADER'
    bl_parent_id = "VIEW3D_PT_overlay_edit_mesh"
    bl_label = "Measurement"

    @classmethod
    def poll(cls, context):
        return context.mode == 'EDIT_MESH'

    def draw(self, context):
        layout = self.layout

        view = context.space_data
        overlay = view.overlay
        display_all = overlay.show_overlays

        col = layout.column()
        col.active = display_all

        split = col.split()

        sub = split.column()
        sub.prop(overlay, "show_extra_edge_length", text="Edge Length")
        sub.prop(overlay, "show_extra_edge_angle", text="Edge Angle")

        sub = split.column()
        sub.prop(overlay, "show_extra_face_area", text="Face Area")
        sub.prop(overlay, "show_extra_face_angle", text="Face Angle")


class VIEW3D_PT_overlay_edit_mesh_normals(Panel):
    bl_space_type = 'VIEW_3D'
    bl_region_type = 'HEADER'
    bl_parent_id = "VIEW3D_PT_overlay_edit_mesh"
    bl_label = "Normals"

    @classmethod
    def poll(cls, context):
        return context.mode == 'EDIT_MESH'

    def draw(self, context):
        layout = self.layout

        view = context.space_data
        overlay = view.overlay
        display_all = overlay.show_overlays

        col = layout.column()
        col.active = display_all

        row = col.row(align=True)
        row.prop(overlay, "show_vertex_normals", text="", icon='NORMALS_VERTEX')
        row.prop(overlay, "show_split_normals", text="", icon='NORMALS_VERTEX_FACE')
        row.prop(overlay, "show_face_normals", text="", icon='NORMALS_FACE')

        sub = row.row(align=True)
        sub.active = overlay.show_vertex_normals or overlay.show_face_normals or overlay.show_split_normals
        if overlay.use_normals_constant_screen_size:
            sub.prop(overlay, "normals_constant_screen_size", text="Size")
        else:
            sub.prop(overlay, "normals_length", text="Size")

        row.prop(overlay, "use_normals_constant_screen_size", text="", icon='FIXED_SIZE')


class VIEW3D_PT_overlay_edit_mesh_freestyle(Panel):
    bl_space_type = 'VIEW_3D'
    bl_region_type = 'HEADER'
    bl_parent_id = "VIEW3D_PT_overlay_edit_mesh"
    bl_label = "Freestyle"

    @classmethod
    def poll(cls, context):
        return context.mode == 'EDIT_MESH' and bpy.app.build_options.freestyle

    def draw(self, context):
        layout = self.layout

        view = context.space_data
        overlay = view.overlay
        display_all = overlay.show_overlays

        col = layout.column()
        col.active = display_all

        row = col.row()
        row.prop(overlay, "show_freestyle_edge_marks", text="Edge Marks")
        row.prop(overlay, "show_freestyle_face_marks", text="Face Marks")


class VIEW3D_PT_overlay_edit_curve(Panel):
    bl_space_type = 'VIEW_3D'
    bl_region_type = 'HEADER'
    bl_label = "Curve Edit Mode"

    @classmethod
    def poll(cls, context):
        return context.mode == 'EDIT_CURVE'

    def draw(self, context):
        layout = self.layout
        view = context.space_data
        overlay = view.overlay
        display_all = overlay.show_overlays

        layout.label(text="Curve Edit Mode Overlays")

        col = layout.column()
        col.active = display_all

        row = col.row()
        row.prop(overlay, "display_handle", text="Handles")

        row = col.row()
        row.prop(overlay, "show_curve_normals", text="")
        sub = row.row()
        sub.active = overlay.show_curve_normals
        sub.prop(overlay, "normals_length", text="Normals")


class VIEW3D_PT_overlay_sculpt(Panel):
    bl_space_type = 'VIEW_3D'
    bl_context = ".sculpt_mode"
    bl_region_type = 'HEADER'
    bl_label = "Sculpt"

    @classmethod
    def poll(cls, context):
        return context.mode == 'SCULPT'

    def draw(self, context):
        layout = self.layout

        view = context.space_data
        overlay = view.overlay

        layout.label(text="Sculpt Mode Overlays")

        row = layout.row(align=True)
        row.prop(overlay, "show_sculpt_mask", text="")
        sub = row.row()
        sub.active = overlay.show_sculpt_mask
        sub.prop(overlay, "sculpt_mode_mask_opacity", text="Mask")

        row = layout.row(align=True)
        row.prop(overlay, "show_sculpt_face_sets", text="")
        sub = row.row()
        sub.active = overlay.show_sculpt_face_sets
        row.prop(overlay, "sculpt_mode_face_sets_opacity", text="Face Sets")


class VIEW3D_PT_overlay_sculpt_curves(Panel):
    bl_space_type = 'VIEW_3D'
    bl_context = ".curves_sculpt"
    bl_region_type = 'HEADER'
    bl_label = "Sculpt"

    @classmethod
    def poll(cls, context):
        return context.mode == 'SCULPT_CURVES'

    def draw(self, context):
        layout = self.layout

        view = context.space_data
        overlay = view.overlay

        layout.label(text="Curve Sculpt Overlays")

        row = layout.row(align=True)
        row.active = overlay.show_overlays
        row.prop(overlay, "sculpt_mode_mask_opacity", text="Selection Opacity")

        row = layout.row(align=True)
        row.active = overlay.show_overlays
        row.prop(overlay, "show_sculpt_curves_cage", text="")
        subrow = row.row(align=True)
        subrow.active = overlay.show_sculpt_curves_cage
        subrow.prop(overlay, "sculpt_curves_cage_opacity", text="Cage Opacity")


class VIEW3D_PT_overlay_bones(Panel):
    bl_space_type = 'VIEW_3D'
    bl_region_type = 'HEADER'
    bl_label = "Bones"

    @staticmethod
    def is_using_wireframe(context):
        mode = context.mode

        if mode in {'POSE', 'PAINT_WEIGHT'}:
            armature = context.pose_object
        elif mode == 'EDIT_ARMATURE':
            armature = context.edit_object
        else:
            return False

        return armature and armature.display_type == 'WIRE'

    @classmethod
    def poll(cls, context):
        mode = context.mode
        return (
            (mode == 'POSE') or
            (mode == 'PAINT_WEIGHT' and context.pose_object) or
            (mode == 'EDIT_ARMATURE' and
             VIEW3D_PT_overlay_bones.is_using_wireframe(context))
        )

    def draw(self, context):
        layout = self.layout
        view = context.space_data
        mode = context.mode
        overlay = view.overlay
        display_all = overlay.show_overlays

        layout.label(text="Armature Overlays")

        col = layout.column()
        col.active = display_all

        if mode == 'POSE':
            row = col.row()
            row.prop(overlay, "show_xray_bone", text="")
            sub = row.row()
            sub.active = display_all and overlay.show_xray_bone
            sub.prop(overlay, "xray_alpha_bone", text="Fade Geometry")
        elif mode == 'PAINT_WEIGHT':
            row = col.row()
            row.prop(overlay, "show_xray_bone")


class VIEW3D_PT_overlay_texture_paint(Panel):
    bl_space_type = 'VIEW_3D'
    bl_region_type = 'HEADER'
    bl_label = "Texture Paint"

    @classmethod
    def poll(cls, context):
        return context.mode == 'PAINT_TEXTURE'

    def draw(self, context):
        layout = self.layout
        view = context.space_data
        overlay = view.overlay
        display_all = overlay.show_overlays

        layout.label(text="Texture Paint Overlays")

        col = layout.column()
        col.active = display_all
        col.prop(overlay, "texture_paint_mode_opacity")


class VIEW3D_PT_overlay_vertex_paint(Panel):
    bl_space_type = 'VIEW_3D'
    bl_region_type = 'HEADER'
    bl_label = "Vertex Paint"

    @classmethod
    def poll(cls, context):
        return context.mode == 'PAINT_VERTEX'

    def draw(self, context):
        layout = self.layout
        view = context.space_data
        overlay = view.overlay
        display_all = overlay.show_overlays

        layout.label(text="Vertex Paint Overlays")

        col = layout.column()
        col.active = display_all

        col.prop(overlay, "vertex_paint_mode_opacity")
        col.prop(overlay, "show_paint_wire")


class VIEW3D_PT_overlay_weight_paint(Panel):
    bl_space_type = 'VIEW_3D'
    bl_region_type = 'HEADER'
    bl_label = "Weight Paint"
    bl_ui_units_x = 12

    @classmethod
    def poll(cls, context):
        return context.mode == 'PAINT_WEIGHT'

    def draw(self, context):
        layout = self.layout
        view = context.space_data
        overlay = view.overlay
        display_all = overlay.show_overlays
        tool_settings = context.tool_settings

        layout.label(text="Weight Paint Overlays")

        col = layout.column()
        col.active = display_all

        col.prop(overlay, "weight_paint_mode_opacity", text="Opacity")
        row = col.split(factor=0.33)
        row.label(text="Zero Weights")
        sub = row.row()
        sub.prop(tool_settings, "vertex_group_user", expand=True)

        col.prop(overlay, "show_wpaint_contours")
        col.prop(overlay, "show_paint_wire")


class VIEW3D_PT_snapping(Panel):
    bl_space_type = 'VIEW_3D'
    bl_region_type = 'HEADER'
    bl_label = "Snapping"

    def draw(self, context):
        tool_settings = context.tool_settings
        obj = context.active_object
        object_mode = 'OBJECT' if obj is None else obj.mode

        layout = self.layout
        col = layout.column()

        col.label(text="Snap Base")
        row = col.row(align=True)
        row.prop(tool_settings, "snap_target", expand=True)

        col.label(text="Snap Target")
        col.prop(tool_settings, "snap_elements_base", expand=True)

        col.label(text="Snap Target for Individual Elements")
        col.prop(tool_settings, "snap_elements_individual", expand=True)

        col.separator()

        if 'VOLUME' in tool_settings.snap_elements:
            col.prop(tool_settings, "use_snap_peel_object")

        if 'FACE_NEAREST' in tool_settings.snap_elements:
            col.prop(tool_settings, "use_snap_to_same_target")
            if object_mode == 'EDIT':
                col.prop(tool_settings, "snap_face_nearest_steps")

        col.separator()

        col.prop(tool_settings, "use_snap_align_rotation")
        col.prop(tool_settings, "use_snap_backface_culling")

        col.separator()

        if obj:
            col.label(text="Target Selection")
            col_targetsel = col.column(align=True)
            if object_mode == 'EDIT' and obj.type not in {'LATTICE', 'META', 'FONT'}:
                col_targetsel.prop(
                    tool_settings,
                    "use_snap_self",
                    text="Include Active",
                    icon='EDITMODE_HLT',
                )
                col_targetsel.prop(
                    tool_settings,
                    "use_snap_edit",
                    text="Include Edited",
                    icon='OUTLINER_DATA_MESH',
                )
                col_targetsel.prop(
                    tool_settings,
                    "use_snap_nonedit",
                    text="Include Non-Edited",
                    icon='OUTLINER_OB_MESH',
                )
            col_targetsel.prop(
                tool_settings,
                "use_snap_selectable",
                text="Exclude Non-Selectable",
                icon='RESTRICT_SELECT_OFF',
            )

        col.label(text="Affect")
        row = col.row(align=True)
        row.prop(tool_settings, "use_snap_translate", text="Move", toggle=True)
        row.prop(tool_settings, "use_snap_rotate", text="Rotate", toggle=True)
        row.prop(tool_settings, "use_snap_scale", text="Scale", toggle=True)
        col.label(text="Rotation Increment")
        row = col.row(align=True)
        row.prop(tool_settings, "snap_angle_increment_3d", text="")
        row.prop(tool_settings, "snap_angle_increment_3d_precision", text="")


class VIEW3D_PT_proportional_edit(Panel):
    bl_space_type = 'VIEW_3D'
    bl_region_type = 'HEADER'
    bl_label = "Proportional Editing"
    bl_ui_units_x = 8

    def draw(self, context):
        layout = self.layout
        tool_settings = context.tool_settings
        col = layout.column()
        col.active = (tool_settings.use_proportional_edit_objects if context.mode == 'OBJECT'
                      else tool_settings.use_proportional_edit)

        if context.mode != 'OBJECT':
            col.prop(tool_settings, "use_proportional_connected")
            sub = col.column()
            sub.active = not tool_settings.use_proportional_connected
            sub.prop(tool_settings, "use_proportional_projected")
            col.separator()

        col.prop(tool_settings, "proportional_edit_falloff", expand=True)
        col.prop(tool_settings, "proportional_distance")


class VIEW3D_PT_transform_orientations(Panel):
    bl_space_type = 'VIEW_3D'
    bl_region_type = 'HEADER'
    bl_label = "Transform Orientations"
    bl_ui_units_x = 8

    def draw(self, context):
        layout = self.layout
        layout.label(text="Transform Orientations")

        scene = context.scene
        orient_slot = scene.transform_orientation_slots[0]
        orientation = orient_slot.custom_orientation

        row = layout.row()
        col = row.column()
        col.prop(orient_slot, "type", expand=True)
        row.operator("transform.create_orientation", text="", icon='ADD', emboss=False).use = True

        if orientation:
            row = layout.row(align=False)
            row.prop(orientation, "name", text="", icon='OBJECT_ORIGIN')
            row.operator("transform.delete_orientation", text="", icon='X', emboss=False)


class VIEW3D_PT_gpencil_origin(Panel):
    bl_space_type = 'VIEW_3D'
    bl_region_type = 'HEADER'
    bl_label = "Stroke Placement"

    def draw(self, context):
        layout = self.layout
        tool_settings = context.tool_settings
        gpd = context.gpencil_data

        layout.label(text="Stroke Placement")

        row = layout.row()
        col = row.column()
        col.prop(tool_settings, "gpencil_stroke_placement_view3d", expand=True)

        if tool_settings.gpencil_stroke_placement_view3d == 'SURFACE':
            row = layout.row()
            row.label(text="Offset")
            row = layout.row()
            if context.preferences.experimental.use_grease_pencil_version3:
                row.prop(tool_settings, "gpencil_surface_offset", text="")
            else:
                row.prop(gpd, "zdepth_offset", text="")

        if tool_settings.gpencil_stroke_placement_view3d == 'STROKE':
            row = layout.row()
            row.label(text="Target")
            row = layout.row()
            row.prop(tool_settings, "gpencil_stroke_snap_mode", expand=True)


class VIEW3D_PT_gpencil_lock(Panel):
    bl_space_type = 'VIEW_3D'
    bl_region_type = 'HEADER'
    bl_label = "Drawing Plane"

    def draw(self, context):
        layout = self.layout
        tool_settings = context.tool_settings

        layout.label(text="Drawing Plane")

        row = layout.row()
        col = row.column()
        col.prop(tool_settings.gpencil_sculpt, "lock_axis", expand=True)


class VIEW3D_PT_gpencil_guide(Panel):
    bl_space_type = 'VIEW_3D'
    bl_region_type = 'HEADER'
    bl_label = "Guides"

    def draw(self, context):
        settings = context.tool_settings.gpencil_sculpt.guide

        layout = self.layout
        layout.label(text="Guides")

        col = layout.column()
        col.active = settings.use_guide
        col.prop(settings, "type", expand=True)

        if settings.type in {'ISO', 'PARALLEL', 'RADIAL'}:
            col.prop(settings, "angle")
            row = col.row(align=True)

        col.prop(settings, "use_snapping")
        if settings.use_snapping:

            if settings.type == 'RADIAL':
                col.prop(settings, "angle_snap")
            else:
                col.prop(settings, "spacing")

        if settings.type in {'CIRCULAR', 'RADIAL'} or settings.use_snapping:
            col.label(text="Reference Point")
            row = col.row(align=True)
            row.prop(settings, "reference_point", expand=True)
            if settings.reference_point == 'CUSTOM':
                col.prop(settings, "location", text="Custom Location")
            elif settings.reference_point == 'OBJECT':
                col.prop(settings, "reference_object", text="Object Location")
                if not settings.reference_object:
                    col.label(text="No object selected, using cursor")


class VIEW3D_PT_overlay_gpencil_options(Panel):
    bl_space_type = 'VIEW_3D'
    bl_region_type = 'HEADER'
    bl_label = ""
    bl_ui_units_x = 13

    @classmethod
    def poll(cls, context):
        ob = context.object
        return ob and ob.type == 'GPENCIL'

    def draw(self, context):
        layout = self.layout
        view = context.space_data
        overlay = view.overlay

        ob = context.object

        layout.label(text={
            'PAINT_GPENCIL': iface_("Draw Grease Pencil"),
            'EDIT_GPENCIL': iface_("Edit Grease Pencil"),
            'SCULPT_GPENCIL': iface_("Sculpt Grease Pencil"),
            'WEIGHT_GPENCIL': iface_("Weight Grease Pencil"),
            'VERTEX_GPENCIL': iface_("Vertex Grease Pencil"),
            'OBJECT': iface_("Grease Pencil"),
        }[context.mode], translate=False)

        layout.prop(overlay, "use_gpencil_onion_skin", text="Onion Skin")

        col = layout.column()
        row = col.row()
        row.prop(overlay, "use_gpencil_grid", text="")
        sub = row.row(align=True)
        sub.active = overlay.use_gpencil_grid
        sub.prop(overlay, "gpencil_grid_opacity", text="Canvas", slider=True)
        sub.prop(overlay, "use_gpencil_canvas_xray", text="", icon='XRAY')

        row = col.row()
        row.prop(overlay, "use_gpencil_fade_layers", text="")
        sub = row.row()
        sub.active = overlay.use_gpencil_fade_layers
        sub.prop(overlay, "gpencil_fade_layer", text="Fade Inactive Layers", slider=True)

        row = col.row()
        row.prop(overlay, "use_gpencil_fade_objects", text="")
        sub = row.row(align=True)
        sub.active = overlay.use_gpencil_fade_objects
        sub.prop(overlay, "gpencil_fade_objects", text="Fade Inactive Objects", slider=True)
        sub.prop(overlay, "use_gpencil_fade_gp_objects", text="", icon='OUTLINER_OB_GREASEPENCIL')

        if ob.mode in {'EDIT_GPENCIL', 'SCULPT_GPENCIL', 'WEIGHT_GPENCIL', 'VERTEX_GPENCIL'}:
            split = layout.split()
            col = split.column()
            col.prop(overlay, "use_gpencil_edit_lines", text="Edit Lines")
            col = split.column()
            col.prop(overlay, "use_gpencil_multiedit_line_only", text="Only in Multiframe")

            if ob.mode == 'EDIT_GPENCIL':
                gpd = ob.data
                split = layout.split()
                col = split.column()
                col.prop(overlay, "use_gpencil_show_directions")
                col = split.column()
                col.prop(overlay, "use_gpencil_show_material_name", text="Material Name")

                if not gpd.use_curve_edit:
                    layout.prop(overlay, "vertex_opacity", text="Vertex Opacity", slider=True)
                else:
                    # Handles for Curve Edit
                    layout.prop(overlay, "display_handle", text="Handles")

        if ob.mode == 'SCULPT_GPENCIL':
            layout.prop(overlay, "vertex_opacity", text="Vertex Opacity", slider=True)

        if ob.mode in {'PAINT_GPENCIL', 'VERTEX_GPENCIL'}:
            layout.label(text="Vertex Paint")
            row = layout.row()
            shading = VIEW3D_PT_shading.get_shading(context)
            row.enabled = shading.type not in {'WIREFRAME', 'RENDERED'}
            row.prop(overlay, "gpencil_vertex_paint_opacity", text="Opacity", slider=True)


class VIEW3D_PT_overlay_grease_pencil_options(Panel):
    bl_space_type = 'VIEW_3D'
    bl_region_type = 'HEADER'
    bl_label = ""
    bl_ui_units_x = 13

    @classmethod
    def poll(cls, context):
        ob = context.object
        return ob and ob.type == 'GREASEPENCIL'

    def draw(self, context):
        layout = self.layout
        view = context.space_data
        overlay = view.overlay

        ob = context.object

        layout.label(text={
            'PAINT_GREASE_PENCIL': iface_("Draw Grease Pencil"),
            'EDIT_GREASE_PENCIL': iface_("Edit Grease Pencil"),
            'WEIGHT_GREASE_PENCIL': iface_("Weight Grease Pencil"),
            'OBJECT': iface_("Grease Pencil"),
        }[context.mode], translate=False)

        layout.prop(overlay, "use_gpencil_onion_skin", text="Onion Skin")

        if ob.mode in {'EDIT'}:
            split = layout.split()
            col = split.column()
            col.prop(overlay, "use_gpencil_edit_lines", text="Edit Lines")


class VIEW3D_PT_quad_view(Panel):
    bl_space_type = 'VIEW_3D'
    bl_region_type = 'UI'
    bl_category = "View"
    bl_label = "Quad View"
    bl_options = {'DEFAULT_CLOSED'}

    @classmethod
    def poll(cls, context):
        view = context.space_data
        return view.region_quadviews

    def draw(self, context):
        layout = self.layout

        view = context.space_data

        region = view.region_quadviews[2]
        col = layout.column()
        col.prop(region, "lock_rotation")
        row = col.row()
        row.enabled = region.lock_rotation
        row.prop(region, "show_sync_view")
        row = col.row()
        row.enabled = region.lock_rotation and region.show_sync_view
        row.prop(region, "use_box_clip")


# Annotation properties
class VIEW3D_PT_grease_pencil(AnnotationDataPanel, Panel):
    bl_space_type = 'VIEW_3D'
    bl_region_type = 'UI'
    bl_category = "View"

    # NOTE: this is just a wrapper around the generic GP Panel


class VIEW3D_PT_annotation_onion(AnnotationOnionSkin, Panel):
    bl_space_type = 'VIEW_3D'
    bl_region_type = 'UI'
    bl_category = "View"
    bl_parent_id = "VIEW3D_PT_grease_pencil"

    # NOTE: this is just a wrapper around the generic GP Panel


class TOPBAR_PT_annotation_layers(Panel, AnnotationDataPanel):
    bl_space_type = 'VIEW_3D'
    bl_region_type = 'HEADER'
    bl_label = "Layers"
    bl_ui_units_x = 14


class VIEW3D_PT_view3d_stereo(Panel):
    bl_space_type = 'VIEW_3D'
    bl_region_type = 'UI'
    bl_category = "View"
    bl_label = "Stereoscopy"
    bl_options = {'DEFAULT_CLOSED'}

    @classmethod
    def poll(cls, context):
        scene = context.scene

        multiview = scene.render.use_multiview
        return multiview

    def draw(self, context):
        layout = self.layout
        view = context.space_data

        basic_stereo = context.scene.render.views_format == 'STEREO_3D'

        col = layout.column()
        col.row().prop(view, "stereo_3d_camera", expand=True)

        col.label(text="Display")
        row = col.row()
        row.active = basic_stereo
        row.prop(view, "show_stereo_3d_cameras")
        row = col.row()
        row.active = basic_stereo
        split = row.split()
        split.prop(view, "show_stereo_3d_convergence_plane")
        split = row.split()
        split.prop(view, "stereo_3d_convergence_plane_alpha", text="Alpha")
        split.active = view.show_stereo_3d_convergence_plane
        row = col.row()
        split = row.split()
        split.prop(view, "show_stereo_3d_volume")
        split = row.split()
        split.active = view.show_stereo_3d_volume
        split.prop(view, "stereo_3d_volume_alpha", text="Alpha")


class VIEW3D_PT_context_properties(Panel):
    bl_space_type = 'VIEW_3D'
    bl_region_type = 'UI'
    bl_category = "Item"
    bl_label = "Properties"
    bl_options = {'DEFAULT_CLOSED'}

    @staticmethod
    def _active_context_member(context):
        obj = context.object
        if obj:
            object_mode = obj.mode
            if object_mode == 'POSE':
                return "active_pose_bone"
            elif object_mode == 'EDIT' and obj.type == 'ARMATURE':
                return "active_bone"
            else:
                return "object"

        return ""

    @classmethod
    def poll(cls, context):
        import rna_prop_ui
        member = cls._active_context_member(context)

        if member:
            context_member, member = rna_prop_ui.rna_idprop_context_value(context, member, object)
            return context_member and rna_prop_ui.rna_idprop_has_properties(context_member)

        return False

    def draw(self, context):
        import rna_prop_ui
        member = VIEW3D_PT_context_properties._active_context_member(context)

        if member:
            # Draw with no edit button
            rna_prop_ui.draw(self.layout, context, member, object, use_edit=False)


# Grease Pencil Object - Multi-frame falloff tools.
class VIEW3D_PT_gpencil_multi_frame(Panel):
    bl_space_type = 'VIEW_3D'
    bl_region_type = 'HEADER'
    bl_label = "Multi Frame"

    def draw(self, context):
        layout = self.layout
        tool_settings = context.tool_settings

        gpd = context.gpencil_data
        settings = tool_settings.gpencil_sculpt

        col = layout.column(align=True)
        col.prop(settings, "use_multiframe_falloff")

        # Falloff curve
        if gpd.use_multiedit and settings.use_multiframe_falloff:
            layout.template_curve_mapping(settings, "multiframe_falloff_curve", brush=True)


class VIEW3D_PT_grease_pencil_multi_frame(Panel):
    bl_space_type = 'VIEW_3D'
    bl_region_type = 'HEADER'
    bl_label = "Multi Frame"

    def draw(self, context):
        layout = self.layout
        tool_settings = context.tool_settings

        settings = tool_settings.gpencil_sculpt

        col = layout.column(align=True)
        col.prop(settings, "use_multiframe_falloff")

        # Falloff curve
        if settings.use_multiframe_falloff:
            layout.template_curve_mapping(settings, "multiframe_falloff_curve", brush=True)


# Grease Pencil Object - Curve Editing tools
class VIEW3D_PT_gpencil_curve_edit(Panel):
    bl_space_type = 'VIEW_3D'
    bl_region_type = 'HEADER'
    bl_label = "Curve Editing"

    def draw(self, context):
        layout = self.layout

        gpd = context.gpencil_data
        col = layout.column(align=True)
        col.prop(gpd, "edit_curve_resolution")
        col.prop(gpd, "curve_edit_threshold")
        col.prop(gpd, "curve_edit_corner_angle")
        col.prop(gpd, "use_adaptive_curve_resolution")


class VIEW3D_MT_gpencil_edit_context_menu(Menu):
    bl_label = ""

    def draw(self, context):
        layout = self.layout
        tool_settings = context.tool_settings

        is_point_mode = tool_settings.gpencil_selectmode_edit == 'POINT'
        is_stroke_mode = tool_settings.gpencil_selectmode_edit == 'STROKE'
        is_segment_mode = tool_settings.gpencil_selectmode_edit == 'SEGMENT'

        layout.operator_context = 'INVOKE_REGION_WIN'

        row = layout.row()

        if is_point_mode or is_segment_mode:
            col = row.column(align=True)

            col.label(text="Point", icon='GP_SELECT_POINTS')
            col.separator()

            # Additive Operators
            col.operator("gpencil.stroke_subdivide", text="Subdivide").only_selected = True

            col.separator()

            col.operator("gpencil.extrude_move", text="Extrude")

            col.separator()

            # Deform Operators
            col.operator("gpencil.stroke_smooth", text="Smooth").only_selected = True
            col.operator("transform.bend", text="Bend")
            col.operator("transform.shear", text="Shear")
            col.operator("transform.tosphere", text="To Sphere")
            col.operator("transform.transform", text="Shrink/Fatten").mode = 'GPENCIL_SHRINKFATTEN'
            col.operator("gpencil.stroke_start_set", text="Set Start Point")

            col.separator()

            col.menu("VIEW3D_MT_mirror", text="Mirror")
            col.menu("GPENCIL_MT_snap", text="Snap")

            col.separator()

            # Duplicate operators
            col.operator("gpencil.duplicate_move", text="Duplicate")
            col.operator("gpencil.copy", text="Copy", icon='COPYDOWN')
            col.operator("gpencil.paste", text="Paste", icon='PASTEDOWN').type = 'ACTIVE'
            col.operator("gpencil.paste", text="Paste by Layer").type = 'LAYER'

            col.separator()

            # Removal Operators
            col.operator("gpencil.stroke_merge", text="Merge")
            col.operator("gpencil.stroke_merge_by_distance").use_unselected = False
            col.operator("gpencil.stroke_split", text="Split")
            col.operator("gpencil.stroke_separate", text="Separate").mode = 'POINT'

            col.separator()

            col.operator("gpencil.delete", text="Delete").type = 'POINTS'
            col.operator("gpencil.dissolve", text="Dissolve").type = 'POINTS'
            col.operator("gpencil.dissolve", text="Dissolve Between").type = 'BETWEEN'
            col.operator("gpencil.dissolve", text="Dissolve Unselected").type = 'UNSELECT'

        if is_stroke_mode:

            col = row.column(align=True)
            col.label(text="Stroke", icon='GP_SELECT_STROKES')
            col.separator()

            # Main Strokes Operators
            col.operator("gpencil.stroke_subdivide", text="Subdivide").only_selected = False
            col.menu("VIEW3D_MT_gpencil_simplify")
            col.operator("gpencil.stroke_trim", text="Trim")

            col.separator()

            col.operator("gpencil.stroke_smooth", text="Smooth").only_selected = False
            col.operator("transform.transform", text="Shrink/Fatten").mode = 'GPENCIL_SHRINKFATTEN'

            col.separator()

            # Layer and Materials operators
            col.menu("GPENCIL_MT_move_to_layer")
            col.menu("VIEW3D_MT_assign_material")
            col.operator("gpencil.set_active_material", text="Set as Active Material")
            col.operator_menu_enum("gpencil.stroke_arrange", "direction", text="Arrange")

            col.separator()

            col.menu("VIEW3D_MT_mirror", text="Mirror")
            col.menu("VIEW3D_MT_snap", text="Snap")

            col.separator()

            # Duplicate operators
            col.operator("gpencil.duplicate_move", text="Duplicate")
            col.operator("gpencil.copy", text="Copy", icon='COPYDOWN')
            col.operator("gpencil.paste", text="Paste", icon='PASTEDOWN').type = 'ACTIVE'
            col.operator("gpencil.paste", text="Paste by Layer").type = 'LAYER'

            col.separator()

            # Removal Operators
            col.operator("gpencil.stroke_merge_by_distance").use_unselected = True
            col.operator_menu_enum("gpencil.stroke_join", "type", text="Join", text_ctxt=i18n_contexts.id_gpencil)

            col.operator("gpencil.stroke_split", text="Split")
            col.operator("gpencil.stroke_separate", text="Separate").mode = 'STROKE'

            col.separator()

            col.operator("gpencil.delete", text="Delete").type = 'STROKES'

            col.separator()

            col.operator("gpencil.reproject", text="Reproject")


class VIEW3D_MT_greasepencil_material_active(Menu):
    bl_label = "Active Material"

    @classmethod
    def poll(cls, context):
        ob = context.active_object
        if ob is None or len(ob.material_slots) == 0:
            return False

        return True

    def draw(self, context):
        layout = self.layout
        layout.operator_context = 'INVOKE_REGION_WIN'
        ob = context.active_object

        for slot in ob.material_slots:
            mat = slot.material
            if not mat:
                continue
            mat.id_data.preview_ensure()
            if mat and mat.id_data and mat.id_data.preview:
                icon = mat.id_data.preview.icon_id
                layout.operator("grease_pencil.set_material", text=mat.name, icon_value=icon).slot = mat.name


class VIEW3D_MT_grease_pencil_assign_material(Menu):
    bl_label = "Assign Material"

    def draw(self, context):
        layout = self.layout
        ob = context.active_object
        mat_active = ob.active_material

        if len(ob.material_slots) == 0:
            row = layout.row()
            row.label(text="No Materials")
            row.enabled = False
            return

        for slot in ob.material_slots:
            mat = slot.material
            if mat:
                layout.operator("grease_pencil.stroke_material_set", text=mat.name,
                                icon='LAYER_ACTIVE' if mat == mat_active else 'BLANK1').material = mat.name


class VIEW3D_MT_greasepencil_edit_context_menu(Menu):
    bl_label = ""

    def draw(self, context):
        layout = self.layout
        tool_settings = context.tool_settings

        is_point_mode = tool_settings.gpencil_selectmode_edit == 'POINT'
        is_stroke_mode = tool_settings.gpencil_selectmode_edit == 'STROKE'

        layout.operator_context = 'INVOKE_REGION_WIN'

        row = layout.row()

        if is_point_mode:
            col = row.column(align=True)
            col.label(text="Point", icon='GP_SELECT_POINTS')

            col.separator()

            # Copy/paste
            col.operator("grease_pencil.copy", text="Copy", icon="COPYDOWN")
            col.operator("grease_pencil.paste", text="Paste", icon="PASTEDOWN")

            col.separator()

            # Main Strokes Operators
            col.operator("grease_pencil.stroke_subdivide", text="Subdivide")
            col.operator("grease_pencil.stroke_subdivide_smooth", text="Subdivide and Smooth")
            col.operator("grease_pencil.stroke_simplify", text="Simplify")

            col.separator()

            # Deform Operators
            col.operator("transform.tosphere", text="To Sphere")
            col.operator("transform.shear", text="Shear")
            col.operator("transform.bend", text="Bend")
            col.operator("transform.push_pull", text="Push/Pull")
            col.operator("transform.transform", text="Radius").mode = 'GPENCIL_SHRINKFATTEN'
            col.operator("grease_pencil.stroke_smooth", text="Smooth Points")

            col.separator()

            col.menu("VIEW3D_MT_mirror", text="Mirror")

            col.separator()

            col.operator("grease_pencil.duplicate_move", text="Duplicate")

            col.separator()

            col.operator("grease_pencil.separate", text="Separate").mode = 'SELECTED'

            # Removal Operators
            col.separator()

            col.operator_enum("grease_pencil.dissolve", "type")

        if is_stroke_mode:
            col = row.column(align=True)
            col.label(text="Stroke", icon='GP_SELECT_STROKES')

            col.separator()

            # Copy/paste
            col.operator("grease_pencil.copy", text="Copy", icon="COPYDOWN")
            col.operator("grease_pencil.paste", text="Paste", icon="PASTEDOWN")

            col.separator()

            # Main Strokes Operators
            col.operator("grease_pencil.stroke_subdivide", text="Subdivide")
            col.operator("grease_pencil.stroke_subdivide_smooth", text="Subdivide and Smooth")
            col.operator("grease_pencil.stroke_simplify", text="Simplify")

            col.separator()

            # Deform Operators
            col.operator("grease_pencil.stroke_smooth", text="Smooth")
            col.operator("transform.transform", text="Radius").mode = 'CURVE_SHRINKFATTEN'

            col.separator()

            col.menu("GREASE_PENCIL_MT_move_to_layer")
            col.menu("VIEW3D_MT_grease_pencil_assign_material")
            col.operator("grease_pencil.set_active_material", text="Set as Active Material")
            col.operator_menu_enum("grease_pencil.reorder", text="Arrange", property="direction")

            col.separator()

            col.menu("VIEW3D_MT_mirror")

            col.separator()

            col.operator("grease_pencil.duplicate_move", text="Duplicate")

            col.separator()

            col.operator("grease_pencil.separate", text="Separate").mode = 'SELECTED'


def draw_gpencil_layer_active(context, layout):
    gpl = context.active_gpencil_layer
    if gpl:
        layout.label(text="Active Layer")
        row = layout.row(align=True)
        row.operator_context = 'EXEC_REGION_WIN'
        row.operator_menu_enum("gpencil.layer_change", "layer", text="", icon='GREASEPENCIL')
        row.prop(gpl, "info", text="")
        row.operator("gpencil.layer_remove", text="", icon='X')


def draw_gpencil_material_active(context, layout):
    ob = context.active_object
    if ob and len(ob.material_slots) > 0 and ob.active_material_index >= 0:
        ma = ob.material_slots[ob.active_material_index].material
        if ma:
            layout.label(text="Active Material")
            row = layout.row(align=True)
            row.operator_context = 'EXEC_REGION_WIN'
            row.operator_menu_enum("gpencil.material_set", "slot", text="", icon='MATERIAL')
            row.prop(ma, "name", text="")


class VIEW3D_PT_gpencil_sculpt_automasking(Panel):
    bl_space_type = 'VIEW_3D'
    bl_region_type = 'HEADER'
    bl_label = "Auto-masking"
    bl_ui_units_x = 10

    def draw(self, context):
        layout = self.layout
        tool_settings = context.scene.tool_settings

        layout.label(text="Auto-masking")

        col = layout.column(align=True)
        col.prop(tool_settings.gpencil_sculpt, "use_automasking_stroke", text="Stroke")
        col.prop(tool_settings.gpencil_sculpt, "use_automasking_layer_stroke", text="Layer")
        col.prop(tool_settings.gpencil_sculpt, "use_automasking_material_stroke", text="Material")
        col.separator()
        col.prop(tool_settings.gpencil_sculpt, "use_automasking_layer_active", text="Active Layer")
        col.prop(tool_settings.gpencil_sculpt, "use_automasking_material_active", text="Active Material")


class VIEW3D_PT_gpencil_sculpt_context_menu(Panel):
    bl_space_type = 'VIEW_3D'
    bl_region_type = 'WINDOW'
    bl_label = "Sculpt"
    bl_ui_units_x = 12

    def draw(self, context):
        layout = self.layout
        tool_settings = context.tool_settings

        settings = tool_settings.gpencil_sculpt_paint
        brush = settings.brush

        layout.prop(brush, "size", slider=True)
        layout.prop(brush, "strength")

        # Layers
        draw_gpencil_layer_active(context, layout)


class VIEW3D_PT_gpencil_weight_context_menu(Panel):
    bl_space_type = 'VIEW_3D'
    bl_region_type = 'WINDOW'
    bl_label = "Weight Paint"
    bl_ui_units_x = 12

    def draw(self, context):
        tool_settings = context.tool_settings
        settings = tool_settings.gpencil_weight_paint
        brush = settings.brush
        layout = self.layout

        # Weight settings
        if context.mode == 'WEIGHT_GPENCIL':
            brush_basic_gpencil_weight_settings(layout, context, brush)
        else:
            # Grease Pencil v3
            brush_basic_grease_pencil_weight_settings(layout, context, brush)

        # Layers
        draw_gpencil_layer_active(context, layout)


class VIEW3D_PT_gpencil_draw_context_menu(Panel):
    bl_space_type = 'VIEW_3D'
    bl_region_type = 'WINDOW'
    bl_label = "Draw"
    bl_ui_units_x = 12

    def draw(self, context):
        layout = self.layout
        tool_settings = context.tool_settings
        settings = tool_settings.gpencil_paint
        brush = settings.brush
        gp_settings = brush.gpencil_settings

        is_pin_vertex = gp_settings.brush_draw_mode == 'VERTEXCOLOR'
        is_vertex = settings.color_mode == 'VERTEXCOLOR' or brush.gpencil_tool == 'TINT' or is_pin_vertex

        if brush.gpencil_tool not in {'ERASE', 'CUTTER', 'EYEDROPPER'} and is_vertex:
            split = layout.split(factor=0.1)
            split.prop(brush, "color", text="")
            split.template_color_picker(brush, "color", value_slider=True)

            col = layout.column()
            col.separator()
            col.prop_menu_enum(gp_settings, "vertex_mode", text="Mode")
            col.separator()

        if brush.gpencil_tool not in {'FILL', 'CUTTER'}:
            layout.prop(brush, "size", slider=True)
        if brush.gpencil_tool not in {'ERASE', 'FILL', 'CUTTER'}:
            layout.prop(gp_settings, "pen_strength")

        # Layers
        draw_gpencil_layer_active(context, layout)
        # Material
        if not is_vertex:
            draw_gpencil_material_active(context, layout)


class VIEW3D_PT_gpencil_vertex_context_menu(Panel):
    bl_space_type = 'VIEW_3D'
    bl_region_type = 'WINDOW'
    bl_label = "Vertex Paint"
    bl_ui_units_x = 12

    def draw(self, context):
        layout = self.layout
        tool_settings = context.tool_settings
        settings = tool_settings.gpencil_vertex_paint
        brush = settings.brush
        gp_settings = brush.gpencil_settings

        col = layout.column()

        if brush.gpencil_vertex_tool in {'DRAW', 'REPLACE'}:
            split = layout.split(factor=0.1)
            split.prop(brush, "color", text="")
            split.template_color_picker(brush, "color", value_slider=True)

            col = layout.column()
            col.separator()
            col.prop_menu_enum(gp_settings, "vertex_mode", text="Mode")
            col.separator()

        row = col.row(align=True)
        row.prop(brush, "size", text="Radius")
        row.prop(gp_settings, "use_pressure", text="", icon='STYLUS_PRESSURE')

        if brush.gpencil_vertex_tool in {'DRAW', 'BLUR', 'SMEAR'}:
            row = layout.row(align=True)
            row.prop(gp_settings, "pen_strength", slider=True)
            row.prop(gp_settings, "use_strength_pressure", text="", icon='STYLUS_PRESSURE')

        # Layers
        draw_gpencil_layer_active(context, layout)


class VIEW3D_PT_paint_vertex_context_menu(Panel):
    # Only for popover, these are dummy values.
    bl_space_type = 'VIEW_3D'
    bl_region_type = 'WINDOW'
    bl_label = "Vertex Paint"

    def draw(self, context):
        layout = self.layout

        brush = context.tool_settings.vertex_paint.brush
        capabilities = brush.vertex_paint_capabilities

        if capabilities.has_color:
            split = layout.split(factor=0.1)
            UnifiedPaintPanel.prop_unified_color(split, context, brush, "color", text="")
            UnifiedPaintPanel.prop_unified_color_picker(split, context, brush, "color", value_slider=True)
            layout.prop(brush, "blend", text="")

        UnifiedPaintPanel.prop_unified(
            layout,
            context,
            brush,
            "size",
            unified_name="use_unified_size",
            pressure_name="use_pressure_size",
            slider=True,
        )
        UnifiedPaintPanel.prop_unified(
            layout,
            context,
            brush,
            "strength",
            unified_name="use_unified_strength",
            pressure_name="use_pressure_strength",
            slider=True,
        )


class VIEW3D_PT_paint_texture_context_menu(Panel):
    # Only for popover, these are dummy values.
    bl_space_type = 'VIEW_3D'
    bl_region_type = 'WINDOW'
    bl_label = "Texture Paint"

    def draw(self, context):
        layout = self.layout

        brush = context.tool_settings.image_paint.brush
        capabilities = brush.image_paint_capabilities

        if capabilities.has_color:
            split = layout.split(factor=0.1)
            UnifiedPaintPanel.prop_unified_color(split, context, brush, "color", text="")
            UnifiedPaintPanel.prop_unified_color_picker(split, context, brush, "color", value_slider=True)
            layout.prop(brush, "blend", text="")

        if capabilities.has_radius:
            UnifiedPaintPanel.prop_unified(
                layout,
                context,
                brush,
                "size",
                unified_name="use_unified_size",
                pressure_name="use_pressure_size",
                slider=True,
            )
            UnifiedPaintPanel.prop_unified(
                layout,
                context,
                brush,
                "strength",
                unified_name="use_unified_strength",
                pressure_name="use_pressure_strength",
                slider=True,
            )


class VIEW3D_PT_paint_weight_context_menu(Panel):
    # Only for popover, these are dummy values.
    bl_space_type = 'VIEW_3D'
    bl_region_type = 'WINDOW'
    bl_label = "Weights"

    def draw(self, context):
        layout = self.layout

        brush = context.tool_settings.weight_paint.brush
        UnifiedPaintPanel.prop_unified(
            layout,
            context,
            brush,
            "weight",
            unified_name="use_unified_weight",
            slider=True,
        )
        UnifiedPaintPanel.prop_unified(
            layout,
            context,
            brush,
            "size",
            unified_name="use_unified_size",
            pressure_name="use_pressure_size",
            slider=True,
        )
        UnifiedPaintPanel.prop_unified(
            layout,
            context,
            brush,
            "strength",
            unified_name="use_unified_strength",
            pressure_name="use_pressure_strength",
            slider=True,
        )


class VIEW3D_PT_sculpt_automasking(Panel):
    bl_space_type = 'VIEW_3D'
    bl_region_type = 'HEADER'
    bl_label = "Auto-Masking"
    bl_ui_units_x = 10

    def draw(self, context):
        layout = self.layout

        tool_settings = context.tool_settings
        sculpt = tool_settings.sculpt
        layout.label(text="Auto-Masking")

        col = layout.column(align=True)
        col.prop(sculpt, "use_automasking_topology", text="Topology")
        col.prop(sculpt, "use_automasking_face_sets", text="Face Sets")

        col.separator()

        col = layout.column(align=True)
        col.prop(sculpt, "use_automasking_boundary_edges", text="Mesh Boundary")
        col.prop(sculpt, "use_automasking_boundary_face_sets", text="Face Sets Boundary")

        if sculpt.use_automasking_boundary_edges or sculpt.use_automasking_boundary_face_sets:
            col.prop(sculpt, "automasking_boundary_edges_propagation_steps")

        col.separator()

        col = layout.column(align=True)
        row = col.row()
        row.prop(sculpt, "use_automasking_cavity", text="Cavity")

        is_cavity_active = sculpt.use_automasking_cavity or sculpt.use_automasking_cavity_inverted

        if is_cavity_active:
            props = row.operator("sculpt.mask_from_cavity", text="Create Mask")
            props.settings_source = 'SCENE'

        col.prop(sculpt, "use_automasking_cavity_inverted", text="Cavity (inverted)")

        if is_cavity_active:
            col = layout.column(align=True)
            col.prop(sculpt, "automasking_cavity_factor", text="Factor")
            col.prop(sculpt, "automasking_cavity_blur_steps", text="Blur")

            col = layout.column()
            col.prop(sculpt, "use_automasking_custom_cavity_curve", text="Custom Curve")

            if sculpt.use_automasking_custom_cavity_curve:
                col.template_curve_mapping(sculpt, "automasking_cavity_curve")

        col.separator()

        col = layout.column(align=True)
        col.prop(sculpt, "use_automasking_view_normal", text="View Normal")

        if sculpt.use_automasking_view_normal:
            col.prop(sculpt, "use_automasking_view_occlusion", text="Occlusion")
            subcol = col.column(align=True)
            subcol.active = not sculpt.use_automasking_view_occlusion
            subcol.prop(sculpt, "automasking_view_normal_limit", text="Limit")
            subcol.prop(sculpt, "automasking_view_normal_falloff", text="Falloff")

        col = layout.column()
        col.prop(sculpt, "use_automasking_start_normal", text="Area Normal")

        if sculpt.use_automasking_start_normal:
            col = layout.column(align=True)
            col.prop(sculpt, "automasking_start_normal_limit", text="Limit")
            col.prop(sculpt, "automasking_start_normal_falloff", text="Falloff")


class VIEW3D_PT_sculpt_context_menu(Panel):
    # Only for popover, these are dummy values.
    bl_space_type = 'VIEW_3D'
    bl_region_type = 'WINDOW'
    bl_label = "Sculpt"

    def draw(self, context):
        layout = self.layout

        brush = context.tool_settings.sculpt.brush
        capabilities = brush.sculpt_capabilities

        if capabilities.has_color:
            split = layout.split(factor=0.1)
            UnifiedPaintPanel.prop_unified_color(split, context, brush, "color", text="")
            UnifiedPaintPanel.prop_unified_color_picker(split, context, brush, "color", value_slider=True)
            layout.prop(brush, "blend", text="")

        ups = context.tool_settings.unified_paint_settings
        size = "size"
        size_owner = ups if ups.use_unified_size else brush
        if size_owner.use_locked_size == 'SCENE':
            size = "unprojected_radius"

        UnifiedPaintPanel.prop_unified(
            layout,
            context,
            brush,
            size,
            unified_name="use_unified_size",
            pressure_name="use_pressure_size",
            text="Radius",
            slider=True,
        )
        UnifiedPaintPanel.prop_unified(
            layout,
            context,
            brush,
            "strength",
            unified_name="use_unified_strength",
            pressure_name="use_pressure_strength",
            slider=True,
        )

        if capabilities.has_auto_smooth:
            layout.prop(brush, "auto_smooth_factor", slider=True)

        if capabilities.has_normal_weight:
            layout.prop(brush, "normal_weight", slider=True)

        if capabilities.has_pinch_factor:
            text = "Pinch"
            if brush.sculpt_tool in {'BLOB', 'SNAKE_HOOK'}:
                text = "Magnify"
            layout.prop(brush, "crease_pinch_factor", slider=True, text=text)

        if capabilities.has_rake_factor:
            layout.prop(brush, "rake_factor", slider=True)

        if capabilities.has_plane_offset:
            layout.prop(brush, "plane_offset", slider=True)
            layout.prop(brush, "plane_trim", slider=True, text="Distance")

        if capabilities.has_height:
            layout.prop(brush, "height", slider=True, text="Height")


class TOPBAR_PT_gpencil_materials(GreasePencilMaterialsPanel, Panel):
    bl_space_type = 'VIEW_3D'
    bl_region_type = 'HEADER'
    bl_label = "Materials"
    bl_ui_units_x = 14

    @classmethod
    def poll(cls, context):
        ob = context.object
        return ob and ob.type in {'GPENCIL', 'GREASEPENCIL'}


class TOPBAR_PT_gpencil_vertexcolor(GreasePencilVertexcolorPanel, Panel):
    bl_space_type = 'VIEW_3D'
    bl_region_type = 'HEADER'
    bl_label = "Color Attribute"
    bl_ui_units_x = 10

    @classmethod
    def poll(cls, context):
        ob = context.object
        return ob and ob.type == 'GPENCIL'


class VIEW3D_PT_curves_sculpt_add_shape(Panel):
    # Only for popover, these are dummy values.
    bl_space_type = 'VIEW_3D'
    bl_region_type = 'WINDOW'
    bl_label = "Curves Sculpt Add Curve Options"

    def draw(self, context):
        layout = self.layout

        layout.use_property_split = True
        layout.use_property_decorate = False  # No animation.

        settings = UnifiedPaintPanel.paint_settings(context)
        brush = settings.brush

        col = layout.column(heading="Interpolate", align=True)
        col.prop(brush.curves_sculpt_settings, "use_length_interpolate", text="Length")
        col.prop(brush.curves_sculpt_settings, "use_radius_interpolate", text="Radius")
        col.prop(brush.curves_sculpt_settings, "use_shape_interpolate", text="Shape")
        col.prop(brush.curves_sculpt_settings, "use_point_count_interpolate", text="Point Count")

        col = layout.column()
        col.active = not brush.curves_sculpt_settings.use_length_interpolate
        col.prop(brush.curves_sculpt_settings, "curve_length", text="Length")

        col = layout.column()
        col.active = not brush.curves_sculpt_settings.use_radius_interpolate
        col.prop(brush.curves_sculpt_settings, "curve_radius", text="Radius")

        col = layout.column()
        col.active = not brush.curves_sculpt_settings.use_point_count_interpolate
        col.prop(brush.curves_sculpt_settings, "points_per_curve", text="Points")


class VIEW3D_PT_curves_sculpt_parameter_falloff(Panel):
    # Only for popover, these are dummy values.
    bl_space_type = 'VIEW_3D'
    bl_region_type = 'WINDOW'
    bl_label = "Curves Sculpt Parameter Falloff"

    def draw(self, context):
        layout = self.layout

        settings = UnifiedPaintPanel.paint_settings(context)
        brush = settings.brush

        layout.template_curve_mapping(brush.curves_sculpt_settings, "curve_parameter_falloff")
        row = layout.row(align=True)
        row.operator("brush.sculpt_curves_falloff_preset", icon='SMOOTHCURVE', text="").shape = 'SMOOTH'
        row.operator("brush.sculpt_curves_falloff_preset", icon='SPHERECURVE', text="").shape = 'ROUND'
        row.operator("brush.sculpt_curves_falloff_preset", icon='ROOTCURVE', text="").shape = 'ROOT'
        row.operator("brush.sculpt_curves_falloff_preset", icon='SHARPCURVE', text="").shape = 'SHARP'
        row.operator("brush.sculpt_curves_falloff_preset", icon='LINCURVE', text="").shape = 'LINE'
        row.operator("brush.sculpt_curves_falloff_preset", icon='NOCURVE', text="").shape = 'MAX'


class VIEW3D_PT_curves_sculpt_grow_shrink_scaling(Panel):
    # Only for popover, these are dummy values.
    bl_space_type = 'VIEW_3D'
    bl_region_type = 'WINDOW'
    bl_label = "Curves Grow/Shrink Scaling"
    bl_ui_units_x = 12

    def draw(self, context):
        layout = self.layout

        layout.use_property_split = True
        layout.use_property_decorate = False  # No animation.

        settings = UnifiedPaintPanel.paint_settings(context)
        brush = settings.brush

        layout.prop(brush.curves_sculpt_settings, "use_uniform_scale")
        layout.prop(brush.curves_sculpt_settings, "minimum_length")


class VIEW3D_PT_viewport_debug(Panel):
    bl_space_type = 'VIEW_3D'
    bl_region_type = 'HEADER'
    bl_parent_id = "VIEW3D_PT_overlay"
    bl_label = "Viewport Debug"

    @classmethod
    def poll(cls, context):
        prefs = context.preferences
        return prefs.experimental.use_viewport_debug

    def draw(self, context):
        layout = self.layout
        view = context.space_data
        overlay = view.overlay

        layout.prop(overlay, "use_debug_freeze_view_culling")


class VIEW3D_AST_sculpt_brushes(bpy.types.AssetShelf):
    # Experimental: Asset shelf for sculpt brushes, only shows up if both the
    # "Asset Shelf" and the "Extended Asset Browser" experimental features are
    # enabled.

    bl_space_type = 'VIEW_3D'

    @classmethod
    def poll(cls, context):
        prefs = context.preferences
        if not prefs.experimental.use_extended_asset_browser:
            return False

        return context.mode == 'SCULPT'

    @classmethod
    def asset_poll(cls, asset):
        return asset.id_type == 'BRUSH'


classes = (
    VIEW3D_HT_header,
    VIEW3D_HT_tool_header,
    VIEW3D_MT_editor_menus,
    VIEW3D_MT_transform,
    VIEW3D_MT_transform_object,
    VIEW3D_MT_transform_armature,
    VIEW3D_MT_mirror,
    VIEW3D_MT_snap,
    VIEW3D_MT_uv_map,
    VIEW3D_MT_view,
    VIEW3D_MT_view_local,
    VIEW3D_MT_view_cameras,
    VIEW3D_MT_view_navigation,
    VIEW3D_MT_view_align,
    VIEW3D_MT_view_align_selected,
    VIEW3D_MT_view_viewpoint,
    VIEW3D_MT_view_regions,
    VIEW3D_MT_select_object,
    VIEW3D_MT_select_object_more_less,
    VIEW3D_MT_select_pose,
    VIEW3D_MT_select_pose_more_less,
    VIEW3D_MT_select_particle,
    VIEW3D_MT_edit_mesh,
    VIEW3D_MT_edit_mesh_select_similar,
    VIEW3D_MT_edit_mesh_select_by_trait,
    VIEW3D_MT_edit_mesh_select_more_less,
    VIEW3D_MT_select_edit_mesh,
    VIEW3D_MT_select_edit_curve,
    VIEW3D_MT_select_edit_surface,
    VIEW3D_MT_select_edit_text,
    VIEW3D_MT_select_edit_metaball,
    VIEW3D_MT_edit_lattice_context_menu,
    VIEW3D_MT_select_edit_lattice,
    VIEW3D_MT_select_edit_armature,
    VIEW3D_MT_select_edit_grease_pencil,
    VIEW3D_MT_select_edit_gpencil,
    VIEW3D_MT_select_paint_mask,
    VIEW3D_MT_select_paint_mask_vertex,
    VIEW3D_MT_select_edit_point_cloud,
    VIEW3D_MT_edit_curves_select_more_less,
    VIEW3D_MT_select_edit_curves,
    VIEW3D_MT_select_sculpt_curves,
    VIEW3D_MT_mesh_add,
    VIEW3D_MT_curve_add,
    VIEW3D_MT_surface_add,
    VIEW3D_MT_edit_metaball_context_menu,
    VIEW3D_MT_metaball_add,
    TOPBAR_MT_edit_curve_add,
    TOPBAR_MT_edit_armature_add,
    VIEW3D_MT_armature_add,
    VIEW3D_MT_light_add,
    VIEW3D_MT_lightprobe_add,
    VIEW3D_MT_camera_add,
    VIEW3D_MT_volume_add,
    VIEW3D_MT_grease_pencil_add,
    VIEW3D_MT_add,
    VIEW3D_MT_image_add,
    VIEW3D_MT_object,
    VIEW3D_MT_object_animation,
    VIEW3D_MT_object_asset,
    VIEW3D_MT_object_rigid_body,
    VIEW3D_MT_object_clear,
    VIEW3D_MT_object_context_menu,
    VIEW3D_MT_object_convert,
    VIEW3D_MT_object_shading,
    VIEW3D_MT_object_apply,
    VIEW3D_MT_object_relations,
    VIEW3D_MT_object_liboverride,
    VIEW3D_MT_object_parent,
    VIEW3D_MT_object_track,
    VIEW3D_MT_object_collection,
    VIEW3D_MT_object_constraints,
    VIEW3D_MT_object_quick_effects,
    VIEW3D_MT_object_showhide,
    VIEW3D_MT_object_cleanup,
    VIEW3D_MT_make_single_user,
    VIEW3D_MT_make_links,
    VIEW3D_MT_brush_paint_modes,
    VIEW3D_MT_paint_vertex,
    VIEW3D_MT_hook,
    VIEW3D_MT_vertex_group,
    VIEW3D_MT_gpencil_vertex_group,
    VIEW3D_MT_paint_weight,
    VIEW3D_MT_paint_weight_lock,
    VIEW3D_MT_sculpt,
    VIEW3D_MT_sculpt_set_pivot,
    VIEW3D_MT_mask,
    VIEW3D_MT_face_sets,
    VIEW3D_MT_face_sets_init,
    VIEW3D_MT_random_mask,
    VIEW3D_MT_particle,
    VIEW3D_MT_particle_context_menu,
    VIEW3D_MT_particle_showhide,
    VIEW3D_MT_pose,
    VIEW3D_MT_pose_transform,
    VIEW3D_MT_pose_slide,
    VIEW3D_MT_pose_propagate,
    VIEW3D_MT_pose_motion,
    VIEW3D_MT_bone_collections,
    VIEW3D_MT_pose_ik,
    VIEW3D_MT_pose_constraints,
    VIEW3D_MT_pose_names,
    VIEW3D_MT_pose_showhide,
    VIEW3D_MT_pose_apply,
    VIEW3D_MT_pose_context_menu,
    VIEW3D_MT_bone_options_toggle,
    VIEW3D_MT_bone_options_enable,
    VIEW3D_MT_bone_options_disable,
    VIEW3D_MT_edit_mesh_context_menu,
    VIEW3D_MT_edit_mesh_select_mode,
    VIEW3D_MT_edit_mesh_select_linked,
    VIEW3D_MT_edit_mesh_select_loops,
    VIEW3D_MT_edit_mesh_extrude,
    VIEW3D_MT_edit_mesh_vertices,
    VIEW3D_MT_edit_mesh_edges,
    VIEW3D_MT_edit_mesh_faces,
    VIEW3D_MT_edit_mesh_faces_data,
    VIEW3D_MT_edit_mesh_normals,
    VIEW3D_MT_edit_mesh_normals_select_strength,
    VIEW3D_MT_edit_mesh_normals_set_strength,
    VIEW3D_MT_edit_mesh_normals_average,
    VIEW3D_MT_edit_mesh_shading,
    VIEW3D_MT_edit_mesh_weights,
    VIEW3D_MT_edit_mesh_clean,
    VIEW3D_MT_edit_mesh_delete,
    VIEW3D_MT_edit_mesh_merge,
    VIEW3D_MT_edit_mesh_split,
    VIEW3D_MT_edit_mesh_showhide,
    VIEW3D_MT_greasepencil_material_active,
    VIEW3D_MT_paint_grease_pencil,
    VIEW3D_MT_paint_gpencil,
    VIEW3D_MT_draw_gpencil,
    VIEW3D_MT_assign_material,
    VIEW3D_MT_edit_gpencil,
    VIEW3D_MT_edit_gpencil_stroke,
    VIEW3D_MT_edit_gpencil_point,
    VIEW3D_MT_edit_gpencil_delete,
    VIEW3D_MT_edit_gpencil_showhide,
    VIEW3D_MT_edit_greasepencil_showhide,
    VIEW3D_MT_edit_greasepencil_cleanup,
    VIEW3D_MT_weight_gpencil,
    VIEW3D_MT_gpencil_animation,
    VIEW3D_MT_gpencil_simplify,
    VIEW3D_MT_gpencil_autoweights,
    VIEW3D_MT_gpencil_edit_context_menu,
    VIEW3D_MT_greasepencil_edit_context_menu,
    VIEW3D_MT_grease_pencil_assign_material,
    VIEW3D_MT_edit_greasepencil,
    VIEW3D_MT_edit_greasepencil_delete,
    VIEW3D_MT_edit_greasepencil_stroke,
    VIEW3D_MT_edit_greasepencil_point,
    VIEW3D_MT_edit_greasepencil_animation,
    VIEW3D_MT_edit_curve,
    VIEW3D_MT_edit_curve_ctrlpoints,
    VIEW3D_MT_edit_curve_segments,
    VIEW3D_MT_edit_curve_clean,
    VIEW3D_MT_edit_curve_context_menu,
    VIEW3D_MT_edit_curve_delete,
    VIEW3D_MT_edit_curve_showhide,
    VIEW3D_MT_edit_surface,
    VIEW3D_MT_edit_font,
    VIEW3D_MT_edit_font_chars,
    VIEW3D_MT_edit_font_kerning,
    VIEW3D_MT_edit_font_delete,
    VIEW3D_MT_edit_font_context_menu,
    VIEW3D_MT_edit_meta,
    VIEW3D_MT_edit_meta_showhide,
    VIEW3D_MT_edit_lattice,
    VIEW3D_MT_edit_armature,
    VIEW3D_MT_armature_context_menu,
    VIEW3D_MT_edit_armature_parent,
    VIEW3D_MT_edit_armature_roll,
    VIEW3D_MT_edit_armature_names,
    VIEW3D_MT_edit_armature_delete,
    VIEW3D_MT_edit_gpencil_transform,
    VIEW3D_MT_edit_curves,
    VIEW3D_MT_edit_curves_add,
    VIEW3D_MT_edit_curves_segments,
    VIEW3D_MT_edit_curves_control_points,
    VIEW3D_MT_edit_pointcloud,
    VIEW3D_MT_object_mode_pie,
    VIEW3D_MT_view_pie,
    VIEW3D_MT_transform_gizmo_pie,
    VIEW3D_MT_shading_pie,
    VIEW3D_MT_shading_ex_pie,
    VIEW3D_MT_pivot_pie,
    VIEW3D_MT_snap_pie,
    VIEW3D_MT_orientations_pie,
    VIEW3D_MT_proportional_editing_falloff_pie,
    VIEW3D_MT_sculpt_mask_edit_pie,
    VIEW3D_MT_sculpt_automasking_pie,
    VIEW3D_MT_sculpt_gpencil_automasking_pie,
    VIEW3D_MT_wpaint_vgroup_lock_pie,
    VIEW3D_MT_sculpt_face_sets_edit_pie,
    VIEW3D_MT_sculpt_curves,
    VIEW3D_PT_active_tool,
    VIEW3D_PT_active_tool_duplicate,
    VIEW3D_PT_view3d_properties,
    VIEW3D_PT_view3d_lock,
    VIEW3D_PT_view3d_cursor,
    VIEW3D_PT_collections,
    VIEW3D_PT_object_type_visibility,
    VIEW3D_PT_grease_pencil,
    VIEW3D_PT_annotation_onion,
    VIEW3D_PT_gpencil_multi_frame,
    VIEW3D_PT_grease_pencil_multi_frame,
    VIEW3D_PT_gpencil_curve_edit,
    VIEW3D_PT_gpencil_sculpt_automasking,
    VIEW3D_PT_quad_view,
    VIEW3D_PT_view3d_stereo,
    VIEW3D_PT_shading,
    VIEW3D_PT_shading_lighting,
    VIEW3D_PT_shading_color,
    VIEW3D_PT_shading_options,
    VIEW3D_PT_shading_options_shadow,
    VIEW3D_PT_shading_options_ssao,
    VIEW3D_PT_shading_render_pass,
    VIEW3D_PT_shading_compositor,
    VIEW3D_PT_gizmo_display,
    VIEW3D_PT_overlay,
    VIEW3D_PT_overlay_guides,
    VIEW3D_PT_overlay_object,
    VIEW3D_PT_overlay_geometry,
    VIEW3D_PT_overlay_viewer_node,
    VIEW3D_PT_overlay_motion_tracking,
    VIEW3D_PT_overlay_edit_mesh,
    VIEW3D_PT_overlay_edit_mesh_shading,
    VIEW3D_PT_overlay_edit_mesh_measurement,
    VIEW3D_PT_overlay_edit_mesh_normals,
    VIEW3D_PT_overlay_edit_mesh_freestyle,
    VIEW3D_PT_overlay_edit_curve,
    VIEW3D_PT_overlay_texture_paint,
    VIEW3D_PT_overlay_vertex_paint,
    VIEW3D_PT_overlay_weight_paint,
    VIEW3D_PT_overlay_bones,
    VIEW3D_PT_overlay_sculpt,
    VIEW3D_PT_overlay_sculpt_curves,
    VIEW3D_PT_snapping,
    VIEW3D_PT_proportional_edit,
    VIEW3D_PT_gpencil_origin,
    VIEW3D_PT_gpencil_lock,
    VIEW3D_PT_gpencil_guide,
    VIEW3D_PT_transform_orientations,
    VIEW3D_PT_overlay_gpencil_options,
    VIEW3D_PT_overlay_grease_pencil_options,
    VIEW3D_PT_context_properties,
    VIEW3D_PT_paint_vertex_context_menu,
    VIEW3D_PT_paint_texture_context_menu,
    VIEW3D_PT_paint_weight_context_menu,
    VIEW3D_PT_gpencil_vertex_context_menu,
    VIEW3D_PT_gpencil_sculpt_context_menu,
    VIEW3D_PT_gpencil_weight_context_menu,
    VIEW3D_PT_gpencil_draw_context_menu,
    VIEW3D_PT_sculpt_automasking,
    VIEW3D_PT_sculpt_context_menu,
    TOPBAR_PT_gpencil_materials,
    TOPBAR_PT_gpencil_vertexcolor,
    TOPBAR_PT_annotation_layers,
    VIEW3D_PT_curves_sculpt_add_shape,
    VIEW3D_PT_curves_sculpt_parameter_falloff,
    VIEW3D_PT_curves_sculpt_grow_shrink_scaling,
    VIEW3D_PT_viewport_debug,
    VIEW3D_AST_sculpt_brushes,
)


if __name__ == "__main__":  # only for live edit.
    from bpy.utils import register_class
    for cls in classes:
        register_class(cls)<|MERGE_RESOLUTION|>--- conflicted
+++ resolved
@@ -894,11 +894,7 @@
                 row = layout.row(align=True)
                 row.prop(tool_settings, "use_gpencil_draw_additive", text="", icon='FREEZE')
 
-<<<<<<< HEAD
-            if object_mode in {'PAINT_GREASE_PENCIL', 'EDIT', 'WEIGHT_GPENCIL'}:
-=======
-            if object_mode in {'PAINT_GPENCIL', 'EDIT', 'WEIGHT_PAINT'}:
->>>>>>> fe0e2907
+            if object_mode in {'PAINT_GPENCIL', 'EDIT', 'WEIGHT_GPENCIL'}:
                 row = layout.row(align=True)
                 row.prop(tool_settings, "use_grease_pencil_multi_frame_editing", text="")
 
