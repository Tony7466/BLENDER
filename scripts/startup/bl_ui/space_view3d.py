--- conflicted
+++ resolved
@@ -2359,12 +2359,6 @@
 
         layout.separator()
 
-<<<<<<< HEAD
-        layout.operator("grease_pencil.select_linked", text="Linked")
-        layout.operator("grease_pencil.select_alternate", text="Alternated")
-        layout.operator("grease_pencil.select_random", text="Random")
-        layout.operator_menu_enum("grease_pencil.select_similar", "type", text="Similar")
-=======
         layout.operator("grease_pencil.select_random")
         layout.operator("grease_pencil.select_alternate")
 
@@ -2375,8 +2369,8 @@
 
         layout.separator()
 
+        layout.operator_menu_enum("grease_pencil.select_similar", "type", text="Similar")
         layout.operator("grease_pencil.select_linked")
->>>>>>> 12ef319a
 
         layout.separator()
 
