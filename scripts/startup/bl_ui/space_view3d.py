# SPDX-License-Identifier: GPL-2.0-or-later
import bpy
from bl_ui_utils.layout import operator_context
from bpy.types import (
    Header,
    Menu,
    Panel,
)
from bl_ui.properties_paint_common import (
    UnifiedPaintPanel,
    brush_basic_texpaint_settings,
)
from bl_ui.properties_grease_pencil_common import (
    AnnotationDataPanel,
    AnnotationOnionSkin,
    GreasePencilMaterialsPanel,
    GreasePencilVertexcolorPanel,
)
from bl_ui.space_toolsystem_common import (
    ToolActivePanelHelper,
)
from bpy.app.translations import (
    pgettext_iface as iface_,
    pgettext_tip as tip_,
    contexts as i18n_contexts,
)


class VIEW3D_HT_tool_header(Header):
    bl_space_type = 'VIEW_3D'
    bl_region_type = 'TOOL_HEADER'

    def draw(self, context):
        layout = self.layout

        self.draw_tool_settings(context)

        layout.separator_spacer()

        self.draw_mode_settings(context)

    def draw_tool_settings(self, context):
        layout = self.layout
        tool_mode = context.mode

        # Active Tool
        # -----------
        from bl_ui.space_toolsystem_common import ToolSelectPanelHelper
        tool = ToolSelectPanelHelper.draw_active_tool_header(
            context, layout,
            tool_key=('VIEW_3D', tool_mode),
        )
        # Object Mode Options
        # -------------------

        # Example of how tool_settings can be accessed as pop-overs.

        # TODO(campbell): editing options should be after active tool options
        # (obviously separated for from the users POV)
        draw_fn = getattr(_draw_tool_settings_context_mode, tool_mode, None)
        if draw_fn is not None:
            is_valid_context = draw_fn(context, layout, tool)

        def draw_3d_brush_settings(layout, tool_mode):
            layout.popover("VIEW3D_PT_tools_brush_settings_advanced", text="Brush")
            if tool_mode != 'PAINT_WEIGHT':
                layout.popover("VIEW3D_PT_tools_brush_texture")
            if tool_mode == 'PAINT_TEXTURE':
                layout.popover("VIEW3D_PT_tools_mask_texture")
            layout.popover("VIEW3D_PT_tools_brush_stroke")
            layout.popover("VIEW3D_PT_tools_brush_falloff")
            layout.popover("VIEW3D_PT_tools_brush_display")

        # NOTE: general mode options should be added to `draw_mode_settings`.
        if tool_mode == 'SCULPT':
            if is_valid_context:
                draw_3d_brush_settings(layout, tool_mode)
        elif tool_mode == 'PAINT_VERTEX':
            if is_valid_context:
                draw_3d_brush_settings(layout, tool_mode)
        elif tool_mode == 'PAINT_WEIGHT':
            if is_valid_context:
                draw_3d_brush_settings(layout, tool_mode)
        elif tool_mode == 'PAINT_TEXTURE':
            if is_valid_context:
                draw_3d_brush_settings(layout, tool_mode)
        elif tool_mode == 'EDIT_ARMATURE':
            pass
        elif tool_mode == 'EDIT_CURVE':
            pass
        elif tool_mode == 'EDIT_MESH':
            pass
        elif tool_mode == 'POSE':
            pass
        elif tool_mode == 'PARTICLE':
            # Disable, only shows "Brush" panel, which is already in the top-bar.
            # if tool.has_datablock:
            #     layout.popover_group(context=".paint_common", **popover_kw)
            pass
        elif tool_mode == 'PAINT_GPENCIL':
            if is_valid_context:
                brush = context.tool_settings.gpencil_paint.brush
                if brush:
                    if brush.gpencil_tool != 'ERASE':
                        if brush.gpencil_tool != 'TINT':
                            layout.popover("VIEW3D_PT_tools_grease_pencil_brush_advanced")

                        if brush.gpencil_tool not in {'FILL', 'TINT'}:
                            layout.popover("VIEW3D_PT_tools_grease_pencil_brush_stroke")

                    layout.popover("VIEW3D_PT_tools_grease_pencil_paint_appearance")
        elif tool_mode == 'SCULPT_GPENCIL':
            if is_valid_context:
                brush = context.tool_settings.gpencil_sculpt_paint.brush
                if brush:
                    tool = brush.gpencil_sculpt_tool
                    if tool in {'SMOOTH', 'RANDOMIZE'}:
                        layout.popover("VIEW3D_PT_tools_grease_pencil_sculpt_brush_popover")
                    layout.popover("VIEW3D_PT_tools_grease_pencil_sculpt_appearance")
        elif tool_mode == 'WEIGHT_GPENCIL':
            if is_valid_context:
                layout.popover("VIEW3D_PT_tools_grease_pencil_weight_appearance")
        elif tool_mode == 'VERTEX_GPENCIL':
            if is_valid_context:
                layout.popover("VIEW3D_PT_tools_grease_pencil_vertex_appearance")

    def draw_mode_settings(self, context):
        layout = self.layout
        mode_string = context.mode

        def row_for_mirror():
            row = layout.row(align=True)
            row.label(icon='MOD_MIRROR')
            sub = row.row(align=True)
            sub.scale_x = 0.6
            return row, sub

        if mode_string == 'EDIT_ARMATURE':
            _row, sub = row_for_mirror()
            sub.prop(context.object.data, "use_mirror_x", text="X", toggle=True)
        elif mode_string == 'POSE':
            _row, sub = row_for_mirror()
            sub.prop(context.object.pose, "use_mirror_x", text="X", toggle=True)
        elif mode_string in {'EDIT_MESH', 'PAINT_WEIGHT', 'SCULPT', 'PAINT_VERTEX', 'PAINT_TEXTURE'}:
            # Mesh Modes, Use Mesh Symmetry
            row, sub = row_for_mirror()
            sub.prop(context.object, "use_mesh_mirror_x", text="X", toggle=True)
            sub.prop(context.object, "use_mesh_mirror_y", text="Y", toggle=True)
            sub.prop(context.object, "use_mesh_mirror_z", text="Z", toggle=True)
            if mode_string == 'EDIT_MESH':
                tool_settings = context.tool_settings
                layout.prop(tool_settings, "use_mesh_automerge", text="")
            elif mode_string == 'PAINT_WEIGHT':
                row.popover(panel="VIEW3D_PT_tools_weightpaint_symmetry_for_topbar", text="")
            elif mode_string == 'SCULPT':
                row.popover(panel="VIEW3D_PT_sculpt_symmetry_for_topbar", text="")
            elif mode_string == 'PAINT_VERTEX':
                row.popover(panel="VIEW3D_PT_tools_vertexpaint_symmetry_for_topbar", text="")
        elif mode_string == 'SCULPT_CURVES':
            _row, sub = row_for_mirror()
            sub.prop(context.object.data, "use_mirror_x", text="X", toggle=True)
            sub.prop(context.object.data, "use_mirror_y", text="Y", toggle=True)
            sub.prop(context.object.data, "use_mirror_z", text="Z", toggle=True)

            layout.prop(context.object.data, "use_sculpt_collision", icon='MOD_PHYSICS', icon_only=True, toggle=True)

        # Expand panels from the side-bar as popovers.
        popover_kw = {"space_type": 'VIEW_3D', "region_type": 'UI', "category": "Tool"}

        if mode_string == 'SCULPT':
            layout.popover_group(context=".sculpt_mode", **popover_kw)
        elif mode_string == 'PAINT_VERTEX':
            layout.popover_group(context=".vertexpaint", **popover_kw)
        elif mode_string == 'PAINT_WEIGHT':
            layout.popover_group(context=".weightpaint", **popover_kw)
        elif mode_string == 'PAINT_TEXTURE':
            layout.popover_group(context=".imagepaint", **popover_kw)
        elif mode_string == 'EDIT_TEXT':
            layout.popover_group(context=".text_edit", **popover_kw)
        elif mode_string == 'EDIT_ARMATURE':
            layout.popover_group(context=".armature_edit", **popover_kw)
        elif mode_string == 'EDIT_METABALL':
            layout.popover_group(context=".mball_edit", **popover_kw)
        elif mode_string == 'EDIT_LATTICE':
            layout.popover_group(context=".lattice_edit", **popover_kw)
        elif mode_string == 'EDIT_CURVE':
            layout.popover_group(context=".curve_edit", **popover_kw)
        elif mode_string == 'EDIT_MESH':
            layout.popover_group(context=".mesh_edit", **popover_kw)
        elif mode_string == 'POSE':
            layout.popover_group(context=".posemode", **popover_kw)
        elif mode_string == 'PARTICLE':
            layout.popover_group(context=".particlemode", **popover_kw)
        elif mode_string == 'OBJECT':
            layout.popover_group(context=".objectmode", **popover_kw)
        elif mode_string in {'PAINT_GPENCIL', 'EDIT_GPENCIL', 'SCULPT_GPENCIL', 'WEIGHT_GPENCIL'}:
            # Grease pencil layer.
            gpl = context.active_gpencil_layer
            if gpl and gpl.info is not None:
                text = gpl.info
                maxw = 25
                if len(text) > maxw:
                    text = text[:maxw - 5] + '..' + text[-3:]
            else:
                text = ""

            layout.label(text="Layer:")
            sub = layout.row()
            sub.ui_units_x = 8
            sub.popover(
                panel="TOPBAR_PT_gpencil_layers",
                text=text,
            )


class _draw_tool_settings_context_mode:
    @staticmethod
    def SCULPT(context, layout, tool):
        if (tool is None) or (not tool.has_datablock):
            return False

        paint = context.tool_settings.sculpt
        layout.template_ID_preview(paint, "brush", rows=3, cols=8, hide_buttons=True)

        brush = paint.brush
        if brush is None:
            return False

        tool_settings = context.tool_settings
        capabilities = brush.sculpt_capabilities

        ups = tool_settings.unified_paint_settings

        if capabilities.has_color:
            row = layout.row(align=True)
            row.ui_units_x = 4
            UnifiedPaintPanel.prop_unified_color(row, context, brush, "color", text="")
            UnifiedPaintPanel.prop_unified_color(row, context, brush, "secondary_color", text="")
            row.separator()
            layout.prop(brush, "blend", text="", expand=False)

        size = "size"
        size_owner = ups if ups.use_unified_size else brush
        if size_owner.use_locked_size == 'SCENE':
            size = "unprojected_radius"

        UnifiedPaintPanel.prop_unified(
            layout,
            context,
            brush,
            size,
            pressure_name="use_pressure_size",
            unified_name="use_unified_size",
            text="Radius",
            slider=True,
            header=True,
        )

        # strength, use_strength_pressure
        pressure_name = "use_pressure_strength" if capabilities.has_strength_pressure else None
        UnifiedPaintPanel.prop_unified(
            layout,
            context,
            brush,
            "strength",
            pressure_name=pressure_name,
            unified_name="use_unified_strength",
            text="Strength",
            header=True,
        )

        # direction
        if not capabilities.has_direction:
            layout.row().prop(brush, "direction", expand=True, text="")

        return True

    @staticmethod
    def PAINT_TEXTURE(context, layout, tool):
        if (tool is None) or (not tool.has_datablock):
            return False

        paint = context.tool_settings.image_paint
        layout.template_ID_preview(paint, "brush", rows=3, cols=8, hide_buttons=True)

        brush = paint.brush
        if brush is None:
            return False

        brush_basic_texpaint_settings(layout, context, brush, compact=True)

        return True

    @staticmethod
    def PAINT_VERTEX(context, layout, tool):
        if (tool is None) or (not tool.has_datablock):
            return False

        paint = context.tool_settings.vertex_paint
        layout.template_ID_preview(paint, "brush", rows=3, cols=8, hide_buttons=True)

        brush = paint.brush
        if brush is None:
            return False

        brush_basic_texpaint_settings(layout, context, brush, compact=True)

        return True

    @staticmethod
    def PAINT_WEIGHT(context, layout, tool):
        if (tool is None) or (not tool.has_datablock):
            return False

        paint = context.tool_settings.weight_paint
        layout.template_ID_preview(paint, "brush", rows=3, cols=8, hide_buttons=True)
        brush = paint.brush
        if brush is None:
            return False

        capabilities = brush.weight_paint_capabilities
        if capabilities.has_weight:
            UnifiedPaintPanel.prop_unified(
                layout,
                context,
                brush,
                "weight",
                unified_name="use_unified_weight",
                slider=True,
                header=True,
            )

        UnifiedPaintPanel.prop_unified(
            layout,
            context,
            brush,
            "size",
            pressure_name="use_pressure_size",
            unified_name="use_unified_size",
            slider=True,
            text="Radius",
            header=True,
        )
        UnifiedPaintPanel.prop_unified(
            layout,
            context,
            brush,
            "strength",
            pressure_name="use_pressure_strength",
            unified_name="use_unified_strength",
            header=True,
        )

        return True

    @staticmethod
    def PAINT_GPENCIL(context, layout, tool):
        if tool is None:
            return False

        if tool.idname == "builtin.cutter":
            row = layout.row(align=True)
            row.prop(context.tool_settings.gpencil_sculpt, "intersection_threshold")
            return False
        elif not tool.has_datablock:
            return False

        paint = context.tool_settings.gpencil_paint
        brush = paint.brush
        if brush is None:
            return False

        gp_settings = brush.gpencil_settings

        row = layout.row(align=True)
        tool_settings = context.scene.tool_settings
        settings = tool_settings.gpencil_paint
        row.template_ID_preview(settings, "brush", rows=3, cols=8, hide_buttons=True)

        if context.object and brush.gpencil_tool in {'FILL', 'DRAW'}:
            from bl_ui.properties_paint_common import (
                brush_basic__draw_color_selector,
            )
            brush_basic__draw_color_selector(context, layout, brush, gp_settings, None)

        if context.object and brush.gpencil_tool == 'TINT':
            row.separator(factor=0.4)
            row.prop_with_popover(brush, "color", text="", panel="TOPBAR_PT_gpencil_vertexcolor")

        from bl_ui.properties_paint_common import (
            brush_basic_gpencil_paint_settings,
        )
        brush_basic_gpencil_paint_settings(layout, context, brush, compact=True)

        return True

    @staticmethod
    def SCULPT_GPENCIL(context, layout, tool):
        if (tool is None) or (not tool.has_datablock):
            return False
        paint = context.tool_settings.gpencil_sculpt_paint
        brush = paint.brush

        from bl_ui.properties_paint_common import (
            brush_basic_gpencil_sculpt_settings,
        )
        brush_basic_gpencil_sculpt_settings(layout, context, brush, compact=True)

        return True

    @staticmethod
    def WEIGHT_GPENCIL(context, layout, tool):
        if (tool is None) or (not tool.has_datablock):
            return False
        paint = context.tool_settings.gpencil_weight_paint
        brush = paint.brush

        from bl_ui.properties_paint_common import (
            brush_basic_gpencil_weight_settings,
        )
        brush_basic_gpencil_weight_settings(layout, context, brush, compact=True)

        return True

    @staticmethod
    def VERTEX_GPENCIL(context, layout, tool):
        if (tool is None) or (not tool.has_datablock):
            return False

        paint = context.tool_settings.gpencil_vertex_paint
        brush = paint.brush

        row = layout.row(align=True)
        tool_settings = context.scene.tool_settings
        settings = tool_settings.gpencil_vertex_paint
        row.template_ID_preview(settings, "brush", rows=3, cols=8, hide_buttons=True)

        if brush.gpencil_vertex_tool not in {'BLUR', 'AVERAGE', 'SMEAR'}:
            row.separator(factor=0.4)
            row.prop_with_popover(brush, "color", text="", panel="TOPBAR_PT_gpencil_vertexcolor")

        from bl_ui.properties_paint_common import (
            brush_basic_gpencil_vertex_settings,
        )

        brush_basic_gpencil_vertex_settings(layout, context, brush, compact=True)

        return True

    @staticmethod
    def PARTICLE(context, layout, tool):
        if (tool is None) or (not tool.has_datablock):
            return False

        # See: 'VIEW3D_PT_tools_brush', basically a duplicate
        settings = context.tool_settings.particle_edit
        brush = settings.brush
        tool = settings.tool
        if tool == 'NONE':
            return False

        layout.prop(brush, "size", slider=True)
        if tool == 'ADD':
            layout.prop(brush, "count")

            layout.prop(settings, "use_default_interpolate")
            layout.prop(brush, "steps", slider=True)
            layout.prop(settings, "default_key_count", slider=True)
        else:
            layout.prop(brush, "strength", slider=True)

            if tool == 'LENGTH':
                layout.row().prop(brush, "length_mode", expand=True)
            elif tool == 'PUFF':
                layout.row().prop(brush, "puff_mode", expand=True)
                layout.prop(brush, "use_puff_volume")
            elif tool == 'COMB':
                row = layout.row()
                row.active = settings.is_editable
                row.prop(settings, "use_emitter_deflect", text="Deflect Emitter")
                sub = row.row(align=True)
                sub.active = settings.use_emitter_deflect
                sub.prop(settings, "emitter_distance", text="Distance")

        return True

    @staticmethod
    def SCULPT_CURVES(context, layout, tool):
        if (tool is None) or (not tool.has_datablock):
            return False

        tool_settings = context.tool_settings
        paint = tool_settings.curves_sculpt

        brush = paint.brush
        if brush is None:
            return False

        UnifiedPaintPanel.prop_unified(
            layout,
            context,
            brush,
            "size",
            unified_name="use_unified_size",
            pressure_name="use_pressure_size",
            text="Radius",
            slider=True,
            header=True,
        )

        if brush.curves_sculpt_tool not in {'ADD', 'DELETE'}:
            UnifiedPaintPanel.prop_unified(
                layout,
                context,
                brush,
                "strength",
                unified_name="use_unified_strength",
                pressure_name="use_pressure_strength",
                header=True,
            )

        curves_tool = brush.curves_sculpt_tool

        if curves_tool == 'COMB':
            layout.prop(brush, "falloff_shape", expand=True)
            layout.popover("VIEW3D_PT_tools_brush_falloff", text="Brush Falloff")
            layout.popover("VIEW3D_PT_curves_sculpt_parameter_falloff", text="Curve Falloff")
        elif curves_tool == 'ADD':
            layout.prop(brush, "falloff_shape", expand=True)
            layout.prop(brush.curves_sculpt_settings, "add_amount")
            layout.popover("VIEW3D_PT_curves_sculpt_add_shape", text="Curve Shape")
            layout.prop(brush, "use_frontface", text="Front Faces Only")
        elif curves_tool == 'GROW_SHRINK':
            layout.prop(brush, "direction", expand=True, text="")
            layout.prop(brush, "falloff_shape", expand=True)
            layout.popover("VIEW3D_PT_curves_sculpt_grow_shrink_scaling", text="Scaling")
            layout.popover("VIEW3D_PT_tools_brush_falloff")
        elif curves_tool == 'SNAKE_HOOK':
            layout.prop(brush, "falloff_shape", expand=True)
            layout.popover("VIEW3D_PT_tools_brush_falloff")
        elif curves_tool == 'DELETE':
            layout.prop(brush, "falloff_shape", expand=True)
        elif curves_tool == 'SELECTION_PAINT':
            layout.prop(brush, "direction", expand=True, text="")
            layout.prop(brush, "falloff_shape", expand=True)
            layout.popover("VIEW3D_PT_tools_brush_falloff")
        elif curves_tool == 'PINCH':
            layout.prop(brush, "direction", expand=True, text="")
            layout.prop(brush, "falloff_shape", expand=True)
            layout.popover("VIEW3D_PT_tools_brush_falloff")
        elif curves_tool == 'SMOOTH':
            layout.prop(brush, "falloff_shape", expand=True)
            layout.popover("VIEW3D_PT_tools_brush_falloff")
        elif curves_tool == 'PUFF':
            layout.prop(brush, "falloff_shape", expand=True)
            layout.popover("VIEW3D_PT_tools_brush_falloff")
        elif curves_tool == 'DENSITY':
            layout.prop(brush, "falloff_shape", expand=True)
            row = layout.row(align=True)
            row.prop(brush.curves_sculpt_settings, "density_mode", text="", expand=True)
            row = layout.row(align=True)
            row.prop(brush.curves_sculpt_settings, "minimum_distance", text="Distance Min")
            row.operator_context = 'INVOKE_REGION_WIN'
            row.operator("sculpt_curves.min_distance_edit", text="", icon='DRIVER_DISTANCE')
            row = layout.row(align=True)
            row.enabled = brush.curves_sculpt_settings.density_mode != 'REMOVE'
            row.prop(brush.curves_sculpt_settings, "density_add_attempts", text="Count Max")
            layout.popover("VIEW3D_PT_tools_brush_falloff")
            layout.popover("VIEW3D_PT_curves_sculpt_add_shape", text="Curve Shape")
        elif curves_tool == "SLIDE":
            layout.popover("VIEW3D_PT_tools_brush_falloff")


class VIEW3D_HT_header(Header):
    bl_space_type = 'VIEW_3D'

    @staticmethod
    def draw_xform_template(layout, context):
        obj = context.active_object
        object_mode = 'OBJECT' if obj is None else obj.mode
        has_pose_mode = (
            (object_mode == 'POSE') or
            (object_mode == 'WEIGHT_PAINT' and context.pose_object is not None)
        )

        tool_settings = context.tool_settings

        # Mode & Transform Settings
        scene = context.scene

        # Orientation
        if object_mode in {'OBJECT', 'EDIT', 'EDIT_GPENCIL'} or has_pose_mode:
            orient_slot = scene.transform_orientation_slots[0]
            row = layout.row(align=True)

            sub = row.row()
            sub.ui_units_x = 4
            sub.prop_with_popover(
                orient_slot,
                "type",
                text="",
                panel="VIEW3D_PT_transform_orientations",
            )

        # Pivot
        if object_mode in {'OBJECT', 'EDIT', 'EDIT_GPENCIL', 'SCULPT_GPENCIL'} or has_pose_mode:
            layout.prop(tool_settings, "transform_pivot_point", text="", icon_only=True)

        # Snap
        show_snap = False
        if obj is None:
            show_snap = True
        else:
            if (object_mode not in {
                    'SCULPT', 'SCULPT_CURVES', 'VERTEX_PAINT', 'WEIGHT_PAINT', 'TEXTURE_PAINT',
                    'PAINT_GPENCIL', 'SCULPT_GPENCIL', 'WEIGHT_GPENCIL', 'VERTEX_GPENCIL',
            }) or has_pose_mode:
                show_snap = True
            else:

                paint_settings = UnifiedPaintPanel.paint_settings(context)

                if paint_settings:
                    brush = paint_settings.brush
                    if brush and hasattr(brush, "stroke_method") and brush.stroke_method == 'CURVE':
                        show_snap = True

        if show_snap:
            snap_items = bpy.types.ToolSettings.bl_rna.properties["snap_elements"].enum_items
            snap_elements = tool_settings.snap_elements
            if len(snap_elements) == 1:
                text = ""
                for elem in snap_elements:
                    icon = snap_items[elem].icon
                    break
            else:
                text = "Mix"
                icon = 'NONE'
            del snap_items, snap_elements

            row = layout.row(align=True)
            row.prop(tool_settings, "use_snap", text="")

            sub = row.row(align=True)
            sub.popover(
                panel="VIEW3D_PT_snapping",
                icon=icon,
                text=text,
            )

        # Proportional editing
        if object_mode in {'EDIT', 'PARTICLE_EDIT', 'SCULPT_GPENCIL', 'EDIT_GPENCIL', 'OBJECT'}:
            row = layout.row(align=True)
            kw = {}
            if object_mode == 'OBJECT':
                attr = "use_proportional_edit_objects"
            else:
                attr = "use_proportional_edit"

                if tool_settings.use_proportional_edit:
                    if tool_settings.use_proportional_connected:
                        kw["icon"] = 'PROP_CON'
                    elif tool_settings.use_proportional_projected:
                        kw["icon"] = 'PROP_PROJECTED'
                    else:
                        kw["icon"] = 'PROP_ON'
                else:
                    kw["icon"] = 'PROP_OFF'

            row.prop(tool_settings, attr, icon_only=True, **kw)
            sub = row.row(align=True)
            sub.active = getattr(tool_settings, attr)
            sub.prop_with_popover(
                tool_settings,
                "proportional_edit_falloff",
                text="",
                icon_only=True,
                panel="VIEW3D_PT_proportional_edit",
            )

    def draw(self, context):
        layout = self.layout

        tool_settings = context.tool_settings
        view = context.space_data
        shading = view.shading

        layout.row(align=True).template_header()

        row = layout.row(align=True)
        obj = context.active_object
        # mode_string = context.mode
        object_mode = 'OBJECT' if obj is None else obj.mode
        has_pose_mode = (
            (object_mode == 'POSE') or
            (object_mode == 'WEIGHT_PAINT' and context.pose_object is not None)
        )

        # Note: This is actually deadly in case enum_items have to be dynamically generated
        #       (because internal RNA array iterator will free everything immediately...).
        # XXX This is an RNA internal issue, not sure how to fix it.
        # Note: Tried to add an accessor to get translated UI strings instead of manual call
        #       to pgettext_iface below, but this fails because translated enumitems
        #       are always dynamically allocated.
        act_mode_item = bpy.types.Object.bl_rna.properties["mode"].enum_items[object_mode]
        act_mode_i18n_context = bpy.types.Object.bl_rna.properties["mode"].translation_context

        sub = row.row(align=True)
        sub.ui_units_x = 5.5
        sub.operator_menu_enum(
            "object.mode_set", "mode",
            text=iface_(act_mode_item.name, act_mode_i18n_context),
            icon=act_mode_item.icon,
        )
        del act_mode_item

        layout.template_header_3D_mode()

        # Contains buttons like Mode, Pivot, Layer, Mesh Select Mode...
        if obj:
            # Particle edit
            if object_mode == 'PARTICLE_EDIT':
                row = layout.row()
                row.prop(tool_settings.particle_edit, "select_mode", text="", expand=True)
            elif object_mode in {'EDIT', 'SCULPT_CURVES'} and obj.type == 'CURVES':
                curves = obj.data

                row = layout.row(align=True)
                domain = curves.selection_domain
                row.operator(
                    "curves.set_selection_domain",
                    text="",
                    icon='CURVE_BEZCIRCLE',
                    depress=(domain == 'POINT'),
                ).domain = 'POINT'
                row.operator(
                    "curves.set_selection_domain",
                    text="",
                    icon='CURVE_PATH',
                    depress=(domain == 'CURVE'),
                ).domain = 'CURVE'

        # Grease Pencil
        if obj and obj.type == 'GPENCIL' and context.gpencil_data:
            gpd = context.gpencil_data

            if gpd.is_stroke_paint_mode:
                row = layout.row()
                sub = row.row(align=True)
                sub.prop(tool_settings, "use_gpencil_draw_onback", text="", icon='MOD_OPACITY')
                sub.separator(factor=0.4)
                sub.prop(tool_settings, "use_gpencil_automerge_strokes", text="")
                sub.separator(factor=0.4)
                sub.prop(tool_settings, "use_gpencil_weight_data_add", text="", icon='WPAINT_HLT')
                sub.separator(factor=0.4)
                sub.prop(tool_settings, "use_gpencil_draw_additive", text="", icon='FREEZE')

            # Select mode for Editing
            if gpd.use_stroke_edit_mode:
                row = layout.row(align=True)
                row.prop_enum(tool_settings, "gpencil_selectmode_edit", text="", value='POINT')
                row.prop_enum(tool_settings, "gpencil_selectmode_edit", text="", value='STROKE')

                subrow = row.row(align=True)
                subrow.enabled = not gpd.use_curve_edit
                subrow.prop_enum(tool_settings, "gpencil_selectmode_edit", text="", value='SEGMENT')

                # Curve edit submode
                row = layout.row(align=True)
                row.prop(gpd, "use_curve_edit", text="",
                         icon='IPO_BEZIER')
                sub = row.row(align=True)
                sub.active = gpd.use_curve_edit
                sub.popover(
                    panel="VIEW3D_PT_gpencil_curve_edit",
                    text="Curve Editing",
                )

            # Select mode for Sculpt
            if gpd.is_stroke_sculpt_mode:
                row = layout.row(align=True)
                row.prop(tool_settings, "use_gpencil_select_mask_point", text="")
                row.prop(tool_settings, "use_gpencil_select_mask_stroke", text="")
                row.prop(tool_settings, "use_gpencil_select_mask_segment", text="")

            # Select mode for Vertex Paint
            if gpd.is_stroke_vertex_mode:
                row = layout.row(align=True)
                row.prop(tool_settings, "use_gpencil_vertex_select_mask_point", text="")
                row.prop(tool_settings, "use_gpencil_vertex_select_mask_stroke", text="")
                row.prop(tool_settings, "use_gpencil_vertex_select_mask_segment", text="")

            if gpd.is_stroke_paint_mode:
                row = layout.row(align=True)
                row.prop(gpd, "use_multiedit", text="", icon='GP_MULTIFRAME_EDITING')

            if (
                    gpd.use_stroke_edit_mode or
                    gpd.is_stroke_sculpt_mode or
                    gpd.is_stroke_weight_mode or
                    gpd.is_stroke_vertex_mode
            ):
                row = layout.row(align=True)
                row.prop(gpd, "use_multiedit", text="", icon='GP_MULTIFRAME_EDITING')

                sub = row.row(align=True)
                sub.enabled = gpd.use_multiedit
                sub.popover(
                    panel="VIEW3D_PT_gpencil_multi_frame",
                    text="Multiframe",
                )

        overlay = view.overlay

        VIEW3D_MT_editor_menus.draw_collapsible(context, layout)

        layout.separator_spacer()

        if object_mode in {'PAINT_GPENCIL', 'SCULPT_GPENCIL'}:
            # Grease pencil
            if object_mode == 'PAINT_GPENCIL':
                layout.prop_with_popover(
                    tool_settings,
                    "gpencil_stroke_placement_view3d",
                    text="",
                    panel="VIEW3D_PT_gpencil_origin",
                )

            if object_mode in {'PAINT_GPENCIL', 'SCULPT_GPENCIL'}:
                layout.prop_with_popover(
                    tool_settings.gpencil_sculpt,
                    "lock_axis",
                    text="",
                    panel="VIEW3D_PT_gpencil_lock",
                )

            if object_mode == 'PAINT_GPENCIL':
                # FIXME: this is bad practice!
                # Tool options are to be displayed in the topbar.
                if context.workspace.tools.from_space_view3d_mode(object_mode).idname == "builtin_brush.Draw":
                    settings = tool_settings.gpencil_sculpt.guide
                    row = layout.row(align=True)
                    row.prop(settings, "use_guide", text="", icon='GRID')
                    sub = row.row(align=True)
                    sub.active = settings.use_guide
                    sub.popover(
                        panel="VIEW3D_PT_gpencil_guide",
                        text="Guides",
                    )
            if object_mode == 'SCULPT_GPENCIL':
                layout.popover(
                    panel="VIEW3D_PT_gpencil_sculpt_automasking",
                    text="",
                    icon='MOD_MASK',
                )
        elif object_mode == 'SCULPT':
            layout.popover(
                panel="VIEW3D_PT_sculpt_automasking",
                text="",
                icon='MOD_MASK',
            )
        else:
            # Transform settings depending on tool header visibility
            VIEW3D_HT_header.draw_xform_template(layout, context)

        layout.separator_spacer()

        # Viewport Settings
        layout.popover(
            panel="VIEW3D_PT_object_type_visibility",
            icon_value=view.icon_from_show_object_viewport,
            text="",
        )

        # Gizmo toggle & popover.
        row = layout.row(align=True)
        # FIXME: place-holder icon.
        row.prop(view, "show_gizmo", text="", toggle=True, icon='GIZMO')
        sub = row.row(align=True)
        sub.active = view.show_gizmo
        sub.popover(
            panel="VIEW3D_PT_gizmo_display",
            text="",
        )

        # Overlay toggle & popover.
        row = layout.row(align=True)
        row.prop(overlay, "show_overlays", icon='OVERLAY', text="")
        sub = row.row(align=True)
        sub.active = overlay.show_overlays
        sub.popover(panel="VIEW3D_PT_overlay", text="")

        row = layout.row()
        row.active = (object_mode == 'EDIT') or (shading.type in {'WIREFRAME', 'SOLID'})

        # While exposing `shading.show_xray(_wireframe)` is correct.
        # this hides the key shortcut from users: #70433.
        if has_pose_mode:
            draw_depressed = overlay.show_xray_bone
        elif shading.type == 'WIREFRAME':
            draw_depressed = shading.show_xray_wireframe
        else:
            draw_depressed = shading.show_xray
        row.operator(
            "view3d.toggle_xray",
            text="",
            icon='XRAY',
            depress=draw_depressed,
        )

        row = layout.row(align=True)
        row.prop(shading, "type", text="", expand=True)
        sub = row.row(align=True)
        # TODO, currently render shading type ignores mesh two-side, until it's supported
        # show the shading popover which shows double-sided option.

        # sub.enabled = shading.type != 'RENDERED'
        sub.popover(panel="VIEW3D_PT_shading", text="")


class VIEW3D_MT_editor_menus(Menu):
    bl_label = ""

    def draw(self, context):
        layout = self.layout
        obj = context.active_object
        mode_string = context.mode
        edit_object = context.edit_object
        gp_edit = obj and obj.mode in {'EDIT_GPENCIL', 'PAINT_GPENCIL', 'SCULPT_GPENCIL',
                                       'WEIGHT_GPENCIL', 'VERTEX_GPENCIL'}
        ts = context.scene.tool_settings

        layout.menu("VIEW3D_MT_view")

        # Select Menu
        if gp_edit:
            if mode_string not in {'PAINT_GPENCIL', 'WEIGHT_GPENCIL'}:
                if (
                        mode_string == 'SCULPT_GPENCIL' and
                        (ts.use_gpencil_select_mask_point or
                         ts.use_gpencil_select_mask_stroke or
                         ts.use_gpencil_select_mask_segment)
                ):
                    layout.menu("VIEW3D_MT_select_gpencil")
                elif mode_string == 'EDIT_GPENCIL':
                    layout.menu("VIEW3D_MT_select_gpencil")
                elif mode_string == 'VERTEX_GPENCIL':
                    layout.menu("VIEW3D_MT_select_gpencil")
        elif mode_string in {'PAINT_WEIGHT', 'PAINT_VERTEX', 'PAINT_TEXTURE'}:
            mesh = obj.data
            if mesh.use_paint_mask:
                layout.menu("VIEW3D_MT_select_paint_mask")
            elif mesh.use_paint_mask_vertex and mode_string in {'PAINT_WEIGHT', 'PAINT_VERTEX'}:
                layout.menu("VIEW3D_MT_select_paint_mask_vertex")
        elif mode_string not in {'SCULPT', 'SCULPT_CURVES'}:
            layout.menu("VIEW3D_MT_select_%s" % mode_string.lower())

        if gp_edit:
            pass
        elif mode_string == 'OBJECT':
            layout.menu("VIEW3D_MT_add", text="Add", text_ctxt=i18n_contexts.operator_default)
        elif mode_string == 'EDIT_MESH':
            layout.menu("VIEW3D_MT_mesh_add", text="Add", text_ctxt=i18n_contexts.operator_default)
        elif mode_string == 'EDIT_CURVE':
            layout.menu("VIEW3D_MT_curve_add", text="Add", text_ctxt=i18n_contexts.operator_default)
        elif mode_string == 'EDIT_SURFACE':
            layout.menu("VIEW3D_MT_surface_add", text="Add", text_ctxt=i18n_contexts.operator_default)
        elif mode_string == 'EDIT_METABALL':
            layout.menu("VIEW3D_MT_metaball_add", text="Add", text_ctxt=i18n_contexts.operator_default)
        elif mode_string == 'EDIT_ARMATURE':
            layout.menu("TOPBAR_MT_edit_armature_add", text="Add", text_ctxt=i18n_contexts.operator_default)

        if gp_edit:
            if obj and obj.mode == 'PAINT_GPENCIL':
                layout.menu("VIEW3D_MT_draw_gpencil")
            elif obj and obj.mode == 'EDIT_GPENCIL':
                layout.menu("VIEW3D_MT_edit_gpencil")
                layout.menu("VIEW3D_MT_edit_gpencil_stroke")
                layout.menu("VIEW3D_MT_edit_gpencil_point")
            elif obj and obj.mode == 'WEIGHT_GPENCIL':
                layout.menu("VIEW3D_MT_weight_gpencil")
            if obj and obj.mode == 'VERTEX_GPENCIL':
                layout.menu("VIEW3D_MT_paint_gpencil")

        elif edit_object:
            layout.menu("VIEW3D_MT_edit_%s" % edit_object.type.lower())

            if mode_string == 'EDIT_MESH':
                layout.menu("VIEW3D_MT_edit_mesh_vertices")
                layout.menu("VIEW3D_MT_edit_mesh_edges")
                layout.menu("VIEW3D_MT_edit_mesh_faces")
                layout.menu("VIEW3D_MT_uv_map", text="UV")
            elif mode_string in {'EDIT_CURVE', 'EDIT_SURFACE'}:
                layout.menu("VIEW3D_MT_edit_curve_ctrlpoints")
                layout.menu("VIEW3D_MT_edit_curve_segments")

        elif obj:
            if mode_string not in {'PAINT_TEXTURE', 'SCULPT_CURVES'}:
                layout.menu("VIEW3D_MT_%s" % mode_string.lower())
            if mode_string == 'SCULPT':
                layout.menu("VIEW3D_MT_mask")
                layout.menu("VIEW3D_MT_face_sets")
            if mode_string == 'SCULPT_CURVES':
                layout.menu("VIEW3D_MT_select_sculpt_curves")
                layout.menu("VIEW3D_MT_sculpt_curves")

        else:
            layout.menu("VIEW3D_MT_object")


# ********** Menu **********


# ********** Utilities **********


class ShowHideMenu:
    bl_label = "Show/Hide"
    _operator_name = ""

    def draw(self, _context):
        layout = self.layout

        layout.operator("%s.reveal" % self._operator_name)
        layout.operator("%s.hide" % self._operator_name, text="Hide Selected").unselected = False
        layout.operator("%s.hide" % self._operator_name, text="Hide Unselected").unselected = True


# Standard transforms which apply to all cases (mix-in class, not used directly).
class VIEW3D_MT_transform_base:
    bl_label = "Transform"
    bl_category = "View"

    # TODO: get rid of the custom text strings?
    def draw(self, context):
        layout = self.layout

        layout.operator("transform.translate")
        layout.operator("transform.rotate")
        layout.operator("transform.resize", text="Scale")

        layout.separator()

        layout.operator("transform.tosphere", text="To Sphere")
        layout.operator("transform.shear", text="Shear")
        layout.operator("transform.bend", text="Bend")
        layout.operator("transform.push_pull", text="Push/Pull")

        if context.mode in {'EDIT_MESH', 'EDIT_ARMATURE', 'EDIT_SURFACE', 'EDIT_CURVE',
                            'EDIT_LATTICE', 'EDIT_METABALL'}:
            layout.operator("transform.vertex_warp", text="Warp")
            layout.operator_context = 'EXEC_REGION_WIN'
            layout.operator("transform.vertex_random", text="Randomize").offset = 0.1
            layout.operator_context = 'INVOKE_REGION_WIN'


# Generic transform menu - geometry types
class VIEW3D_MT_transform(VIEW3D_MT_transform_base, Menu):
    def draw(self, context):
        # base menu
        VIEW3D_MT_transform_base.draw(self, context)

        # generic...
        layout = self.layout
        if context.mode == 'EDIT_MESH':
            layout.operator("transform.shrink_fatten", text="Shrink/Fatten")
            layout.operator("transform.skin_resize")
        elif context.mode == 'EDIT_CURVE':
            layout.operator("transform.transform", text="Radius").mode = 'CURVE_SHRINKFATTEN'

        if context.mode != 'EDIT_CURVES':
            layout.separator()
            layout.operator("transform.translate", text="Move Texture Space").texture_space = True
            layout.operator("transform.resize", text="Scale Texture Space").texture_space = True


# Object-specific extensions to Transform menu
class VIEW3D_MT_transform_object(VIEW3D_MT_transform_base, Menu):
    def draw(self, context):
        layout = self.layout

        # base menu
        VIEW3D_MT_transform_base.draw(self, context)

        # object-specific option follow...
        layout.separator()

        layout.operator("transform.translate", text="Move Texture Space").texture_space = True
        layout.operator("transform.resize", text="Scale Texture Space").texture_space = True

        layout.separator()

        layout.operator_context = 'EXEC_REGION_WIN'
        # XXX see alignmenu() in edit.c of b2.4x to get this working
        layout.operator("transform.transform", text="Align to Transform Orientation").mode = 'ALIGN'

        layout.separator()

        layout.operator("object.randomize_transform")
        layout.operator("object.align")

        # TODO: there is a strange context bug here.
        """
        layout.operator_context = 'INVOKE_REGION_WIN'
        layout.operator("object.transform_axis_target")
        """


# Armature EditMode extensions to Transform menu
class VIEW3D_MT_transform_armature(VIEW3D_MT_transform_base, Menu):
    def draw(self, context):
        layout = self.layout

        # base menu
        VIEW3D_MT_transform_base.draw(self, context)

        # armature specific extensions follow...
        obj = context.object
        if obj.type == 'ARMATURE' and obj.mode in {'EDIT', 'POSE'}:
            if obj.data.display_type == 'BBONE':
                layout.separator()

                layout.operator("transform.transform", text="Scale BBone").mode = 'BONE_SIZE'
            elif obj.data.display_type == 'ENVELOPE':
                layout.separator()

                layout.operator("transform.transform", text="Scale Envelope Distance").mode = 'BONE_SIZE'
                layout.operator("transform.transform", text="Scale Radius").mode = 'BONE_ENVELOPE'

        if context.edit_object and context.edit_object.type == 'ARMATURE':
            layout.separator()

            layout.operator("armature.align")


class VIEW3D_MT_mirror(Menu):
    bl_label = "Mirror"

    def draw(self, _context):
        layout = self.layout

        layout.operator("transform.mirror", text="Interactive Mirror")

        layout.separator()

        layout.operator_context = 'EXEC_REGION_WIN'

        for (space_name, space_id) in (("Global", 'GLOBAL'), ("Local", 'LOCAL')):
            for axis_index, axis_name in enumerate("XYZ"):
                props = layout.operator("transform.mirror",
                                        text="%s %s" % (axis_name, iface_(space_name)),
                                        translate=False)
                props.constraint_axis[axis_index] = True
                props.orient_type = space_id

            if space_id == 'GLOBAL':
                layout.separator()


class VIEW3D_MT_snap(Menu):
    bl_label = "Snap"

    def draw(self, _context):
        layout = self.layout

        layout.operator("view3d.snap_selected_to_grid", text="Selection to Grid")
        layout.operator("view3d.snap_selected_to_cursor", text="Selection to Cursor").use_offset = False
        layout.operator("view3d.snap_selected_to_cursor", text="Selection to Cursor (Keep Offset)").use_offset = True
        layout.operator("view3d.snap_selected_to_active", text="Selection to Active")

        layout.separator()

        layout.operator("view3d.snap_cursor_to_selected", text="Cursor to Selected")
        layout.operator("view3d.snap_cursor_to_center", text="Cursor to World Origin")
        layout.operator("view3d.snap_cursor_to_grid", text="Cursor to Grid")
        layout.operator("view3d.snap_cursor_to_active", text="Cursor to Active")


class VIEW3D_MT_uv_map(Menu):
    bl_label = "UV Mapping"

    def draw(self, _context):
        layout = self.layout

        layout.operator("uv.unwrap")

        layout.separator()

        layout.operator_context = 'INVOKE_DEFAULT'
        layout.operator("uv.smart_project")
        layout.operator("uv.lightmap_pack")
        layout.operator("uv.follow_active_quads")

        layout.separator()

        layout.operator_context = 'EXEC_REGION_WIN'
        layout.operator("uv.cube_project")
        layout.operator("uv.cylinder_project")
        layout.operator("uv.sphere_project")

        layout.separator()

        layout.operator_context = 'INVOKE_REGION_WIN'
        layout.operator("uv.project_from_view").scale_to_bounds = False
        layout.operator("uv.project_from_view", text="Project from View (Bounds)").scale_to_bounds = True

        layout.separator()

        layout.operator("mesh.mark_seam").clear = False
        layout.operator("mesh.mark_seam", text="Clear Seam").clear = True

        layout.separator()

        layout.operator("uv.reset")


# ********** View menus **********


class VIEW3D_MT_view(Menu):
    bl_label = "View"

    def draw(self, context):
        layout = self.layout
        view = context.space_data

        layout.prop(view, "show_region_toolbar")
        layout.prop(view, "show_region_ui")
        layout.prop(view, "show_region_tool_header")
        layout.prop(view, "show_region_hud")

        layout.separator()

        layout.operator("view3d.view_selected", text="Frame Selected").use_all_regions = False
        if view.region_quadviews:
            layout.operator("view3d.view_selected", text="Frame Selected (Quad View)").use_all_regions = True

        layout.operator("view3d.view_all").center = False
        layout.operator("view3d.view_persportho", text="Perspective/Orthographic")
        layout.menu("VIEW3D_MT_view_local")
        layout.prop(view, "show_viewer", text="Viewer Node")

        layout.separator()

        layout.menu("VIEW3D_MT_view_cameras", text="Cameras")

        layout.separator()
        layout.menu("VIEW3D_MT_view_viewpoint")
        layout.menu("VIEW3D_MT_view_navigation")
        layout.menu("VIEW3D_MT_view_align")

        layout.separator()

        layout.operator_context = 'INVOKE_REGION_WIN'
        layout.menu("VIEW3D_MT_view_regions", text="View Regions")

        layout.separator()

        layout.operator("screen.animation_play", text="Play Animation")

        layout.separator()

        layout.operator(
            "render.opengl",
            text="Viewport Render Image",
            icon='RENDER_STILL',
        )
        layout.operator(
            "render.opengl",
            text="Viewport Render Animation",
            icon='RENDER_ANIMATION',
        ).animation = True
        props = layout.operator(
            "render.opengl",
            text="Viewport Render Keyframes",
            icon='RENDER_ANIMATION',
        )
        props.animation = True
        props.render_keyed_only = True

        layout.separator()

        layout.menu("INFO_MT_area")


class VIEW3D_MT_view_local(Menu):
    bl_label = "Local View"

    def draw(self, _context):
        layout = self.layout

        layout.operator("view3d.localview", text="Toggle Local View")
        layout.operator("view3d.localview_remove_from")


class VIEW3D_MT_view_cameras(Menu):
    bl_label = "Cameras"

    def draw(self, _context):
        layout = self.layout

        layout.operator("view3d.object_as_camera")
        layout.operator("view3d.view_camera", text="Active Camera")
        layout.operator("view3d.view_center_camera")


class VIEW3D_MT_view_viewpoint(Menu):
    bl_label = "Viewpoint"

    def draw(self, _context):
        layout = self.layout

        layout.operator("view3d.view_camera", text="Camera", text_ctxt=i18n_contexts.editor_view3d)

        layout.separator()

        layout.operator("view3d.view_axis", text="Top", text_ctxt=i18n_contexts.editor_view3d).type = 'TOP'
        layout.operator("view3d.view_axis", text="Bottom", text_ctxt=i18n_contexts.editor_view3d).type = 'BOTTOM'

        layout.separator()

        layout.operator("view3d.view_axis", text="Front", text_ctxt=i18n_contexts.editor_view3d).type = 'FRONT'
        layout.operator("view3d.view_axis", text="Back", text_ctxt=i18n_contexts.editor_view3d).type = 'BACK'

        layout.separator()

        layout.operator("view3d.view_axis", text="Right", text_ctxt=i18n_contexts.editor_view3d).type = 'RIGHT'
        layout.operator("view3d.view_axis", text="Left", text_ctxt=i18n_contexts.editor_view3d).type = 'LEFT'


class VIEW3D_MT_view_navigation(Menu):
    bl_label = "Navigation"

    def draw(self, _context):
        from math import pi
        layout = self.layout

        layout.operator_enum("view3d.view_orbit", "type")
        props = layout.operator("view3d.view_orbit", text="Orbit Opposite")
        props.type = 'ORBITRIGHT'
        props.angle = pi

        layout.separator()

        layout.operator("view3d.view_roll", text="Roll Left").type = 'LEFT'
        layout.operator("view3d.view_roll", text="Roll Right").type = 'RIGHT'

        layout.separator()

        layout.operator_enum("view3d.view_pan", "type")

        layout.separator()

        layout.operator("view3d.zoom", text="Zoom In").delta = 1
        layout.operator("view3d.zoom", text="Zoom Out").delta = -1
        layout.operator("view3d.zoom_border", text="Zoom Region...")
        layout.operator("view3d.dolly", text="Dolly View...")
        layout.operator("view3d.zoom_camera_1_to_1", text="Zoom Camera 1:1")

        layout.separator()

        layout.operator("view3d.fly")
        layout.operator("view3d.walk")


class VIEW3D_MT_view_align(Menu):
    bl_label = "Align View"

    def draw(self, _context):
        layout = self.layout

        layout.menu("VIEW3D_MT_view_align_selected")

        layout.separator()

        layout.operator("view3d.camera_to_view", text="Align Active Camera to View")
        layout.operator("view3d.camera_to_view_selected", text="Align Active Camera to Selected")

        layout.separator()

        layout.operator("view3d.view_all", text="Center Cursor and Frame All").center = True
        layout.operator("view3d.view_center_cursor")

        layout.separator()

        layout.operator("view3d.view_lock_to_active")
        layout.operator("view3d.view_lock_clear")


class VIEW3D_MT_view_align_selected(Menu):
    bl_label = "Align View to Active"

    def draw(self, _context):
        layout = self.layout

        props = layout.operator("view3d.view_axis", text="Top", text_ctxt=i18n_contexts.editor_view3d)
        props.align_active = True
        props.type = 'TOP'

        props = layout.operator("view3d.view_axis", text="Bottom", text_ctxt=i18n_contexts.editor_view3d)
        props.align_active = True
        props.type = 'BOTTOM'

        layout.separator()

        props = layout.operator("view3d.view_axis", text="Front", text_ctxt=i18n_contexts.editor_view3d)
        props.align_active = True
        props.type = 'FRONT'

        props = layout.operator("view3d.view_axis", text="Back", text_ctxt=i18n_contexts.editor_view3d)
        props.align_active = True
        props.type = 'BACK'

        layout.separator()

        props = layout.operator("view3d.view_axis", text="Right", text_ctxt=i18n_contexts.editor_view3d)
        props.align_active = True
        props.type = 'RIGHT'

        props = layout.operator("view3d.view_axis", text="Left", text_ctxt=i18n_contexts.editor_view3d)
        props.align_active = True
        props.type = 'LEFT'


class VIEW3D_MT_view_regions(Menu):
    bl_label = "View Regions"

    def draw(self, _context):
        layout = self.layout
        layout.operator("view3d.clip_border", text="Clipping Region...")
        layout.operator("view3d.render_border", text="Render Region...")

        layout.separator()

        layout.operator("view3d.clear_render_border")


# ********** Select menus, suffix from context.mode **********

class VIEW3D_MT_select_object_more_less(Menu):
    bl_label = "Select More/Less"

    def draw(self, _context):
        layout = self.layout

        layout = self.layout

        layout.operator("object.select_more", text="More")
        layout.operator("object.select_less", text="Less")

        layout.separator()

        props = layout.operator("object.select_hierarchy", text="Parent")
        props.extend = False
        props.direction = 'PARENT'

        props = layout.operator("object.select_hierarchy", text="Child")
        props.extend = False
        props.direction = 'CHILD'

        layout.separator()

        props = layout.operator("object.select_hierarchy", text="Extend Parent")
        props.extend = True
        props.direction = 'PARENT'

        props = layout.operator("object.select_hierarchy", text="Extend Child")
        props.extend = True
        props.direction = 'CHILD'


class VIEW3D_MT_select_object(Menu):
    bl_label = "Select"

    def draw(self, _context):
        layout = self.layout

        layout.operator("object.select_all", text="All").action = 'SELECT'
        layout.operator("object.select_all", text="None").action = 'DESELECT'
        layout.operator("object.select_all", text="Invert").action = 'INVERT'

        layout.separator()

        layout.operator("view3d.select_box")
        layout.operator("view3d.select_circle")
        layout.operator_menu_enum("view3d.select_lasso", "mode")

        layout.separator()

        layout.operator_menu_enum("object.select_by_type", "type", text="Select All by Type")
        layout.operator("object.select_camera", text="Select Active Camera")
        layout.operator("object.select_mirror")
        layout.operator("object.select_random", text="Select Random")

        layout.separator()

        layout.menu("VIEW3D_MT_select_object_more_less")

        layout.separator()

        layout.operator_menu_enum("object.select_grouped", "type", text="Select Grouped")
        layout.operator_menu_enum("object.select_linked", "type", text="Select Linked")
        layout.operator("object.select_pattern", text="Select Pattern...")


class VIEW3D_MT_select_pose_more_less(Menu):
    bl_label = "Select More/Less"

    def draw(self, _context):
        layout = self.layout

        layout = self.layout

        props = layout.operator("pose.select_hierarchy", text="Parent")
        props.extend = False
        props.direction = 'PARENT'

        props = layout.operator("pose.select_hierarchy", text="Child")
        props.extend = False
        props.direction = 'CHILD'

        layout.separator()

        props = layout.operator("pose.select_hierarchy", text="Extend Parent")
        props.extend = True
        props.direction = 'PARENT'

        props = layout.operator("pose.select_hierarchy", text="Extend Child")
        props.extend = True
        props.direction = 'CHILD'


class VIEW3D_MT_select_pose(Menu):
    bl_label = "Select"

    def draw(self, _context):
        layout = self.layout

        layout.operator("pose.select_all", text="All").action = 'SELECT'
        layout.operator("pose.select_all", text="None").action = 'DESELECT'
        layout.operator("pose.select_all", text="Invert").action = 'INVERT'

        layout.separator()

        layout.operator("view3d.select_box")
        layout.operator("view3d.select_circle")
        layout.operator_menu_enum("view3d.select_lasso", "mode")

        layout.separator()

        layout.operator("pose.select_mirror")

        layout.separator()

        layout.operator("pose.select_constraint_target", text="Constraint Target")
        layout.operator("pose.select_linked", text="Linked")

        layout.separator()

        layout.menu("VIEW3D_MT_select_pose_more_less")

        layout.separator()

        layout.operator_menu_enum("pose.select_grouped", "type", text="Grouped")
        layout.operator("object.select_pattern", text="Select Pattern...")


class VIEW3D_MT_select_particle(Menu):
    bl_label = "Select"

    def draw(self, _context):
        layout = self.layout

        layout.operator("particle.select_all", text="All").action = 'SELECT'
        layout.operator("particle.select_all", text="None").action = 'DESELECT'
        layout.operator("particle.select_all", text="Invert").action = 'INVERT'

        layout.separator()

        layout.operator("view3d.select_box")
        layout.operator("view3d.select_circle")
        layout.operator_menu_enum("view3d.select_lasso", "mode")

        layout.separator()

        layout.operator("particle.select_linked", text="Select Linked")

        layout.separator()

        layout.operator("particle.select_more")
        layout.operator("particle.select_less")

        layout.separator()

        layout.operator("particle.select_random")

        layout.separator()

        layout.operator("particle.select_roots", text="Roots")
        layout.operator("particle.select_tips", text="Tips")


class VIEW3D_MT_edit_mesh_select_similar(Menu):
    bl_label = "Select Similar"

    def draw(self, _context):
        layout = self.layout

        layout.operator_enum("mesh.select_similar", "type")

        layout.separator()

        layout.operator("mesh.select_similar_region", text="Face Regions")


class VIEW3D_MT_edit_mesh_select_by_trait(Menu):
    bl_label = "Select All by Trait"

    def draw(self, context):
        layout = self.layout
        tool_settings = context.tool_settings
        if tool_settings.mesh_select_mode[2] is False:
            layout.operator("mesh.select_non_manifold", text="Non Manifold")
        layout.operator("mesh.select_loose", text="Loose Geometry")
        layout.operator("mesh.select_interior_faces", text="Interior Faces")
        layout.operator("mesh.select_face_by_sides", text="Faces by Sides")

        layout.separator()

        layout.operator("mesh.select_ungrouped", text="Ungrouped Vertices")


class VIEW3D_MT_edit_mesh_select_more_less(Menu):
    bl_label = "Select More/Less"

    def draw(self, _context):
        layout = self.layout

        layout.operator("mesh.select_more", text="More")
        layout.operator("mesh.select_less", text="Less")

        layout.separator()

        layout.operator("mesh.select_next_item", text="Next Active")
        layout.operator("mesh.select_prev_item", text="Previous Active")


class VIEW3D_MT_edit_mesh_select_linked(Menu):
    bl_label = "Select Linked"

    def draw(self, _context):
        layout = self.layout

        layout.operator("mesh.select_linked", text="Linked")
        layout.operator("mesh.shortest_path_select", text="Shortest Path")
        layout.operator("mesh.faces_select_linked_flat", text="Linked Flat Faces")


class VIEW3D_MT_edit_mesh_select_loops(Menu):
    bl_label = "Select Loops"

    def draw(self, _context):
        layout = self.layout

        layout.operator("mesh.loop_multi_select", text="Edge Loops").ring = False
        layout.operator("mesh.loop_multi_select", text="Edge Rings").ring = True

        layout.separator()

        layout.operator("mesh.loop_to_region")
        layout.operator("mesh.region_to_loop")


class VIEW3D_MT_select_edit_mesh(Menu):
    bl_label = "Select"

    def draw(self, _context):
        layout = self.layout

        # primitive
        layout.operator("mesh.select_all", text="All").action = 'SELECT'
        layout.operator("mesh.select_all", text="None").action = 'DESELECT'
        layout.operator("mesh.select_all", text="Invert").action = 'INVERT'

        layout.separator()

        layout.operator("view3d.select_box")
        layout.operator("view3d.select_circle")
        layout.operator_menu_enum("view3d.select_lasso", "mode")

        layout.separator()

        # numeric
        layout.operator("mesh.select_random", text="Select Random")
        layout.operator("mesh.select_nth")

        layout.separator()

        # geometric
        layout.operator("mesh.edges_select_sharp", text="Select Sharp Edges")

        layout.separator()

        # other ...
        layout.menu("VIEW3D_MT_edit_mesh_select_similar")

        layout.separator()

        layout.menu("VIEW3D_MT_edit_mesh_select_by_trait")

        layout.separator()

        layout.menu("VIEW3D_MT_edit_mesh_select_more_less")

        layout.separator()

        layout.menu("VIEW3D_MT_edit_mesh_select_loops")

        layout.separator()

        layout.menu("VIEW3D_MT_edit_mesh_select_linked")

        layout.separator()

        layout.operator("mesh.select_axis", text="Side of Active")
        layout.operator("mesh.select_mirror")


class VIEW3D_MT_select_edit_curve(Menu):
    bl_label = "Select"

    def draw(self, _context):
        layout = self.layout

        layout.operator("curve.select_all", text="All").action = 'SELECT'
        layout.operator("curve.select_all", text="None").action = 'DESELECT'
        layout.operator("curve.select_all", text="Invert").action = 'INVERT'

        layout.separator()

        layout.operator("view3d.select_box")
        layout.operator("view3d.select_circle")
        layout.operator_menu_enum("view3d.select_lasso", "mode")

        layout.separator()

        layout.operator("curve.select_random")
        layout.operator("curve.select_nth")
        layout.operator("curve.select_linked", text="Select Linked")
        layout.operator("curve.select_similar", text="Select Similar")

        layout.separator()

        layout.operator("curve.de_select_first")
        layout.operator("curve.de_select_last")
        layout.operator("curve.select_next")
        layout.operator("curve.select_previous")

        layout.separator()

        layout.operator("curve.select_more")
        layout.operator("curve.select_less")


class VIEW3D_MT_select_edit_surface(Menu):
    bl_label = "Select"

    def draw(self, _context):
        layout = self.layout

        layout.operator("curve.select_all", text="All").action = 'SELECT'
        layout.operator("curve.select_all", text="None").action = 'DESELECT'
        layout.operator("curve.select_all", text="Invert").action = 'INVERT'

        layout.separator()

        layout.operator("view3d.select_box")
        layout.operator("view3d.select_circle")
        layout.operator_menu_enum("view3d.select_lasso", "mode")

        layout.separator()

        layout.operator("curve.select_random")
        layout.operator("curve.select_nth")
        layout.operator("curve.select_linked", text="Select Linked")
        layout.operator("curve.select_similar", text="Select Similar")

        layout.separator()

        layout.operator("curve.select_row")

        layout.separator()

        layout.operator("curve.select_more")
        layout.operator("curve.select_less")


class VIEW3D_MT_select_edit_text(Menu):
    bl_label = "Select"

    def draw(self, _context):
        layout = self.layout

        layout.operator("font.select_all", text="All")

        layout.separator()

        layout.operator("font.move_select", text="Previous Block").type = 'PREVIOUS_PAGE'
        layout.operator("font.move_select", text="Next Block").type = 'NEXT_PAGE'

        layout.separator()

        layout.operator("font.move_select", text="Line Begin").type = 'LINE_BEGIN'
        layout.operator("font.move_select", text="Line End").type = 'LINE_END'

        layout.separator()

        layout.operator("font.move_select", text="Previous Line").type = 'PREVIOUS_LINE'
        layout.operator("font.move_select", text="Next Line").type = 'NEXT_LINE'

        layout.separator()

        layout.operator("font.move_select", text="Previous Word").type = 'PREVIOUS_WORD'
        layout.operator("font.move_select", text="Next Word").type = 'NEXT_WORD'


class VIEW3D_MT_select_edit_metaball(Menu):
    bl_label = "Select"

    def draw(self, _context):
        layout = self.layout

        layout.operator("mball.select_all", text="All").action = 'SELECT'
        layout.operator("mball.select_all", text="None").action = 'DESELECT'
        layout.operator("mball.select_all", text="Invert").action = 'INVERT'

        layout.separator()

        layout.operator("view3d.select_box")
        layout.operator("view3d.select_circle")
        layout.operator_menu_enum("view3d.select_lasso", "mode")

        layout.separator()

        layout.operator("mball.select_random_metaelems")

        layout.separator()

        layout.operator_menu_enum("mball.select_similar", "type", text="Similar")


class VIEW3D_MT_edit_lattice_context_menu(Menu):
    bl_label = "Lattice Context Menu"

    def draw(self, _context):
        layout = self.layout

        layout = self.layout

        layout.menu("VIEW3D_MT_mirror")
        layout.operator_menu_enum("lattice.flip", "axis")
        layout.menu("VIEW3D_MT_snap")

        layout.separator()

        layout.operator("lattice.make_regular")


class VIEW3D_MT_select_edit_lattice(Menu):
    bl_label = "Select"

    def draw(self, _context):
        layout = self.layout

        layout.operator("lattice.select_all", text="All").action = 'SELECT'
        layout.operator("lattice.select_all", text="None").action = 'DESELECT'
        layout.operator("lattice.select_all", text="Invert").action = 'INVERT'

        layout.separator()

        layout.operator("view3d.select_box")
        layout.operator("view3d.select_circle")
        layout.operator_menu_enum("view3d.select_lasso", "mode")

        layout.separator()

        layout.operator("lattice.select_mirror")
        layout.operator("lattice.select_random")

        layout.separator()

        layout.operator("lattice.select_more")
        layout.operator("lattice.select_less")

        layout.separator()

        layout.operator("lattice.select_ungrouped", text="Ungrouped Vertices")


class VIEW3D_MT_select_edit_armature(Menu):
    bl_label = "Select"

    def draw(self, _context):
        layout = self.layout

        layout.operator("armature.select_all", text="All").action = 'SELECT'
        layout.operator("armature.select_all", text="None").action = 'DESELECT'
        layout.operator("armature.select_all", text="Invert").action = 'INVERT'

        layout.separator()

        layout.operator("view3d.select_box")
        layout.operator("view3d.select_circle")
        layout.operator_menu_enum("view3d.select_lasso", "mode")

        layout.separator()

        layout.operator("armature.select_mirror")

        layout.separator()

        layout.operator("armature.select_more", text="More")
        layout.operator("armature.select_less", text="Less")

        layout.separator()

        layout.operator("armature.select_linked", text="Linked")

        layout.separator()

        props = layout.operator("armature.select_hierarchy", text="Parent")
        props.extend = False
        props.direction = 'PARENT'

        props = layout.operator("armature.select_hierarchy", text="Child")
        props.extend = False
        props.direction = 'CHILD'

        layout.separator()

        props = layout.operator("armature.select_hierarchy", text="Extend Parent")
        props.extend = True
        props.direction = 'PARENT'

        props = layout.operator("armature.select_hierarchy", text="Extend Child")
        props.extend = True
        props.direction = 'CHILD'

        layout.operator_menu_enum("armature.select_similar", "type", text="Similar")
        layout.operator("object.select_pattern", text="Select Pattern...")


class VIEW3D_MT_paint_gpencil(Menu):
    bl_label = "Paint"

    def draw(self, _context):
        layout = self.layout

        layout.operator("gpencil.vertex_color_set", text="Set Color Attribute")
        layout.operator("gpencil.stroke_reset_vertex_color")
        layout.separator()
        layout.operator("gpencil.vertex_color_invert", text="Invert")
        layout.operator("gpencil.vertex_color_levels", text="Levels")
<<<<<<< HEAD
        layout.operator("gpencil.vertex_color_hsv", text="Hue/Saturation/Value")
        layout.operator("gpencil.vertex_color_brightness_contrast", text="Bright/Contrast")
=======
        layout.operator("gpencil.vertex_color_hsv", text="Hue Saturation Value")
        layout.operator("gpencil.vertex_color_brightness_contrast", text="Brightness/Contrast")
>>>>>>> 4170545d


class VIEW3D_MT_select_gpencil(Menu):
    bl_label = "Select"

    def draw(self, context):
        layout = self.layout

        layout.operator("gpencil.select_all", text="All").action = 'SELECT'
        layout.operator("gpencil.select_all", text="None").action = 'DESELECT'
        layout.operator("gpencil.select_all", text="Invert").action = 'INVERT'

        layout.separator()

        layout.operator("gpencil.select_box")
        layout.operator("gpencil.select_circle")
        layout.operator_menu_enum("gpencil.select_lasso", "mode")

        layout.separator()

        layout.operator("gpencil.select_linked", text="Linked")
        layout.operator("gpencil.select_alternate")
        layout.operator("gpencil.select_random")
        layout.operator_menu_enum("gpencil.select_grouped", "type", text="Grouped")

        if context.mode == 'VERTEX_GPENCIL':
            layout.operator("gpencil.select_vertex_color", text="Color Attribute")

        layout.separator()

        layout.operator("gpencil.select_first")
        layout.operator("gpencil.select_last")

        layout.separator()

        layout.operator("gpencil.select_more")
        layout.operator("gpencil.select_less")


class VIEW3D_MT_select_paint_mask(Menu):
    bl_label = "Select"

    def draw(self, _context):
        layout = self.layout

        layout.operator("paint.face_select_all", text="All").action = 'SELECT'
        layout.operator("paint.face_select_all", text="None").action = 'DESELECT'
        layout.operator("paint.face_select_all", text="Invert").action = 'INVERT'

        layout.operator("paint.face_select_more")
        layout.operator("paint.face_select_less")

        layout.separator()

        layout.operator("view3d.select_box")
        layout.operator("view3d.select_circle")
        layout.operator_menu_enum("view3d.select_lasso", "mode")

        layout.separator()

        layout.operator("paint.face_select_linked", text="Linked")


class VIEW3D_MT_select_paint_mask_vertex(Menu):
    bl_label = "Select"

    def draw(self, _context):
        layout = self.layout

        layout.operator("paint.vert_select_all", text="All").action = 'SELECT'
        layout.operator("paint.vert_select_all", text="None").action = 'DESELECT'
        layout.operator("paint.vert_select_all", text="Invert").action = 'INVERT'

        layout.operator("paint.vert_select_more"),
        layout.operator("paint.vert_select_less"),

        layout.separator()

        layout.operator("view3d.select_box")
        layout.operator("view3d.select_circle")
        layout.operator_menu_enum("view3d.select_lasso", "mode")

        layout.separator()

        layout.operator("paint.vert_select_ungrouped", text="Ungrouped Vertices")
        layout.operator("paint.vert_select_linked", text="Select Linked")


class VIEW3D_MT_edit_curves_select_more_less(Menu):
    bl_label = "Select More/Less"

    def draw(self, _context):
        layout = self.layout

        layout.operator("curves.select_more", text="More")
        layout.operator("curves.select_less", text="Less")


class VIEW3D_MT_select_edit_curves(Menu):
    bl_label = "Select"

    def draw(self, _context):
        layout = self.layout

        layout.operator("curves.select_all", text="All").action = 'SELECT'
        layout.operator("curves.select_all", text="None").action = 'DESELECT'
        layout.operator("curves.select_all", text="Invert").action = 'INVERT'

        layout.separator()

        layout.operator("curves.select_random", text="Random")
        layout.operator("curves.select_end", text="Endpoints")
        layout.operator("curves.select_linked", text="Linked")

        layout.separator()

        layout.menu("VIEW3D_MT_edit_curves_select_more_less")


class VIEW3D_MT_select_sculpt_curves(Menu):
    bl_label = "Select"

    def draw(self, _context):
        layout = self.layout

        layout.operator("curves.select_all", text="All").action = 'SELECT'
        layout.operator("curves.select_all", text="None").action = 'DESELECT'
        layout.operator("curves.select_all", text="Invert").action = 'INVERT'
        layout.operator("sculpt_curves.select_random", text="Random")
        layout.operator("curves.select_end", text="Endpoints")
        layout.operator("sculpt_curves.select_grow", text="Grow")


class VIEW3D_MT_mesh_add(Menu):
    bl_idname = "VIEW3D_MT_mesh_add"
    bl_label = "Mesh"

    def draw(self, _context):
        layout = self.layout

        layout.operator_context = 'INVOKE_REGION_WIN'

        layout.operator("mesh.primitive_plane_add", text="Plane", icon='MESH_PLANE')
        layout.operator("mesh.primitive_cube_add", text="Cube", icon='MESH_CUBE')
        layout.operator("mesh.primitive_circle_add", text="Circle", icon='MESH_CIRCLE')
        layout.operator("mesh.primitive_uv_sphere_add", text="UV Sphere", icon='MESH_UVSPHERE')
        layout.operator("mesh.primitive_ico_sphere_add", text="Ico Sphere", icon='MESH_ICOSPHERE')
        layout.operator("mesh.primitive_cylinder_add", text="Cylinder", icon='MESH_CYLINDER')
        layout.operator("mesh.primitive_cone_add", text="Cone", icon='MESH_CONE')
        layout.operator("mesh.primitive_torus_add", text="Torus", icon='MESH_TORUS')

        layout.separator()

        layout.operator("mesh.primitive_grid_add", text="Grid", icon='MESH_GRID')
        layout.operator("mesh.primitive_monkey_add", text="Monkey", icon='MESH_MONKEY')


class VIEW3D_MT_curve_add(Menu):
    bl_idname = "VIEW3D_MT_curve_add"
    bl_label = "Curve"

    def draw(self, context):
        layout = self.layout

        layout.operator_context = 'INVOKE_REGION_WIN'

        layout.operator("curve.primitive_bezier_curve_add", text="Bezier", icon='CURVE_BEZCURVE')
        layout.operator("curve.primitive_bezier_circle_add", text="Circle", icon='CURVE_BEZCIRCLE')

        layout.separator()

        layout.operator("curve.primitive_nurbs_curve_add", text="Nurbs Curve", icon='CURVE_NCURVE')
        layout.operator("curve.primitive_nurbs_circle_add", text="Nurbs Circle", icon='CURVE_NCIRCLE')
        layout.operator("curve.primitive_nurbs_path_add", text="Path", icon='CURVE_PATH')

        layout.separator()

        layout.operator("object.curves_empty_hair_add", text="Empty Hair", icon='CURVES_DATA')
        layout.operator("object.quick_fur", text="Fur", icon='CURVES_DATA')

        experimental = context.preferences.experimental
        if experimental.use_new_curves_tools:
            layout.operator("object.curves_random_add", text="Random", icon='CURVES_DATA')


class VIEW3D_MT_surface_add(Menu):
    bl_idname = "VIEW3D_MT_surface_add"
    bl_label = "Surface"

    def draw(self, _context):
        layout = self.layout

        layout.operator_context = 'INVOKE_REGION_WIN'

        layout.operator("surface.primitive_nurbs_surface_curve_add", text="Nurbs Curve", icon='SURFACE_NCURVE')
        layout.operator("surface.primitive_nurbs_surface_circle_add", text="Nurbs Circle", icon='SURFACE_NCIRCLE')
        layout.operator("surface.primitive_nurbs_surface_surface_add", text="Nurbs Surface", icon='SURFACE_NSURFACE')
        layout.operator("surface.primitive_nurbs_surface_cylinder_add",
                        text="Nurbs Cylinder", icon='SURFACE_NCYLINDER')
        layout.operator("surface.primitive_nurbs_surface_sphere_add", text="Nurbs Sphere", icon='SURFACE_NSPHERE')
        layout.operator("surface.primitive_nurbs_surface_torus_add", text="Nurbs Torus", icon='SURFACE_NTORUS')


class VIEW3D_MT_edit_metaball_context_menu(Menu):
    bl_label = "Metaball Context Menu"

    def draw(self, _context):
        layout = self.layout

        layout.operator_context = 'INVOKE_REGION_WIN'

        # Add
        layout.operator("mball.duplicate_move")

        layout.separator()

        # Modify
        layout.menu("VIEW3D_MT_mirror")
        layout.menu("VIEW3D_MT_snap")

        layout.separator()

        # Remove
        layout.operator_context = 'EXEC_REGION_WIN'
        layout.operator("mball.delete_metaelems", text="Delete")


class VIEW3D_MT_metaball_add(Menu):
    bl_idname = "VIEW3D_MT_metaball_add"
    bl_label = "Metaball"

    def draw(self, _context):
        layout = self.layout

        layout.operator_context = 'INVOKE_REGION_WIN'
        layout.operator_enum("object.metaball_add", "type")


class TOPBAR_MT_edit_curve_add(Menu):
    bl_idname = "TOPBAR_MT_edit_curve_add"
    bl_label = "Add"
    bl_translation_context = i18n_contexts.operator_default

    def draw(self, context):
        is_surf = context.active_object.type == 'SURFACE'

        layout = self.layout
        layout.operator_context = 'EXEC_REGION_WIN'

        if is_surf:
            VIEW3D_MT_surface_add.draw(self, context)
        else:
            VIEW3D_MT_curve_add.draw(self, context)


class TOPBAR_MT_edit_armature_add(Menu):
    bl_idname = "TOPBAR_MT_edit_armature_add"
    bl_label = "Armature"

    def draw(self, _context):
        layout = self.layout

        layout.operator_context = 'EXEC_REGION_WIN'
        layout.operator("armature.bone_primitive_add", text="Single Bone", icon='BONE_DATA')


class VIEW3D_MT_armature_add(Menu):
    bl_idname = "VIEW3D_MT_armature_add"
    bl_label = "Armature"

    def draw(self, _context):
        layout = self.layout

        layout.operator_context = 'EXEC_REGION_WIN'
        layout.operator("object.armature_add", text="Single Bone", icon='BONE_DATA')


class VIEW3D_MT_light_add(Menu):
    bl_idname = "VIEW3D_MT_light_add"
    bl_context = i18n_contexts.id_light
    bl_label = "Light"

    def draw(self, _context):
        layout = self.layout

        layout.operator_context = 'INVOKE_REGION_WIN'
        layout.operator_enum("object.light_add", "type")


class VIEW3D_MT_lightprobe_add(Menu):
    bl_idname = "VIEW3D_MT_lightprobe_add"
    bl_label = "Light Probe"

    def draw(self, _context):
        layout = self.layout

        layout.operator_context = 'INVOKE_REGION_WIN'
        layout.operator_enum("object.lightprobe_add", "type")


class VIEW3D_MT_camera_add(Menu):
    bl_idname = "VIEW3D_MT_camera_add"
    bl_label = "Camera"

    def draw(self, _context):
        layout = self.layout
        layout.operator_context = 'EXEC_REGION_WIN'
        layout.operator("object.camera_add", text="Camera", icon='OUTLINER_OB_CAMERA')


class VIEW3D_MT_volume_add(Menu):
    bl_idname = "VIEW3D_MT_volume_add"
    bl_label = "Volume"
    bl_translation_context = i18n_contexts.id_id

    def draw(self, _context):
        layout = self.layout
        layout.operator("object.volume_import", text="Import OpenVDB...", icon='OUTLINER_DATA_VOLUME')
        layout.operator("object.volume_add", text="Empty",
                        text_ctxt=i18n_contexts.id_volume,
                        icon='OUTLINER_DATA_VOLUME')


class VIEW3D_MT_add(Menu):
    bl_label = "Add"
    bl_translation_context = i18n_contexts.operator_default

    def draw(self, context):
        layout = self.layout

        # NOTE: don't use 'EXEC_SCREEN' or operators won't get the `v3d` context.

        # NOTE: was `EXEC_AREA`, but this context does not have the `rv3d`, which prevents
        #       "align_view" to work on first call (see #32719).
        layout.operator_context = 'EXEC_REGION_WIN'

        # layout.operator_menu_enum("object.mesh_add", "type", text="Mesh", icon='OUTLINER_OB_MESH')
        layout.menu("VIEW3D_MT_mesh_add", icon='OUTLINER_OB_MESH')

        # layout.operator_menu_enum("object.curve_add", "type", text="Curve", icon='OUTLINER_OB_CURVE')
        layout.menu("VIEW3D_MT_curve_add", icon='OUTLINER_OB_CURVE')
        # layout.operator_menu_enum("object.surface_add", "type", text="Surface", icon='OUTLINER_OB_SURFACE')
        layout.menu("VIEW3D_MT_surface_add", icon='OUTLINER_OB_SURFACE')
        layout.menu("VIEW3D_MT_metaball_add", text="Metaball", icon='OUTLINER_OB_META')
        layout.operator("object.text_add", text="Text", icon='OUTLINER_OB_FONT')
        if context.preferences.experimental.use_new_point_cloud_type:
            layout.operator("object.pointcloud_add", text="Point Cloud", icon='OUTLINER_OB_POINTCLOUD')
        layout.menu("VIEW3D_MT_volume_add", text="Volume", icon='OUTLINER_OB_VOLUME')
        layout.operator_menu_enum("object.gpencil_add", "type", text="Grease Pencil", icon='OUTLINER_OB_GREASEPENCIL')

        layout.separator()

        if VIEW3D_MT_armature_add.is_extended():
            layout.menu("VIEW3D_MT_armature_add", icon='OUTLINER_OB_ARMATURE')
        else:
            layout.operator("object.armature_add", text="Armature", icon='OUTLINER_OB_ARMATURE')

        layout.operator("object.add", text="Lattice", icon='OUTLINER_OB_LATTICE').type = 'LATTICE'

        layout.separator()

        layout.operator_menu_enum("object.empty_add", "type", text="Empty",
                                  text_ctxt=i18n_contexts.id_id,
                                  icon='OUTLINER_OB_EMPTY')
        layout.menu("VIEW3D_MT_image_add", text="Image", icon='OUTLINER_OB_IMAGE')

        layout.separator()

        layout.menu("VIEW3D_MT_light_add", icon='OUTLINER_OB_LIGHT')
        layout.menu("VIEW3D_MT_lightprobe_add", icon='OUTLINER_OB_LIGHTPROBE')

        layout.separator()

        if VIEW3D_MT_camera_add.is_extended():
            layout.menu("VIEW3D_MT_camera_add", icon='OUTLINER_OB_CAMERA')
        else:
            VIEW3D_MT_camera_add.draw(self, context)

        layout.separator()

        layout.operator("object.speaker_add", text="Speaker", icon='OUTLINER_OB_SPEAKER')

        layout.separator()

        layout.operator_menu_enum("object.effector_add", "type", text="Force Field", icon='OUTLINER_OB_FORCE_FIELD')

        layout.separator()

        has_collections = bool(bpy.data.collections)
        col = layout.column()
        col.enabled = has_collections

        if not has_collections or len(bpy.data.collections) > 10:
            col.operator_context = 'INVOKE_REGION_WIN'
            col.operator(
                "object.collection_instance_add",
                text="Collection Instance..." if has_collections else "No Collections to Instance",
                icon='OUTLINER_OB_GROUP_INSTANCE',
            )
        else:
            col.operator_menu_enum(
                "object.collection_instance_add",
                "collection",
                text="Collection Instance",
                icon='OUTLINER_OB_GROUP_INSTANCE',
            )


class VIEW3D_MT_image_add(Menu):
    bl_label = "Add Image"

    def draw(self, _context):
        layout = self.layout
        layout.operator("object.load_reference_image", text="Reference", icon='IMAGE_REFERENCE')
        layout.operator("object.load_background_image", text="Background", icon='IMAGE_BACKGROUND')


class VIEW3D_MT_object_relations(Menu):
    bl_label = "Relations"

    def draw(self, _context):
        layout = self.layout

        layout.operator("object.make_override_library", text="Make Library Override...")

        layout.operator("object.make_dupli_face")

        layout.separator()

        layout.operator_menu_enum("object.make_local", "type", text="Make Local...")
        layout.menu("VIEW3D_MT_make_single_user")


class VIEW3D_MT_object_liboverride(Menu):
    bl_label = "Library Override"

    def draw(self, _context):
        layout = self.layout

        layout.operator("object.make_override_library", text="Make")
        layout.operator("object.reset_override_library", text="Reset")
        layout.operator("object.clear_override_library", text="Clear")


class VIEW3D_MT_object(Menu):
    bl_context = "objectmode"
    bl_label = "Object"

    def draw(self, _context):
        layout = self.layout

        layout.menu("VIEW3D_MT_transform_object")
        layout.operator_menu_enum("object.origin_set", text="Set Origin", property="type")
        layout.menu("VIEW3D_MT_mirror")
        layout.menu("VIEW3D_MT_object_clear")
        layout.menu("VIEW3D_MT_object_apply")
        layout.menu("VIEW3D_MT_snap")

        layout.separator()

        layout.operator("object.duplicate_move")
        layout.operator("object.duplicate_move_linked")
        layout.operator("object.join")

        layout.separator()

        layout.operator("view3d.copybuffer", text="Copy Objects", icon='COPYDOWN')
        layout.operator("view3d.pastebuffer", text="Paste Objects", icon='PASTEDOWN')

        layout.separator()

        layout.menu("VIEW3D_MT_object_asset")
        layout.menu("VIEW3D_MT_object_parent")
        layout.menu("VIEW3D_MT_object_collection")
        layout.menu("VIEW3D_MT_object_relations")
        layout.menu("VIEW3D_MT_object_liboverride")
        layout.menu("VIEW3D_MT_object_constraints")
        layout.menu("VIEW3D_MT_object_track")
        layout.menu("VIEW3D_MT_make_links")

        layout.separator()

        layout.operator("object.shade_smooth")
        layout.operator("object.shade_smooth", text="Shade Auto Smooth").use_auto_smooth = True
        layout.operator("object.shade_flat")

        layout.separator()

        layout.menu("VIEW3D_MT_object_animation")
        layout.menu("VIEW3D_MT_object_rigid_body")

        layout.separator()

        layout.menu("VIEW3D_MT_object_quick_effects")

        layout.separator()

        layout.menu("VIEW3D_MT_object_convert")

        layout.separator()

        layout.menu("VIEW3D_MT_object_showhide")
        layout.menu("VIEW3D_MT_object_cleanup")

        layout.separator()

        layout.operator_context = 'EXEC_REGION_WIN'
        layout.operator("object.delete", text="Delete").use_global = False
        layout.operator("object.delete", text="Delete Global").use_global = True


class VIEW3D_MT_object_animation(Menu):
    bl_label = "Animation"

    def draw(self, _context):
        layout = self.layout

        layout.operator("anim.keyframe_insert_menu", text="Insert Keyframe...")
        layout.operator("anim.keyframe_delete_v3d", text="Delete Keyframes...")
        layout.operator("anim.keyframe_clear_v3d", text="Clear Keyframes...")
        layout.operator("anim.keying_set_active_set", text="Change Keying Set...")

        layout.separator()

        layout.operator("nla.bake", text="Bake Action...")
        layout.operator("gpencil.bake_mesh_animation", text="Bake Mesh to Grease Pencil...")
        layout.operator("gpencil.bake_grease_pencil_animation", text="Bake Object Transform to Grease Pencil...")


class VIEW3D_MT_object_rigid_body(Menu):
    bl_label = "Rigid Body"

    def draw(self, _context):
        layout = self.layout

        layout.operator("rigidbody.objects_add", text="Add Active").type = 'ACTIVE'
        layout.operator("rigidbody.objects_add", text="Add Passive").type = 'PASSIVE'

        layout.separator()

        layout.operator("rigidbody.objects_remove", text="Remove")

        layout.separator()

        layout.operator("rigidbody.shape_change", text="Change Shape")
        layout.operator("rigidbody.mass_calculate", text="Calculate Mass")
        layout.operator("rigidbody.object_settings_copy", text="Copy from Active")
        layout.operator("object.visual_transform_apply", text="Apply Transformation")
        layout.operator("rigidbody.bake_to_keyframes", text="Bake to Keyframes")

        layout.separator()

        layout.operator("rigidbody.connect", text="Connect")


class VIEW3D_MT_object_clear(Menu):
    bl_label = "Clear"

    def draw(self, _context):
        layout = self.layout

        layout.operator("object.location_clear", text="Location").clear_delta = False
        layout.operator("object.rotation_clear", text="Rotation").clear_delta = False
        layout.operator("object.scale_clear", text="Scale").clear_delta = False

        layout.separator()

        layout.operator("object.origin_clear", text="Origin")


class VIEW3D_MT_object_context_menu(Menu):
    bl_label = "Object Context Menu"

    def draw(self, context):

        layout = self.layout
        view = context.space_data

        obj = context.object

        selected_objects_len = len(context.selected_objects)

        # If nothing is selected
        # (disabled for now until it can be made more useful).
        '''
        if selected_objects_len == 0:

            layout.menu("VIEW3D_MT_add", text="Add", text_ctxt=i18n_contexts.operator_default)
            layout.operator("view3d.pastebuffer", text="Paste Objects", icon='PASTEDOWN')

            return
        '''

        # If something is selected

        # Individual object types.
        if obj is None:
            pass

        elif obj.type == 'CAMERA':
            layout.operator_context = 'INVOKE_REGION_WIN'

            layout.operator("view3d.object_as_camera", text="Set Active Camera")

            if obj.data.type == 'PERSP':
                props = layout.operator("wm.context_modal_mouse", text="Adjust Focal Length")
                props.data_path_iter = "selected_editable_objects"
                props.data_path_item = "data.lens"
                props.input_scale = 0.1
                if obj.data.lens_unit == 'MILLIMETERS':
                    props.header_text = tip_("Camera Focal Length: %.1fmm")
                else:
                    props.header_text = tip_("Camera Focal Length: %.1f\u00B0")

            else:
                props = layout.operator("wm.context_modal_mouse", text="Camera Lens Scale")
                props.data_path_iter = "selected_editable_objects"
                props.data_path_item = "data.ortho_scale"
                props.input_scale = 0.01
                props.header_text = tip_("Camera Lens Scale: %.3f")

            if not obj.data.dof.focus_object:
                if view and view.camera == obj and view.region_3d.view_perspective == 'CAMERA':
                    props = layout.operator("ui.eyedropper_depth", text="DOF Distance (Pick)")
                else:
                    props = layout.operator("wm.context_modal_mouse", text="Adjust Focus Distance")
                    props.data_path_iter = "selected_editable_objects"
                    props.data_path_item = "data.dof.focus_distance"
                    props.input_scale = 0.02
                    props.header_text = tip_("Focus Distance: %.3f")

            layout.separator()

        elif obj.type in {'CURVE', 'FONT'}:
            layout.operator_context = 'INVOKE_REGION_WIN'

            props = layout.operator("wm.context_modal_mouse", text="Adjust Extrusion")
            props.data_path_iter = "selected_editable_objects"
            props.data_path_item = "data.extrude"
            props.input_scale = 0.01
            props.header_text = tip_("Extrude: %.3f")

            props = layout.operator("wm.context_modal_mouse", text="Adjust Offset")
            props.data_path_iter = "selected_editable_objects"
            props.data_path_item = "data.offset"
            props.input_scale = 0.01
            props.header_text = tip_("Offset: %.3f")

            layout.separator()

        elif obj.type == 'EMPTY':
            layout.operator_context = 'INVOKE_REGION_WIN'

            props = layout.operator("wm.context_modal_mouse", text="Adjust Empty Display Size")
            props.data_path_iter = "selected_editable_objects"
            props.data_path_item = "empty_display_size"
            props.input_scale = 0.01
            props.header_text = tip_("Empty Display Size: %.3f")

            layout.separator()

            if obj.empty_display_type == 'IMAGE':
                layout.operator("gpencil.trace_image")

                layout.separator()

        elif obj.type == 'LIGHT':
            light = obj.data

            layout.operator_context = 'INVOKE_REGION_WIN'

            props = layout.operator("wm.context_modal_mouse", text="Adjust Light Power")
            props.data_path_iter = "selected_editable_objects"
            props.data_path_item = "data.energy"
            props.input_scale = 1.0
            props.header_text = tip_("Light Power: %.3f")

            if light.type == 'AREA':
                if light.shape in {'RECTANGLE', 'ELLIPSE'}:
                    props = layout.operator("wm.context_modal_mouse", text="Adjust Area Light X Size")
                    props.data_path_iter = "selected_editable_objects"
                    props.data_path_item = "data.size"
                    props.header_text = tip_("Light Size X: %.3f")

                    props = layout.operator("wm.context_modal_mouse", text="Adjust Area Light Y Size")
                    props.data_path_iter = "selected_editable_objects"
                    props.data_path_item = "data.size_y"
                    props.header_text = tip_("Light Size Y: %.3f")
                else:
                    props = layout.operator("wm.context_modal_mouse", text="Adjust Area Light Size")
                    props.data_path_iter = "selected_editable_objects"
                    props.data_path_item = "data.size"
                    props.header_text = tip_("Light Size: %.3f")

            elif light.type in {'SPOT', 'POINT'}:
                props = layout.operator("wm.context_modal_mouse", text="Adjust Light Radius")
                props.data_path_iter = "selected_editable_objects"
                props.data_path_item = "data.shadow_soft_size"
                props.header_text = tip_("Light Radius: %.3f")

            elif light.type == 'SUN':
                props = layout.operator("wm.context_modal_mouse", text="Adjust Sun Light Angle")
                props.data_path_iter = "selected_editable_objects"
                props.data_path_item = "data.angle"
                props.header_text = tip_("Light Angle: %.3f")

            if light.type == 'SPOT':
                layout.separator()

                props = layout.operator("wm.context_modal_mouse", text="Adjust Spot Light Size")
                props.data_path_iter = "selected_editable_objects"
                props.data_path_item = "data.spot_size"
                props.input_scale = 0.01
                props.header_text = tip_("Spot Size: %.2f")

                props = layout.operator("wm.context_modal_mouse", text="Adjust Spot Light Blend")
                props.data_path_iter = "selected_editable_objects"
                props.data_path_item = "data.spot_blend"
                props.input_scale = -0.01
                props.header_text = tip_("Spot Blend: %.2f")

            layout.separator()

        # Shared among some object types.
        if obj is not None:
            if obj.type in {'MESH', 'CURVE', 'SURFACE'}:
                layout.operator("object.shade_smooth")
                layout.operator("object.shade_smooth", text="Shade Auto Smooth").use_auto_smooth = True
                layout.operator("object.shade_flat", text="Shade Flat")

                layout.separator()

            if obj.type in {'MESH', 'CURVE', 'SURFACE', 'ARMATURE', 'GPENCIL'}:
                if selected_objects_len > 1:
                    layout.operator("object.join")

            if obj.type in {'MESH', 'CURVE', 'CURVES', 'SURFACE', 'POINTCLOUD', 'META', 'FONT'}:
                layout.operator_menu_enum("object.convert", "target")

            if obj.type == 'GPENCIL':
                layout.operator_menu_enum("gpencil.convert", "type", text="Convert To")

            if (obj.type in {
                'MESH', 'CURVE', 'CURVES', 'SURFACE', 'GPENCIL', 'LATTICE', 'ARMATURE', 'META', 'FONT', 'POINTCLOUD',
            } or (obj.type == 'EMPTY' and obj.instance_collection is not None)):
                layout.operator_context = 'INVOKE_REGION_WIN'
                layout.operator_menu_enum("object.origin_set", text="Set Origin", property="type")
                layout.operator_context = 'INVOKE_DEFAULT'

                layout.separator()

        # Shared among all object types
        layout.operator("view3d.copybuffer", text="Copy Objects", icon='COPYDOWN')
        layout.operator("view3d.pastebuffer", text="Paste Objects", icon='PASTEDOWN')

        layout.separator()

        layout.operator("object.duplicate_move", icon='DUPLICATE')
        layout.operator("object.duplicate_move_linked")

        layout.separator()

        props = layout.operator("wm.call_panel", text="Rename Active Object...")
        props.name = "TOPBAR_PT_name"
        props.keep_open = False

        layout.separator()

        layout.menu("VIEW3D_MT_mirror")
        layout.menu("VIEW3D_MT_snap")
        layout.menu("VIEW3D_MT_object_parent")
        layout.operator_context = 'INVOKE_REGION_WIN'

        if view and view.local_view:
            layout.operator("view3d.localview_remove_from")
        else:
            layout.operator("object.move_to_collection")

        layout.separator()

        layout.operator("anim.keyframe_insert_menu", text="Insert Keyframe...")

        layout.separator()

        layout.operator_context = 'EXEC_REGION_WIN'
        layout.operator("object.delete", text="Delete").use_global = False


class VIEW3D_MT_object_shading(Menu):
    # XXX, this menu is a place to store shading operator in object mode
    bl_label = "Shading"

    def draw(self, _context):
        layout = self.layout
        layout.operator("object.shade_smooth", text="Smooth")
        layout.operator("object.shade_flat", text="Flat")


class VIEW3D_MT_object_apply(Menu):
    bl_label = "Apply"

    def draw(self, _context):
        layout = self.layout
        # Need invoke for the popup confirming the multi-user data operation
        layout.operator_context = 'INVOKE_DEFAULT'

        props = layout.operator("object.transform_apply", text="Location", text_ctxt=i18n_contexts.default)
        props.location, props.rotation, props.scale = True, False, False

        props = layout.operator("object.transform_apply", text="Rotation", text_ctxt=i18n_contexts.default)
        props.location, props.rotation, props.scale = False, True, False

        props = layout.operator("object.transform_apply", text="Scale", text_ctxt=i18n_contexts.default)
        props.location, props.rotation, props.scale = False, False, True

        props = layout.operator("object.transform_apply", text="All Transforms", text_ctxt=i18n_contexts.default)
        props.location, props.rotation, props.scale = True, True, True

        props = layout.operator("object.transform_apply", text="Rotation & Scale", text_ctxt=i18n_contexts.default)
        props.location, props.rotation, props.scale = False, True, True

        layout.separator()

        layout.operator(
            "object.transforms_to_deltas",
            text="Location to Deltas",
            text_ctxt=i18n_contexts.default,
        ).mode = 'LOC'
        layout.operator(
            "object.transforms_to_deltas",
            text="Rotation to Deltas",
            text_ctxt=i18n_contexts.default,
        ).mode = 'ROT'
        layout.operator(
            "object.transforms_to_deltas",
            text="Scale to Deltas",
            text_ctxt=i18n_contexts.default,
        ).mode = 'SCALE'

        layout.operator(
            "object.transforms_to_deltas",
            text="All Transforms to Deltas",
            text_ctxt=i18n_contexts.default,
        ).mode = 'ALL'
        layout.operator("object.anim_transforms_to_deltas")

        layout.separator()

        layout.operator(
            "object.visual_transform_apply",
            text="Visual Transform",
            text_ctxt=i18n_contexts.default,
        )
        layout.operator(
            "object.convert",
            text="Visual Geometry to Mesh",
            text_ctxt=i18n_contexts.default,
        ).target = 'MESH'
        layout.operator("object.duplicates_make_real")
        layout.operator("object.parent_inverse_apply",
                        text="Parent Inverse",
                        text_ctxt=i18n_contexts.default)


class VIEW3D_MT_object_parent(Menu):
    bl_label = "Parent"

    def draw(self, _context):
        layout = self.layout

        layout.operator_enum("object.parent_set", "type")

        layout.separator()

        with operator_context(layout, 'EXEC_REGION_WIN'):
            layout.operator("object.parent_no_inverse_set").keep_transform = False
            props = layout.operator("object.parent_no_inverse_set", text="Make Parent without Inverse (Keep Transform)")
            props.keep_transform = True

        layout.separator()

        layout.operator_enum("object.parent_clear", "type")


class VIEW3D_MT_object_track(Menu):
    bl_label = "Track"

    def draw(self, _context):
        layout = self.layout

        layout.operator_enum("object.track_set", "type")

        layout.separator()

        layout.operator_enum("object.track_clear", "type")


class VIEW3D_MT_object_collection(Menu):
    bl_label = "Collection"

    def draw(self, _context):
        layout = self.layout

        layout.operator("object.move_to_collection")
        layout.operator("object.link_to_collection")

        layout.separator()

        layout.operator("collection.create")
        # layout.operator_menu_enum("collection.objects_remove", "collection")  # BUGGY
        layout.operator("collection.objects_remove")
        layout.operator("collection.objects_remove_all")

        layout.separator()

        layout.operator("collection.objects_add_active")
        layout.operator("collection.objects_remove_active")


class VIEW3D_MT_object_constraints(Menu):
    bl_label = "Constraints"

    def draw(self, _context):
        layout = self.layout

        layout.operator("object.constraint_add_with_targets")
        layout.operator("object.constraints_copy")

        layout.separator()

        layout.operator("object.constraints_clear")


class VIEW3D_MT_object_quick_effects(Menu):
    bl_label = "Quick Effects"

    def draw(self, _context):
        layout = self.layout

        layout.operator("object.quick_fur")
        layout.operator("object.quick_explode")
        layout.operator("object.quick_smoke")
        layout.operator("object.quick_liquid")


class VIEW3D_MT_object_showhide(Menu):
    bl_label = "Show/Hide"

    def draw(self, _context):
        layout = self.layout

        layout.operator("object.hide_view_clear")

        layout.separator()

        layout.operator("object.hide_view_set", text="Hide Selected").unselected = False
        layout.operator("object.hide_view_set", text="Hide Unselected").unselected = True


class VIEW3D_MT_object_cleanup(Menu):
    bl_label = "Clean Up"

    def draw(self, _context):
        layout = self.layout

        layout.operator("object.vertex_group_clean", text="Clean Vertex Group Weights").group_select_mode = 'ALL'
        layout.operator("object.vertex_group_limit_total", text="Limit Total Vertex Groups").group_select_mode = 'ALL'

        layout.separator()

        layout.operator("object.material_slot_remove_unused", text="Remove Unused Material Slots")


class VIEW3D_MT_object_asset(Menu):
    bl_label = "Asset"

    def draw(self, _context):
        layout = self.layout

        layout.operator("asset.mark")
        layout.operator("asset.clear", text="Clear Asset").set_fake_user = False
        layout.operator("asset.clear", text="Clear Asset (Set Fake User)").set_fake_user = True


class VIEW3D_MT_make_single_user(Menu):
    bl_label = "Make Single User"

    def draw(self, _context):
        layout = self.layout
        layout.operator_context = 'EXEC_REGION_WIN'

        props = layout.operator("object.make_single_user", text="Object")
        props.object = True
        props.obdata = props.material = props.animation = props.obdata_animation = False

        props = layout.operator("object.make_single_user", text="Object & Data")
        props.object = props.obdata = True
        props.material = props.animation = props.obdata_animation = False

        props = layout.operator("object.make_single_user", text="Object & Data & Materials")
        props.object = props.obdata = props.material = True
        props.animation = props.obdata_animation = False

        props = layout.operator("object.make_single_user", text="Materials")
        props.material = True
        props.object = props.obdata = props.animation = props.obdata_animation = False

        props = layout.operator("object.make_single_user", text="Object Animation")
        props.animation = True
        props.object = props.obdata = props.material = props.obdata_animation = False

        props = layout.operator("object.make_single_user", text="Object Data Animation")
        props.obdata_animation = props.obdata = True
        props.object = props.material = props.animation = False


class VIEW3D_MT_object_convert(Menu):
    bl_label = "Convert"

    def draw(self, context):
        layout = self.layout
        ob = context.active_object

        if ob and ob.type == 'GPENCIL' and context.gpencil_data:
            layout.operator_enum("gpencil.convert", "type")
        else:
            layout.operator_enum("object.convert", "target")

        # Potrace lib dependency.
        if bpy.app.build_options.potrace:
            layout.operator("gpencil.trace_image", icon='OUTLINER_OB_GREASEPENCIL')

        if ob and ob.type == 'CURVES':
            layout.operator("curves.convert_to_particle_system", text="Particle System")


class VIEW3D_MT_make_links(Menu):
    bl_label = "Link/Transfer Data"

    def draw(self, _context):
        layout = self.layout
        operator_context_default = layout.operator_context

        if len(bpy.data.scenes) > 10:
            layout.operator_context = 'INVOKE_REGION_WIN'
            layout.operator("object.make_links_scene", text="Link Objects to Scene...", icon='OUTLINER_OB_EMPTY')
        else:
            layout.operator_context = 'EXEC_REGION_WIN'
            layout.operator_menu_enum("object.make_links_scene", "scene", text="Link Objects to Scene")

        layout.separator()

        layout.operator_context = operator_context_default

        layout.operator_enum("object.make_links_data", "type")  # inline

        layout.operator("object.join_uvs", text="Copy UV Maps")

        layout.separator()

        layout.operator("object.data_transfer")
        layout.operator("object.datalayout_transfer")


class VIEW3D_MT_brush_paint_modes(Menu):
    bl_label = "Enabled Modes"

    def draw(self, context):
        layout = self.layout

        settings = UnifiedPaintPanel.paint_settings(context)
        brush = settings.brush

        layout.prop(brush, "use_paint_sculpt", text="Sculpt")
        layout.prop(brush, "use_paint_uv_sculpt", text="UV Sculpt")
        layout.prop(brush, "use_paint_vertex", text="Vertex Paint")
        layout.prop(brush, "use_paint_weight", text="Weight Paint")
        layout.prop(brush, "use_paint_image", text="Texture Paint")
        layout.prop(brush, "use_paint_sculpt_curves", text="Sculpt Curves")


class VIEW3D_MT_paint_vertex(Menu):
    bl_label = "Paint"

    def draw(self, _context):
        layout = self.layout

        layout.operator("paint.vertex_color_set")
        layout.operator("paint.vertex_color_smooth")
        layout.operator("paint.vertex_color_dirt")
        layout.operator("paint.vertex_color_from_weight")

        layout.separator()

        layout.operator("paint.vertex_color_invert", text="Invert")
        layout.operator("paint.vertex_color_levels", text="Levels")
<<<<<<< HEAD
        layout.operator("paint.vertex_color_hsv", text="Hue/Saturation/Value")
        layout.operator("paint.vertex_color_brightness_contrast", text="Bright/Contrast")
=======
        layout.operator("paint.vertex_color_hsv", text="Hue Saturation Value")
        layout.operator("paint.vertex_color_brightness_contrast", text="Brightness/Contrast")
>>>>>>> 4170545d


class VIEW3D_MT_hook(Menu):
    bl_label = "Hooks"

    def draw(self, context):
        layout = self.layout
        layout.operator_context = 'EXEC_AREA'
        layout.operator("object.hook_add_newob")
        layout.operator("object.hook_add_selob").use_bone = False
        layout.operator("object.hook_add_selob", text="Hook to Selected Object Bone").use_bone = True

        if any([mod.type == 'HOOK' for mod in context.active_object.modifiers]):
            layout.separator()

            layout.operator_menu_enum("object.hook_assign", "modifier")
            layout.operator_menu_enum("object.hook_remove", "modifier")

            layout.separator()

            layout.operator_menu_enum("object.hook_select", "modifier")
            layout.operator_menu_enum("object.hook_reset", "modifier")
            layout.operator_menu_enum("object.hook_recenter", "modifier")


class VIEW3D_MT_vertex_group(Menu):
    bl_label = "Vertex Groups"

    def draw(self, context):
        layout = self.layout

        layout.operator_context = 'EXEC_AREA'
        layout.operator("object.vertex_group_assign_new")

        ob = context.active_object
        if ob.mode == 'EDIT' or (ob.mode == 'WEIGHT_PAINT' and ob.type == 'MESH' and ob.data.use_paint_mask_vertex):
            if ob.vertex_groups.active:
                layout.separator()

                layout.operator("object.vertex_group_assign", text="Assign to Active Group")
                layout.operator(
                    "object.vertex_group_remove_from",
                    text="Remove from Active Group",
                ).use_all_groups = False
                layout.operator("object.vertex_group_remove_from", text="Remove from All").use_all_groups = True

        if ob.vertex_groups.active:
            layout.separator()

            layout.operator_menu_enum("object.vertex_group_set_active", "group", text="Set Active Group")
            layout.operator("object.vertex_group_remove", text="Remove Active Group").all = False
            layout.operator("object.vertex_group_remove", text="Remove All Groups").all = True


class VIEW3D_MT_gpencil_vertex_group(Menu):
    bl_label = "Vertex Groups"

    def draw(self, context):
        layout = self.layout

        layout.operator_context = 'EXEC_AREA'
        ob = context.active_object

        layout.operator("object.vertex_group_add", text="Add New Group")
        ob = context.active_object
        if ob.vertex_groups.active:
            layout.separator()

            layout.operator("gpencil.vertex_group_assign", text="Assign")
            layout.operator("gpencil.vertex_group_remove_from", text="Remove")

            layout.operator("gpencil.vertex_group_select", text="Select")
            layout.operator("gpencil.vertex_group_deselect", text="Deselect")


class VIEW3D_MT_paint_weight_lock(Menu):
    bl_label = "Vertex Group Locks"

    def draw(self, _context):
        layout = self.layout

        op = layout.operator("object.vertex_group_lock", icon='LOCKED', text="Lock All")
        op.action, op.mask = 'LOCK', 'ALL'

        op = layout.operator("object.vertex_group_lock", text="Lock Selected")
        op.action, op.mask = 'LOCK', 'SELECTED'

        op = layout.operator("object.vertex_group_lock", text="Lock Unselected")
        op.action, op.mask = 'LOCK', 'UNSELECTED'

        op = layout.operator("object.vertex_group_lock", text="Lock Only Selected")
        op.action, op.mask = 'LOCK', 'INVERT_UNSELECTED'

        op = layout.operator("object.vertex_group_lock", text="Lock Only Unselected")
        op.action, op.mask = 'UNLOCK', 'INVERT_UNSELECTED'

        layout.separator()

        op = layout.operator("object.vertex_group_lock", icon='UNLOCKED', text="Unlock All")
        op.action, op.mask = 'UNLOCK', 'ALL'

        op = layout.operator("object.vertex_group_lock", text="Unlock Selected")
        op.action, op.mask = 'UNLOCK', 'SELECTED'

        op = layout.operator("object.vertex_group_lock", text="Unlock Unselected")
        op.action, op.mask = 'UNLOCK', 'UNSELECTED'

        layout.separator()

        op = layout.operator("object.vertex_group_lock", icon='ARROW_LEFTRIGHT', text="Invert Locks")
        op.action, op.mask = 'INVERT', 'ALL'


class VIEW3D_MT_paint_weight(Menu):
    bl_label = "Weights"

    @staticmethod
    def draw_generic(layout, is_editmode=False):

        if not is_editmode:

            layout.operator("paint.weight_from_bones", text="Assign Automatic from Bones").type = 'AUTOMATIC'
            layout.operator("paint.weight_from_bones", text="Assign from Bone Envelopes").type = 'ENVELOPES'

            layout.separator()

        layout.operator("object.vertex_group_normalize_all", text="Normalize All")
        layout.operator("object.vertex_group_normalize", text="Normalize")

        layout.separator()

        layout.operator("object.vertex_group_mirror", text="Mirror")
        layout.operator("object.vertex_group_invert", text="Invert")
        layout.operator("object.vertex_group_clean", text="Clean")

        layout.separator()

        layout.operator("object.vertex_group_quantize", text="Quantize")
        layout.operator("object.vertex_group_levels", text="Levels")
        layout.operator("object.vertex_group_smooth", text="Smooth")

        if not is_editmode:
            props = layout.operator("object.data_transfer", text="Transfer Weights")
            props.use_reverse_transfer = True
            props.data_type = 'VGROUP_WEIGHTS'

        layout.operator("object.vertex_group_limit_total", text="Limit Total")

        if not is_editmode:
            layout.separator()

            layout.operator("paint.weight_set")

        layout.menu("VIEW3D_MT_paint_weight_lock", text="Locks")

    def draw(self, _context):
        self.draw_generic(self.layout, is_editmode=False)


class VIEW3D_MT_sculpt(Menu):
    bl_label = "Sculpt"

    def draw(self, _context):
        layout = self.layout

        layout.operator("transform.translate")
        layout.operator("transform.rotate")
        layout.operator("transform.resize", text="Scale")

        props = layout.operator("sculpt.mesh_filter", text="Sphere")
        props.type = 'SPHERE'

        layout.separator()

        props = layout.operator("paint.hide_show", text="Box Hide")
        props.action = 'HIDE'

        props = layout.operator("paint.hide_show", text="Box Show")
        props.action = 'SHOW'

        layout.separator()

        props = layout.operator("sculpt.face_set_change_visibility", text="Toggle Visibility")
        props.mode = 'TOGGLE'

        props = layout.operator("sculpt.face_set_change_visibility", text="Hide Active Face Set")
        props.mode = 'HIDE_ACTIVE'

        props = layout.operator("paint.hide_show", text="Show All")
        props.action = 'SHOW'
        props.area = 'ALL'

        props = layout.operator("sculpt.face_set_change_visibility", text="Invert Visible")
        props.mode = 'INVERT'

        props = layout.operator("paint.hide_show", text="Hide Masked")
        props.action = 'HIDE'
        props.area = 'MASKED'

        layout.separator()

        props = layout.operator("sculpt.trim_box_gesture", text="Box Trim")
        props.trim_mode = 'DIFFERENCE'

        props = layout.operator("sculpt.trim_lasso_gesture", text="Lasso Trim")
        props.trim_mode = 'DIFFERENCE'

        props = layout.operator("sculpt.trim_box_gesture", text="Box Add")
        props.trim_mode = 'JOIN'

        props = layout.operator("sculpt.trim_lasso_gesture", text="Lasso Add")
        props.trim_mode = 'JOIN'

        layout.operator("sculpt.project_line_gesture", text="Line Project")

        layout.separator()

        # Fair Positions
        props = layout.operator("sculpt.face_set_edit", text="Fair Positions")
        props.mode = 'FAIR_POSITIONS'

        # Fair Tangency
        props = layout.operator("sculpt.face_set_edit", text="Fair Tangency")
        props.mode = 'FAIR_TANGENCY'

        layout.separator()

        sculpt_filters_types = [
            ('SMOOTH', "Smooth"),
            ('SURFACE_SMOOTH', "Surface Smooth"),
            ('INFLATE', "Inflate"),
            ('RELAX', "Relax Topology"),
            ('RELAX_FACE_SETS', "Relax Face Sets"),
            ('SHARPEN', "Sharpen"),
            ('ENHANCE_DETAILS', "Enhance Details"),
            ('ERASE_DISCPLACEMENT', "Erase Multires Displacement"),
            ('RANDOM', "Randomize")
        ]

        for filter_type, ui_name in sculpt_filters_types:
            props = layout.operator("sculpt.mesh_filter", text=ui_name)
            props.type = filter_type

        layout.separator()

        layout.menu("VIEW3D_MT_sculpt_set_pivot", text="Set Pivot")

        layout.separator()

        # Rebuild BVH
        layout.operator("sculpt.optimize")

        layout.separator()

        layout.operator("object.transfer_mode", text="Transfer Sculpt Mode")


class VIEW3D_MT_sculpt_curves(Menu):
    bl_label = "Curves"

    def draw(self, _context):
        layout = self.layout

        layout.operator("curves.snap_curves_to_surface", text="Snap to Deformed Surface").attach_mode = 'DEFORM'
        layout.operator("curves.snap_curves_to_surface", text="Snap to Nearest Surface").attach_mode = 'NEAREST'
        layout.separator()
        layout.operator("curves.convert_to_particle_system", text="Convert to Particle System")


class VIEW3D_MT_mask(Menu):
    bl_label = "Mask"

    def draw(self, _context):
        layout = self.layout

        props = layout.operator("paint.mask_flood_fill", text="Invert Mask")
        props.mode = 'INVERT'

        props = layout.operator("paint.mask_flood_fill", text="Fill Mask")
        props.mode = 'VALUE'
        props.value = 1

        props = layout.operator("paint.mask_flood_fill", text="Clear Mask")
        props.mode = 'VALUE'
        props.value = 0

        props = layout.operator("paint.mask_box_gesture", text="Box Mask")
        props.mode = 'VALUE'
        props.value = 0

        props = layout.operator("paint.mask_lasso_gesture", text="Lasso Mask")

        layout.separator()

        props = layout.operator("sculpt.mask_filter", text="Smooth Mask")
        props.filter_type = 'SMOOTH'

        props = layout.operator("sculpt.mask_filter", text="Sharpen Mask")
        props.filter_type = 'SHARPEN'

        props = layout.operator("sculpt.mask_filter", text="Grow Mask")
        props.filter_type = 'GROW'

        props = layout.operator("sculpt.mask_filter", text="Shrink Mask")
        props.filter_type = 'SHRINK'

        props = layout.operator("sculpt.mask_filter", text="Increase Contrast")
        props.filter_type = 'CONTRAST_INCREASE'
        props.auto_iteration_count = False

        props = layout.operator("sculpt.mask_filter", text="Decrease Contrast")
        props.filter_type = 'CONTRAST_DECREASE'
        props.auto_iteration_count = False

        layout.separator()

        props = layout.operator("sculpt.expand", text="Expand Mask by Topology")
        props.target = 'MASK'
        props.falloff_type = 'GEODESIC'
        props.invert = True

        props = layout.operator("sculpt.expand", text="Expand Mask by Normals")
        props.target = 'MASK'
        props.falloff_type = 'NORMALS'
        props.invert = False

        layout.separator()

        props = layout.operator("mesh.paint_mask_extract", text="Mask Extract")

        layout.separator()

        props = layout.operator("mesh.paint_mask_slice", text="Mask Slice")
        props.fill_holes = False
        props.new_object = False
        props = layout.operator("mesh.paint_mask_slice", text="Mask Slice and Fill Holes")
        props.new_object = False
        props = layout.operator("mesh.paint_mask_slice", text="Mask Slice to New Object")

        layout.separator()

        props = layout.operator("sculpt.mask_from_cavity", text="Mask From Cavity")
        props.settings_source = "OPERATOR"

        layout.separator()

        layout.menu("VIEW3D_MT_random_mask", text="Random Mask")


class VIEW3D_MT_face_sets(Menu):
    bl_label = "Face Sets"

    def draw(self, _context):
        layout = self.layout

        op = layout.operator("sculpt.face_sets_create", text="Face Set from Masked")
        op.mode = 'MASKED'

        op = layout.operator("sculpt.face_sets_create", text="Face Set from Visible")
        op.mode = 'VISIBLE'

        op = layout.operator("sculpt.face_sets_create", text="Face Set from Edit Mode Selection")
        op.mode = 'SELECTION'

        layout.separator()

        layout.menu("VIEW3D_MT_face_sets_init", text="Initialize Face Sets")

        layout.separator()

        op = layout.operator("sculpt.face_set_edit", text="Grow Face Set")
        op.mode = 'GROW'

        op = layout.operator("sculpt.face_set_edit", text="Shrink Face Set")
        op.mode = 'SHRINK'

        layout.separator()

        props = layout.operator("sculpt.expand", text="Expand Face Set by Topology")
        props.target = 'FACE_SETS'
        props.falloff_type = 'GEODESIC'
        props.invert = False
        props.use_modify_active = False

        props = layout.operator("sculpt.expand", text="Expand Active Face Set")
        props.target = 'FACE_SETS'
        props.falloff_type = 'BOUNDARY_FACE_SET'
        props.invert = False
        props.use_modify_active = True

        layout.separator()

        op = layout.operator("mesh.face_set_extract", text="Extract Face Set")

        layout.separator()

        op = layout.operator("sculpt.face_set_change_visibility", text="Invert Visible Face Sets")
        op.mode = 'INVERT'

        op = layout.operator("sculpt.reveal_all", text="Show All Face Sets")

        layout.separator()

        op = layout.operator("sculpt.face_sets_randomize_colors", text="Randomize Colors")


class VIEW3D_MT_sculpt_set_pivot(Menu):
    bl_label = "Sculpt Set Pivot"

    def draw(self, _context):
        layout = self.layout

        props = layout.operator("sculpt.set_pivot_position", text="Pivot to Origin")
        props.mode = 'ORIGIN'

        props = layout.operator("sculpt.set_pivot_position", text="Pivot to Unmasked")
        props.mode = 'UNMASKED'

        props = layout.operator("sculpt.set_pivot_position", text="Pivot to Mask Border")
        props.mode = 'BORDER'

        props = layout.operator("sculpt.set_pivot_position", text="Pivot to Active Vertex")
        props.mode = 'ACTIVE'

        props = layout.operator("sculpt.set_pivot_position", text="Pivot to Surface Under Cursor")
        props.mode = 'SURFACE'


class VIEW3D_MT_face_sets_init(Menu):
    bl_label = "Face Sets Init"

    def draw(self, _context):
        layout = self.layout

        op = layout.operator("sculpt.face_sets_init", text="By Loose Parts")
        op.mode = 'LOOSE_PARTS'

        op = layout.operator("sculpt.face_sets_init", text="By Face Set Boundaries")
        op.mode = 'FACE_SET_BOUNDARIES'

        op = layout.operator("sculpt.face_sets_init", text="By Materials")
        op.mode = 'MATERIALS'

        op = layout.operator("sculpt.face_sets_init", text="By Normals")
        op.mode = 'NORMALS'

        op = layout.operator("sculpt.face_sets_init", text="By UV Seams")
        op.mode = 'UV_SEAMS'

        op = layout.operator("sculpt.face_sets_init", text="By Edge Creases")
        op.mode = 'CREASES'

        op = layout.operator("sculpt.face_sets_init", text="By Edge Bevel Weight")
        op.mode = 'BEVEL_WEIGHT'

        op = layout.operator("sculpt.face_sets_init", text="By Sharp Edges")
        op.mode = 'SHARP_EDGES'

        op = layout.operator("sculpt.face_sets_init", text="By Face Maps")
        op.mode = 'FACE_MAPS'


class VIEW3D_MT_random_mask(Menu):
    bl_label = "Random Mask"

    def draw(self, _context):
        layout = self.layout

        op = layout.operator("sculpt.mask_init", text="Per Vertex")
        op.mode = 'RANDOM_PER_VERTEX'

        op = layout.operator("sculpt.mask_init", text="Per Face Set")
        op.mode = 'RANDOM_PER_FACE_SET'

        op = layout.operator("sculpt.mask_init", text="Per Loose Part")
        op.mode = 'RANDOM_PER_LOOSE_PART'


class VIEW3D_MT_particle(Menu):
    bl_label = "Particle"

    def draw(self, context):
        layout = self.layout
        tool_settings = context.tool_settings

        particle_edit = tool_settings.particle_edit

        layout.operator("particle.mirror")

        layout.operator("particle.remove_doubles")

        layout.separator()

        if particle_edit.select_mode == 'POINT':
            layout.operator("particle.subdivide")

        layout.operator("particle.unify_length")
        layout.operator("particle.rekey")
        layout.operator("particle.weight_set")

        layout.separator()

        layout.menu("VIEW3D_MT_particle_showhide")

        layout.separator()

        layout.operator("particle.delete")


class VIEW3D_MT_particle_context_menu(Menu):
    bl_label = "Particle Context Menu"

    def draw(self, context):
        layout = self.layout
        tool_settings = context.tool_settings

        particle_edit = tool_settings.particle_edit

        layout.operator("particle.rekey")

        layout.separator()

        layout.operator("particle.delete")

        layout.separator()

        layout.operator("particle.remove_doubles")
        layout.operator("particle.unify_length")

        if particle_edit.select_mode == 'POINT':
            layout.operator("particle.subdivide")

        layout.operator("particle.weight_set")

        layout.separator()

        layout.operator("particle.mirror")

        if particle_edit.select_mode == 'POINT':
            layout.separator()

            layout.operator("particle.select_all", text="All").action = 'SELECT'
            layout.operator("particle.select_all", text="None").action = 'DESELECT'
            layout.operator("particle.select_all", text="Invert").action = 'INVERT'

            layout.separator()

            layout.operator("particle.select_roots")
            layout.operator("particle.select_tips")

            layout.separator()

            layout.operator("particle.select_random")

            layout.separator()

            layout.operator("particle.select_more")
            layout.operator("particle.select_less")

            layout.separator()

            layout.operator("particle.select_linked", text="Select Linked")


class VIEW3D_MT_particle_showhide(ShowHideMenu, Menu):
    _operator_name = "particle"


class VIEW3D_MT_pose(Menu):
    bl_label = "Pose"

    def draw(self, _context):
        layout = self.layout

        layout.menu("VIEW3D_MT_transform_armature")

        layout.menu("VIEW3D_MT_pose_transform")
        layout.menu("VIEW3D_MT_pose_apply")

        layout.menu("VIEW3D_MT_snap")

        layout.separator()

        layout.menu("VIEW3D_MT_object_animation")

        layout.separator()

        layout.menu("VIEW3D_MT_pose_slide")
        layout.menu("VIEW3D_MT_pose_propagate")

        layout.separator()

        layout.operator("pose.copy", icon='COPYDOWN')
        layout.operator("pose.paste", icon='PASTEDOWN').flipped = False
        layout.operator("pose.paste", icon='PASTEFLIPDOWN', text="Paste Pose Flipped").flipped = True

        layout.separator()

        layout.menu("VIEW3D_MT_pose_motion")
        layout.menu("VIEW3D_MT_pose_group")

        layout.separator()

        layout.menu("VIEW3D_MT_object_parent")
        layout.menu("VIEW3D_MT_pose_ik")
        layout.menu("VIEW3D_MT_pose_constraints")

        layout.separator()

        layout.menu("VIEW3D_MT_pose_names")
        layout.operator("pose.quaternions_flip")

        layout.separator()

        layout.operator_context = 'INVOKE_AREA'
        layout.operator("armature.armature_layers", text="Change Armature Layers...")
        layout.operator("pose.bone_layers", text="Change Bone Layers...")

        layout.separator()

        layout.menu("VIEW3D_MT_pose_showhide")
        layout.menu("VIEW3D_MT_bone_options_toggle", text="Bone Settings")


class VIEW3D_MT_pose_transform(Menu):
    bl_label = "Clear Transform"

    def draw(self, _context):
        layout = self.layout

        layout.operator("pose.transforms_clear", text="All")

        layout.separator()

        layout.operator("pose.loc_clear", text="Location")
        layout.operator("pose.rot_clear", text="Rotation")
        layout.operator("pose.scale_clear", text="Scale")

        layout.separator()

        layout.operator("pose.user_transforms_clear", text="Reset Unkeyed")


class VIEW3D_MT_pose_slide(Menu):
    bl_label = "In-Betweens"

    def draw(self, _context):
        layout = self.layout

        layout.operator("pose.push_rest")
        layout.operator("pose.relax_rest")
        layout.operator("pose.push")
        layout.operator("pose.relax")
        layout.operator("pose.breakdown")
        layout.operator("pose.blend_to_neighbor")


class VIEW3D_MT_pose_propagate(Menu):
    bl_label = "Propagate"

    def draw(self, _context):
        layout = self.layout

        layout.operator("pose.propagate", text="To Next Keyframe").mode = 'NEXT_KEY'
        layout.operator("pose.propagate", text="To Last Keyframe (Make Cyclic)").mode = 'LAST_KEY'

        layout.separator()

        layout.operator("pose.propagate", text="On Selected Keyframes").mode = 'SELECTED_KEYS'

        layout.separator()

        layout.operator("pose.propagate", text="On Selected Markers").mode = 'SELECTED_MARKERS'


class VIEW3D_MT_pose_motion(Menu):
    bl_label = "Motion Paths"

    def draw(self, _context):
        layout = self.layout

        layout.operator("pose.paths_calculate", text="Calculate")
        layout.operator("pose.paths_clear", text="Clear")


class VIEW3D_MT_pose_group(Menu):
    bl_label = "Bone Groups"

    def draw(self, context):
        layout = self.layout

        pose = context.active_object.pose

        layout.operator_context = 'EXEC_AREA'
        layout.operator("pose.group_assign", text="Assign to New Group").type = 0

        if pose.bone_groups:
            active_group = pose.bone_groups.active_index + 1
            layout.operator("pose.group_assign", text="Assign to Group").type = active_group

            layout.separator()

            # layout.operator_context = 'INVOKE_AREA'
            layout.operator("pose.group_unassign")
            layout.operator("pose.group_remove")


class VIEW3D_MT_pose_ik(Menu):
    bl_label = "Inverse Kinematics"

    def draw(self, _context):
        layout = self.layout

        layout.operator("pose.ik_add")
        layout.operator("pose.ik_clear")


class VIEW3D_MT_pose_constraints(Menu):
    bl_label = "Constraints"

    def draw(self, _context):
        layout = self.layout

        layout.operator("pose.constraint_add_with_targets", text="Add (with Targets)...")
        layout.operator("pose.constraints_copy")
        layout.operator("pose.constraints_clear")


class VIEW3D_MT_pose_names(Menu):
    bl_label = "Names"

    def draw(self, _context):
        layout = self.layout

        layout.operator_context = 'EXEC_REGION_WIN'
        layout.operator("pose.autoside_names", text="Auto-Name Left/Right").axis = 'XAXIS'
        layout.operator("pose.autoside_names", text="Auto-Name Front/Back").axis = 'YAXIS'
        layout.operator("pose.autoside_names", text="Auto-Name Top/Bottom").axis = 'ZAXIS'
        layout.operator("pose.flip_names")


class VIEW3D_MT_pose_showhide(ShowHideMenu, Menu):
    _operator_name = "pose"


class VIEW3D_MT_pose_apply(Menu):
    bl_label = "Apply"

    def draw(self, _context):
        layout = self.layout

        layout.operator("pose.armature_apply").selected = False
        layout.operator("pose.armature_apply", text="Apply Selected as Rest Pose").selected = True
        layout.operator("pose.visual_transform_apply")

        layout.separator()

        props = layout.operator("object.assign_property_defaults")
        props.process_bones = True


class VIEW3D_MT_pose_context_menu(Menu):
    bl_label = "Pose Context Menu"

    def draw(self, _context):
        layout = self.layout

        layout.operator_context = 'INVOKE_REGION_WIN'

        layout.operator("anim.keyframe_insert_menu", text="Insert Keyframe...")

        layout.separator()

        layout.operator("pose.copy", icon='COPYDOWN')
        layout.operator("pose.paste", icon='PASTEDOWN').flipped = False
        layout.operator("pose.paste", icon='PASTEFLIPDOWN', text="Paste X-Flipped Pose").flipped = True

        layout.separator()

        props = layout.operator("wm.call_panel", text="Rename Active Bone...")
        props.name = "TOPBAR_PT_name"
        props.keep_open = False

        layout.separator()

        layout.operator("pose.push")
        layout.operator("pose.relax")
        layout.operator("pose.breakdown")
        layout.operator("pose.blend_to_neighbor")

        layout.separator()

        layout.operator("pose.paths_calculate", text="Calculate Motion Paths")
        layout.operator("pose.paths_clear", text="Clear Motion Paths")
        layout.operator("pose.paths_update", text="Update Armature Motion Paths")
        layout.operator("object.paths_update_visible", text="Update All Motion Paths")

        layout.separator()

        layout.operator("pose.hide").unselected = False
        layout.operator("pose.reveal")

        layout.separator()

        layout.operator("pose.user_transforms_clear")


class BoneOptions:
    def draw(self, context):
        layout = self.layout

        options = [
            "show_wire",
            "use_deform",
            "use_envelope_multiply",
            "use_inherit_rotation",
        ]

        if context.mode == 'EDIT_ARMATURE':
            bone_props = bpy.types.EditBone.bl_rna.properties
            data_path_iter = "selected_bones"
            opt_suffix = ""
            options.append("lock")
        else:  # pose-mode
            bone_props = bpy.types.Bone.bl_rna.properties
            data_path_iter = "selected_pose_bones"
            opt_suffix = "bone."

        for opt in options:
            props = layout.operator("wm.context_collection_boolean_set", text=bone_props[opt].name,
                                    text_ctxt=i18n_contexts.default)
            props.data_path_iter = data_path_iter
            props.data_path_item = opt_suffix + opt
            props.type = self.type


class VIEW3D_MT_bone_options_toggle(Menu, BoneOptions):
    bl_label = "Toggle Bone Options"
    type = 'TOGGLE'


class VIEW3D_MT_bone_options_enable(Menu, BoneOptions):
    bl_label = "Enable Bone Options"
    type = 'ENABLE'


class VIEW3D_MT_bone_options_disable(Menu, BoneOptions):
    bl_label = "Disable Bone Options"
    type = 'DISABLE'


# ********** Edit Menus, suffix from ob.type **********


class VIEW3D_MT_edit_mesh(Menu):
    bl_label = "Mesh"

    def draw(self, _context):
        layout = self.layout

        with_bullet = bpy.app.build_options.bullet

        layout.menu("VIEW3D_MT_transform")
        layout.menu("VIEW3D_MT_mirror")
        layout.menu("VIEW3D_MT_snap")

        layout.separator()

        layout.operator("mesh.duplicate_move", text="Duplicate")
        layout.menu("VIEW3D_MT_edit_mesh_extrude")

        layout.separator()

        layout.menu("VIEW3D_MT_edit_mesh_merge", text="Merge")
        layout.menu("VIEW3D_MT_edit_mesh_split", text="Split")
        layout.operator_menu_enum("mesh.separate", "type")

        layout.separator()

        layout.operator("mesh.bisect")
        layout.operator("mesh.knife_project")
        layout.operator("mesh.knife_tool")

        if with_bullet:
            layout.operator("mesh.convex_hull")

        layout.separator()

        layout.operator("mesh.symmetrize")
        layout.operator("mesh.symmetry_snap")

        layout.separator()

        layout.menu("VIEW3D_MT_edit_mesh_normals")
        layout.menu("VIEW3D_MT_edit_mesh_shading")
        layout.menu("VIEW3D_MT_edit_mesh_weights")
        layout.operator("mesh.attribute_set")
        layout.operator_menu_enum("mesh.sort_elements", "type", text="Sort Elements...")

        layout.separator()

        layout.menu("VIEW3D_MT_edit_mesh_showhide")
        layout.menu("VIEW3D_MT_edit_mesh_clean")

        layout.separator()

        layout.menu("VIEW3D_MT_edit_mesh_delete")


class VIEW3D_MT_edit_mesh_context_menu(Menu):
    bl_label = ""

    def draw(self, context):

        def count_selected_items_for_objects_in_mode():
            selected_verts_len = 0
            selected_edges_len = 0
            selected_faces_len = 0
            for ob in context.objects_in_mode_unique_data:
                v, e, f = ob.data.count_selected_items()
                selected_verts_len += v
                selected_edges_len += e
                selected_faces_len += f
            return (selected_verts_len, selected_edges_len, selected_faces_len)

        is_vert_mode, is_edge_mode, is_face_mode = context.tool_settings.mesh_select_mode
        selected_verts_len, selected_edges_len, selected_faces_len = count_selected_items_for_objects_in_mode()

        del count_selected_items_for_objects_in_mode

        layout = self.layout

        with_freestyle = bpy.app.build_options.freestyle

        layout.operator_context = 'INVOKE_REGION_WIN'

        # If nothing is selected
        # (disabled for now until it can be made more useful).
        '''
        # If nothing is selected
        if not (selected_verts_len or selected_edges_len or selected_faces_len):
            layout.menu("VIEW3D_MT_mesh_add", text="Add", text_ctxt=i18n_contexts.operator_default)

            return
        '''

        # Else something is selected

        row = layout.row()

        if is_vert_mode:
            col = row.column(align=True)

            col.label(text="Vertex Context Menu", icon='VERTEXSEL')
            col.separator()

            # Additive Operators
            col.operator("mesh.subdivide", text="Subdivide")

            col.separator()

            col.operator("mesh.extrude_vertices_move", text="Extrude Vertices")
            col.operator("mesh.bevel", text="Bevel Vertices").affect = 'VERTICES'

            if selected_verts_len > 1:
                col.separator()
                col.operator("mesh.edge_face_add", text="New Edge/Face from Vertices")
                col.operator("mesh.vert_connect_path", text="Connect Vertex Path")
                col.operator("mesh.vert_connect", text="Connect Vertex Pairs")

            col.separator()

            # Deform Operators
            col.operator("transform.push_pull", text="Push/Pull")
            col.operator("transform.shrink_fatten", text="Shrink/Fatten")
            col.operator("transform.shear", text="Shear")
            col.operator("transform.vert_slide", text="Slide Vertices")
            col.operator_context = 'EXEC_REGION_WIN'
            col.operator("transform.vertex_random", text="Randomize Vertices").offset = 0.1
            col.operator("mesh.vertices_smooth", text="Smooth Vertices").factor = 0.5
            col.operator_context = 'INVOKE_REGION_WIN'
            col.operator("mesh.vertices_smooth_laplacian", text="Smooth Laplacian")

            col.separator()

            col.menu("VIEW3D_MT_mirror", text="Mirror Vertices")
            col.menu("VIEW3D_MT_snap", text="Snap Vertices")

            col.separator()

            # Removal Operators
            if selected_verts_len > 1:
                col.menu("VIEW3D_MT_edit_mesh_merge", text="Merge Vertices")
            col.operator("mesh.split")
            col.operator_menu_enum("mesh.separate", "type")
            col.operator("mesh.dissolve_verts")
            col.operator("mesh.delete", text="Delete Vertices").type = 'VERT'

        if is_edge_mode:
            col = row.column(align=True)
            col.label(text="Edge Context Menu", icon='EDGESEL')
            col.separator()

            # Additive Operators
            col.operator("mesh.subdivide", text="Subdivide")

            col.separator()

            col.operator("mesh.extrude_edges_move", text="Extrude Edges")
            col.operator("mesh.bevel", text="Bevel Edges").affect = 'EDGES'
            if selected_edges_len >= 2:
                col.operator("mesh.bridge_edge_loops")
            if selected_edges_len >= 1:
                col.operator("mesh.edge_face_add", text="New Face from Edges")
            if selected_edges_len >= 2:
                col.operator("mesh.fill")

            col.separator()

            props = col.operator("mesh.loopcut_slide")
            props.TRANSFORM_OT_edge_slide.release_confirm = False
            col.operator("mesh.offset_edge_loops_slide")

            col.separator()

            col.operator("mesh.knife_tool")
            col.operator("mesh.bisect")

            col.separator()

            # Deform Operators
            col.operator("mesh.edge_rotate", text="Rotate Edge CW").use_ccw = False
            col.operator("transform.edge_slide")
            col.operator("mesh.edge_split")

            col.separator()

            # Edge Flags
            col.operator("transform.edge_crease")
            col.operator("transform.edge_bevelweight")

            col.separator()

            col.operator("mesh.mark_seam").clear = False
            col.operator("mesh.mark_seam", text="Clear Seam").clear = True

            col.separator()

            col.operator("mesh.mark_sharp")
            col.operator("mesh.mark_sharp", text="Clear Sharp").clear = True

            if with_freestyle:
                col.separator()

                col.operator("mesh.mark_freestyle_edge").clear = False
                col.operator("mesh.mark_freestyle_edge", text="Clear Freestyle Edge").clear = True

            col.separator()

            # Removal Operators
            col.operator("mesh.unsubdivide")
            col.operator("mesh.split")
            col.operator_menu_enum("mesh.separate", "type")
            col.operator("mesh.dissolve_edges")
            col.operator("mesh.delete", text="Delete Edges").type = 'EDGE'

        if is_face_mode:
            col = row.column(align=True)

            col.label(text="Face Context Menu", icon='FACESEL')
            col.separator()

            # Additive Operators
            col.operator("mesh.subdivide", text="Subdivide")

            col.separator()

            col.operator("view3d.edit_mesh_extrude_move_normal", text="Extrude Faces")
            col.operator("view3d.edit_mesh_extrude_move_shrink_fatten", text="Extrude Faces Along Normals")
            col.operator("mesh.extrude_faces_move", text="Extrude Individual Faces")

            col.operator("mesh.inset")
            col.operator("mesh.poke")

            if selected_faces_len >= 2:
                col.operator("mesh.bridge_edge_loops", text="Bridge Faces")

            col.separator()

            # Modify Operators
            col.menu("VIEW3D_MT_uv_map", text="UV Unwrap Faces")

            col.separator()

            props = col.operator("mesh.quads_convert_to_tris")
            props.quad_method = props.ngon_method = 'BEAUTY'
            col.operator("mesh.tris_convert_to_quads")

            col.separator()

            col.operator("mesh.faces_shade_smooth")
            col.operator("mesh.faces_shade_flat")

            col.separator()

            # Removal Operators
            col.operator("mesh.unsubdivide")
            col.operator("mesh.split")
            col.operator_menu_enum("mesh.separate", "type")
            col.operator("mesh.dissolve_faces")
            col.operator("mesh.delete", text="Delete Faces").type = 'FACE'


class VIEW3D_MT_edit_mesh_select_mode(Menu):
    bl_label = "Mesh Select Mode"

    def draw(self, _context):
        layout = self.layout

        layout.operator_context = 'INVOKE_REGION_WIN'
        layout.operator("mesh.select_mode", text="Vertex", icon='VERTEXSEL').type = 'VERT'
        layout.operator("mesh.select_mode", text="Edge", icon='EDGESEL').type = 'EDGE'
        layout.operator("mesh.select_mode", text="Face", icon='FACESEL').type = 'FACE'


class VIEW3D_MT_edit_mesh_extrude(Menu):
    bl_label = "Extrude"

    _extrude_funcs = {
        'VERT': lambda layout:
        layout.operator("mesh.extrude_vertices_move", text="Extrude Vertices"),
        'EDGE': lambda layout:
        layout.operator("mesh.extrude_edges_move", text="Extrude Edges"),
        'REGION': lambda layout:
        layout.operator("view3d.edit_mesh_extrude_move_normal", text="Extrude Faces"),
        'REGION_VERT_NORMAL': lambda layout:
        layout.operator("view3d.edit_mesh_extrude_move_shrink_fatten", text="Extrude Faces Along Normals"),
        'FACE': lambda layout:
        layout.operator("mesh.extrude_faces_move", text="Extrude Individual Faces"),
        'MANIFOLD': lambda layout:
        layout.operator("view3d.edit_mesh_extrude_manifold_normal", text="Extrude Manifold"),
    }

    @staticmethod
    def extrude_options(context):
        tool_settings = context.tool_settings
        select_mode = tool_settings.mesh_select_mode
        mesh = context.object.data

        menu = []
        if mesh.total_face_sel:
            menu += ['REGION', 'REGION_VERT_NORMAL', 'FACE', 'MANIFOLD']
        if mesh.total_edge_sel and (select_mode[0] or select_mode[1]):
            menu += ['EDGE']
        if mesh.total_vert_sel and select_mode[0]:
            menu += ['VERT']

        # should never get here
        return menu

    def draw(self, context):
        from math import pi

        layout = self.layout
        layout.operator_context = 'INVOKE_REGION_WIN'

        for menu_id in self.extrude_options(context):
            self._extrude_funcs[menu_id](layout)

        layout.separator()

        layout.operator("mesh.extrude_repeat")
        layout.operator("mesh.spin").angle = pi * 2


class VIEW3D_MT_edit_mesh_vertices(Menu):
    bl_label = "Vertex"

    def draw(self, _context):
        layout = self.layout
        layout.operator_context = 'INVOKE_REGION_WIN'

        layout.operator("mesh.extrude_vertices_move", text="Extrude Vertices")
        layout.operator("mesh.dupli_extrude_cursor").rotate_source = True
        layout.operator("mesh.bevel", text="Bevel Vertices").affect = 'VERTICES'

        layout.separator()

        layout.operator("mesh.edge_face_add", text="New Edge/Face from Vertices")
        layout.operator("mesh.vert_connect_path", text="Connect Vertex Path")
        layout.operator("mesh.vert_connect", text="Connect Vertex Pairs")

        layout.separator()

        props = layout.operator("mesh.rip_move", text="Rip Vertices")
        props.MESH_OT_rip.use_fill = False
        props = layout.operator("mesh.rip_move", text="Rip Vertices and Fill")
        props.MESH_OT_rip.use_fill = True
        layout.operator("mesh.rip_edge_move", text="Rip Vertices and Extend")

        layout.separator()

        layout.operator("transform.vert_slide", text="Slide Vertices")
        layout.operator_context = 'EXEC_REGION_WIN'
        layout.operator("mesh.vertices_smooth", text="Smooth Vertices").factor = 0.5
        layout.operator("mesh.vertices_smooth_laplacian", text="Smooth Vertices (Laplacian)")
        layout.operator_context = 'INVOKE_REGION_WIN'

        layout.separator()

        layout.operator("transform.vert_crease")

        layout.separator()

        layout.operator("mesh.blend_from_shape")
        layout.operator("mesh.shape_propagate_to_all", text="Propagate to Shapes")

        layout.separator()

        layout.menu("VIEW3D_MT_vertex_group")
        layout.menu("VIEW3D_MT_hook")

        layout.separator()

        layout.operator("object.vertex_parent_set")


class VIEW3D_MT_edit_mesh_edges(Menu):
    bl_label = "Edge"

    def draw(self, _context):
        layout = self.layout

        with_freestyle = bpy.app.build_options.freestyle

        layout.operator_context = 'INVOKE_REGION_WIN'

        layout.operator("mesh.extrude_edges_move", text="Extrude Edges")
        layout.operator("mesh.bevel", text="Bevel Edges").affect = 'EDGES'
        layout.operator("mesh.bridge_edge_loops")
        layout.operator("mesh.screw")

        layout.separator()

        layout.operator("mesh.subdivide")
        layout.operator("mesh.subdivide_edgering")
        layout.operator("mesh.unsubdivide")

        layout.separator()

        layout.operator("mesh.edge_rotate", text="Rotate Edge CW").use_ccw = False
        layout.operator("mesh.edge_rotate", text="Rotate Edge CCW").use_ccw = True

        layout.separator()

        layout.operator("transform.edge_slide")
        props = layout.operator("mesh.loopcut_slide")
        props.TRANSFORM_OT_edge_slide.release_confirm = False
        layout.operator("mesh.offset_edge_loops_slide")

        layout.separator()

        layout.operator("transform.edge_crease")
        layout.operator("transform.edge_bevelweight")

        layout.separator()

        layout.operator("mesh.mark_seam").clear = False
        layout.operator("mesh.mark_seam", text="Clear Seam").clear = True

        layout.separator()

        layout.operator("mesh.mark_sharp")
        layout.operator("mesh.mark_sharp", text="Clear Sharp").clear = True

        layout.operator("mesh.mark_sharp", text="Mark Sharp from Vertices").use_verts = True
        props = layout.operator("mesh.mark_sharp", text="Clear Sharp from Vertices")
        props.use_verts = True
        props.clear = True

        if with_freestyle:
            layout.separator()

            layout.operator("mesh.mark_freestyle_edge").clear = False
            layout.operator("mesh.mark_freestyle_edge", text="Clear Freestyle Edge").clear = True


class VIEW3D_MT_edit_mesh_faces_data(Menu):
    bl_label = "Face Data"

    def draw(self, _context):
        layout = self.layout

        with_freestyle = bpy.app.build_options.freestyle

        layout.operator_context = 'INVOKE_REGION_WIN'

        layout.operator("mesh.colors_rotate")
        layout.operator("mesh.colors_reverse")

        layout.separator()

        layout.operator("mesh.uvs_rotate")
        layout.operator("mesh.uvs_reverse")

        layout.separator()

        layout.operator("mesh.flip_quad_tessellation")

        if with_freestyle:
            layout.separator()
            layout.operator("mesh.mark_freestyle_face").clear = False
            layout.operator("mesh.mark_freestyle_face", text="Clear Freestyle Face").clear = True


class VIEW3D_MT_edit_mesh_faces(Menu):
    bl_label = "Face"
    bl_idname = "VIEW3D_MT_edit_mesh_faces"

    def draw(self, _context):
        layout = self.layout

        layout.operator_context = 'INVOKE_REGION_WIN'

        layout.operator("view3d.edit_mesh_extrude_move_normal", text="Extrude Faces")
        layout.operator("view3d.edit_mesh_extrude_move_shrink_fatten", text="Extrude Faces Along Normals")
        layout.operator("mesh.extrude_faces_move", text="Extrude Individual Faces")

        layout.separator()

        layout.operator("mesh.inset")
        layout.operator("mesh.poke")
        props = layout.operator("mesh.quads_convert_to_tris")
        props.quad_method = props.ngon_method = 'BEAUTY'
        layout.operator("mesh.tris_convert_to_quads")
        layout.operator("mesh.solidify", text="Solidify Faces")
        layout.operator("mesh.wireframe")

        layout.separator()

        layout.operator("mesh.fill")
        layout.operator("mesh.fill_grid")
        layout.operator("mesh.beautify_fill")

        layout.separator()

        layout.operator("mesh.intersect")
        layout.operator("mesh.intersect_boolean")

        layout.separator()

        layout.operator("mesh.face_split_by_edges")

        layout.separator()

        layout.operator("mesh.faces_shade_smooth")
        layout.operator("mesh.faces_shade_flat")

        layout.separator()

        layout.menu("VIEW3D_MT_edit_mesh_faces_data")


class VIEW3D_MT_edit_mesh_normals_select_strength(Menu):
    bl_label = "Select by Face Strength"

    def draw(self, _context):
        layout = self.layout

        op = layout.operator("mesh.mod_weighted_strength", text="Weak")
        op.set = False
        op.face_strength = 'WEAK'

        op = layout.operator("mesh.mod_weighted_strength", text="Medium")
        op.set = False
        op.face_strength = 'MEDIUM'

        op = layout.operator("mesh.mod_weighted_strength", text="Strong")
        op.set = False
        op.face_strength = 'STRONG'


class VIEW3D_MT_edit_mesh_normals_set_strength(Menu):
    bl_label = "Set Face Strength"

    def draw(self, _context):
        layout = self.layout

        op = layout.operator("mesh.mod_weighted_strength", text="Weak")
        op.set = True
        op.face_strength = 'WEAK'

        op = layout.operator("mesh.mod_weighted_strength", text="Medium")
        op.set = True
        op.face_strength = 'MEDIUM'

        op = layout.operator("mesh.mod_weighted_strength", text="Strong")
        op.set = True
        op.face_strength = 'STRONG'


class VIEW3D_MT_edit_mesh_normals_average(Menu):
    bl_label = "Average"

    def draw(self, _context):
        layout = self.layout

        layout.operator("mesh.average_normals", text="Custom Normal").average_type = 'CUSTOM_NORMAL'
        layout.operator("mesh.average_normals", text="Face Area").average_type = 'FACE_AREA'
        layout.operator("mesh.average_normals", text="Corner Angle").average_type = 'CORNER_ANGLE'


class VIEW3D_MT_edit_mesh_normals(Menu):
    bl_label = "Normals"

    def draw(self, _context):
        layout = self.layout

        layout.operator("mesh.flip_normals", text="Flip")
        layout.operator("mesh.normals_make_consistent", text="Recalculate Outside").inside = False
        layout.operator("mesh.normals_make_consistent", text="Recalculate Inside").inside = True

        layout.separator()

        layout.operator("mesh.set_normals_from_faces", text="Set from Faces")

        layout.operator_context = 'INVOKE_REGION_WIN'
        layout.operator("transform.rotate_normal", text="Rotate...")
        layout.operator("mesh.point_normals", text="Point to Target...")
        layout.operator_context = 'EXEC_REGION_WIN'

        layout.operator("mesh.merge_normals", text="Merge")
        layout.operator("mesh.split_normals", text="Split")
        layout.menu("VIEW3D_MT_edit_mesh_normals_average", text="Average")

        layout.separator()

        layout.operator("mesh.normals_tools", text="Copy Vectors").mode = 'COPY'
        layout.operator("mesh.normals_tools", text="Paste Vectors").mode = 'PASTE'

        layout.operator("mesh.smooth_normals", text="Smooth Vectors")
        layout.operator("mesh.normals_tools", text="Reset Vectors").mode = 'RESET'

        layout.separator()

        layout.menu("VIEW3D_MT_edit_mesh_normals_select_strength")
        layout.menu("VIEW3D_MT_edit_mesh_normals_set_strength")


class VIEW3D_MT_edit_mesh_shading(Menu):
    bl_label = "Shading"

    def draw(self, _context):
        layout = self.layout

        layout.operator("mesh.faces_shade_smooth", text="Smooth Faces")
        layout.operator("mesh.faces_shade_flat", text="Flat Faces")

        layout.separator()

        layout.operator("mesh.mark_sharp", text="Smooth Edges").clear = True
        layout.operator("mesh.mark_sharp", text="Sharp Edges")

        layout.separator()

        props = layout.operator("mesh.mark_sharp", text="Smooth Vertices")
        props.use_verts = True
        props.clear = True

        layout.operator("mesh.mark_sharp", text="Sharp Vertices").use_verts = True


class VIEW3D_MT_edit_mesh_weights(Menu):
    bl_label = "Weights"

    def draw(self, _context):
        VIEW3D_MT_paint_weight.draw_generic(self.layout, is_editmode=True)


class VIEW3D_MT_edit_mesh_clean(Menu):
    bl_label = "Clean Up"

    def draw(self, _context):
        layout = self.layout

        layout.operator("mesh.delete_loose")

        layout.separator()

        layout.operator("mesh.decimate")
        layout.operator("mesh.dissolve_degenerate")
        layout.operator("mesh.dissolve_limited")
        layout.operator("mesh.face_make_planar")

        layout.separator()

        layout.operator("mesh.vert_connect_nonplanar")
        layout.operator("mesh.vert_connect_concave")
        layout.operator("mesh.remove_doubles")
        layout.operator("mesh.fill_holes")


class VIEW3D_MT_edit_mesh_delete(Menu):
    bl_label = "Delete"

    def draw(self, _context):
        layout = self.layout

        layout.operator_enum("mesh.delete", "type")

        layout.separator()

        layout.operator("mesh.dissolve_verts")
        layout.operator("mesh.dissolve_edges")
        layout.operator("mesh.dissolve_faces")

        layout.separator()

        layout.operator("mesh.dissolve_limited")

        layout.separator()

        layout.operator("mesh.edge_collapse")
        layout.operator("mesh.delete_edgeloop", text="Edge Loops")


class VIEW3D_MT_edit_mesh_merge(Menu):
    bl_label = "Merge"

    def draw(self, _context):
        layout = self.layout

        layout.operator_enum("mesh.merge", "type")

        layout.separator()

        layout.operator("mesh.remove_doubles", text="By Distance")


class VIEW3D_MT_edit_mesh_split(Menu):
    bl_label = "Split"

    def draw(self, _context):
        layout = self.layout

        layout.operator("mesh.split", text="Selection")

        layout.separator()

        layout.operator_enum("mesh.edge_split", "type")


class VIEW3D_MT_edit_mesh_showhide(ShowHideMenu, Menu):
    _operator_name = "mesh"


class VIEW3D_MT_edit_gpencil_delete(Menu):
    bl_label = "Delete"

    def draw(self, _context):
        layout = self.layout

        layout.operator_enum("gpencil.delete", "type")

        layout.separator()

        layout.operator_enum("gpencil.dissolve", "type")

        layout.separator()

        layout.operator("gpencil.delete", text="Delete Active Keyframe (Active Layer)").type = 'FRAME'
        layout.operator("gpencil.active_frames_delete_all", text="Delete Active Keyframes (All Layers)")

# Edit Curve
# draw_curve is used by VIEW3D_MT_edit_curve and VIEW3D_MT_edit_surface


def draw_curve(self, _context):
    layout = self.layout

    layout.menu("VIEW3D_MT_transform")
    layout.menu("VIEW3D_MT_mirror")
    layout.menu("VIEW3D_MT_snap")

    layout.separator()

    layout.operator("curve.spin")
    layout.operator("curve.duplicate_move")

    layout.separator()

    layout.operator("curve.split")
    layout.operator("curve.separate")

    layout.separator()

    layout.operator("curve.cyclic_toggle")
    layout.operator_menu_enum("curve.spline_type_set", "type")

    layout.separator()

    layout.menu("VIEW3D_MT_edit_curve_showhide")
    layout.menu("VIEW3D_MT_edit_curve_clean")
    layout.menu("VIEW3D_MT_edit_curve_delete")


class VIEW3D_MT_edit_curve(Menu):
    bl_label = "Curve"

    draw = draw_curve


class VIEW3D_MT_edit_curve_ctrlpoints(Menu):
    bl_label = "Control Points"

    def draw(self, context):
        layout = self.layout

        edit_object = context.edit_object

        if edit_object.type in {'CURVE', 'SURFACE'}:
            layout.operator("curve.extrude_move")
            layout.operator("curve.vertex_add")

            layout.separator()

            layout.operator("curve.make_segment")

            layout.separator()

            if edit_object.type == 'CURVE':
                layout.operator("transform.tilt")
                layout.operator("curve.tilt_clear")

                layout.separator()

                layout.operator_menu_enum("curve.handle_type_set", "type")
                layout.operator("curve.normals_make_consistent")

                layout.separator()

            layout.operator("curve.smooth")
            if edit_object.type == 'CURVE':
                layout.operator("curve.smooth_tilt")
                layout.operator("curve.smooth_radius")
                layout.operator("curve.smooth_weight")

            layout.separator()

        layout.menu("VIEW3D_MT_hook")

        layout.separator()

        layout.operator("object.vertex_parent_set")


class VIEW3D_MT_edit_curve_segments(Menu):
    bl_label = "Segments"

    def draw(self, _context):
        layout = self.layout

        layout.operator("curve.subdivide")
        layout.operator("curve.switch_direction")


class VIEW3D_MT_edit_curve_clean(Menu):
    bl_label = "Clean Up"

    def draw(self, _context):
        layout = self.layout

        layout.operator("curve.decimate")


class VIEW3D_MT_edit_curve_context_menu(Menu):
    bl_label = "Curve Context Menu"

    def draw(self, _context):
        # TODO(campbell): match mesh vertex menu.

        layout = self.layout

        layout.operator_context = 'INVOKE_DEFAULT'

        # Add
        layout.operator("curve.subdivide")
        layout.operator("curve.extrude_move")
        layout.operator("curve.make_segment")
        layout.operator("curve.duplicate_move")

        layout.separator()

        # Transform
        layout.operator("transform.transform", text="Radius").mode = 'CURVE_SHRINKFATTEN'
        layout.operator("transform.tilt")
        layout.operator("curve.tilt_clear")
        layout.operator("curve.smooth")
        layout.operator("curve.smooth_tilt")
        layout.operator("curve.smooth_radius")

        layout.separator()

        layout.menu("VIEW3D_MT_mirror")
        layout.menu("VIEW3D_MT_snap")

        layout.separator()

        # Modify
        layout.operator_menu_enum("curve.spline_type_set", "type")
        layout.operator_menu_enum("curve.handle_type_set", "type")
        layout.operator("curve.cyclic_toggle")
        layout.operator("curve.switch_direction")

        layout.separator()

        layout.operator("curve.normals_make_consistent")
        layout.operator("curve.spline_weight_set")
        layout.operator("curve.radius_set")

        layout.separator()

        # Remove
        layout.operator("curve.split")
        layout.operator("curve.decimate")
        layout.operator("curve.separate")
        layout.operator("curve.dissolve_verts")
        layout.operator("curve.delete", text="Delete Segment").type = 'SEGMENT'
        layout.operator("curve.delete", text="Delete Point").type = 'VERT'


class VIEW3D_MT_edit_curve_delete(Menu):
    bl_label = "Delete"

    def draw(self, _context):
        layout = self.layout

        layout.operator_enum("curve.delete", "type")

        layout.separator()

        layout.operator("curve.dissolve_verts")


class VIEW3D_MT_edit_curve_showhide(ShowHideMenu, Menu):
    _operator_name = "curve"


class VIEW3D_MT_edit_surface(Menu):
    bl_label = "Surface"

    draw = draw_curve


class VIEW3D_MT_edit_font_chars(Menu):
    bl_label = "Special Characters"

    def draw(self, _context):
        layout = self.layout

        layout.operator("font.text_insert", text="Copyright").text = "\u00A9"
        layout.operator("font.text_insert", text="Registered Trademark").text = "\u00AE"

        layout.separator()

        layout.operator("font.text_insert", text="Degree Sign").text = "\u00B0"
        layout.operator("font.text_insert", text="Multiplication Sign").text = "\u00D7"
        layout.operator("font.text_insert", text="Circle").text = "\u008A"

        layout.separator()

        layout.operator("font.text_insert", text="Superscript 1").text = "\u00B9"
        layout.operator("font.text_insert", text="Superscript 2").text = "\u00B2"
        layout.operator("font.text_insert", text="Superscript 3").text = "\u00B3"

        layout.separator()

        layout.operator("font.text_insert", text="Double >>").text = "\u00BB"
        layout.operator("font.text_insert", text="Double <<").text = "\u00AB"
        layout.operator("font.text_insert", text="Promillage").text = "\u2030"

        layout.separator()

        layout.operator("font.text_insert", text="Dutch Florin").text = "\u00A4"
        layout.operator("font.text_insert", text="British Pound").text = "\u00A3"
        layout.operator("font.text_insert", text="Japanese Yen").text = "\u00A5"

        layout.separator()

        layout.operator("font.text_insert", text="German S").text = "\u00DF"
        layout.operator("font.text_insert", text="Spanish Question Mark").text = "\u00BF"
        layout.operator("font.text_insert", text="Spanish Exclamation Mark").text = "\u00A1"


class VIEW3D_MT_edit_font_kerning(Menu):
    bl_label = "Kerning"

    def draw(self, context):
        layout = self.layout

        ob = context.active_object
        text = ob.data
        kerning = text.edit_format.kerning

        layout.operator("font.change_spacing", text="Decrease Kerning").delta = -1
        layout.operator("font.change_spacing", text="Increase Kerning").delta = 1
        layout.operator("font.change_spacing", text="Reset Kerning").delta = -kerning


class VIEW3D_MT_edit_font_delete(Menu):
    bl_label = "Delete"

    def draw(self, _context):
        layout = self.layout

        layout.operator("font.delete", text="Previous Character").type = 'PREVIOUS_CHARACTER'
        layout.operator("font.delete", text="Next Character").type = 'NEXT_CHARACTER'
        layout.operator("font.delete", text="Previous Word").type = 'PREVIOUS_WORD'
        layout.operator("font.delete", text="Next Word").type = 'NEXT_WORD'


class VIEW3D_MT_edit_font(Menu):
    bl_label = "Text"

    def draw(self, _context):
        layout = self.layout

        layout.operator("font.text_cut", text="Cut")
        layout.operator("font.text_copy", text="Copy", icon='COPYDOWN')
        layout.operator("font.text_paste", text="Paste", icon='PASTEDOWN')

        layout.separator()

        layout.operator("font.text_paste_from_file")

        layout.separator()

        layout.operator("font.case_set", text="To Uppercase").case = 'UPPER'
        layout.operator("font.case_set", text="To Lowercase").case = 'LOWER'

        layout.separator()

        layout.menu("VIEW3D_MT_edit_font_chars")

        layout.separator()

        layout.operator("font.style_toggle", text="Toggle Bold", icon='BOLD').style = 'BOLD'
        layout.operator("font.style_toggle", text="Toggle Italic", icon='ITALIC').style = 'ITALIC'
        layout.operator("font.style_toggle", text="Toggle Underline", icon='UNDERLINE').style = 'UNDERLINE'
        layout.operator("font.style_toggle", text="Toggle Small Caps", icon='SMALL_CAPS').style = 'SMALL_CAPS'

        layout.menu("VIEW3D_MT_edit_font_kerning")

        layout.separator()

        layout.menu("VIEW3D_MT_edit_font_delete")


class VIEW3D_MT_edit_font_context_menu(Menu):
    bl_label = "Text Context Menu"

    def draw(self, _context):
        layout = self.layout

        layout.operator_context = 'INVOKE_DEFAULT'

        layout.operator("font.text_cut", text="Cut")
        layout.operator("font.text_copy", text="Copy", icon='COPYDOWN')
        layout.operator("font.text_paste", text="Paste", icon='PASTEDOWN')

        layout.separator()

        layout.operator("font.select_all")

        layout.separator()

        layout.menu("VIEW3D_MT_edit_font")


class VIEW3D_MT_edit_meta(Menu):
    bl_label = "Metaball"

    def draw(self, _context):
        layout = self.layout

        layout.menu("VIEW3D_MT_transform")
        layout.menu("VIEW3D_MT_mirror")
        layout.menu("VIEW3D_MT_snap")

        layout.separator()

        layout.operator("mball.duplicate_metaelems")

        layout.separator()

        layout.menu("VIEW3D_MT_edit_meta_showhide")

        layout.operator_context = 'EXEC_REGION_WIN'
        layout.operator("mball.delete_metaelems", text="Delete")


class VIEW3D_MT_edit_meta_showhide(Menu):
    bl_label = "Show/Hide"

    def draw(self, _context):
        layout = self.layout

        layout.operator("mball.reveal_metaelems")
        layout.operator("mball.hide_metaelems", text="Hide Selected").unselected = False
        layout.operator("mball.hide_metaelems", text="Hide Unselected").unselected = True


class VIEW3D_MT_edit_lattice(Menu):
    bl_label = "Lattice"

    def draw(self, _context):
        layout = self.layout

        layout.separator()

        layout.menu("VIEW3D_MT_transform")
        layout.menu("VIEW3D_MT_mirror")
        layout.menu("VIEW3D_MT_snap")
        layout.operator_menu_enum("lattice.flip", "axis")

        layout.separator()

        layout.operator("lattice.make_regular")

        layout.separator()

        layout.operator("object.vertex_parent_set")


class VIEW3D_MT_edit_armature(Menu):
    bl_label = "Armature"

    def draw(self, context):
        layout = self.layout

        edit_object = context.edit_object
        arm = edit_object.data

        layout.menu("VIEW3D_MT_transform_armature")
        layout.menu("VIEW3D_MT_mirror")
        layout.menu("VIEW3D_MT_snap")
        layout.menu("VIEW3D_MT_edit_armature_roll")

        layout.separator()

        layout.operator("armature.extrude_move")
        layout.operator("armature.click_extrude")

        if arm.use_mirror_x:
            layout.operator("armature.extrude_forked")

        layout.operator("armature.duplicate_move")
        layout.operator("armature.fill")

        layout.separator()

        layout.operator("armature.split")
        layout.operator("armature.separate")

        layout.separator()

        layout.operator("armature.subdivide", text="Subdivide")
        layout.operator("armature.switch_direction", text="Switch Direction")

        layout.separator()

        layout.operator("armature.symmetrize")
        layout.menu("VIEW3D_MT_edit_armature_names")

        layout.separator()

        layout.operator_context = 'INVOKE_DEFAULT'
        layout.operator("armature.armature_layers")
        layout.operator("armature.bone_layers")

        layout.separator()

        layout.menu("VIEW3D_MT_edit_armature_parent")

        layout.separator()

        layout.menu("VIEW3D_MT_bone_options_toggle", text="Bone Settings")

        layout.separator()

        layout.menu("VIEW3D_MT_edit_armature_delete")


class VIEW3D_MT_armature_context_menu(Menu):
    bl_label = "Armature Context Menu"

    def draw(self, context):
        layout = self.layout

        edit_object = context.edit_object
        arm = edit_object.data

        layout.operator_context = 'INVOKE_REGION_WIN'

        # Add
        layout.operator("armature.subdivide", text="Subdivide")
        layout.operator("armature.duplicate_move", text="Duplicate")
        layout.operator("armature.extrude_move")
        if arm.use_mirror_x:
            layout.operator("armature.extrude_forked")

        layout.separator()

        layout.operator("armature.fill")

        layout.separator()

        # Modify
        layout.menu("VIEW3D_MT_mirror")
        layout.menu("VIEW3D_MT_snap")
        layout.operator("armature.symmetrize")
        layout.operator("armature.switch_direction", text="Switch Direction")
        layout.menu("VIEW3D_MT_edit_armature_names")

        layout.separator()

        layout.menu("VIEW3D_MT_edit_armature_parent")

        layout.separator()

        # Remove
        layout.operator("armature.split")
        layout.operator("armature.separate")
        layout.operator("armature.dissolve")
        layout.operator("armature.delete")


class VIEW3D_MT_edit_armature_names(Menu):
    bl_label = "Names"

    def draw(self, _context):
        layout = self.layout

        layout.operator_context = 'EXEC_REGION_WIN'
        layout.operator("armature.autoside_names", text="Auto-Name Left/Right").type = 'XAXIS'
        layout.operator("armature.autoside_names", text="Auto-Name Front/Back").type = 'YAXIS'
        layout.operator("armature.autoside_names", text="Auto-Name Top/Bottom").type = 'ZAXIS'
        layout.operator("armature.flip_names", text="Flip Names")


class VIEW3D_MT_edit_armature_parent(Menu):
    bl_label = "Parent"

    def draw(self, _context):
        layout = self.layout

        layout.operator("armature.parent_set", text="Make")
        layout.operator("armature.parent_clear", text="Clear")


class VIEW3D_MT_edit_armature_roll(Menu):
    bl_label = "Bone Roll"

    def draw(self, _context):
        layout = self.layout

        layout.operator_menu_enum("armature.calculate_roll", "type")

        layout.separator()

        layout.operator("transform.transform", text="Set Roll").mode = 'BONE_ROLL'
        layout.operator("armature.roll_clear")


class VIEW3D_MT_edit_armature_delete(Menu):
    bl_label = "Delete"

    def draw(self, _context):
        layout = self.layout
        layout.operator_context = 'EXEC_AREA'

        layout.operator("armature.delete", text="Bones")

        layout.separator()

        layout.operator("armature.dissolve", text="Dissolve Bones")


# ********** Grease Pencil menus **********
class VIEW3D_MT_gpencil_autoweights(Menu):
    bl_label = "Generate Weights"

    def draw(self, _context):
        layout = self.layout
        layout.operator("gpencil.generate_weights", text="With Empty Groups").mode = 'NAME'
        layout.operator("gpencil.generate_weights", text="With Automatic Weights").mode = 'AUTO'


class VIEW3D_MT_gpencil_simplify(Menu):
    bl_label = "Simplify"

    def draw(self, _context):
        layout = self.layout
        layout.operator("gpencil.stroke_simplify_fixed", text="Fixed")
        layout.operator("gpencil.stroke_simplify", text="Adaptive")
        layout.operator("gpencil.stroke_sample", text="Sample")


class VIEW3D_MT_draw_gpencil(Menu):
    bl_label = "Draw"

    def draw(self, _context):

        layout = self.layout

        layout.menu("GPENCIL_MT_layer_active", text="Active Layer")

        layout.separator()

        layout.menu("VIEW3D_MT_gpencil_animation")
        layout.operator("gpencil.interpolate_sequence", text="Interpolate Sequence")

        layout.separator()

        layout.menu("VIEW3D_MT_edit_gpencil_showhide")
        layout.menu("GPENCIL_MT_cleanup")


class VIEW3D_MT_assign_material(Menu):
    bl_label = "Assign Material"

    def draw(self, context):
        layout = self.layout
        ob = context.active_object
        mat_active = ob.active_material

        for slot in ob.material_slots:
            mat = slot.material
            if mat:
                layout.operator("gpencil.stroke_change_color", text=mat.name,
                                icon='LAYER_ACTIVE' if mat == mat_active else 'BLANK1').material = mat.name


class VIEW3D_MT_edit_gpencil(Menu):
    bl_label = "Grease Pencil"

    def draw(self, _context):
        layout = self.layout

        layout.menu("VIEW3D_MT_edit_gpencil_transform")
        layout.menu("VIEW3D_MT_mirror")
        layout.menu("GPENCIL_MT_snap")

        layout.separator()

        layout.menu("GPENCIL_MT_layer_active", text="Active Layer")

        layout.separator()

        layout.menu("VIEW3D_MT_gpencil_animation")
        layout.operator("gpencil.interpolate_sequence", text="Interpolate Sequence")

        layout.separator()

        # Cut, Copy, Paste
        layout.operator("gpencil.duplicate_move", text="Duplicate")
        layout.operator("gpencil.stroke_split", text="Split")
        layout.operator("gpencil.copy", text="Copy", icon='COPYDOWN')
        layout.operator("gpencil.paste", text="Paste", icon='PASTEDOWN').type = 'ACTIVE'
        layout.operator("gpencil.paste", text="Paste by Layer").type = 'LAYER'

        layout.separator()

        layout.menu("VIEW3D_MT_weight_gpencil")

        layout.separator()

        layout.menu("VIEW3D_MT_edit_gpencil_showhide")

        layout.operator_menu_enum("gpencil.stroke_separate", "mode", text="Separate")
        layout.menu("GPENCIL_MT_cleanup")

        layout.separator()

        # Remove
        layout.menu("VIEW3D_MT_edit_gpencil_delete")


class VIEW3D_MT_edit_gpencil_stroke(Menu):
    bl_label = "Stroke"

    def draw(self, context):
        layout = self.layout
        settings = context.tool_settings.gpencil_sculpt

        layout.operator("gpencil.stroke_subdivide", text="Subdivide").only_selected = False
        layout.menu("VIEW3D_MT_gpencil_simplify")
        layout.operator("gpencil.stroke_trim", text="Trim")
        layout.operator("gpencil.stroke_outline", text="Outline")

        layout.separator()

        layout.operator_menu_enum("gpencil.stroke_join", "type", text="Join")

        layout.separator()

        layout.menu("GPENCIL_MT_move_to_layer")
        layout.menu("VIEW3D_MT_assign_material")
        layout.operator("gpencil.set_active_material", text="Set as Active Material")
        layout.operator_menu_enum("gpencil.stroke_arrange", "direction", text="Arrange")

        layout.separator()

        # Convert
        op = layout.operator("gpencil.stroke_cyclical_set", text="Close")
        op.type = 'CLOSE'
        op.geometry = True
        layout.operator("gpencil.stroke_cyclical_set", text="Toggle Cyclic").type = 'TOGGLE'
        layout.operator_menu_enum("gpencil.stroke_caps_set", text="Toggle Caps", property="type")
        layout.operator("gpencil.stroke_flip", text="Switch Direction")
        layout.operator("gpencil.stroke_start_set", text="Set Start Point")

        layout.separator()
        layout.operator("gpencil.stroke_normalize", text="Normalize Thickness").mode = 'THICKNESS'
        layout.operator("gpencil.stroke_normalize", text="Normalize Opacity").mode = 'OPACITY'
        layout.prop(settings, "use_scale_thickness", text="Scale Thickness")

        layout.separator()
        layout.operator("gpencil.reset_transform_fill", text="Reset Fill Transform")


class VIEW3D_MT_edit_gpencil_point(Menu):
    bl_label = "Point"

    def draw(self, _context):
        layout = self.layout

        layout.operator("gpencil.extrude_move", text="Extrude")

        layout.separator()

        layout.operator("gpencil.stroke_smooth", text="Smooth").only_selected = True

        layout.separator()

        layout.operator("gpencil.stroke_merge", text="Merge")

        # TODO: add new RIP operator

        layout.separator()

        layout.menu("VIEW3D_MT_gpencil_vertex_group")


class VIEW3D_MT_weight_gpencil(Menu):
    bl_label = "Weights"

    def draw(self, _context):
        layout = self.layout

        layout.operator("gpencil.vertex_group_normalize_all", text="Normalize All")
        layout.operator("gpencil.vertex_group_normalize", text="Normalize")

        layout.separator()

        layout.operator("gpencil.vertex_group_invert", text="Invert")
        layout.operator("gpencil.vertex_group_smooth", text="Smooth")

        layout.separator()

        layout.menu("VIEW3D_MT_gpencil_autoweights")


class VIEW3D_MT_gpencil_animation(Menu):
    bl_label = "Animation"

    @classmethod
    def poll(cls, context):
        ob = context.active_object
        return ob and ob.type == 'GPENCIL' and ob.mode != 'OBJECT'

    def draw(self, _context):
        layout = self.layout

        layout.operator("gpencil.blank_frame_add", text="Insert Blank Keyframe (Active Layer)")
        layout.operator("gpencil.blank_frame_add", text="Insert Blank Keyframe (All Layers)").all_layers = True

        layout.separator()

        layout.operator("gpencil.frame_duplicate", text="Duplicate Active Keyframe (Active Layer)")
        layout.operator("gpencil.frame_duplicate", text="Duplicate Active Keyframe (All Layers)").mode = 'ALL'

        layout.separator()

        layout.operator("gpencil.delete", text="Delete Active Keyframe (Active Layer)").type = 'FRAME'
        layout.operator("gpencil.active_frames_delete_all", text="Delete Active Keyframes (All Layers)")


class VIEW3D_MT_edit_gpencil_transform(Menu):
    bl_label = "Transform"

    def draw(self, _context):
        layout = self.layout

        layout.operator("transform.translate")
        layout.operator("transform.rotate")
        layout.operator("transform.resize", text="Scale")

        layout.separator()

        layout.operator("transform.bend", text="Bend")
        layout.operator("transform.shear", text="Shear")
        layout.operator("transform.tosphere", text="To Sphere")
        layout.operator("transform.transform", text="Shrink/Fatten").mode = 'GPENCIL_SHRINKFATTEN'


class VIEW3D_MT_edit_gpencil_showhide(Menu):
    bl_label = "Show/Hide"

    def draw(self, _context):
        layout = self.layout

        layout.operator("gpencil.reveal", text="Show All Layers")

        layout.separator()

        layout.operator("gpencil.hide", text="Hide Active Layer").unselected = False
        layout.operator("gpencil.hide", text="Hide Inactive Layers").unselected = True


class VIEW3D_MT_edit_curves(Menu):
    bl_label = "Curves"

    def draw(self, _context):
        layout = self.layout

        layout.menu("VIEW3D_MT_transform")
        layout.separator()
        layout.operator("curves.delete")


class VIEW3D_MT_object_mode_pie(Menu):
    bl_label = "Mode"

    def draw(self, _context):
        layout = self.layout

        pie = layout.menu_pie()
        pie.operator_enum("object.mode_set", "mode")


class VIEW3D_MT_view_pie(Menu):
    bl_label = "View"
    bl_idname = "VIEW3D_MT_view_pie"

    def draw(self, _context):
        layout = self.layout

        pie = layout.menu_pie()
        pie.operator_enum("view3d.view_axis", "type")
        pie.operator("view3d.view_camera", text="View Camera", icon='CAMERA_DATA')
        pie.operator("view3d.view_selected", text="View Selected", icon='ZOOM_SELECTED')


class VIEW3D_MT_transform_gizmo_pie(Menu):
    bl_label = "View"

    def draw(self, context):
        layout = self.layout

        pie = layout.menu_pie()
        # 1: Left
        pie.operator("view3d.transform_gizmo_set", text="Move").type = {'TRANSLATE'}
        # 2: Right
        pie.operator("view3d.transform_gizmo_set", text="Rotate").type = {'ROTATE'}
        # 3: Down
        pie.operator("view3d.transform_gizmo_set", text="Scale").type = {'SCALE'}
        # 4: Up
        pie.prop(context.space_data, "show_gizmo", text="Show Gizmos", icon='GIZMO')
        # 5: Up/Left
        pie.operator("view3d.transform_gizmo_set", text="All").type = {'TRANSLATE', 'ROTATE', 'SCALE'}


class VIEW3D_MT_shading_pie(Menu):
    bl_label = "Shading"

    def draw(self, context):
        layout = self.layout
        pie = layout.menu_pie()

        view = context.space_data

        pie.prop(view.shading, "type", expand=True)


class VIEW3D_MT_shading_ex_pie(Menu):
    bl_label = "Shading"

    def draw(self, context):
        layout = self.layout
        pie = layout.menu_pie()

        view = context.space_data

        pie.prop_enum(view.shading, "type", value='WIREFRAME')
        pie.prop_enum(view.shading, "type", value='SOLID')

        # Note this duplicates "view3d.toggle_xray" logic, so we can see the active item: #58661.
        if context.pose_object:
            pie.prop(view.overlay, "show_xray_bone", icon='XRAY')
        else:
            xray_active = (
                (context.mode == 'EDIT_MESH') or
                (view.shading.type in {'SOLID', 'WIREFRAME'})
            )
            if xray_active:
                sub = pie
            else:
                sub = pie.row()
                sub.active = False
            sub.prop(
                view.shading,
                "show_xray_wireframe" if (view.shading.type == 'WIREFRAME') else "show_xray",
                text="Toggle X-Ray",
                icon='XRAY',
            )

        pie.prop(view.overlay, "show_overlays", text="Toggle Overlays", icon='OVERLAY')

        pie.prop_enum(view.shading, "type", value='MATERIAL')
        pie.prop_enum(view.shading, "type", value='RENDERED')


class VIEW3D_MT_pivot_pie(Menu):
    bl_label = "Pivot Point"

    def draw(self, context):
        layout = self.layout
        pie = layout.menu_pie()
        obj = context.active_object
        mode = context.mode

        pie.prop_enum(context.scene.tool_settings, "transform_pivot_point", value='BOUNDING_BOX_CENTER')
        pie.prop_enum(context.scene.tool_settings, "transform_pivot_point", value='CURSOR')
        pie.prop_enum(context.scene.tool_settings, "transform_pivot_point", value='INDIVIDUAL_ORIGINS')
        pie.prop_enum(context.scene.tool_settings, "transform_pivot_point", value='MEDIAN_POINT')
        pie.prop_enum(context.scene.tool_settings, "transform_pivot_point", value='ACTIVE_ELEMENT')
        if (obj is None) or (mode in {'OBJECT', 'POSE', 'WEIGHT_PAINT'}):
            pie.prop(context.scene.tool_settings, "use_transform_pivot_point_align")
        if mode == 'EDIT_GPENCIL':
            pie.prop(context.scene.tool_settings.gpencil_sculpt, "use_scale_thickness")


class VIEW3D_MT_orientations_pie(Menu):
    bl_label = "Orientation"

    def draw(self, context):
        layout = self.layout
        pie = layout.menu_pie()
        scene = context.scene

        pie.prop(scene.transform_orientation_slots[0], "type", expand=True)


class VIEW3D_MT_snap_pie(Menu):
    bl_label = "Snap"

    def draw(self, _context):
        layout = self.layout
        pie = layout.menu_pie()

        pie.operator("view3d.snap_cursor_to_grid", text="Cursor to Grid", icon='CURSOR')
        pie.operator("view3d.snap_selected_to_grid", text="Selection to Grid", icon='RESTRICT_SELECT_OFF')
        pie.operator("view3d.snap_cursor_to_selected", text="Cursor to Selected", icon='CURSOR')
        pie.operator(
            "view3d.snap_selected_to_cursor",
            text="Selection to Cursor",
            icon='RESTRICT_SELECT_OFF',
        ).use_offset = False
        pie.operator(
            "view3d.snap_selected_to_cursor",
            text="Selection to Cursor (Keep Offset)",
            icon='RESTRICT_SELECT_OFF',
        ).use_offset = True
        pie.operator("view3d.snap_selected_to_active", text="Selection to Active", icon='RESTRICT_SELECT_OFF')
        pie.operator("view3d.snap_cursor_to_center", text="Cursor to World Origin", icon='CURSOR')
        pie.operator("view3d.snap_cursor_to_active", text="Cursor to Active", icon='CURSOR')


class VIEW3D_MT_proportional_editing_falloff_pie(Menu):
    bl_label = "Proportional Editing Falloff"

    def draw(self, context):
        layout = self.layout
        pie = layout.menu_pie()
        tool_settings = context.scene.tool_settings

        pie.prop(tool_settings, "proportional_edit_falloff", expand=True)


class VIEW3D_MT_sculpt_mask_edit_pie(Menu):
    bl_label = "Mask Edit"

    def draw(self, _context):
        layout = self.layout
        pie = layout.menu_pie()

        op = pie.operator("paint.mask_flood_fill", text="Invert Mask")
        op.mode = 'INVERT'
        op = pie.operator("paint.mask_flood_fill", text="Clear Mask")
        op.mode = 'VALUE'
        op.value = 0.0
        op = pie.operator("sculpt.mask_filter", text="Smooth Mask")
        op.filter_type = 'SMOOTH'
        op = pie.operator("sculpt.mask_filter", text="Sharpen Mask")
        op.filter_type = 'SHARPEN'
        op = pie.operator("sculpt.mask_filter", text="Grow Mask")
        op.filter_type = 'GROW'
        op = pie.operator("sculpt.mask_filter", text="Shrink Mask")
        op.filter_type = 'SHRINK'
        op = pie.operator("sculpt.mask_filter", text="Increase Contrast")
        op.filter_type = 'CONTRAST_INCREASE'
        op.auto_iteration_count = False
        op = pie.operator("sculpt.mask_filter", text="Decrease Contrast")
        op.filter_type = 'CONTRAST_DECREASE'
        op.auto_iteration_count = False


class VIEW3D_MT_sculpt_automasking_pie(Menu):
    bl_label = "Automasking"

    def draw(self, context):
        layout = self.layout
        pie = layout.menu_pie()

        tool_settings = context.tool_settings
        sculpt = tool_settings.sculpt

        pie.prop(sculpt, "use_automasking_topology", text="Topology")
        pie.prop(sculpt, "use_automasking_face_sets", text="Face Sets")
        pie.prop(sculpt, "use_automasking_boundary_edges", text="Mesh Boundary")
        pie.prop(sculpt, "use_automasking_boundary_face_sets", text="Face Sets Boundary")
        pie.prop(sculpt, "use_automasking_cavity", text="Cavity")
        pie.prop(sculpt, "use_automasking_cavity_inverted", text="Cavity (Inverted)")
        pie.prop(sculpt, "use_automasking_start_normal", text="Area Normal")
        pie.prop(sculpt, "use_automasking_view_normal", text="View Normal")


class VIEW3D_MT_sculpt_gpencil_automasking_pie(Menu):
    bl_label = "Automasking"

    def draw(self, context):
        layout = self.layout
        pie = layout.menu_pie()

        tool_settings = context.tool_settings

        pie.prop(tool_settings.gpencil_sculpt, "use_automasking_stroke", text="Stroke")
        pie.prop(tool_settings.gpencil_sculpt, "use_automasking_layer_stroke", text="Layer")
        pie.prop(tool_settings.gpencil_sculpt, "use_automasking_material_stroke", text="Material")
        pie.prop(tool_settings.gpencil_sculpt, "use_automasking_layer_active", text="Active Layer")
        pie.prop(tool_settings.gpencil_sculpt, "use_automasking_material_active", text="Active Material")


class VIEW3D_MT_sculpt_face_sets_edit_pie(Menu):

    bl_label = "Face Sets Edit"

    def draw(self, _context):
        layout = self.layout
        pie = layout.menu_pie()

        op = pie.operator("sculpt.face_sets_create", text="Face Set from Masked")
        op.mode = 'MASKED'

        op = pie.operator("sculpt.face_sets_create", text="Face Set from Visible")
        op.mode = 'VISIBLE'

        op = pie.operator("sculpt.face_set_change_visibility", text="Invert Visible")
        op.mode = 'INVERT'

        op = pie.operator("sculpt.reveal_all", text="Show All")


class VIEW3D_MT_wpaint_vgroup_lock_pie(Menu):
    bl_label = "Vertex Group Locks"

    def draw(self, _context):
        layout = self.layout
        pie = layout.menu_pie()

        # 1: Left
        op = pie.operator("object.vertex_group_lock", icon='LOCKED', text="Lock All")
        op.action, op.mask = 'LOCK', 'ALL'
        # 2: Right
        op = pie.operator("object.vertex_group_lock", icon='UNLOCKED', text="Unlock All")
        op.action, op.mask = 'UNLOCK', 'ALL'
        # 3: Down
        op = pie.operator("object.vertex_group_lock", icon='UNLOCKED', text="Unlock Selected")
        op.action, op.mask = 'UNLOCK', 'SELECTED'
        # 4: Up
        op = pie.operator("object.vertex_group_lock", icon='LOCKED', text="Lock Selected")
        op.action, op.mask = 'LOCK', 'SELECTED'
        # 5: Up/Left
        op = pie.operator("object.vertex_group_lock", icon='LOCKED', text="Lock Unselected")
        op.action, op.mask = 'LOCK', 'UNSELECTED'
        # 6: Up/Right
        op = pie.operator("object.vertex_group_lock", text="Lock Only Selected")
        op.action, op.mask = 'LOCK', 'INVERT_UNSELECTED'
        # 7: Down/Left
        op = pie.operator("object.vertex_group_lock", text="Lock Only Unselected")
        op.action, op.mask = 'UNLOCK', 'INVERT_UNSELECTED'
        # 8: Down/Right
        op = pie.operator("object.vertex_group_lock", text="Invert Locks")
        op.action, op.mask = 'INVERT', 'ALL'


# ********** Panel **********


class VIEW3D_PT_active_tool(Panel, ToolActivePanelHelper):
    bl_space_type = 'VIEW_3D'
    bl_region_type = 'UI'
    bl_category = "Tool"
    # See comment below.
    # bl_options = {'HIDE_HEADER'}

    # Don't show in properties editor.
    @classmethod
    def poll(cls, context):
        return context.area.type == 'VIEW_3D'


# FIXME(campbell): remove this second panel once 'HIDE_HEADER' works with category tabs,
# Currently pinning allows ordering headerless panels below panels with headers.
class VIEW3D_PT_active_tool_duplicate(Panel, ToolActivePanelHelper):
    bl_space_type = 'VIEW_3D'
    bl_region_type = 'UI'
    bl_category = "Tool"
    bl_options = {'HIDE_HEADER'}

    # Only show in properties editor.
    @classmethod
    def poll(cls, context):
        return context.area.type != 'VIEW_3D'


class VIEW3D_PT_view3d_properties(Panel):
    bl_space_type = 'VIEW_3D'
    bl_region_type = 'UI'
    bl_category = "View"
    bl_label = "View"

    def draw(self, context):
        layout = self.layout

        view = context.space_data

        layout.use_property_split = True
        layout.use_property_decorate = False  # No animation.

        col = layout.column()

        subcol = col.column()
        subcol.active = bool(view.region_3d.view_perspective != 'CAMERA' or view.region_quadviews)
        subcol.prop(view, "lens", text="Focal Length")

        subcol = col.column(align=True)
        subcol.prop(view, "clip_start", text="Clip Start")
        subcol.prop(view, "clip_end", text="End")

        layout.separator()

        col = layout.column(align=False, heading="Local Camera")
        col.use_property_decorate = False
        row = col.row(align=True)
        sub = row.row(align=True)
        sub.prop(view, "use_local_camera", text="")
        sub = sub.row(align=True)
        sub.enabled = view.use_local_camera
        sub.prop(view, "camera", text="")

        layout.separator()

        col = layout.column(align=True)
        col.prop(view, "use_render_border")
        col.active = view.region_3d.view_perspective != 'CAMERA'


class VIEW3D_PT_view3d_lock(Panel):
    bl_space_type = 'VIEW_3D'
    bl_region_type = 'UI'
    bl_category = "View"
    bl_label = "View Lock"
    bl_parent_id = "VIEW3D_PT_view3d_properties"

    def draw(self, context):
        layout = self.layout

        layout.use_property_split = True
        layout.use_property_decorate = False  # No animation.

        view = context.space_data

        col = layout.column(align=True)
        sub = col.column()
        sub.active = bool(view.region_3d.view_perspective != 'CAMERA' or view.region_quadviews)

        sub.prop(view, "lock_object")
        lock_object = view.lock_object
        if lock_object:
            if lock_object.type == 'ARMATURE':
                sub.prop_search(
                    view, "lock_bone", lock_object.data,
                    "edit_bones" if lock_object.mode == 'EDIT'
                    else "bones",
                    text="Bone",
                )

        col = layout.column(heading="Lock", align=True)
        if not lock_object:
            col.prop(view, "lock_cursor", text="To 3D Cursor")
        col.prop(view, "lock_camera", text="Camera to View")


class VIEW3D_PT_view3d_cursor(Panel):
    bl_space_type = 'VIEW_3D'
    bl_region_type = 'UI'
    bl_category = "View"
    bl_label = "3D Cursor"

    def draw(self, context):
        layout = self.layout

        cursor = context.scene.cursor

        layout.column().prop(cursor, "location", text="Location")
        rotation_mode = cursor.rotation_mode
        if rotation_mode == 'QUATERNION':
            layout.column().prop(cursor, "rotation_quaternion", text="Rotation")
        elif rotation_mode == 'AXIS_ANGLE':
            layout.column().prop(cursor, "rotation_axis_angle", text="Rotation")
        else:
            layout.column().prop(cursor, "rotation_euler", text="Rotation")
        layout.prop(cursor, "rotation_mode", text="")


class VIEW3D_PT_collections(Panel):
    bl_space_type = 'VIEW_3D'
    bl_region_type = 'UI'
    bl_category = "View"
    bl_label = "Collections"
    bl_options = {'DEFAULT_CLOSED'}

    def _draw_collection(self, layout, view_layer, use_local_collections, collection, index):
        need_separator = index
        for child in collection.children:
            index += 1

            if child.exclude:
                continue

            if child.collection.hide_viewport:
                continue

            if need_separator:
                layout.separator()
                need_separator = False

            icon = 'BLANK1'
            # has_objects = True
            if child.has_selected_objects(view_layer):
                icon = 'LAYER_ACTIVE'
            elif child.has_objects():
                icon = 'LAYER_USED'
            else:
                # has_objects = False
                pass

            row = layout.row()
            row.use_property_decorate = False
            sub = row.split(factor=0.98)
            subrow = sub.row()
            subrow.alignment = 'LEFT'
            subrow.operator(
                "object.hide_collection", text=child.name, icon=icon, emboss=False,
            ).collection_index = index

            sub = row.split()
            subrow = sub.row(align=True)
            subrow.alignment = 'RIGHT'
            if not use_local_collections:
                subrow.active = collection.is_visible  # Parent collection runtime visibility
                subrow.prop(child, "hide_viewport", text="", emboss=False)
            else:
                subrow.active = collection.visible_get()  # Parent collection runtime visibility
                icon = 'HIDE_OFF' if child.visible_get() else 'HIDE_ON'
                props = subrow.operator("object.hide_collection", text="", icon=icon, emboss=False)
                props.collection_index = index
                props.toggle = True

        for child in collection.children:
            index = self._draw_collection(layout, view_layer, use_local_collections, child, index)

        return index

    def draw(self, context):
        layout = self.layout
        layout.use_property_split = False

        view = context.space_data
        view_layer = context.view_layer

        layout.use_property_split = True
        layout.prop(view, "use_local_collections")
        layout.separator()

        # We pass index 0 here because the index is increased
        # so the first real index is 1
        # And we start with index as 1 because we skip the master collection
        self._draw_collection(layout, view_layer, view.use_local_collections, view_layer.layer_collection, 0)


class VIEW3D_PT_object_type_visibility(Panel):
    bl_space_type = 'VIEW_3D'
    bl_region_type = 'HEADER'
    bl_label = "View Object Types"
    bl_ui_units_x = 7

    # Allows derived classes to pass view data other than context.space_data.
    # This is used by the official VR add-on, which passes XrSessionSettings
    # since VR has a 3D view that only exists for the duration of the VR session.
    def draw_ex(self, _context, view, show_select):
        layout = self.layout
        layout.use_property_split = True
        layout.use_property_decorate = False

        layout.label(text="Object Types Visibility")
        layout.separator()
        col = layout.column()

        attr_object_types = (
            # Geometry
            ("mesh", "Mesh"),
            ("curve", "Curve"),
            ("surf", "Surface"),
            ("meta", "Meta"),
            ("font", "Text"),
            ("curves", "Hair Curves"),
            ("pointcloud", "Point Cloud"),
            ("volume", "Volume"),
            ("grease_pencil", "Grease Pencil"),
            (None, None),
            # Other
            ("armature", "Armature"),
            ("lattice", "Lattice"),
            ("empty", "Empty"),
            ("light", "Light"),
            ("light_probe", "Light Probe"),
            ("camera", "Camera"),
            ("speaker", "Speaker"),
        )

        for attr, attr_name in attr_object_types:
            if attr is None:
                col.separator()
                continue

            if attr == "curves" and not hasattr(bpy.data, "hair_curves"):
                continue
            elif attr == "pointcloud" and not hasattr(bpy.data, "pointclouds"):
                continue

            attr_v = "show_object_viewport_" + attr
            icon_v = 'HIDE_OFF' if getattr(view, attr_v) else 'HIDE_ON'

            row = col.row(align=True)
            row.alignment = 'RIGHT'

            row.label(text=attr_name)
            row.prop(view, attr_v, text="", icon=icon_v, emboss=False)

            if show_select:
                attr_s = "show_object_select_" + attr
                icon_s = 'RESTRICT_SELECT_OFF' if getattr(view, attr_s) else 'RESTRICT_SELECT_ON'

                rowsub = row.row(align=True)
                rowsub.active = getattr(view, attr_v)
                rowsub.prop(view, attr_s, text="", icon=icon_s, emboss=False)

    def draw(self, context):
        view = context.space_data
        self.draw_ex(context, view, True)


class VIEW3D_PT_shading(Panel):
    bl_space_type = 'VIEW_3D'
    bl_region_type = 'HEADER'
    bl_label = "Shading"
    bl_ui_units_x = 12

    @classmethod
    def get_shading(cls, context):
        # Get settings from 3D viewport or OpenGL render engine
        view = context.space_data
        if view.type == 'VIEW_3D':
            return view.shading
        else:
            return context.scene.display.shading

    def draw(self, _context):
        layout = self.layout
        layout.label(text="Viewport Shading")


class VIEW3D_PT_shading_lighting(Panel):
    bl_space_type = 'VIEW_3D'
    bl_region_type = 'HEADER'
    bl_label = "Lighting"
    bl_parent_id = 'VIEW3D_PT_shading'

    @classmethod
    def poll(cls, context):
        shading = VIEW3D_PT_shading.get_shading(context)
        engine = context.scene.render.engine
        return shading.type in {'SOLID', 'MATERIAL'} or engine == 'BLENDER_EEVEE' and shading.type == 'RENDERED'

    def draw(self, context):
        layout = self.layout
        shading = VIEW3D_PT_shading.get_shading(context)

        col = layout.column()
        split = col.split(factor=0.9)

        if shading.type == 'SOLID':
            split.row().prop(shading, "light", expand=True)
            col = split.column()

            split = layout.split(factor=0.9)
            col = split.column()
            sub = col.row()

            if shading.light == 'STUDIO':
                prefs = context.preferences
                system = prefs.system

                if not system.use_studio_light_edit:
                    sub.scale_y = 0.6  # smaller studiolight preview
                    sub.template_icon_view(shading, "studio_light", scale_popup=3.0)
                else:
                    sub.prop(
                        system,
                        "use_studio_light_edit",
                        text="Disable Studio Light Edit",
                        icon='NONE',
                        toggle=True,
                    )

                col = split.column()
                col.operator("preferences.studiolight_show", emboss=False, text="", icon='PREFERENCES')

                split = layout.split(factor=0.9)
                col = split.column()

                row = col.row()
                row.prop(shading, "use_world_space_lighting", text="", icon='WORLD', toggle=True)
                row = row.row()
                row.active = shading.use_world_space_lighting
                row.prop(shading, "studiolight_rotate_z", text="Rotation")
                col = split.column()  # to align properly with above

            elif shading.light == 'MATCAP':
                sub.scale_y = 0.6  # smaller matcap preview
                sub.template_icon_view(shading, "studio_light", scale_popup=3.0)

                col = split.column()
                col.operator("preferences.studiolight_show", emboss=False, text="", icon='PREFERENCES')
                col.operator("view3d.toggle_matcap_flip", emboss=False, text="", icon='ARROW_LEFTRIGHT')

        elif shading.type == 'MATERIAL':
            col.prop(shading, "use_scene_lights")
            col.prop(shading, "use_scene_world")
            col = layout.column()
            split = col.split(factor=0.9)

            if not shading.use_scene_world:
                col = split.column()
                sub = col.row()
                sub.scale_y = 0.6
                sub.template_icon_view(shading, "studio_light", scale_popup=3)

                col = split.column()
                col.operator("preferences.studiolight_show", emboss=False, text="", icon='PREFERENCES')

                split = layout.split(factor=0.9)
                col = split.column()

                row = col.row()
                row.prop(shading, "use_studiolight_view_rotation", text="", icon='WORLD', toggle=True)
                row = row.row()
                row.prop(shading, "studiolight_rotate_z", text="Rotation")

                col.prop(shading, "studiolight_intensity")
                col.prop(shading, "studiolight_background_alpha")
                col.prop(shading, "studiolight_background_blur")
                col = split.column()  # to align properly with above

        elif shading.type == 'RENDERED':
            col.prop(shading, "use_scene_lights_render")
            col.prop(shading, "use_scene_world_render")

            if not shading.use_scene_world_render:
                col = layout.column()
                split = col.split(factor=0.9)

                col = split.column()
                sub = col.row()
                sub.scale_y = 0.6
                sub.template_icon_view(shading, "studio_light", scale_popup=3)

                col = split.column()
                col.operator("preferences.studiolight_show", emboss=False, text="", icon='PREFERENCES')

                split = layout.split(factor=0.9)
                col = split.column()
                col.prop(shading, "studiolight_rotate_z", text="Rotation")
                col.prop(shading, "studiolight_intensity")
                col.prop(shading, "studiolight_background_alpha")
                col.prop(shading, "studiolight_background_blur")
                col = split.column()  # to align properly with above


class VIEW3D_PT_shading_color(Panel):
    bl_space_type = 'VIEW_3D'
    bl_region_type = 'HEADER'
    bl_label = "Color"
    bl_parent_id = 'VIEW3D_PT_shading'

    @classmethod
    def poll(cls, context):
        shading = VIEW3D_PT_shading.get_shading(context)
        return shading.type in {'WIREFRAME', 'SOLID'}

    def _draw_color_type(self, context):
        layout = self.layout
        shading = VIEW3D_PT_shading.get_shading(context)

        layout.grid_flow(columns=3, align=True).prop(shading, "color_type", expand=True)
        if shading.color_type == 'SINGLE':
            layout.row().prop(shading, "single_color", text="")

    def _draw_background_color(self, context):
        layout = self.layout
        shading = VIEW3D_PT_shading.get_shading(context)

        layout.row().label(text="Background")
        layout.row().prop(shading, "background_type", expand=True)
        if shading.background_type == 'VIEWPORT':
            layout.row().prop(shading, "background_color", text="")

    def draw(self, context):
        shading = VIEW3D_PT_shading.get_shading(context)
        if shading.type == 'WIREFRAME':
            self.layout.row().prop(shading, "wireframe_color_type", expand=True)
        else:
            self._draw_color_type(context)
            self.layout.separator()
        self._draw_background_color(context)


class VIEW3D_PT_shading_options(Panel):
    bl_space_type = 'VIEW_3D'
    bl_region_type = 'HEADER'
    bl_label = "Options"
    bl_parent_id = 'VIEW3D_PT_shading'

    @classmethod
    def poll(cls, context):
        shading = VIEW3D_PT_shading.get_shading(context)
        return shading.type in {'WIREFRAME', 'SOLID'}

    def draw(self, context):
        layout = self.layout

        shading = VIEW3D_PT_shading.get_shading(context)

        col = layout.column()

        if shading.type == 'SOLID':
            col.prop(shading, "show_backface_culling")

        row = col.row(align=True)

        if shading.type == 'WIREFRAME':
            row.prop(shading, "show_xray_wireframe", text="")
            sub = row.row()
            sub.active = shading.show_xray_wireframe
            sub.prop(shading, "xray_alpha_wireframe", text="X-Ray")
        elif shading.type == 'SOLID':
            row.prop(shading, "show_xray", text="")
            sub = row.row()
            sub.active = shading.show_xray
            sub.prop(shading, "xray_alpha", text="X-Ray")
            # X-ray mode is off when alpha is 1.0
            xray_active = shading.show_xray and shading.xray_alpha != 1

            row = col.row(align=True)
            row.prop(shading, "show_shadows", text="")
            row.active = not xray_active
            sub = row.row(align=True)
            sub.active = shading.show_shadows
            sub.prop(shading, "shadow_intensity", text="Shadow")
            sub.popover(
                panel="VIEW3D_PT_shading_options_shadow",
                icon='PREFERENCES',
                text="",
            )

            col = layout.column()

            row = col.row()
            row.active = not xray_active
            row.prop(shading, "show_cavity")

            if shading.show_cavity and not xray_active:
                row.prop(shading, "cavity_type", text="Type")

                if shading.cavity_type in {'WORLD', 'BOTH'}:
                    col.label(text="World Space")
                    sub = col.row(align=True)
                    sub.prop(shading, "cavity_ridge_factor", text="Ridge")
                    sub.prop(shading, "cavity_valley_factor", text="Valley")
                    sub.popover(
                        panel="VIEW3D_PT_shading_options_ssao",
                        icon='PREFERENCES',
                        text="",
                    )

                if shading.cavity_type in {'SCREEN', 'BOTH'}:
                    col.label(text="Screen Space")
                    sub = col.row(align=True)
                    sub.prop(shading, "curvature_ridge_factor", text="Ridge")
                    sub.prop(shading, "curvature_valley_factor", text="Valley")

            row = col.row()
            row.active = not xray_active
            row.prop(shading, "use_dof", text="Depth of Field")

        if shading.type in {'WIREFRAME', 'SOLID'}:
            row = layout.split()
            row.prop(shading, "show_object_outline")
            sub = row.row()
            sub.active = shading.show_object_outline
            sub.prop(shading, "object_outline_color", text="")

        if shading.type == 'SOLID':
            col = layout.column()
            if shading.light in {'STUDIO', 'MATCAP'}:
                col.active = shading.selected_studio_light.has_specular_highlight_pass
                col.prop(shading, "show_specular_highlight", text="Specular Lighting")


class VIEW3D_PT_shading_options_shadow(Panel):
    bl_label = "Shadow Settings"
    bl_space_type = 'VIEW_3D'
    bl_region_type = 'HEADER'

    def draw(self, context):
        layout = self.layout
        layout.use_property_split = True
        scene = context.scene

        col = layout.column()
        col.prop(scene.display, "light_direction")
        col.prop(scene.display, "shadow_shift")
        col.prop(scene.display, "shadow_focus")


class VIEW3D_PT_shading_options_ssao(Panel):
    bl_label = "SSAO Settings"
    bl_space_type = 'VIEW_3D'
    bl_region_type = 'HEADER'

    def draw(self, context):
        layout = self.layout
        layout.use_property_split = True
        scene = context.scene

        col = layout.column(align=True)
        col.prop(scene.display, "matcap_ssao_samples")
        col.prop(scene.display, "matcap_ssao_distance")
        col.prop(scene.display, "matcap_ssao_attenuation")


class VIEW3D_PT_shading_render_pass(Panel):
    bl_space_type = 'VIEW_3D'
    bl_region_type = 'HEADER'
    bl_label = "Render Pass"
    bl_parent_id = 'VIEW3D_PT_shading'
    COMPAT_ENGINES = {'BLENDER_EEVEE'}

    @classmethod
    def poll(cls, context):
        return (
            (context.space_data.shading.type == 'MATERIAL') or
            (context.engine in cls.COMPAT_ENGINES and context.space_data.shading.type == 'RENDERED')
        )

    def draw(self, context):
        shading = context.space_data.shading

        layout = self.layout
        layout.prop(shading, "render_pass", text="")


class VIEW3D_PT_shading_compositor(Panel):
    bl_space_type = 'VIEW_3D'
    bl_region_type = 'HEADER'
    bl_label = "Compositor"
    bl_parent_id = 'VIEW3D_PT_shading'
    bl_order = 10

    @classmethod
    def poll(cls, context):
        return context.space_data.shading.type in {'MATERIAL', 'RENDERED'}

    def draw(self, context):
        shading = context.space_data.shading

        import gpu
        is_supported = (gpu.capabilities.compute_shader_support_get()
                        and gpu.capabilities.shader_image_load_store_support_get())

        row = self.layout.row()
        row.active = is_supported
        row.prop(shading, "use_compositor", expand=True)
        if shading.use_compositor != "DISABLED" and not is_supported:
            self.layout.label(text="Compositor not supported on this platform", icon='ERROR')


class VIEW3D_PT_gizmo_display(Panel):
    bl_space_type = 'VIEW_3D'
    bl_region_type = 'HEADER'
    bl_label = "Gizmos"
    bl_ui_units_x = 8

    def draw(self, context):
        layout = self.layout

        scene = context.scene
        view = context.space_data

        col = layout.column()
        col.label(text="Viewport Gizmos")
        col.separator()

        col.active = view.show_gizmo
        colsub = col.column()
        colsub.prop(view, "show_gizmo_navigate", text="Navigate")
        colsub.prop(view, "show_gizmo_tool", text="Active Tools")
        colsub.prop(view, "show_gizmo_context", text="Active Object")

        layout.separator()

        col = layout.column()
        col.active = view.show_gizmo and view.show_gizmo_context
        col.label(text="Object Gizmos")
        col.prop(scene.transform_orientation_slots[1], "type", text="")
        col.prop(view, "show_gizmo_object_translate", text="Move")
        col.prop(view, "show_gizmo_object_rotate", text="Rotate")
        col.prop(view, "show_gizmo_object_scale", text="Scale")

        layout.separator()

        # Match order of object type visibility
        col = layout.column()
        col.active = view.show_gizmo
        col.label(text="Empty")
        col.prop(view, "show_gizmo_empty_image", text="Image")
        col.prop(view, "show_gizmo_empty_force_field", text="Force Field")
        col.label(text="Light")
        col.prop(view, "show_gizmo_light_size", text="Size")
        col.prop(view, "show_gizmo_light_look_at", text="Look At")
        col.label(text="Camera")
        col.prop(view, "show_gizmo_camera_lens", text="Lens")
        col.prop(view, "show_gizmo_camera_dof_distance", text="Focus Distance")


class VIEW3D_PT_overlay(Panel):
    bl_space_type = 'VIEW_3D'
    bl_region_type = 'HEADER'
    bl_label = "Overlays"
    bl_ui_units_x = 13

    def draw(self, _context):
        layout = self.layout
        layout.label(text="Viewport Overlays")


class VIEW3D_PT_overlay_guides(Panel):
    bl_space_type = 'VIEW_3D'
    bl_region_type = 'HEADER'
    bl_parent_id = 'VIEW3D_PT_overlay'
    bl_label = "Guides"

    def draw(self, context):
        layout = self.layout

        view = context.space_data
        scene = context.scene

        overlay = view.overlay
        shading = view.shading
        display_all = overlay.show_overlays

        col = layout.column()
        col.active = display_all

        split = col.split()
        sub = split.column()

        row = sub.row()
        row_el = row.column()
        row_el.prop(overlay, "show_ortho_grid", text="Grid")
        grid_active = bool(
            view.region_quadviews or
            (view.region_3d.is_orthographic_side_view and not view.region_3d.is_perspective)
        )
        row_el.active = grid_active
        row.prop(overlay, "show_floor", text="Floor", text_ctxt=i18n_contexts.editor_view3d)

        if overlay.show_floor or overlay.show_ortho_grid:
            sub = col.row(align=True)
            sub.active = (
                (overlay.show_floor and not view.region_3d.is_orthographic_side_view) or
                (overlay.show_ortho_grid and grid_active)
            )
            sub.prop(overlay, "grid_scale", text="Scale")
            sub = sub.row(align=True)
            sub.active = scene.unit_settings.system == 'NONE'
            sub.prop(overlay, "grid_subdivisions", text="Subdivisions")

        sub = split.column()
        row = sub.row()
        row.label(text="Axes")

        subrow = row.row(align=True)
        subrow.prop(overlay, "show_axis_x", text="X", toggle=True)
        subrow.prop(overlay, "show_axis_y", text="Y", toggle=True)
        subrow.prop(overlay, "show_axis_z", text="Z", toggle=True)

        split = col.split()
        sub = split.column()
        sub.prop(overlay, "show_text", text="Text Info")
        sub.prop(overlay, "show_stats", text="Statistics")

        sub = split.column()
        sub.prop(overlay, "show_cursor", text="3D Cursor")
        sub.prop(overlay, "show_annotation", text="Annotations")

        if shading.type == 'MATERIAL':
            row = col.row()
            row.active = shading.render_pass == 'COMBINED'
            row.prop(overlay, "show_look_dev")


class VIEW3D_PT_overlay_object(Panel):
    bl_space_type = 'VIEW_3D'
    bl_region_type = 'HEADER'
    bl_parent_id = 'VIEW3D_PT_overlay'
    bl_label = "Objects"

    def draw(self, context):
        layout = self.layout
        view = context.space_data
        overlay = view.overlay
        display_all = overlay.show_overlays

        col = layout.column(align=True)
        col.active = display_all

        split = col.split()

        sub = split.column(align=True)
        sub.prop(overlay, "show_extras", text="Extras")
        subsub = sub.column()
        subsub.active = overlay.show_extras
        subsub.prop(overlay, "show_light_colors")
        sub.prop(overlay, "show_relationship_lines")
        sub.prop(overlay, "show_outline_selected")

        sub = split.column(align=True)
        sub.prop(overlay, "show_bones", text="Bones")
        sub.prop(overlay, "show_motion_paths")
        sub.prop(overlay, "show_object_origins", text="Origins")
        subsub = sub.column()
        subsub.active = overlay.show_object_origins
        subsub.prop(overlay, "show_object_origins_all", text="Origins (All)")


class VIEW3D_PT_overlay_geometry(Panel):
    bl_space_type = 'VIEW_3D'
    bl_region_type = 'HEADER'
    bl_parent_id = 'VIEW3D_PT_overlay'
    bl_label = "Geometry"

    def draw(self, context):
        layout = self.layout
        view = context.space_data
        overlay = view.overlay
        display_all = overlay.show_overlays
        is_wireframes = view.shading.type == 'WIREFRAME'

        col = layout.column()
        col.active = display_all

        row = col.row(align=True)
        if not is_wireframes:
            row.prop(overlay, "show_wireframes", text="")
        sub = row.row()
        sub.active = overlay.show_wireframes or is_wireframes
        sub.prop(overlay, "wireframe_threshold", text="Wireframe")
        sub.prop(overlay, "wireframe_opacity", text="Opacity")

        row = col.row(align=True)
        row.active = view.show_viewer
        row.prop(overlay, "show_viewer_attribute", text="")
        subrow = row.row(align=True)
        subrow.active = overlay.show_viewer_attribute
        subrow.prop(overlay, "viewer_attribute_opacity", text="Viewer Node")

        row = col.row(align=True)

        # These properties should be always available in the UI for all modes
        # other than Object.
        # Even when the Fade Inactive Geometry overlay is not affecting the
        # current active object depending on its mode, it will always affect
        # the rest of the scene.
        if context.mode != 'OBJECT':
            row.prop(overlay, "show_fade_inactive", text="")
            sub = row.row()
            sub.active = overlay.show_fade_inactive
            sub.prop(overlay, "fade_inactive_alpha", text="Fade Inactive Geometry")

        col = layout.column(align=True)
        col.active = display_all

        col.prop(overlay, "show_face_orientation")

        # sub.prop(overlay, "show_onion_skins")


class VIEW3D_PT_overlay_motion_tracking(Panel):
    bl_space_type = 'VIEW_3D'
    bl_region_type = 'HEADER'
    bl_parent_id = 'VIEW3D_PT_overlay'
    bl_label = "Motion Tracking"

    def draw_header(self, context):
        layout = self.layout
        view = context.space_data
        overlay = view.overlay
        display_all = overlay.show_overlays
        layout.active = display_all
        layout.prop(view, "show_reconstruction", text=self.bl_label)

    def draw(self, context):
        layout = self.layout
        view = context.space_data
        overlay = view.overlay
        display_all = overlay.show_overlays

        col = layout.column()
        col.active = display_all

        if view.show_reconstruction:
            split = col.split()

            sub = split.column(align=True)
            sub.active = view.show_reconstruction
            sub.prop(view, "show_camera_path", text="Camera Path")

            sub = split.column()
            sub.prop(view, "show_bundle_names", text="Marker Names")

            col = layout.column()
            col.active = display_all
            col.label(text="Tracks")
            row = col.row(align=True)
            row.prop(view, "tracks_display_type", text="")
            row.prop(view, "tracks_display_size", text="Size")


class VIEW3D_PT_overlay_edit_mesh(Panel):
    bl_space_type = 'VIEW_3D'
    bl_region_type = 'HEADER'
    bl_parent_id = 'VIEW3D_PT_overlay'
    bl_label = "Mesh Edit Mode"

    @classmethod
    def poll(cls, context):
        return context.mode == 'EDIT_MESH'

    def draw(self, context):
        layout = self.layout

        view = context.space_data
        shading = view.shading
        overlay = view.overlay
        display_all = overlay.show_overlays

        is_any_solid_shading = not (shading.show_xray or (shading.type == 'WIREFRAME'))

        col = layout.column()
        col.active = display_all

        split = col.split()

        sub = split.column()
        sub.active = is_any_solid_shading
        sub.prop(overlay, "show_edges", text="Edges")
        sub = split.column()
        sub.prop(overlay, "show_faces", text="Faces")
        sub = split.column()
        sub.active = is_any_solid_shading
        sub.prop(overlay, "show_face_center", text="Center")

        row = col.row(align=True)
        row.prop(overlay, "show_edge_crease", text="Creases", toggle=True)
        row.prop(overlay, "show_edge_sharp", text="Sharp", text_ctxt=i18n_contexts.plural, toggle=True)
        row.prop(overlay, "show_edge_bevel_weight", text="Bevel", toggle=True)
        row.prop(overlay, "show_edge_seams", text="Seams", toggle=True)

        if context.preferences.view.show_developer_ui:
            col.label(text="Developer")
            col.prop(overlay, "show_extra_indices", text="Indices")


class VIEW3D_PT_overlay_edit_mesh_shading(Panel):
    bl_space_type = 'VIEW_3D'
    bl_region_type = 'HEADER'
    bl_parent_id = 'VIEW3D_PT_overlay_edit_mesh'
    bl_label = "Shading"

    @classmethod
    def poll(cls, context):
        return context.mode == 'EDIT_MESH'

    def draw(self, context):
        layout = self.layout

        view = context.space_data
        shading = view.shading
        overlay = view.overlay
        tool_settings = context.tool_settings
        display_all = overlay.show_overlays
        statvis = tool_settings.statvis

        col = layout.column()
        col.active = display_all

        row = col.row(align=True)
        row.prop(overlay, "show_retopology", text="")
        sub = row.row()
        sub.active = overlay.show_retopology
        sub.prop(overlay, "retopology_offset", text="Retopology")

        col.prop(overlay, "show_weight", text="Vertex Group Weights")
        if overlay.show_weight:
            row = col.split(factor=0.33)
            row.label(text="Zero Weights")
            sub = row.row()
            sub.prop(tool_settings, "vertex_group_user", expand=True)

        if shading.type == 'WIREFRAME':
            xray = shading.show_xray_wireframe and shading.xray_alpha_wireframe < 1.0
        elif shading.type == 'SOLID':
            xray = shading.show_xray and shading.xray_alpha < 1.0
        else:
            xray = False
        statvis_active = not xray
        row = col.row()
        row.active = statvis_active
        row.prop(overlay, "show_statvis", text="Mesh Analysis")
        if overlay.show_statvis:
            col = col.column()
            col.active = statvis_active

            sub = col.split()
            sub.label(text="Type")
            sub.prop(statvis, "type", text="")

            statvis_type = statvis.type
            if statvis_type == 'OVERHANG':
                row = col.row(align=True)
                row.prop(statvis, "overhang_min", text="Minimum")
                row.prop(statvis, "overhang_max", text="Maximum")
                col.row().prop(statvis, "overhang_axis", expand=True)
            elif statvis_type == 'THICKNESS':
                row = col.row(align=True)
                row.prop(statvis, "thickness_min", text="Minimum")
                row.prop(statvis, "thickness_max", text="Maximum")
                col.prop(statvis, "thickness_samples")
            elif statvis_type == 'INTERSECT':
                pass
            elif statvis_type == 'DISTORT':
                row = col.row(align=True)
                row.prop(statvis, "distort_min", text="Minimum")
                row.prop(statvis, "distort_max", text="Maximum")
            elif statvis_type == 'SHARP':
                row = col.row(align=True)
                row.prop(statvis, "sharp_min", text="Minimum")
                row.prop(statvis, "sharp_max", text="Maximum")


class VIEW3D_PT_overlay_edit_mesh_measurement(Panel):
    bl_space_type = 'VIEW_3D'
    bl_region_type = 'HEADER'
    bl_parent_id = 'VIEW3D_PT_overlay_edit_mesh'
    bl_label = "Measurement"

    @classmethod
    def poll(cls, context):
        return context.mode == 'EDIT_MESH'

    def draw(self, context):
        layout = self.layout

        view = context.space_data
        overlay = view.overlay
        display_all = overlay.show_overlays

        col = layout.column()
        col.active = display_all

        split = col.split()

        sub = split.column()
        sub.prop(overlay, "show_extra_edge_length", text="Edge Length")
        sub.prop(overlay, "show_extra_edge_angle", text="Edge Angle")

        sub = split.column()
        sub.prop(overlay, "show_extra_face_area", text="Face Area")
        sub.prop(overlay, "show_extra_face_angle", text="Face Angle")


class VIEW3D_PT_overlay_edit_mesh_normals(Panel):
    bl_space_type = 'VIEW_3D'
    bl_region_type = 'HEADER'
    bl_parent_id = 'VIEW3D_PT_overlay_edit_mesh'
    bl_label = "Normals"

    @classmethod
    def poll(cls, context):
        return context.mode == 'EDIT_MESH'

    def draw(self, context):
        layout = self.layout

        view = context.space_data
        overlay = view.overlay
        display_all = overlay.show_overlays

        col = layout.column()
        col.active = display_all

        row = col.row(align=True)
        row.prop(overlay, "show_vertex_normals", text="", icon='NORMALS_VERTEX')
        row.prop(overlay, "show_split_normals", text="", icon='NORMALS_VERTEX_FACE')
        row.prop(overlay, "show_face_normals", text="", icon='NORMALS_FACE')

        sub = row.row(align=True)
        sub.active = overlay.show_vertex_normals or overlay.show_face_normals or overlay.show_split_normals
        if overlay.use_normals_constant_screen_size:
            sub.prop(overlay, "normals_constant_screen_size", text="Size")
        else:
            sub.prop(overlay, "normals_length", text="Size")

        row.prop(overlay, "use_normals_constant_screen_size", text="", icon='FIXED_SIZE')


class VIEW3D_PT_overlay_edit_mesh_freestyle(Panel):
    bl_space_type = 'VIEW_3D'
    bl_region_type = 'HEADER'
    bl_parent_id = 'VIEW3D_PT_overlay'
    bl_label = "Freestyle"

    @classmethod
    def poll(cls, context):
        return context.mode == 'EDIT_MESH' and bpy.app.build_options.freestyle

    def draw(self, context):
        layout = self.layout

        view = context.space_data
        overlay = view.overlay
        display_all = overlay.show_overlays

        col = layout.column()
        col.active = display_all

        row = col.row()
        row.prop(overlay, "show_freestyle_edge_marks", text="Edge Marks")
        row.prop(overlay, "show_freestyle_face_marks", text="Face Marks")


class VIEW3D_PT_overlay_edit_curve(Panel):
    bl_space_type = 'VIEW_3D'
    bl_region_type = 'HEADER'
    bl_parent_id = 'VIEW3D_PT_overlay'
    bl_label = "Curve Edit Mode"

    @classmethod
    def poll(cls, context):
        return context.mode == 'EDIT_CURVE'

    def draw(self, context):
        layout = self.layout
        view = context.space_data
        overlay = view.overlay
        display_all = overlay.show_overlays

        col = layout.column()
        col.active = display_all

        row = col.row()
        row.prop(overlay, "display_handle", text="Handles")

        row = col.row()
        row.prop(overlay, "show_curve_normals", text="")
        sub = row.row()
        sub.active = overlay.show_curve_normals
        sub.prop(overlay, "normals_length", text="Normals")


class VIEW3D_PT_overlay_sculpt(Panel):
    bl_space_type = 'VIEW_3D'
    bl_context = ".sculpt_mode"
    bl_region_type = 'HEADER'
    bl_parent_id = 'VIEW3D_PT_overlay'
    bl_label = "Sculpt"

    @classmethod
    def poll(cls, context):
        return (
            context.mode == 'SCULPT' and
            context.sculpt_object
        )

    def draw(self, context):
        layout = self.layout
        tool_settings = context.tool_settings

        view = context.space_data
        overlay = view.overlay

        row = layout.row(align=True)
        row.prop(overlay, "show_sculpt_mask", text="")
        sub = row.row()
        sub.active = overlay.show_sculpt_mask
        sub.prop(overlay, "sculpt_mode_mask_opacity", text="Mask")

        row = layout.row(align=True)
        row.prop(overlay, "show_sculpt_face_sets", text="")
        sub = row.row()
        sub.active = overlay.show_sculpt_face_sets
        row.prop(overlay, "sculpt_mode_face_sets_opacity", text="Face Sets")


class VIEW3D_PT_overlay_sculpt_curves(Panel):
    bl_space_type = 'VIEW_3D'
    bl_context = ".curves_sculpt"
    bl_region_type = 'HEADER'
    bl_parent_id = 'VIEW3D_PT_overlay'
    bl_label = "Sculpt"

    @classmethod
    def poll(cls, context):
        return context.mode == 'SCULPT_CURVES' and (context.object)

    def draw(self, context):
        layout = self.layout
        tool_settings = context.tool_settings
        sculpt = tool_settings.sculpt

        view = context.space_data
        overlay = view.overlay

        row = layout.row(align=True)
        row.active = overlay.show_overlays
        row.prop(overlay, "sculpt_mode_mask_opacity", text="Selection Opacity")

        row = layout.row(align=True)
        row.active = overlay.show_overlays
        row.prop(overlay, "show_sculpt_curves_cage", text="")
        subrow = row.row(align=True)
        subrow.active = overlay.show_sculpt_curves_cage
        subrow.prop(overlay, "sculpt_curves_cage_opacity", text="Cage Opacity")


class VIEW3D_PT_overlay_bones(Panel):
    bl_space_type = 'VIEW_3D'
    bl_region_type = 'HEADER'
    bl_parent_id = 'VIEW3D_PT_overlay'
    bl_label = "Bones"

    @staticmethod
    def is_using_wireframe(context):
        shading = VIEW3D_PT_shading.get_shading(context)

        if shading.type == 'WIREFRAME' or shading.show_xray:
            return True

        mode = context.mode

        if mode in {'POSE', 'PAINT_WEIGHT'}:
            armature = context.pose_object
        elif mode == 'EDIT_ARMATURE':
            armature = context.edit_object
        else:
            return False

        return armature and armature.display_type == 'WIRE'

    @classmethod
    def poll(cls, context):
        mode = context.mode
        return (
            (mode == 'POSE') or
            (mode == 'PAINT_WEIGHT' and context.pose_object) or
            (mode in {'EDIT_ARMATURE', 'OBJECT'} and
             VIEW3D_PT_overlay_bones.is_using_wireframe(context))
        )

    def draw(self, context):
        layout = self.layout
        view = context.space_data
        mode = context.mode
        overlay = view.overlay
        display_all = overlay.show_overlays

        col = layout.column()
        col.active = display_all

        if mode == 'POSE':
            row = col.row()
            row.prop(overlay, "show_xray_bone", text="")
            sub = row.row()
            sub.active = display_all and overlay.show_xray_bone
            sub.prop(overlay, "xray_alpha_bone", text="Fade Geometry")
        elif mode == 'PAINT_WEIGHT':
            row = col.row()
            row.prop(overlay, "show_xray_bone")

        if VIEW3D_PT_overlay_bones.is_using_wireframe(context):
            col.prop(overlay, "bone_wire_alpha")


class VIEW3D_PT_overlay_texture_paint(Panel):
    bl_space_type = 'VIEW_3D'
    bl_region_type = 'HEADER'
    bl_parent_id = 'VIEW3D_PT_overlay'
    bl_label = "Texture Paint"

    @classmethod
    def poll(cls, context):
        return context.mode == 'PAINT_TEXTURE'

    def draw(self, context):
        layout = self.layout
        view = context.space_data
        overlay = view.overlay
        display_all = overlay.show_overlays

        col = layout.column()
        col.active = display_all
        col.prop(overlay, "texture_paint_mode_opacity")


class VIEW3D_PT_overlay_vertex_paint(Panel):
    bl_space_type = 'VIEW_3D'
    bl_region_type = 'HEADER'
    bl_parent_id = 'VIEW3D_PT_overlay'
    bl_label = "Vertex Paint"

    @classmethod
    def poll(cls, context):
        return context.mode == 'PAINT_VERTEX'

    def draw(self, context):
        layout = self.layout
        view = context.space_data
        overlay = view.overlay
        display_all = overlay.show_overlays

        col = layout.column()
        col.active = display_all

        col.prop(overlay, "vertex_paint_mode_opacity")
        col.prop(overlay, "show_paint_wire")


class VIEW3D_PT_overlay_weight_paint(Panel):
    bl_space_type = 'VIEW_3D'
    bl_region_type = 'HEADER'
    bl_parent_id = 'VIEW3D_PT_overlay'
    bl_label = "Weight Paint"

    @classmethod
    def poll(cls, context):
        return context.mode == 'PAINT_WEIGHT'

    def draw(self, context):
        layout = self.layout
        view = context.space_data
        overlay = view.overlay
        display_all = overlay.show_overlays

        col = layout.column()
        col.active = display_all

        col.prop(overlay, "weight_paint_mode_opacity", text="Opacity")
        row = col.split(factor=0.33)
        row.label(text="Zero Weights")
        sub = row.row()
        sub.prop(context.tool_settings, "vertex_group_user", expand=True)

        col.prop(overlay, "show_wpaint_contours")
        col.prop(overlay, "show_paint_wire")


class VIEW3D_PT_snapping(Panel):
    bl_space_type = 'VIEW_3D'
    bl_region_type = 'HEADER'
    bl_label = "Snapping"

    def draw(self, context):
        tool_settings = context.tool_settings
        snap_elements = tool_settings.snap_elements
        obj = context.active_object
        object_mode = 'OBJECT' if obj is None else obj.mode

        layout = self.layout
        col = layout.column()
        col.label(text="Snap To")
        col.prop(tool_settings, "snap_elements", expand=True)

        col.separator()
        if 'INCREMENT' in snap_elements:
            col.prop(tool_settings, "use_snap_grid_absolute")

        if snap_elements != {'INCREMENT'}:
            if snap_elements != {'FACE_NEAREST'}:
                col.label(text="Snap With")
                row = col.row(align=True)
                row.prop(tool_settings, "snap_target", expand=True)

            if obj:
                col.label(text="Target Selection")
                col_targetsel = col.column(align=True)
                if object_mode == 'EDIT' and obj.type not in {'LATTICE', 'META', 'FONT'}:
                    col_targetsel.prop(
                        tool_settings,
                        "use_snap_self",
                        text="Include Active",
                        icon='EDITMODE_HLT',
                    )
                    col_targetsel.prop(
                        tool_settings,
                        "use_snap_edit",
                        text="Include Edited",
                        icon='OUTLINER_DATA_MESH',
                    )
                    col_targetsel.prop(
                        tool_settings,
                        "use_snap_nonedit",
                        text="Include Non-Edited",
                        icon='OUTLINER_OB_MESH',
                    )
                col_targetsel.prop(
                    tool_settings,
                    "use_snap_selectable",
                    text="Exclude Non-Selectable",
                    icon='RESTRICT_SELECT_OFF',
                )

                if object_mode in {'OBJECT', 'POSE', 'EDIT', 'WEIGHT_PAINT'}:
                    col.prop(tool_settings, "use_snap_align_rotation")

            col.prop(tool_settings, "use_snap_backface_culling")

            is_face_nearest_enabled = 'FACE_NEAREST' in snap_elements
            if is_face_nearest_enabled or 'FACE' in snap_elements:
                sub = col.column()
                sub.active = not is_face_nearest_enabled
                sub.prop(tool_settings, "use_snap_project")

                if is_face_nearest_enabled:
                    col.prop(tool_settings, "use_snap_to_same_target")
                    if object_mode == 'EDIT':
                        col.prop(tool_settings, "snap_face_nearest_steps")

            if 'VOLUME' in snap_elements:
                col.prop(tool_settings, "use_snap_peel_object")

        col.label(text="Affect")
        row = col.row(align=True)
        row.prop(tool_settings, "use_snap_translate", text="Move", toggle=True)
        row.prop(tool_settings, "use_snap_rotate", text="Rotate", toggle=True)
        row.prop(tool_settings, "use_snap_scale", text="Scale", toggle=True)


class VIEW3D_PT_proportional_edit(Panel):
    bl_space_type = 'VIEW_3D'
    bl_region_type = 'HEADER'
    bl_label = "Proportional Editing"
    bl_ui_units_x = 8

    def draw(self, context):
        layout = self.layout
        tool_settings = context.tool_settings
        col = layout.column()
        col.active = (tool_settings.use_proportional_edit_objects if context.mode == 'OBJECT'
                      else tool_settings.use_proportional_edit)

        if context.mode != 'OBJECT':
            col.prop(tool_settings, "use_proportional_connected")
            sub = col.column()
            sub.active = not tool_settings.use_proportional_connected
            sub.prop(tool_settings, "use_proportional_projected")
            col.separator()

        col.prop(tool_settings, "proportional_edit_falloff", expand=True)


class VIEW3D_PT_transform_orientations(Panel):
    bl_space_type = 'VIEW_3D'
    bl_region_type = 'HEADER'
    bl_label = "Transform Orientations"
    bl_ui_units_x = 8

    def draw(self, context):
        layout = self.layout
        layout.label(text="Transform Orientations")

        scene = context.scene
        orient_slot = scene.transform_orientation_slots[0]
        orientation = orient_slot.custom_orientation

        row = layout.row()
        col = row.column()
        col.prop(orient_slot, "type", expand=True)
        row.operator("transform.create_orientation", text="", icon='ADD', emboss=False).use = True

        if orientation:
            row = layout.row(align=False)
            row.prop(orientation, "name", text="", icon='OBJECT_ORIGIN')
            row.operator("transform.delete_orientation", text="", icon='X', emboss=False)


class VIEW3D_PT_gpencil_origin(Panel):
    bl_space_type = 'VIEW_3D'
    bl_region_type = 'HEADER'
    bl_label = "Stroke Placement"

    def draw(self, context):
        layout = self.layout
        tool_settings = context.tool_settings
        gpd = context.gpencil_data

        layout.label(text="Stroke Placement")

        row = layout.row()
        col = row.column()
        col.prop(tool_settings, "gpencil_stroke_placement_view3d", expand=True)

        if tool_settings.gpencil_stroke_placement_view3d == 'SURFACE':
            row = layout.row()
            row.label(text="Offset")
            row = layout.row()
            row.prop(gpd, "zdepth_offset", text="")

        if tool_settings.gpencil_stroke_placement_view3d == 'STROKE':
            row = layout.row()
            row.label(text="Target")
            row = layout.row()
            row.prop(tool_settings, "gpencil_stroke_snap_mode", expand=True)


class VIEW3D_PT_gpencil_lock(Panel):
    bl_space_type = 'VIEW_3D'
    bl_region_type = 'HEADER'
    bl_label = "Drawing Plane"

    def draw(self, context):
        layout = self.layout
        layout.label(text="Drawing Plane")

        row = layout.row()
        col = row.column()
        col.prop(context.tool_settings.gpencil_sculpt, "lock_axis", expand=True)


class VIEW3D_PT_gpencil_guide(Panel):
    bl_space_type = 'VIEW_3D'
    bl_region_type = 'HEADER'
    bl_label = "Guides"

    def draw(self, context):
        settings = context.tool_settings.gpencil_sculpt.guide

        layout = self.layout
        layout.label(text="Guides")

        col = layout.column()
        col.active = settings.use_guide
        col.prop(settings, "type", expand=True)

        if settings.type in {'ISO', 'PARALLEL', 'RADIAL'}:
            col.prop(settings, "angle")
            row = col.row(align=True)

        col.prop(settings, "use_snapping")
        if settings.use_snapping:

            if settings.type == 'RADIAL':
                col.prop(settings, "angle_snap")
            else:
                col.prop(settings, "spacing")

        if settings.type in {'CIRCULAR', 'RADIAL'} or settings.use_snapping:
            col.label(text="Reference Point")
            row = col.row(align=True)
            row.prop(settings, "reference_point", expand=True)
            if settings.reference_point == 'CUSTOM':
                col.prop(settings, "location", text="Custom Location")
            elif settings.reference_point == 'OBJECT':
                col.prop(settings, "reference_object", text="Object Location")
                if not settings.reference_object:
                    col.label(text="No object selected, using cursor")


class VIEW3D_PT_overlay_gpencil_options(Panel):
    bl_space_type = 'VIEW_3D'
    bl_region_type = 'HEADER'
    bl_parent_id = 'VIEW3D_PT_overlay'
    bl_label = ""

    @classmethod
    def poll(cls, context):
        return context.object and context.object.type == 'GPENCIL'

    def draw_header(self, context):
        layout = self.layout
        layout.label(text={
            'PAINT_GPENCIL': iface_("Draw Grease Pencil"),
            'EDIT_GPENCIL': iface_("Edit Grease Pencil"),
            'SCULPT_GPENCIL': iface_("Sculpt Grease Pencil"),
            'WEIGHT_GPENCIL': iface_("Weight Grease Pencil"),
            'VERTEX_GPENCIL': iface_("Vertex Grease Pencil"),
            'OBJECT': iface_("Grease Pencil"),
        }[context.mode], translate=False)

    def draw(self, context):
        layout = self.layout
        view = context.space_data
        overlay = view.overlay

        layout.prop(overlay, "use_gpencil_onion_skin", text="Onion Skin")

        col = layout.column()
        row = col.row()
        row.prop(overlay, "use_gpencil_grid", text="")
        sub = row.row(align=True)
        sub.active = overlay.use_gpencil_grid
        sub.prop(overlay, "gpencil_grid_opacity", text="Canvas", slider=True)
        sub.prop(overlay, "use_gpencil_canvas_xray", text="", icon='XRAY')

        row = col.row()
        row.prop(overlay, "use_gpencil_fade_layers", text="")
        sub = row.row()
        sub.active = overlay.use_gpencil_fade_layers
        sub.prop(overlay, "gpencil_fade_layer", text="Fade Inactive Layers", slider=True)

        row = col.row()
        row.prop(overlay, "use_gpencil_fade_objects", text="")
        sub = row.row(align=True)
        sub.active = overlay.use_gpencil_fade_objects
        sub.prop(overlay, "gpencil_fade_objects", text="Fade Inactive Objects", slider=True)
        sub.prop(overlay, "use_gpencil_fade_gp_objects", text="", icon='OUTLINER_OB_GREASEPENCIL')

        if context.object.mode in {'EDIT_GPENCIL', 'SCULPT_GPENCIL', 'WEIGHT_GPENCIL', 'VERTEX_GPENCIL'}:
            split = layout.split()
            col = split.column()
            col.prop(overlay, "use_gpencil_edit_lines", text="Edit Lines")
            col = split.column()
            col.prop(overlay, "use_gpencil_multiedit_line_only", text="Only in Multiframe")

            if context.object.mode == 'EDIT_GPENCIL':
                gpd = context.object.data
                split = layout.split()
                col = split.column()
                col.prop(overlay, "use_gpencil_show_directions")
                col = split.column()
                col.prop(overlay, "use_gpencil_show_material_name", text="Material Name")

                if not gpd.use_curve_edit:
                    layout.prop(overlay, "vertex_opacity", text="Vertex Opacity", slider=True)
                else:
                    # Handles for Curve Edit
                    layout.prop(overlay, "display_handle", text="Handles")

        if context.object.mode == 'SCULPT_GPENCIL':
            layout.prop(overlay, "vertex_opacity", text="Vertex Opacity", slider=True)

        if context.object.mode in {'PAINT_GPENCIL', 'VERTEX_GPENCIL'}:
            layout.label(text="Vertex Paint")
            row = layout.row()
            shading = VIEW3D_PT_shading.get_shading(context)
            row.enabled = shading.type not in {'WIREFRAME', 'RENDERED'}
            row.prop(overlay, "gpencil_vertex_paint_opacity", text="Opacity", slider=True)


class VIEW3D_PT_quad_view(Panel):
    bl_space_type = 'VIEW_3D'
    bl_region_type = 'UI'
    bl_category = "View"
    bl_label = "Quad View"
    bl_options = {'DEFAULT_CLOSED'}

    @classmethod
    def poll(cls, context):
        view = context.space_data
        return view.region_quadviews

    def draw(self, context):
        layout = self.layout

        view = context.space_data

        region = view.region_quadviews[2]
        col = layout.column()
        col.prop(region, "lock_rotation")
        row = col.row()
        row.enabled = region.lock_rotation
        row.prop(region, "show_sync_view")
        row = col.row()
        row.enabled = region.lock_rotation and region.show_sync_view
        row.prop(region, "use_box_clip")


# Annotation properties
class VIEW3D_PT_grease_pencil(AnnotationDataPanel, Panel):
    bl_space_type = 'VIEW_3D'
    bl_region_type = 'UI'
    bl_category = "View"

    # NOTE: this is just a wrapper around the generic GP Panel


class VIEW3D_PT_annotation_onion(AnnotationOnionSkin, Panel):
    bl_space_type = 'VIEW_3D'
    bl_region_type = 'UI'
    bl_category = "View"
    bl_parent_id = 'VIEW3D_PT_grease_pencil'

    # NOTE: this is just a wrapper around the generic GP Panel


class TOPBAR_PT_annotation_layers(Panel, AnnotationDataPanel):
    bl_space_type = 'VIEW_3D'
    bl_region_type = 'HEADER'
    bl_label = "Layers"
    bl_ui_units_x = 14


class VIEW3D_PT_view3d_stereo(Panel):
    bl_space_type = 'VIEW_3D'
    bl_region_type = 'UI'
    bl_category = "View"
    bl_label = "Stereoscopy"
    bl_options = {'DEFAULT_CLOSED'}

    @classmethod
    def poll(cls, context):
        scene = context.scene

        multiview = scene.render.use_multiview
        return multiview

    def draw(self, context):
        layout = self.layout
        view = context.space_data

        basic_stereo = context.scene.render.views_format == 'STEREO_3D'

        col = layout.column()
        col.row().prop(view, "stereo_3d_camera", expand=True)

        col.label(text="Display")
        row = col.row()
        row.active = basic_stereo
        row.prop(view, "show_stereo_3d_cameras")
        row = col.row()
        row.active = basic_stereo
        split = row.split()
        split.prop(view, "show_stereo_3d_convergence_plane")
        split = row.split()
        split.prop(view, "stereo_3d_convergence_plane_alpha", text="Alpha")
        split.active = view.show_stereo_3d_convergence_plane
        row = col.row()
        split = row.split()
        split.prop(view, "show_stereo_3d_volume")
        split = row.split()
        split.active = view.show_stereo_3d_volume
        split.prop(view, "stereo_3d_volume_alpha", text="Alpha")


class VIEW3D_PT_context_properties(Panel):
    bl_space_type = 'VIEW_3D'
    bl_region_type = 'UI'
    bl_category = "Item"
    bl_label = "Properties"
    bl_options = {'DEFAULT_CLOSED'}

    @staticmethod
    def _active_context_member(context):
        obj = context.object
        if obj:
            object_mode = obj.mode
            if object_mode == 'POSE':
                return "active_pose_bone"
            elif object_mode == 'EDIT' and obj.type == 'ARMATURE':
                return "active_bone"
            else:
                return "object"

        return ""

    @classmethod
    def poll(cls, context):
        import rna_prop_ui
        member = cls._active_context_member(context)

        if member:
            context_member, member = rna_prop_ui.rna_idprop_context_value(context, member, object)
            return context_member and rna_prop_ui.rna_idprop_has_properties(context_member)

        return False

    def draw(self, context):
        import rna_prop_ui
        member = VIEW3D_PT_context_properties._active_context_member(context)

        if member:
            # Draw with no edit button
            rna_prop_ui.draw(self.layout, context, member, object, use_edit=False)


# Grease Pencil Object - Multiframe falloff tools
class VIEW3D_PT_gpencil_multi_frame(Panel):
    bl_space_type = 'VIEW_3D'
    bl_region_type = 'HEADER'
    bl_label = "Multi Frame"

    def draw(self, context):
        gpd = context.gpencil_data
        settings = context.tool_settings.gpencil_sculpt

        layout = self.layout
        col = layout.column(align=True)
        col.prop(settings, "use_multiframe_falloff")

        # Falloff curve
        if gpd.use_multiedit and settings.use_multiframe_falloff:
            layout.template_curve_mapping(settings, "multiframe_falloff_curve", brush=True)


# Grease Pencil Object - Curve Editing tools
class VIEW3D_PT_gpencil_curve_edit(Panel):
    bl_space_type = 'VIEW_3D'
    bl_region_type = 'HEADER'
    bl_label = "Curve Editing"

    def draw(self, context):
        layout = self.layout

        gpd = context.gpencil_data
        col = layout.column(align=True)
        col.prop(gpd, "edit_curve_resolution")
        col.prop(gpd, "curve_edit_threshold")
        col.prop(gpd, "curve_edit_corner_angle")
        col.prop(gpd, "use_adaptive_curve_resolution")


class VIEW3D_MT_gpencil_edit_context_menu(Menu):
    bl_label = ""

    def draw(self, context):

        is_point_mode = context.tool_settings.gpencil_selectmode_edit == 'POINT'
        is_stroke_mode = context.tool_settings.gpencil_selectmode_edit == 'STROKE'
        is_segment_mode = context.tool_settings.gpencil_selectmode_edit == 'SEGMENT'

        layout = self.layout

        layout.operator_context = 'INVOKE_REGION_WIN'

        row = layout.row()

        if is_point_mode or is_segment_mode:
            col = row.column(align=True)

            col.label(text="Point Context Menu", icon='GP_SELECT_POINTS')
            col.separator()

            # Additive Operators
            col.operator("gpencil.stroke_subdivide", text="Subdivide").only_selected = True

            col.separator()

            col.operator("gpencil.extrude_move", text="Extrude")

            col.separator()

            # Deform Operators
            col.operator("gpencil.stroke_smooth", text="Smooth").only_selected = True
            col.operator("transform.bend", text="Bend")
            col.operator("transform.shear", text="Shear")
            col.operator("transform.tosphere", text="To Sphere")
            col.operator("transform.transform", text="Shrink/Fatten").mode = 'GPENCIL_SHRINKFATTEN'
            col.operator("gpencil.stroke_start_set", text="Set Start Point")

            col.separator()

            col.menu("VIEW3D_MT_mirror", text="Mirror")
            col.menu("GPENCIL_MT_snap", text="Snap")

            col.separator()

            # Duplicate operators
            col.operator("gpencil.duplicate_move", text="Duplicate")
            col.operator("gpencil.copy", text="Copy", icon='COPYDOWN')
            col.operator("gpencil.paste", text="Paste", icon='PASTEDOWN').type = 'ACTIVE'
            col.operator("gpencil.paste", text="Paste by Layer").type = 'LAYER'

            col.separator()

            # Removal Operators
            col.operator("gpencil.stroke_merge", text="Merge")
            col.operator("gpencil.stroke_merge_by_distance").use_unselected = False
            col.operator("gpencil.stroke_split", text="Split")
            col.operator("gpencil.stroke_separate", text="Separate").mode = 'POINT'

            col.separator()

            col.operator("gpencil.delete", text="Delete").type = 'POINTS'
            col.operator("gpencil.dissolve", text="Dissolve").type = 'POINTS'
            col.operator("gpencil.dissolve", text="Dissolve Between").type = 'BETWEEN'
            col.operator("gpencil.dissolve", text="Dissolve Unselected").type = 'UNSELECT'

        if is_stroke_mode:

            col = row.column(align=True)
            col.label(text="Stroke Context Menu", icon='GP_SELECT_STROKES')
            col.separator()

            # Main Strokes Operators
            col.operator("gpencil.stroke_subdivide", text="Subdivide").only_selected = False
            col.menu("VIEW3D_MT_gpencil_simplify")
            col.operator("gpencil.stroke_trim", text="Trim")

            col.separator()

            col.operator("gpencil.stroke_smooth", text="Smooth").only_selected = False
            col.operator("transform.transform", text="Shrink/Fatten").mode = 'GPENCIL_SHRINKFATTEN'

            col.separator()

            # Layer and Materials operators
            col.menu("GPENCIL_MT_move_to_layer")
            col.menu("VIEW3D_MT_assign_material")
            col.operator("gpencil.set_active_material", text="Set as Active Material")
            col.operator_menu_enum("gpencil.stroke_arrange", "direction", text="Arrange")

            col.separator()

            col.menu("VIEW3D_MT_mirror", text="Mirror")
            col.menu("VIEW3D_MT_snap", text="Snap")

            col.separator()

            # Duplicate operators
            col.operator("gpencil.duplicate_move", text="Duplicate")
            col.operator("gpencil.copy", text="Copy", icon='COPYDOWN')
            col.operator("gpencil.paste", text="Paste", icon='PASTEDOWN').type = 'ACTIVE'
            col.operator("gpencil.paste", text="Paste by Layer").type = 'LAYER'

            col.separator()

            # Removal Operators
            col.operator("gpencil.stroke_merge_by_distance").use_unselected = True
            col.operator_menu_enum("gpencil.stroke_join", "type", text="Join")
            col.operator("gpencil.stroke_split", text="Split")
            col.operator("gpencil.stroke_separate", text="Separate").mode = 'STROKE'

            col.separator()

            col.operator("gpencil.delete", text="Delete").type = 'STROKES'

            col.separator()

            col.operator("gpencil.reproject", text="Reproject")


def draw_gpencil_layer_active(context, layout):
    gpl = context.active_gpencil_layer
    if gpl:
        layout.label(text="Active Layer")
        row = layout.row(align=True)
        row.operator_context = 'EXEC_REGION_WIN'
        row.operator_menu_enum("gpencil.layer_change", "layer", text="", icon='GREASEPENCIL')
        row.prop(gpl, "info", text="")
        row.operator("gpencil.layer_remove", text="", icon='X')


def draw_gpencil_material_active(context, layout):
    ob = context.active_object
    if ob and len(ob.material_slots) > 0 and ob.active_material_index >= 0:
        ma = ob.material_slots[ob.active_material_index].material
        if ma:
            layout.label(text="Active Material")
            row = layout.row(align=True)
            row.operator_context = 'EXEC_REGION_WIN'
            row.operator_menu_enum("gpencil.material_set", "slot", text="", icon='MATERIAL')
            row.prop(ma, "name", text="")


class VIEW3D_PT_gpencil_sculpt_automasking(Panel):
    bl_space_type = 'VIEW_3D'
    bl_region_type = 'HEADER'
    bl_label = "Auto-masking"
    bl_ui_units_x = 10

    def draw(self, context):
        layout = self.layout

        tool_settings = context.scene.tool_settings
        layout.label(text="Auto-masking")

        col = layout.column(align=True)
        col.prop(tool_settings.gpencil_sculpt, "use_automasking_stroke", text="Stroke")
        col.prop(tool_settings.gpencil_sculpt, "use_automasking_layer_stroke", text="Layer")
        col.prop(tool_settings.gpencil_sculpt, "use_automasking_material_stroke", text="Material")
        col.separator()
        col.prop(tool_settings.gpencil_sculpt, "use_automasking_layer_active", text="Active Layer")
        col.prop(tool_settings.gpencil_sculpt, "use_automasking_material_active", text="Active Material")


class VIEW3D_PT_gpencil_sculpt_context_menu(Panel):
    bl_space_type = 'VIEW_3D'
    bl_region_type = 'WINDOW'
    bl_label = "Sculpt Context Menu"
    bl_ui_units_x = 12

    def draw(self, context):
        ts = context.tool_settings
        settings = ts.gpencil_sculpt_paint
        brush = settings.brush

        layout = self.layout

        layout.prop(brush, "size", slider=True)
        layout.prop(brush, "strength")

        # Layers
        draw_gpencil_layer_active(context, layout)


class VIEW3D_PT_gpencil_weight_context_menu(Panel):
    bl_space_type = 'VIEW_3D'
    bl_region_type = 'WINDOW'
    bl_label = "Weight Paint Context Menu"
    bl_ui_units_x = 12

    def draw(self, context):
        ts = context.tool_settings
        settings = ts.gpencil_weight_paint
        brush = settings.brush

        layout = self.layout

        layout.prop(brush, "size", slider=True)
        layout.prop(brush, "strength")
        layout.prop(brush, "weight")

        # Layers
        draw_gpencil_layer_active(context, layout)


class VIEW3D_PT_gpencil_draw_context_menu(Panel):
    bl_space_type = 'VIEW_3D'
    bl_region_type = 'WINDOW'
    bl_label = "Draw Context Menu"
    bl_ui_units_x = 12

    def draw(self, context):
        ts = context.tool_settings
        settings = ts.gpencil_paint
        brush = settings.brush
        gp_settings = brush.gpencil_settings

        layout = self.layout
        is_pin_vertex = gp_settings.brush_draw_mode == 'VERTEXCOLOR'
        is_vertex = settings.color_mode == 'VERTEXCOLOR' or brush.gpencil_tool == 'TINT' or is_pin_vertex

        if brush.gpencil_tool not in {'ERASE', 'CUTTER', 'EYEDROPPER'} and is_vertex:
            split = layout.split(factor=0.1)
            split.prop(brush, "color", text="")
            split.template_color_picker(brush, "color", value_slider=True)

            col = layout.column()
            col.separator()
            col.prop_menu_enum(gp_settings, "vertex_mode", text="Mode")
            col.separator()

        if brush.gpencil_tool not in {'FILL', 'CUTTER'}:
            layout.prop(brush, "size", slider=True)
        if brush.gpencil_tool not in {'ERASE', 'FILL', 'CUTTER'}:
            layout.prop(gp_settings, "pen_strength")

        # Layers
        draw_gpencil_layer_active(context, layout)
        # Material
        if not is_vertex:
            draw_gpencil_material_active(context, layout)


class VIEW3D_PT_gpencil_vertex_context_menu(Panel):
    bl_space_type = 'VIEW_3D'
    bl_region_type = 'WINDOW'
    bl_label = "Vertex Paint Context Menu"
    bl_ui_units_x = 12

    def draw(self, context):
        layout = self.layout
        ts = context.tool_settings
        settings = ts.gpencil_vertex_paint
        brush = settings.brush
        gp_settings = brush.gpencil_settings

        col = layout.column()

        if brush.gpencil_vertex_tool in {'DRAW', 'REPLACE'}:
            split = layout.split(factor=0.1)
            split.prop(brush, "color", text="")
            split.template_color_picker(brush, "color", value_slider=True)

            col = layout.column()
            col.separator()
            col.prop_menu_enum(gp_settings, "vertex_mode", text="Mode")
            col.separator()

        row = col.row(align=True)
        row.prop(brush, "size", text="Radius")
        row.prop(gp_settings, "use_pressure", text="", icon='STYLUS_PRESSURE')

        if brush.gpencil_vertex_tool in {'DRAW', 'BLUR', 'SMEAR'}:
            row = layout.row(align=True)
            row.prop(gp_settings, "pen_strength", slider=True)
            row.prop(gp_settings, "use_strength_pressure", text="", icon='STYLUS_PRESSURE')

        # Layers
        draw_gpencil_layer_active(context, layout)


class VIEW3D_PT_paint_vertex_context_menu(Panel):
    # Only for popover, these are dummy values.
    bl_space_type = 'VIEW_3D'
    bl_region_type = 'WINDOW'
    bl_label = "Vertex Paint Context Menu"

    def draw(self, context):
        layout = self.layout

        brush = context.tool_settings.vertex_paint.brush
        capabilities = brush.vertex_paint_capabilities

        if capabilities.has_color:
            split = layout.split(factor=0.1)
            UnifiedPaintPanel.prop_unified_color(split, context, brush, "color", text="")
            UnifiedPaintPanel.prop_unified_color_picker(split, context, brush, "color", value_slider=True)
            layout.prop(brush, "blend", text="")

        UnifiedPaintPanel.prop_unified(
            layout,
            context,
            brush,
            "size",
            unified_name="use_unified_size",
            pressure_name="use_pressure_size",
            slider=True,
        )
        UnifiedPaintPanel.prop_unified(
            layout,
            context,
            brush,
            "strength",
            unified_name="use_unified_strength",
            pressure_name="use_pressure_strength",
            slider=True,
        )


class VIEW3D_PT_paint_texture_context_menu(Panel):
    # Only for popover, these are dummy values.
    bl_space_type = 'VIEW_3D'
    bl_region_type = 'WINDOW'
    bl_label = "Texture Paint Context Menu"

    def draw(self, context):
        layout = self.layout

        brush = context.tool_settings.image_paint.brush
        capabilities = brush.image_paint_capabilities

        if capabilities.has_color:
            split = layout.split(factor=0.1)
            UnifiedPaintPanel.prop_unified_color(split, context, brush, "color", text="")
            UnifiedPaintPanel.prop_unified_color_picker(split, context, brush, "color", value_slider=True)
            layout.prop(brush, "blend", text="")

        if capabilities.has_radius:
            UnifiedPaintPanel.prop_unified(
                layout,
                context,
                brush,
                "size",
                unified_name="use_unified_size",
                pressure_name="use_pressure_size",
                slider=True,
            )
            UnifiedPaintPanel.prop_unified(
                layout,
                context,
                brush,
                "strength",
                unified_name="use_unified_strength",
                pressure_name="use_pressure_strength",
                slider=True,
            )


class VIEW3D_PT_paint_weight_context_menu(Panel):
    # Only for popover, these are dummy values.
    bl_space_type = 'VIEW_3D'
    bl_region_type = 'WINDOW'
    bl_label = "Weights Context Menu"

    def draw(self, context):
        layout = self.layout

        brush = context.tool_settings.weight_paint.brush
        UnifiedPaintPanel.prop_unified(
            layout,
            context,
            brush,
            "weight",
            unified_name="use_unified_weight",
            slider=True,
        )
        UnifiedPaintPanel.prop_unified(
            layout,
            context,
            brush,
            "size",
            unified_name="use_unified_size",
            pressure_name="use_pressure_size",
            slider=True,
        )
        UnifiedPaintPanel.prop_unified(
            layout,
            context,
            brush,
            "strength",
            unified_name="use_unified_strength",
            pressure_name="use_pressure_strength",
            slider=True,
        )


class VIEW3D_PT_sculpt_automasking(Panel):
    bl_space_type = 'VIEW_3D'
    bl_region_type = 'HEADER'
    bl_label = "Auto-Masking"
    bl_ui_units_x = 10

    def draw(self, context):
        layout = self.layout

        tool_settings = context.tool_settings
        sculpt = tool_settings.sculpt
        layout.label(text="Auto-Masking")

        col = layout.column(align=True)
        col.prop(sculpt, "use_automasking_topology", text="Topology")
        col.prop(sculpt, "use_automasking_face_sets", text="Face Sets")

        col.separator()

        col = layout.column(align=True)
        col.prop(sculpt, "use_automasking_boundary_edges", text="Mesh Boundary")
        col.prop(sculpt, "use_automasking_boundary_face_sets", text="Face Sets Boundary")

        if sculpt.use_automasking_boundary_edges or sculpt.use_automasking_boundary_face_sets:
            col.prop(sculpt.brush, "automasking_boundary_edges_propagation_steps")

        col.separator()

        col = layout.column(align=True)
        row = col.row()
        row.prop(sculpt, "use_automasking_cavity", text="Cavity")

        is_cavity_active = sculpt.use_automasking_cavity or sculpt.use_automasking_cavity_inverted

        if is_cavity_active:
            props = row.operator("sculpt.mask_from_cavity", text="Create Mask")
            props.settings_source = "SCENE"

        col.prop(sculpt, "use_automasking_cavity_inverted", text="Cavity (inverted)")

        if is_cavity_active:
            col = layout.column(align=True)
            col.prop(sculpt, "automasking_cavity_factor", text="Factor")
            col.prop(sculpt, "automasking_cavity_blur_steps", text="Blur")

            col = layout.column()
            col.prop(sculpt, "use_automasking_custom_cavity_curve", text="Custom Curve")

            if sculpt.use_automasking_custom_cavity_curve:
                col.template_curve_mapping(sculpt, "automasking_cavity_curve")

        col.separator()

        col = layout.column(align=True)
        col.prop(sculpt, "use_automasking_view_normal", text="View Normal")

        if sculpt.use_automasking_view_normal:
            col.prop(sculpt, "use_automasking_view_occlusion", text="Occlusion")
            subcol = col.column(align=True)
            subcol.active = not sculpt.use_automasking_view_occlusion
            subcol.prop(sculpt, "automasking_view_normal_limit", text="Limit")
            subcol.prop(sculpt, "automasking_view_normal_falloff", text="Falloff")

        col = layout.column()
        col.prop(sculpt, "use_automasking_start_normal", text="Area Normal")

        if sculpt.use_automasking_start_normal:
            col = layout.column(align=True)
            col.prop(sculpt, "automasking_start_normal_limit", text="Limit")
            col.prop(sculpt, "automasking_start_normal_falloff", text="Falloff")


class VIEW3D_PT_sculpt_context_menu(Panel):
    # Only for popover, these are dummy values.
    bl_space_type = 'VIEW_3D'
    bl_region_type = 'WINDOW'
    bl_label = "Sculpt Context Menu"

    def draw(self, context):
        layout = self.layout

        brush = context.tool_settings.sculpt.brush
        capabilities = brush.sculpt_capabilities

        if capabilities.has_color:
            split = layout.split(factor=0.1)
            UnifiedPaintPanel.prop_unified_color(split, context, brush, "color", text="")
            UnifiedPaintPanel.prop_unified_color_picker(split, context, brush, "color", value_slider=True)
            layout.prop(brush, "blend", text="")

        ups = context.tool_settings.unified_paint_settings
        size = "size"
        size_owner = ups if ups.use_unified_size else brush
        if size_owner.use_locked_size == 'SCENE':
            size = "unprojected_radius"

        UnifiedPaintPanel.prop_unified(
            layout,
            context,
            brush,
            size,
            unified_name="use_unified_size",
            pressure_name="use_pressure_size",
            text="Radius",
            slider=True,
        )
        UnifiedPaintPanel.prop_unified(
            layout,
            context,
            brush,
            "strength",
            unified_name="use_unified_strength",
            pressure_name="use_pressure_strength",
            slider=True,
        )

        if capabilities.has_auto_smooth:
            layout.prop(brush, "auto_smooth_factor", slider=True)

        if capabilities.has_normal_weight:
            layout.prop(brush, "normal_weight", slider=True)

        if capabilities.has_pinch_factor:
            text = "Pinch"
            if brush.sculpt_tool in {'BLOB', 'SNAKE_HOOK'}:
                text = "Magnify"
            layout.prop(brush, "crease_pinch_factor", slider=True, text=text)

        if capabilities.has_rake_factor:
            layout.prop(brush, "rake_factor", slider=True)

        if capabilities.has_plane_offset:
            layout.prop(brush, "plane_offset", slider=True)
            layout.prop(brush, "plane_trim", slider=True, text="Distance")

        if capabilities.has_height:
            layout.prop(brush, "height", slider=True, text="Height")


class TOPBAR_PT_gpencil_materials(GreasePencilMaterialsPanel, Panel):
    bl_space_type = 'VIEW_3D'
    bl_region_type = 'HEADER'
    bl_label = "Materials"
    bl_ui_units_x = 14

    @classmethod
    def poll(cls, context):
        ob = context.object
        return ob and ob.type == 'GPENCIL'


class TOPBAR_PT_gpencil_vertexcolor(GreasePencilVertexcolorPanel, Panel):
    bl_space_type = 'VIEW_3D'
    bl_region_type = 'HEADER'
    bl_label = "Color Attribute"
    bl_ui_units_x = 10

    @classmethod
    def poll(cls, context):
        ob = context.object
        return ob and ob.type == 'GPENCIL'


class VIEW3D_PT_curves_sculpt_add_shape(Panel):
    # Only for popover, these are dummy values.
    bl_space_type = 'VIEW_3D'
    bl_region_type = 'WINDOW'
    bl_label = "Curves Sculpt Add Curve Options"

    def draw(self, context):
        layout = self.layout

        layout.use_property_split = True
        layout.use_property_decorate = False  # No animation.

        settings = UnifiedPaintPanel.paint_settings(context)
        brush = settings.brush

        col = layout.column(heading="Interpolate", align=True)
        col.prop(brush.curves_sculpt_settings, "interpolate_length", text="Length")
        col.prop(brush.curves_sculpt_settings, "interpolate_shape", text="Shape")
        col.prop(brush.curves_sculpt_settings, "interpolate_point_count", text="Point Count")

        col = layout.column()
        col.active = not brush.curves_sculpt_settings.interpolate_length
        col.prop(brush.curves_sculpt_settings, "curve_length", text="Length")

        col = layout.column()
        col.active = not brush.curves_sculpt_settings.interpolate_point_count
        col.prop(brush.curves_sculpt_settings, "points_per_curve", text="Points")


class VIEW3D_PT_curves_sculpt_parameter_falloff(Panel):
    # Only for popover, these are dummy values.
    bl_space_type = 'VIEW_3D'
    bl_region_type = 'WINDOW'
    bl_label = "Curves Sculpt Parameter Falloff"

    def draw(self, context):
        layout = self.layout

        settings = UnifiedPaintPanel.paint_settings(context)
        brush = settings.brush

        layout.template_curve_mapping(brush.curves_sculpt_settings, "curve_parameter_falloff")
        row = layout.row(align=True)
        row.operator("brush.sculpt_curves_falloff_preset", icon='SMOOTHCURVE', text="").shape = 'SMOOTH'
        row.operator("brush.sculpt_curves_falloff_preset", icon='SPHERECURVE', text="").shape = 'ROUND'
        row.operator("brush.sculpt_curves_falloff_preset", icon='ROOTCURVE', text="").shape = 'ROOT'
        row.operator("brush.sculpt_curves_falloff_preset", icon='SHARPCURVE', text="").shape = 'SHARP'
        row.operator("brush.sculpt_curves_falloff_preset", icon='LINCURVE', text="").shape = 'LINE'
        row.operator("brush.sculpt_curves_falloff_preset", icon='NOCURVE', text="").shape = 'MAX'


class VIEW3D_PT_curves_sculpt_grow_shrink_scaling(Panel):
    # Only for popover, these are dummy values.
    bl_space_type = 'VIEW_3D'
    bl_region_type = 'WINDOW'
    bl_label = "Curves Grow/Shrink Scaling"
    bl_ui_units_x = 12

    def draw(self, context):
        layout = self.layout

        layout.use_property_split = True
        layout.use_property_decorate = False  # No animation.

        settings = UnifiedPaintPanel.paint_settings(context)
        brush = settings.brush

        layout.prop(brush.curves_sculpt_settings, "scale_uniform")
        layout.prop(brush.curves_sculpt_settings, "minimum_length")


class VIEW3D_PT_viewport_debug(Panel):
    bl_space_type = 'VIEW_3D'
    bl_region_type = 'HEADER'
    bl_parent_id = 'VIEW3D_PT_overlay'
    bl_label = "Viewport Debug"

    @classmethod
    def poll(cls, context):
        prefs = context.preferences
        return prefs.experimental.use_viewport_debug

    def draw(self, context):
        layout = self.layout
        view = context.space_data
        overlay = view.overlay

        layout.prop(overlay, "use_debug_freeze_view_culling")


classes = (
    VIEW3D_HT_header,
    VIEW3D_HT_tool_header,
    VIEW3D_MT_editor_menus,
    VIEW3D_MT_transform,
    VIEW3D_MT_transform_object,
    VIEW3D_MT_transform_armature,
    VIEW3D_MT_mirror,
    VIEW3D_MT_snap,
    VIEW3D_MT_uv_map,
    VIEW3D_MT_view,
    VIEW3D_MT_view_local,
    VIEW3D_MT_view_cameras,
    VIEW3D_MT_view_navigation,
    VIEW3D_MT_view_align,
    VIEW3D_MT_view_align_selected,
    VIEW3D_MT_view_viewpoint,
    VIEW3D_MT_view_regions,
    VIEW3D_MT_select_object,
    VIEW3D_MT_select_object_more_less,
    VIEW3D_MT_select_pose,
    VIEW3D_MT_select_pose_more_less,
    VIEW3D_MT_select_particle,
    VIEW3D_MT_edit_mesh,
    VIEW3D_MT_edit_mesh_select_similar,
    VIEW3D_MT_edit_mesh_select_by_trait,
    VIEW3D_MT_edit_mesh_select_more_less,
    VIEW3D_MT_select_edit_mesh,
    VIEW3D_MT_select_edit_curve,
    VIEW3D_MT_select_edit_surface,
    VIEW3D_MT_select_edit_text,
    VIEW3D_MT_select_edit_metaball,
    VIEW3D_MT_edit_lattice_context_menu,
    VIEW3D_MT_select_edit_lattice,
    VIEW3D_MT_select_edit_armature,
    VIEW3D_MT_select_gpencil,
    VIEW3D_MT_select_paint_mask,
    VIEW3D_MT_select_paint_mask_vertex,
    VIEW3D_MT_edit_curves_select_more_less,
    VIEW3D_MT_select_edit_curves,
    VIEW3D_MT_select_sculpt_curves,
    VIEW3D_MT_mesh_add,
    VIEW3D_MT_curve_add,
    VIEW3D_MT_surface_add,
    VIEW3D_MT_edit_metaball_context_menu,
    VIEW3D_MT_metaball_add,
    TOPBAR_MT_edit_curve_add,
    TOPBAR_MT_edit_armature_add,
    VIEW3D_MT_armature_add,
    VIEW3D_MT_light_add,
    VIEW3D_MT_lightprobe_add,
    VIEW3D_MT_camera_add,
    VIEW3D_MT_volume_add,
    VIEW3D_MT_add,
    VIEW3D_MT_image_add,
    VIEW3D_MT_object,
    VIEW3D_MT_object_animation,
    VIEW3D_MT_object_asset,
    VIEW3D_MT_object_rigid_body,
    VIEW3D_MT_object_clear,
    VIEW3D_MT_object_context_menu,
    VIEW3D_MT_object_convert,
    VIEW3D_MT_object_shading,
    VIEW3D_MT_object_apply,
    VIEW3D_MT_object_relations,
    VIEW3D_MT_object_liboverride,
    VIEW3D_MT_object_parent,
    VIEW3D_MT_object_track,
    VIEW3D_MT_object_collection,
    VIEW3D_MT_object_constraints,
    VIEW3D_MT_object_quick_effects,
    VIEW3D_MT_object_showhide,
    VIEW3D_MT_object_cleanup,
    VIEW3D_MT_make_single_user,
    VIEW3D_MT_make_links,
    VIEW3D_MT_brush_paint_modes,
    VIEW3D_MT_paint_vertex,
    VIEW3D_MT_hook,
    VIEW3D_MT_vertex_group,
    VIEW3D_MT_gpencil_vertex_group,
    VIEW3D_MT_paint_weight,
    VIEW3D_MT_paint_weight_lock,
    VIEW3D_MT_sculpt,
    VIEW3D_MT_sculpt_set_pivot,
    VIEW3D_MT_mask,
    VIEW3D_MT_face_sets,
    VIEW3D_MT_face_sets_init,
    VIEW3D_MT_random_mask,
    VIEW3D_MT_particle,
    VIEW3D_MT_particle_context_menu,
    VIEW3D_MT_particle_showhide,
    VIEW3D_MT_pose,
    VIEW3D_MT_pose_transform,
    VIEW3D_MT_pose_slide,
    VIEW3D_MT_pose_propagate,
    VIEW3D_MT_pose_motion,
    VIEW3D_MT_pose_group,
    VIEW3D_MT_pose_ik,
    VIEW3D_MT_pose_constraints,
    VIEW3D_MT_pose_names,
    VIEW3D_MT_pose_showhide,
    VIEW3D_MT_pose_apply,
    VIEW3D_MT_pose_context_menu,
    VIEW3D_MT_bone_options_toggle,
    VIEW3D_MT_bone_options_enable,
    VIEW3D_MT_bone_options_disable,
    VIEW3D_MT_edit_mesh_context_menu,
    VIEW3D_MT_edit_mesh_select_mode,
    VIEW3D_MT_edit_mesh_select_linked,
    VIEW3D_MT_edit_mesh_select_loops,
    VIEW3D_MT_edit_mesh_extrude,
    VIEW3D_MT_edit_mesh_vertices,
    VIEW3D_MT_edit_mesh_edges,
    VIEW3D_MT_edit_mesh_faces,
    VIEW3D_MT_edit_mesh_faces_data,
    VIEW3D_MT_edit_mesh_normals,
    VIEW3D_MT_edit_mesh_normals_select_strength,
    VIEW3D_MT_edit_mesh_normals_set_strength,
    VIEW3D_MT_edit_mesh_normals_average,
    VIEW3D_MT_edit_mesh_shading,
    VIEW3D_MT_edit_mesh_weights,
    VIEW3D_MT_edit_mesh_clean,
    VIEW3D_MT_edit_mesh_delete,
    VIEW3D_MT_edit_mesh_merge,
    VIEW3D_MT_edit_mesh_split,
    VIEW3D_MT_edit_mesh_showhide,
    VIEW3D_MT_paint_gpencil,
    VIEW3D_MT_draw_gpencil,
    VIEW3D_MT_assign_material,
    VIEW3D_MT_edit_gpencil,
    VIEW3D_MT_edit_gpencil_stroke,
    VIEW3D_MT_edit_gpencil_point,
    VIEW3D_MT_edit_gpencil_delete,
    VIEW3D_MT_edit_gpencil_showhide,
    VIEW3D_MT_weight_gpencil,
    VIEW3D_MT_gpencil_animation,
    VIEW3D_MT_gpencil_simplify,
    VIEW3D_MT_gpencil_autoweights,
    VIEW3D_MT_gpencil_edit_context_menu,
    VIEW3D_MT_edit_curve,
    VIEW3D_MT_edit_curve_ctrlpoints,
    VIEW3D_MT_edit_curve_segments,
    VIEW3D_MT_edit_curve_clean,
    VIEW3D_MT_edit_curve_context_menu,
    VIEW3D_MT_edit_curve_delete,
    VIEW3D_MT_edit_curve_showhide,
    VIEW3D_MT_edit_surface,
    VIEW3D_MT_edit_font,
    VIEW3D_MT_edit_font_chars,
    VIEW3D_MT_edit_font_kerning,
    VIEW3D_MT_edit_font_delete,
    VIEW3D_MT_edit_font_context_menu,
    VIEW3D_MT_edit_meta,
    VIEW3D_MT_edit_meta_showhide,
    VIEW3D_MT_edit_lattice,
    VIEW3D_MT_edit_armature,
    VIEW3D_MT_armature_context_menu,
    VIEW3D_MT_edit_armature_parent,
    VIEW3D_MT_edit_armature_roll,
    VIEW3D_MT_edit_armature_names,
    VIEW3D_MT_edit_armature_delete,
    VIEW3D_MT_edit_gpencil_transform,
    VIEW3D_MT_edit_curves,
    VIEW3D_MT_object_mode_pie,
    VIEW3D_MT_view_pie,
    VIEW3D_MT_transform_gizmo_pie,
    VIEW3D_MT_shading_pie,
    VIEW3D_MT_shading_ex_pie,
    VIEW3D_MT_pivot_pie,
    VIEW3D_MT_snap_pie,
    VIEW3D_MT_orientations_pie,
    VIEW3D_MT_proportional_editing_falloff_pie,
    VIEW3D_MT_sculpt_mask_edit_pie,
    VIEW3D_MT_sculpt_automasking_pie,
    VIEW3D_MT_sculpt_gpencil_automasking_pie,
    VIEW3D_MT_wpaint_vgroup_lock_pie,
    VIEW3D_MT_sculpt_face_sets_edit_pie,
    VIEW3D_MT_sculpt_curves,
    VIEW3D_PT_active_tool,
    VIEW3D_PT_active_tool_duplicate,
    VIEW3D_PT_view3d_properties,
    VIEW3D_PT_view3d_lock,
    VIEW3D_PT_view3d_cursor,
    VIEW3D_PT_collections,
    VIEW3D_PT_object_type_visibility,
    VIEW3D_PT_grease_pencil,
    VIEW3D_PT_annotation_onion,
    VIEW3D_PT_gpencil_multi_frame,
    VIEW3D_PT_gpencil_curve_edit,
    VIEW3D_PT_gpencil_sculpt_automasking,
    VIEW3D_PT_quad_view,
    VIEW3D_PT_view3d_stereo,
    VIEW3D_PT_shading,
    VIEW3D_PT_shading_lighting,
    VIEW3D_PT_shading_color,
    VIEW3D_PT_shading_options,
    VIEW3D_PT_shading_options_shadow,
    VIEW3D_PT_shading_options_ssao,
    VIEW3D_PT_shading_render_pass,
    VIEW3D_PT_shading_compositor,
    VIEW3D_PT_gizmo_display,
    VIEW3D_PT_overlay,
    VIEW3D_PT_overlay_guides,
    VIEW3D_PT_overlay_object,
    VIEW3D_PT_overlay_geometry,
    VIEW3D_PT_overlay_motion_tracking,
    VIEW3D_PT_overlay_edit_mesh,
    VIEW3D_PT_overlay_edit_mesh_shading,
    VIEW3D_PT_overlay_edit_mesh_measurement,
    VIEW3D_PT_overlay_edit_mesh_normals,
    VIEW3D_PT_overlay_edit_mesh_freestyle,
    VIEW3D_PT_overlay_edit_curve,
    VIEW3D_PT_overlay_texture_paint,
    VIEW3D_PT_overlay_vertex_paint,
    VIEW3D_PT_overlay_weight_paint,
    VIEW3D_PT_overlay_bones,
    VIEW3D_PT_overlay_sculpt,
    VIEW3D_PT_overlay_sculpt_curves,
    VIEW3D_PT_snapping,
    VIEW3D_PT_proportional_edit,
    VIEW3D_PT_gpencil_origin,
    VIEW3D_PT_gpencil_lock,
    VIEW3D_PT_gpencil_guide,
    VIEW3D_PT_transform_orientations,
    VIEW3D_PT_overlay_gpencil_options,
    VIEW3D_PT_context_properties,
    VIEW3D_PT_paint_vertex_context_menu,
    VIEW3D_PT_paint_texture_context_menu,
    VIEW3D_PT_paint_weight_context_menu,
    VIEW3D_PT_gpencil_vertex_context_menu,
    VIEW3D_PT_gpencil_sculpt_context_menu,
    VIEW3D_PT_gpencil_weight_context_menu,
    VIEW3D_PT_gpencil_draw_context_menu,
    VIEW3D_PT_sculpt_automasking,
    VIEW3D_PT_sculpt_context_menu,
    TOPBAR_PT_gpencil_materials,
    TOPBAR_PT_gpencil_vertexcolor,
    TOPBAR_PT_annotation_layers,
    VIEW3D_PT_curves_sculpt_add_shape,
    VIEW3D_PT_curves_sculpt_parameter_falloff,
    VIEW3D_PT_curves_sculpt_grow_shrink_scaling,
    VIEW3D_PT_viewport_debug,
)


if __name__ == "__main__":  # only for live edit.
    from bpy.utils import register_class
    for cls in classes:
        register_class(cls)<|MERGE_RESOLUTION|>--- conflicted
+++ resolved
@@ -1961,13 +1961,8 @@
         layout.separator()
         layout.operator("gpencil.vertex_color_invert", text="Invert")
         layout.operator("gpencil.vertex_color_levels", text="Levels")
-<<<<<<< HEAD
         layout.operator("gpencil.vertex_color_hsv", text="Hue/Saturation/Value")
-        layout.operator("gpencil.vertex_color_brightness_contrast", text="Bright/Contrast")
-=======
-        layout.operator("gpencil.vertex_color_hsv", text="Hue Saturation Value")
         layout.operator("gpencil.vertex_color_brightness_contrast", text="Brightness/Contrast")
->>>>>>> 4170545d
 
 
 class VIEW3D_MT_select_gpencil(Menu):
@@ -3064,13 +3059,8 @@
 
         layout.operator("paint.vertex_color_invert", text="Invert")
         layout.operator("paint.vertex_color_levels", text="Levels")
-<<<<<<< HEAD
-        layout.operator("paint.vertex_color_hsv", text="Hue/Saturation/Value")
+        layout.operator("paint.vertex_color_hsv", text="Hue Saturation Value")
         layout.operator("paint.vertex_color_brightness_contrast", text="Bright/Contrast")
-=======
-        layout.operator("paint.vertex_color_hsv", text="Hue Saturation Value")
-        layout.operator("paint.vertex_color_brightness_contrast", text="Brightness/Contrast")
->>>>>>> 4170545d
 
 
 class VIEW3D_MT_hook(Menu):
