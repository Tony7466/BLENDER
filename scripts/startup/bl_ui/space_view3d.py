# SPDX-License-Identifier: GPL-2.0-or-later
import bpy
from bpy.types import (
    Header,
    Menu,
    Panel,
)
from bl_ui.properties_paint_common import (
    UnifiedPaintPanel,
    brush_basic_texpaint_settings,
    brush_basic_gpencil_weight_settings,
)
from bl_ui.properties_grease_pencil_common import (
    AnnotationDataPanel,
    AnnotationOnionSkin,
    GreasePencilMaterialsPanel,
    GreasePencilVertexcolorPanel,
)
from bl_ui.space_toolsystem_common import (
    ToolActivePanelHelper,
)
from bpy.app.translations import (
    pgettext_iface as iface_,
    pgettext_tip as tip_,
    contexts as i18n_contexts,
)


class VIEW3D_HT_tool_header(Header):
    bl_space_type = 'VIEW_3D'
    bl_region_type = 'TOOL_HEADER'

    def draw(self, context):
        layout = self.layout

        self.draw_tool_settings(context)

        layout.separator_spacer()

        self.draw_mode_settings(context)

    def draw_tool_settings(self, context):
        layout = self.layout
        tool_mode = context.mode

        # Active Tool
        # -----------
        from bl_ui.space_toolsystem_common import ToolSelectPanelHelper
        tool = ToolSelectPanelHelper.draw_active_tool_header(
            context, layout,
            tool_key=('VIEW_3D', tool_mode),
        )
        # Object Mode Options
        # -------------------

        # Example of how tool_settings can be accessed as pop-overs.

        # TODO(campbell): editing options should be after active tool options
        # (obviously separated for from the users POV)
        draw_fn = getattr(_draw_tool_settings_context_mode, tool_mode, None)
        if draw_fn is not None:
            is_valid_context = draw_fn(context, layout, tool)

        def draw_3d_brush_settings(layout, tool_mode):
            layout.popover("VIEW3D_PT_tools_brush_settings_advanced", text="Brush")
            if tool_mode != 'PAINT_WEIGHT':
                layout.popover("VIEW3D_PT_tools_brush_texture")
            if tool_mode == 'PAINT_TEXTURE':
                layout.popover("VIEW3D_PT_tools_mask_texture")
            layout.popover("VIEW3D_PT_tools_brush_stroke")
            layout.popover("VIEW3D_PT_tools_brush_falloff")
            layout.popover("VIEW3D_PT_tools_brush_display")

        # NOTE: general mode options should be added to `draw_mode_settings`.
        if tool_mode == 'SCULPT':
            if is_valid_context:
                draw_3d_brush_settings(layout, tool_mode)
        elif tool_mode == 'PAINT_VERTEX':
            if is_valid_context:
                draw_3d_brush_settings(layout, tool_mode)
        elif tool_mode == 'PAINT_WEIGHT':
            if is_valid_context:
                draw_3d_brush_settings(layout, tool_mode)
        elif tool_mode == 'PAINT_TEXTURE':
            if is_valid_context:
                draw_3d_brush_settings(layout, tool_mode)
        elif tool_mode == 'EDIT_ARMATURE':
            pass
        elif tool_mode == 'EDIT_CURVE':
            pass
        elif tool_mode == 'EDIT_MESH':
            pass
        elif tool_mode == 'POSE':
            pass
        elif tool_mode == 'PARTICLE':
            # Disable, only shows "Brush" panel, which is already in the top-bar.
            # if tool.has_datablock:
            #     layout.popover_group(context=".paint_common", **popover_kw)
            pass
        elif tool_mode == 'PAINT_GPENCIL':
            if is_valid_context:
                brush = context.tool_settings.gpencil_paint.brush
                if brush:
                    if brush.gpencil_tool != 'ERASE':
                        if brush.gpencil_tool != 'TINT':
                            layout.popover("VIEW3D_PT_tools_grease_pencil_brush_advanced")

                        if brush.gpencil_tool not in {'FILL', 'TINT'}:
                            layout.popover("VIEW3D_PT_tools_grease_pencil_brush_stroke")

                    layout.popover("VIEW3D_PT_tools_grease_pencil_paint_appearance")
        elif tool_mode == 'SCULPT_GPENCIL':
            if is_valid_context:
                brush = context.tool_settings.gpencil_sculpt_paint.brush
                if brush:
                    tool = brush.gpencil_sculpt_tool
                    if tool in {'SMOOTH', 'RANDOMIZE'}:
                        layout.popover("VIEW3D_PT_tools_grease_pencil_sculpt_brush_popover")
                    layout.popover("VIEW3D_PT_tools_grease_pencil_sculpt_appearance")
        elif tool_mode == 'WEIGHT_GPENCIL':
            if is_valid_context:
                layout.popover("VIEW3D_PT_tools_grease_pencil_weight_appearance")
        elif tool_mode == 'VERTEX_GPENCIL':
            if is_valid_context:
                layout.popover("VIEW3D_PT_tools_grease_pencil_vertex_appearance")

    def draw_mode_settings(self, context):
        layout = self.layout
        mode_string = context.mode

        def row_for_mirror():
            row = layout.row(align=True)
            row.label(icon='MOD_MIRROR')
            sub = row.row(align=True)
            sub.scale_x = 0.6
            return row, sub

        if mode_string == 'EDIT_ARMATURE':
            _row, sub = row_for_mirror()
            sub.prop(context.object.data, "use_mirror_x", text="X", toggle=True)
        elif mode_string == 'POSE':
            _row, sub = row_for_mirror()
            sub.prop(context.object.pose, "use_mirror_x", text="X", toggle=True)
        elif mode_string in {'EDIT_MESH', 'PAINT_WEIGHT', 'SCULPT', 'PAINT_VERTEX', 'PAINT_TEXTURE'}:
            # Mesh Modes, Use Mesh Symmetry
            row, sub = row_for_mirror()
            sub.prop(context.object, "use_mesh_mirror_x", text="X", toggle=True)
            sub.prop(context.object, "use_mesh_mirror_y", text="Y", toggle=True)
            sub.prop(context.object, "use_mesh_mirror_z", text="Z", toggle=True)
            if mode_string == 'EDIT_MESH':
                tool_settings = context.tool_settings
                layout.prop(tool_settings, "use_mesh_automerge", text="")
            elif mode_string == 'PAINT_WEIGHT':
                row.popover(panel="VIEW3D_PT_tools_weightpaint_symmetry_for_topbar", text="")
            elif mode_string == 'SCULPT':
                row.popover(panel="VIEW3D_PT_sculpt_symmetry_for_topbar", text="")
            elif mode_string == 'PAINT_VERTEX':
                row.popover(panel="VIEW3D_PT_tools_vertexpaint_symmetry_for_topbar", text="")
        elif mode_string == 'SCULPT_CURVES':
            _row, sub = row_for_mirror()
            sub.prop(context.object.data, "use_mirror_x", text="X", toggle=True)
            sub.prop(context.object.data, "use_mirror_y", text="Y", toggle=True)
            sub.prop(context.object.data, "use_mirror_z", text="Z", toggle=True)

            layout.prop(context.object.data, "use_sculpt_collision", icon='MOD_PHYSICS', icon_only=True, toggle=True)

        # Expand panels from the side-bar as popovers.
        popover_kw = {"space_type": 'VIEW_3D', "region_type": 'UI', "category": "Tool"}

        if mode_string == 'SCULPT':
            layout.popover_group(context=".sculpt_mode", **popover_kw)
        elif mode_string == 'PAINT_VERTEX':
            layout.popover_group(context=".vertexpaint", **popover_kw)
        elif mode_string == 'PAINT_WEIGHT':
            layout.popover_group(context=".weightpaint", **popover_kw)
        elif mode_string == 'PAINT_TEXTURE':
            layout.popover_group(context=".imagepaint", **popover_kw)
        elif mode_string == 'EDIT_TEXT':
            layout.popover_group(context=".text_edit", **popover_kw)
        elif mode_string == 'EDIT_ARMATURE':
            layout.popover_group(context=".armature_edit", **popover_kw)
        elif mode_string == 'EDIT_METABALL':
            layout.popover_group(context=".mball_edit", **popover_kw)
        elif mode_string == 'EDIT_LATTICE':
            layout.popover_group(context=".lattice_edit", **popover_kw)
        elif mode_string == 'EDIT_CURVE':
            layout.popover_group(context=".curve_edit", **popover_kw)
        elif mode_string == 'EDIT_MESH':
            layout.popover_group(context=".mesh_edit", **popover_kw)
        elif mode_string == 'POSE':
            layout.popover_group(context=".posemode", **popover_kw)
        elif mode_string == 'PARTICLE':
            layout.popover_group(context=".particlemode", **popover_kw)
        elif mode_string == 'OBJECT':
            layout.popover_group(context=".objectmode", **popover_kw)
        elif mode_string in {'PAINT_GPENCIL', 'EDIT_GPENCIL', 'SCULPT_GPENCIL', 'WEIGHT_GPENCIL'}:
            # Grease pencil layer.
            gpl = context.active_gpencil_layer
            if gpl and gpl.info is not None:
                text = gpl.info
                maxw = 25
                if len(text) > maxw:
                    text = text[:maxw - 5] + '..' + text[-3:]
            else:
                text = ""

            layout.label(text="Layer:")
            sub = layout.row()
            sub.ui_units_x = 8
            sub.popover(
                panel="TOPBAR_PT_gpencil_layers",
                text=text,
            )


class _draw_tool_settings_context_mode:
    @staticmethod
    def SCULPT(context, layout, tool):
        if (tool is None) or (not tool.has_datablock):
            return False

        paint = context.tool_settings.sculpt
        layout.template_ID_preview(paint, "brush", rows=3, cols=8, hide_buttons=True)

        brush = paint.brush
        if brush is None:
            return False

        tool_settings = context.tool_settings
        capabilities = brush.sculpt_capabilities

        ups = tool_settings.unified_paint_settings

        if capabilities.has_color:
            row = layout.row(align=True)
            row.ui_units_x = 4
            UnifiedPaintPanel.prop_unified_color(row, context, brush, "color", text="")
            UnifiedPaintPanel.prop_unified_color(row, context, brush, "secondary_color", text="")
            row.separator()
            layout.prop(brush, "blend", text="", expand=False)

        size = "size"
        size_owner = ups if ups.use_unified_size else brush
        if size_owner.use_locked_size == 'SCENE':
            size = "unprojected_radius"

        UnifiedPaintPanel.prop_unified(
            layout,
            context,
            brush,
            size,
            pressure_name="use_pressure_size",
            unified_name="use_unified_size",
            text="Radius",
            slider=True,
            header=True,
        )

        # strength, use_strength_pressure
        pressure_name = "use_pressure_strength" if capabilities.has_strength_pressure else None
        UnifiedPaintPanel.prop_unified(
            layout,
            context,
            brush,
            "strength",
            pressure_name=pressure_name,
            unified_name="use_unified_strength",
            text="Strength",
            header=True,
        )

        # direction
        if not capabilities.has_direction:
            layout.row().prop(brush, "direction", expand=True, text="")

        return True

    @staticmethod
    def PAINT_TEXTURE(context, layout, tool):
        if (tool is None) or (not tool.has_datablock):
            return False

        paint = context.tool_settings.image_paint
        layout.template_ID_preview(paint, "brush", rows=3, cols=8, hide_buttons=True)

        brush = paint.brush
        if brush is None:
            return False

        brush_basic_texpaint_settings(layout, context, brush, compact=True)

        return True

    @staticmethod
    def PAINT_VERTEX(context, layout, tool):
        if (tool is None) or (not tool.has_datablock):
            return False

        paint = context.tool_settings.vertex_paint
        layout.template_ID_preview(paint, "brush", rows=3, cols=8, hide_buttons=True)

        brush = paint.brush
        if brush is None:
            return False

        brush_basic_texpaint_settings(layout, context, brush, compact=True)

        return True

    @staticmethod
    def PAINT_WEIGHT(context, layout, tool):
        if (tool is None) or (not tool.has_datablock):
            return False

        paint = context.tool_settings.weight_paint
        layout.template_ID_preview(paint, "brush", rows=3, cols=8, hide_buttons=True)
        brush = paint.brush
        if brush is None:
            return False

        capabilities = brush.weight_paint_capabilities
        if capabilities.has_weight:
            UnifiedPaintPanel.prop_unified(
                layout,
                context,
                brush,
                "weight",
                unified_name="use_unified_weight",
                slider=True,
                header=True,
            )

        UnifiedPaintPanel.prop_unified(
            layout,
            context,
            brush,
            "size",
            pressure_name="use_pressure_size",
            unified_name="use_unified_size",
            slider=True,
            text="Radius",
            header=True,
        )
        UnifiedPaintPanel.prop_unified(
            layout,
            context,
            brush,
            "strength",
            pressure_name="use_pressure_strength",
            unified_name="use_unified_strength",
            header=True,
        )

        return True

    @staticmethod
    def PAINT_GPENCIL(context, layout, tool):
        if tool is None:
            return False

        if tool.idname == "builtin.cutter":
            row = layout.row(align=True)
            row.prop(context.tool_settings.gpencil_sculpt, "intersection_threshold")
            return False
        elif not tool.has_datablock:
            return False

        paint = context.tool_settings.gpencil_paint
        brush = paint.brush
        if brush is None:
            return False

        gp_settings = brush.gpencil_settings

        row = layout.row(align=True)
        tool_settings = context.scene.tool_settings
        settings = tool_settings.gpencil_paint
        row.template_ID_preview(settings, "brush", rows=3, cols=8, hide_buttons=True)

        if context.object and brush.gpencil_tool in {'FILL', 'DRAW'}:
            from bl_ui.properties_paint_common import (
                brush_basic__draw_color_selector,
            )
            brush_basic__draw_color_selector(context, layout, brush, gp_settings, None)

        if context.object and brush.gpencil_tool == 'TINT':
            row.separator(factor=0.4)
            row.prop_with_popover(brush, "color", text="", panel="TOPBAR_PT_gpencil_vertexcolor")

        from bl_ui.properties_paint_common import (
            brush_basic_gpencil_paint_settings,
        )
        brush_basic_gpencil_paint_settings(layout, context, brush, compact=True)

        return True

    @staticmethod
    def SCULPT_GPENCIL(context, layout, tool):
        if (tool is None) or (not tool.has_datablock):
            return False
        paint = context.tool_settings.gpencil_sculpt_paint
        brush = paint.brush

        from bl_ui.properties_paint_common import (
            brush_basic_gpencil_sculpt_settings,
        )
        brush_basic_gpencil_sculpt_settings(layout, context, brush, compact=True)

        return True

    @staticmethod
    def WEIGHT_GPENCIL(context, layout, tool):
        if (tool is None) or (not tool.has_datablock):
            return False
        paint = context.tool_settings.gpencil_weight_paint
        brush = paint.brush

        layout.template_ID_preview(paint, "brush", rows=3, cols=8, hide_buttons=True)

        brush_basic_gpencil_weight_settings(layout, context, brush, compact=True)

        layout.popover("VIEW3D_PT_tools_grease_pencil_weight_options", text="Options")
        layout.popover("VIEW3D_PT_tools_grease_pencil_brush_weight_falloff", text="Falloff")

        return True

    @staticmethod
    def VERTEX_GPENCIL(context, layout, tool):
        if (tool is None) or (not tool.has_datablock):
            return False

        paint = context.tool_settings.gpencil_vertex_paint
        brush = paint.brush

        row = layout.row(align=True)
        tool_settings = context.scene.tool_settings
        settings = tool_settings.gpencil_vertex_paint
        row.template_ID_preview(settings, "brush", rows=3, cols=8, hide_buttons=True)

        if brush.gpencil_vertex_tool not in {'BLUR', 'AVERAGE', 'SMEAR'}:
            row.separator(factor=0.4)
            row.prop_with_popover(brush, "color", text="", panel="TOPBAR_PT_gpencil_vertexcolor")

        from bl_ui.properties_paint_common import (
            brush_basic_gpencil_vertex_settings,
        )

        brush_basic_gpencil_vertex_settings(layout, context, brush, compact=True)

        return True

    @staticmethod
    def PARTICLE(context, layout, tool):
        if (tool is None) or (not tool.has_datablock):
            return False

        # See: 'VIEW3D_PT_tools_brush', basically a duplicate
        settings = context.tool_settings.particle_edit
        brush = settings.brush
        tool = settings.tool
        if tool == 'NONE':
            return False

        layout.prop(brush, "size", slider=True)
        if tool == 'ADD':
            layout.prop(brush, "count")

            layout.prop(settings, "use_default_interpolate")
            layout.prop(brush, "steps", slider=True)
            layout.prop(settings, "default_key_count", slider=True)
        else:
            layout.prop(brush, "strength", slider=True)

            if tool == 'LENGTH':
                layout.row().prop(brush, "length_mode", expand=True)
            elif tool == 'PUFF':
                layout.row().prop(brush, "puff_mode", expand=True)
                layout.prop(brush, "use_puff_volume")
            elif tool == 'COMB':
                row = layout.row()
                row.active = settings.is_editable
                row.prop(settings, "use_emitter_deflect", text="Deflect Emitter")
                sub = row.row(align=True)
                sub.active = settings.use_emitter_deflect
                sub.prop(settings, "emitter_distance", text="Distance")

        return True

    @staticmethod
    def SCULPT_CURVES(context, layout, tool):
        if (tool is None) or (not tool.has_datablock):
            return False

        tool_settings = context.tool_settings
        paint = tool_settings.curves_sculpt

        brush = paint.brush
        if brush is None:
            return False

        UnifiedPaintPanel.prop_unified(
            layout,
            context,
            brush,
            "size",
            unified_name="use_unified_size",
            pressure_name="use_pressure_size",
            text="Radius",
            slider=True,
            header=True,
        )

        if brush.curves_sculpt_tool not in {'ADD', 'DELETE'}:
            UnifiedPaintPanel.prop_unified(
                layout,
                context,
                brush,
                "strength",
                unified_name="use_unified_strength",
                pressure_name="use_pressure_strength",
                header=True,
            )

        curves_tool = brush.curves_sculpt_tool

        if curves_tool == 'COMB':
            layout.prop(brush, "falloff_shape", expand=True)
            layout.popover("VIEW3D_PT_tools_brush_falloff", text="Brush Falloff")
            layout.popover("VIEW3D_PT_curves_sculpt_parameter_falloff", text="Curve Falloff")
        elif curves_tool == 'ADD':
            layout.prop(brush, "falloff_shape", expand=True)
            layout.prop(brush.curves_sculpt_settings, "add_amount")
            layout.popover("VIEW3D_PT_curves_sculpt_add_shape", text="Curve Shape")
            layout.prop(brush, "use_frontface", text="Front Faces Only")
        elif curves_tool == 'GROW_SHRINK':
            layout.prop(brush, "direction", expand=True, text="")
            layout.prop(brush, "falloff_shape", expand=True)
            layout.popover("VIEW3D_PT_curves_sculpt_grow_shrink_scaling", text="Scaling")
            layout.popover("VIEW3D_PT_tools_brush_falloff")
        elif curves_tool == 'SNAKE_HOOK':
            layout.prop(brush, "falloff_shape", expand=True)
            layout.popover("VIEW3D_PT_tools_brush_falloff")
        elif curves_tool == 'DELETE':
            layout.prop(brush, "falloff_shape", expand=True)
        elif curves_tool == 'SELECTION_PAINT':
            layout.prop(brush, "direction", expand=True, text="")
            layout.prop(brush, "falloff_shape", expand=True)
            layout.popover("VIEW3D_PT_tools_brush_falloff")
        elif curves_tool == 'PINCH':
            layout.prop(brush, "direction", expand=True, text="")
            layout.prop(brush, "falloff_shape", expand=True)
            layout.popover("VIEW3D_PT_tools_brush_falloff")
        elif curves_tool == 'SMOOTH':
            layout.prop(brush, "falloff_shape", expand=True)
            layout.popover("VIEW3D_PT_tools_brush_falloff")
        elif curves_tool == 'PUFF':
            layout.prop(brush, "falloff_shape", expand=True)
            layout.popover("VIEW3D_PT_tools_brush_falloff")
        elif curves_tool == 'DENSITY':
            layout.prop(brush, "falloff_shape", expand=True)
            row = layout.row(align=True)
            row.prop(brush.curves_sculpt_settings, "density_mode", text="", expand=True)
            row = layout.row(align=True)
            row.prop(brush.curves_sculpt_settings, "minimum_distance", text="Distance Min")
            row.operator_context = 'INVOKE_REGION_WIN'
            row.operator("sculpt_curves.min_distance_edit", text="", icon='DRIVER_DISTANCE')
            row = layout.row(align=True)
            row.enabled = brush.curves_sculpt_settings.density_mode != 'REMOVE'
            row.prop(brush.curves_sculpt_settings, "density_add_attempts", text="Count Max")
            layout.popover("VIEW3D_PT_tools_brush_falloff")
            layout.popover("VIEW3D_PT_curves_sculpt_add_shape", text="Curve Shape")
        elif curves_tool == 'SLIDE':
            layout.popover("VIEW3D_PT_tools_brush_falloff")

        return True


class VIEW3D_HT_header(Header):
    bl_space_type = 'VIEW_3D'

    @staticmethod
    def draw_xform_template(layout, context):
        obj = context.active_object
        object_mode = 'OBJECT' if obj is None else obj.mode
        has_pose_mode = (
            (object_mode == 'POSE') or
            (object_mode == 'WEIGHT_PAINT' and context.pose_object is not None)
        )

        tool_settings = context.tool_settings

        # Mode & Transform Settings
        scene = context.scene

        # Orientation
        if object_mode in {'OBJECT', 'EDIT', 'EDIT_GPENCIL'} or has_pose_mode:
            orient_slot = scene.transform_orientation_slots[0]
            row = layout.row(align=True)

            sub = row.row()
            sub.ui_units_x = 4
            sub.prop_with_popover(
                orient_slot,
                "type",
                text="",
                panel="VIEW3D_PT_transform_orientations",
            )

        # Pivot
        if object_mode in {'OBJECT', 'EDIT', 'EDIT_GPENCIL', 'SCULPT_GPENCIL'} or has_pose_mode:
            layout.prop(tool_settings, "transform_pivot_point", text="", icon_only=True)

        # Snap
        show_snap = False
        if obj is None:
            show_snap = True
        else:
            if (object_mode not in {
                    'SCULPT', 'SCULPT_CURVES', 'VERTEX_PAINT', 'WEIGHT_PAINT', 'TEXTURE_PAINT',
                    'PAINT_GPENCIL', 'SCULPT_GPENCIL', 'WEIGHT_GPENCIL', 'VERTEX_GPENCIL',
            }) or has_pose_mode:
                show_snap = True
            else:

                paint_settings = UnifiedPaintPanel.paint_settings(context)

                if paint_settings:
                    brush = paint_settings.brush
                    if brush and hasattr(brush, "stroke_method") and brush.stroke_method == 'CURVE':
                        show_snap = True

        if show_snap:
            snap_items = bpy.types.ToolSettings.bl_rna.properties["snap_elements"].enum_items
            snap_elements = tool_settings.snap_elements
            if len(snap_elements) == 1:
                text = ""
                for elem in snap_elements:
                    icon = snap_items[elem].icon
                    break
            else:
                text = "Mix"
                icon = 'NONE'
            del snap_items, snap_elements

            row = layout.row(align=True)
            row.prop(tool_settings, "use_snap", text="")

            sub = row.row(align=True)
            sub.popover(
                panel="VIEW3D_PT_snapping",
                icon=icon,
                text=text,
            )

        # Proportional editing
        if object_mode in {'EDIT', 'PARTICLE_EDIT', 'SCULPT_GPENCIL', 'EDIT_GPENCIL', 'OBJECT'}:
            row = layout.row(align=True)
            kw = {}
            if object_mode == 'OBJECT':
                attr = "use_proportional_edit_objects"
            else:
                attr = "use_proportional_edit"

                if tool_settings.use_proportional_edit:
                    if tool_settings.use_proportional_connected:
                        kw["icon"] = 'PROP_CON'
                    elif tool_settings.use_proportional_projected:
                        kw["icon"] = 'PROP_PROJECTED'
                    else:
                        kw["icon"] = 'PROP_ON'
                else:
                    kw["icon"] = 'PROP_OFF'

            row.prop(tool_settings, attr, icon_only=True, **kw)
            sub = row.row(align=True)
            sub.active = getattr(tool_settings, attr)
            sub.prop_with_popover(
                tool_settings,
                "proportional_edit_falloff",
                text="",
                icon_only=True,
                panel="VIEW3D_PT_proportional_edit",
            )

    def draw(self, context):
        layout = self.layout

        tool_settings = context.tool_settings
        view = context.space_data
        shading = view.shading

        layout.row(align=True).template_header()

        row = layout.row(align=True)
        obj = context.active_object
        # mode_string = context.mode
        object_mode = 'OBJECT' if obj is None else obj.mode
        has_pose_mode = (
            (object_mode == 'POSE') or
            (object_mode == 'WEIGHT_PAINT' and context.pose_object is not None)
        )

        # Note: This is actually deadly in case enum_items have to be dynamically generated
        #       (because internal RNA array iterator will free everything immediately...).
        # XXX This is an RNA internal issue, not sure how to fix it.
        # Note: Tried to add an accessor to get translated UI strings instead of manual call
        #       to pgettext_iface below, but this fails because translated enumitems
        #       are always dynamically allocated.
        act_mode_item = bpy.types.Object.bl_rna.properties["mode"].enum_items[object_mode]
        act_mode_i18n_context = bpy.types.Object.bl_rna.properties["mode"].translation_context

        sub = row.row(align=True)
        sub.ui_units_x = 5.5
        sub.operator_menu_enum(
            "object.mode_set", "mode",
            text=iface_(act_mode_item.name, act_mode_i18n_context),
            icon=act_mode_item.icon,
        )
        del act_mode_item

        layout.template_header_3D_mode()

        # Contains buttons like Mode, Pivot, Layer, Mesh Select Mode...
        if obj:
            # Particle edit
            if object_mode == 'PARTICLE_EDIT':
                row = layout.row()
                row.prop(tool_settings.particle_edit, "select_mode", text="", expand=True)
            elif object_mode in {'EDIT', 'SCULPT_CURVES'} and obj.type == 'CURVES':
                curves = obj.data

                row = layout.row(align=True)
                domain = curves.selection_domain
                row.operator(
                    "curves.set_selection_domain",
                    text="",
                    icon='CURVE_BEZCIRCLE',
                    depress=(domain == 'POINT'),
                ).domain = 'POINT'
                row.operator(
                    "curves.set_selection_domain",
                    text="",
                    icon='CURVE_PATH',
                    depress=(domain == 'CURVE'),
                ).domain = 'CURVE'

        # Grease Pencil
        if obj and obj.type == 'GPENCIL' and context.gpencil_data:
            gpd = context.gpencil_data

            if gpd.is_stroke_paint_mode:
                row = layout.row()
                sub = row.row(align=True)
                sub.prop(tool_settings, "use_gpencil_draw_onback", text="", icon='MOD_OPACITY')
                sub.separator(factor=0.4)
                sub.prop(tool_settings, "use_gpencil_automerge_strokes", text="")
                sub.separator(factor=0.4)
                sub.prop(tool_settings, "use_gpencil_weight_data_add", text="", icon='WPAINT_HLT')
                sub.separator(factor=0.4)
                sub.prop(tool_settings, "use_gpencil_draw_additive", text="", icon='FREEZE')

            # Select mode for Editing
            if gpd.use_stroke_edit_mode:
                row = layout.row(align=True)
                row.prop_enum(tool_settings, "gpencil_selectmode_edit", text="", value='POINT')
                row.prop_enum(tool_settings, "gpencil_selectmode_edit", text="", value='STROKE')

                subrow = row.row(align=True)
                subrow.enabled = not gpd.use_curve_edit
                subrow.prop_enum(tool_settings, "gpencil_selectmode_edit", text="", value='SEGMENT')

                # Curve edit submode
                row = layout.row(align=True)
                row.prop(gpd, "use_curve_edit", text="",
                         icon='IPO_BEZIER')
                sub = row.row(align=True)
                sub.active = gpd.use_curve_edit
                sub.popover(
                    panel="VIEW3D_PT_gpencil_curve_edit",
                    text="Curve Editing",
                )

            # Select mode for Sculpt
            if gpd.is_stroke_sculpt_mode:
                row = layout.row(align=True)
                row.prop(tool_settings, "use_gpencil_select_mask_point", text="")
                row.prop(tool_settings, "use_gpencil_select_mask_stroke", text="")
                row.prop(tool_settings, "use_gpencil_select_mask_segment", text="")

            # Select mode for Vertex Paint
            if gpd.is_stroke_vertex_mode:
                row = layout.row(align=True)
                row.prop(tool_settings, "use_gpencil_vertex_select_mask_point", text="")
                row.prop(tool_settings, "use_gpencil_vertex_select_mask_stroke", text="")
                row.prop(tool_settings, "use_gpencil_vertex_select_mask_segment", text="")

            if gpd.is_stroke_paint_mode:
                row = layout.row(align=True)
                row.prop(gpd, "use_multiedit", text="", icon='GP_MULTIFRAME_EDITING')

            if (
                    gpd.use_stroke_edit_mode or
                    gpd.is_stroke_sculpt_mode or
                    gpd.is_stroke_weight_mode or
                    gpd.is_stroke_vertex_mode
            ):
                row = layout.row(align=True)
                row.prop(gpd, "use_multiedit", text="", icon='GP_MULTIFRAME_EDITING')

                sub = row.row(align=True)
                sub.enabled = gpd.use_multiedit
                sub.popover(
                    panel="VIEW3D_PT_gpencil_multi_frame",
                    text="Multiframe",
                )

        overlay = view.overlay

        VIEW3D_MT_editor_menus.draw_collapsible(context, layout)

        layout.separator_spacer()

        if object_mode in {'PAINT_GPENCIL', 'SCULPT_GPENCIL'}:
            # Grease pencil
            if object_mode == 'PAINT_GPENCIL':
                layout.prop_with_popover(
                    tool_settings,
                    "gpencil_stroke_placement_view3d",
                    text="",
                    panel="VIEW3D_PT_gpencil_origin",
                )

            if object_mode in {'PAINT_GPENCIL', 'SCULPT_GPENCIL'}:
                layout.prop_with_popover(
                    tool_settings.gpencil_sculpt,
                    "lock_axis",
                    text="",
                    panel="VIEW3D_PT_gpencil_lock",
                )

            if object_mode == 'PAINT_GPENCIL':
                # FIXME: this is bad practice!
                # Tool options are to be displayed in the topbar.
                if context.workspace.tools.from_space_view3d_mode(object_mode).idname == "builtin_brush.Draw":
                    settings = tool_settings.gpencil_sculpt.guide
                    row = layout.row(align=True)
                    row.prop(settings, "use_guide", text="", icon='GRID')
                    sub = row.row(align=True)
                    sub.active = settings.use_guide
                    sub.popover(
                        panel="VIEW3D_PT_gpencil_guide",
                        text="Guides",
                    )
            if object_mode == 'SCULPT_GPENCIL':
                layout.popover(
                    panel="VIEW3D_PT_gpencil_sculpt_automasking",
                    text="",
                    icon='MOD_MASK',
                )
        elif object_mode == 'SCULPT':
            layout.popover(
                panel="VIEW3D_PT_sculpt_automasking",
                text="",
                icon='MOD_MASK',
            )
        else:
            # Transform settings depending on tool header visibility
            VIEW3D_HT_header.draw_xform_template(layout, context)

        layout.separator_spacer()

        # Viewport Settings
        layout.popover(
            panel="VIEW3D_PT_object_type_visibility",
            icon_value=view.icon_from_show_object_viewport,
            text="",
        )

        # Gizmo toggle & popover.
        row = layout.row(align=True)
        # FIXME: place-holder icon.
        row.prop(view, "show_gizmo", text="", toggle=True, icon='GIZMO')
        sub = row.row(align=True)
        sub.active = view.show_gizmo
        sub.popover(
            panel="VIEW3D_PT_gizmo_display",
            text="",
        )

        # Overlay toggle & popover.
        row = layout.row(align=True)
        row.prop(overlay, "show_overlays", icon='OVERLAY', text="")
        sub = row.row(align=True)
        sub.active = overlay.show_overlays
        sub.popover(panel="VIEW3D_PT_overlay", text="")

        row = layout.row()
        row.active = (object_mode == 'EDIT') or (shading.type in {'WIREFRAME', 'SOLID'})

        # While exposing `shading.show_xray(_wireframe)` is correct.
        # this hides the key shortcut from users: #70433.
        if has_pose_mode:
            draw_depressed = overlay.show_xray_bone
        elif shading.type == 'WIREFRAME':
            draw_depressed = shading.show_xray_wireframe
        else:
            draw_depressed = shading.show_xray
        row.operator(
            "view3d.toggle_xray",
            text="",
            icon='XRAY',
            depress=draw_depressed,
        )

        row = layout.row(align=True)
        row.prop(shading, "type", text="", expand=True)
        sub = row.row(align=True)
        # TODO, currently render shading type ignores mesh two-side, until it's supported
        # show the shading popover which shows double-sided option.

        # sub.enabled = shading.type != 'RENDERED'
        sub.popover(panel="VIEW3D_PT_shading", text="")


class VIEW3D_MT_editor_menus(Menu):
    bl_label = ""

    def draw(self, context):
        layout = self.layout
        obj = context.active_object
        mode_string = context.mode
        edit_object = context.edit_object
        gp_edit = obj and obj.mode in {'EDIT_GPENCIL', 'PAINT_GPENCIL', 'SCULPT_GPENCIL',
                                       'WEIGHT_GPENCIL', 'VERTEX_GPENCIL'}
        tool_settings = context.scene.tool_settings

        layout.menu("VIEW3D_MT_view")

        # Select Menu
        if gp_edit:
            if mode_string not in {'PAINT_GPENCIL', 'WEIGHT_GPENCIL'}:
                if (
                        mode_string == 'SCULPT_GPENCIL' and
                        (tool_settings.use_gpencil_select_mask_point or
                         tool_settings.use_gpencil_select_mask_stroke or
                         tool_settings.use_gpencil_select_mask_segment)
                ):
                    layout.menu("VIEW3D_MT_select_edit_gpencil")
                elif mode_string == 'EDIT_GPENCIL':
                    layout.menu("VIEW3D_MT_select_edit_gpencil")
                elif mode_string == 'VERTEX_GPENCIL':
                    layout.menu("VIEW3D_MT_select_edit_gpencil")
        elif mode_string in {'PAINT_WEIGHT', 'PAINT_VERTEX', 'PAINT_TEXTURE'}:
            mesh = obj.data
            if mesh.use_paint_mask:
                layout.menu("VIEW3D_MT_select_paint_mask")
            elif mesh.use_paint_mask_vertex and mode_string in {'PAINT_WEIGHT', 'PAINT_VERTEX'}:
                layout.menu("VIEW3D_MT_select_paint_mask_vertex")
        elif mode_string not in {'SCULPT', 'SCULPT_CURVES'}:
            layout.menu("VIEW3D_MT_select_%s" % mode_string.lower())

        if gp_edit:
            pass
        elif mode_string == 'OBJECT':
            layout.menu("VIEW3D_MT_add", text="Add", text_ctxt=i18n_contexts.operator_default)
        elif mode_string == 'EDIT_MESH':
            layout.menu("VIEW3D_MT_mesh_add", text="Add", text_ctxt=i18n_contexts.operator_default)
        elif mode_string == 'EDIT_CURVE':
            layout.menu("VIEW3D_MT_curve_add", text="Add", text_ctxt=i18n_contexts.operator_default)
        elif mode_string == 'EDIT_SURFACE':
            layout.menu("VIEW3D_MT_surface_add", text="Add", text_ctxt=i18n_contexts.operator_default)
        elif mode_string == 'EDIT_METABALL':
            layout.menu("VIEW3D_MT_metaball_add", text="Add", text_ctxt=i18n_contexts.operator_default)
        elif mode_string == 'EDIT_ARMATURE':
            layout.menu("TOPBAR_MT_edit_armature_add", text="Add", text_ctxt=i18n_contexts.operator_default)

        if gp_edit:
            if obj and obj.mode == 'PAINT_GPENCIL':
                layout.menu("VIEW3D_MT_draw_gpencil")
            elif obj and obj.mode == 'EDIT_GPENCIL':
                layout.menu("VIEW3D_MT_edit_gpencil")
                layout.menu("VIEW3D_MT_edit_gpencil_stroke")
                layout.menu("VIEW3D_MT_edit_gpencil_point")
            elif obj and obj.mode == 'WEIGHT_GPENCIL':
                layout.menu("VIEW3D_MT_weight_gpencil")
            if obj and obj.mode == 'VERTEX_GPENCIL':
                layout.menu("VIEW3D_MT_paint_gpencil")

        elif edit_object:
            layout.menu("VIEW3D_MT_edit_%s" % edit_object.type.lower())

            if mode_string == 'EDIT_MESH':
                layout.menu("VIEW3D_MT_edit_mesh_vertices")
                layout.menu("VIEW3D_MT_edit_mesh_edges")
                layout.menu("VIEW3D_MT_edit_mesh_faces")
                layout.menu("VIEW3D_MT_uv_map", text="UV")
            elif mode_string in {'EDIT_CURVE', 'EDIT_SURFACE'}:
                layout.menu("VIEW3D_MT_edit_curve_ctrlpoints")
                layout.menu("VIEW3D_MT_edit_curve_segments")

        elif obj:
            if mode_string not in {'PAINT_TEXTURE', 'SCULPT_CURVES'}:
                layout.menu("VIEW3D_MT_%s" % mode_string.lower())
            if mode_string == 'SCULPT':
                layout.menu("VIEW3D_MT_mask")
                layout.menu("VIEW3D_MT_face_sets")
            if mode_string == 'SCULPT_CURVES':
                layout.menu("VIEW3D_MT_select_sculpt_curves")
                layout.menu("VIEW3D_MT_sculpt_curves")

        else:
            layout.menu("VIEW3D_MT_object")


# ********** Menu **********


# ********** Utilities **********


class ShowHideMenu:
    bl_label = "Show/Hide"
    _operator_name = ""

    def draw(self, _context):
        layout = self.layout

        layout.operator("%s.reveal" % self._operator_name)
        layout.operator("%s.hide" % self._operator_name, text="Hide Selected").unselected = False
        layout.operator("%s.hide" % self._operator_name, text="Hide Unselected").unselected = True


# Standard transforms which apply to all cases (mix-in class, not used directly).
class VIEW3D_MT_transform_base:
    bl_label = "Transform"
    bl_category = "View"

    # TODO: get rid of the custom text strings?
    def draw(self, context):
        layout = self.layout
        allow_navigation = getattr(
            context.window_manager.keyconfigs.active.preferences,
            "use_transform_navigation",
            False)

        layout.operator("transform.translate").allow_navigation = allow_navigation
        layout.operator("transform.rotate").allow_navigation = allow_navigation
        layout.operator("transform.resize", text="Scale").allow_navigation = allow_navigation

        layout.separator()

        layout.operator("transform.tosphere", text="To Sphere")
        layout.operator("transform.shear", text="Shear")
        layout.operator("transform.bend", text="Bend")
        layout.operator("transform.push_pull", text="Push/Pull")

        if context.mode in {'EDIT_MESH', 'EDIT_ARMATURE', 'EDIT_SURFACE', 'EDIT_CURVE',
                            'EDIT_LATTICE', 'EDIT_METABALL'}:
            layout.operator("transform.vertex_warp", text="Warp")
            layout.operator_context = 'EXEC_REGION_WIN'
            layout.operator("transform.vertex_random", text="Randomize").offset = 0.1
            layout.operator_context = 'INVOKE_REGION_WIN'


# Generic transform menu - geometry types
class VIEW3D_MT_transform(VIEW3D_MT_transform_base, Menu):
    def draw(self, context):
        allow_navigation = getattr(
            context.window_manager.keyconfigs.active.preferences,
            "use_transform_navigation",
            False)

        # base menu
        VIEW3D_MT_transform_base.draw(self, context)

        # generic...
        layout = self.layout
        if context.mode == 'EDIT_MESH':
            layout.operator("transform.shrink_fatten", text="Shrink/Fatten").allow_navigation = allow_navigation
            layout.operator("transform.skin_resize")
        elif context.mode == 'EDIT_CURVE':
            layout.operator("transform.transform", text="Radius").mode = 'CURVE_SHRINKFATTEN'

        if context.mode != 'EDIT_CURVES':
            layout.separator()
            props = layout.operator("transform.translate", text="Move Texture Space")
            props.texture_space = True
            props.allow_navigation = allow_navigation
            props = layout.operator("transform.resize", text="Scale Texture Space")
            props.texture_space = True
            props.allow_navigation = allow_navigation


# Object-specific extensions to Transform menu
class VIEW3D_MT_transform_object(VIEW3D_MT_transform_base, Menu):
    def draw(self, context):
        layout = self.layout

        # base menu
        VIEW3D_MT_transform_base.draw(self, context)

        # object-specific option follow...
        layout.separator()

        layout.operator("transform.translate", text="Move Texture Space").texture_space = True
        layout.operator("transform.resize", text="Scale Texture Space").texture_space = True

        layout.separator()

        layout.operator_context = 'EXEC_REGION_WIN'
        # XXX see alignmenu() in edit.c of b2.4x to get this working
        layout.operator("transform.transform", text="Align to Transform Orientation").mode = 'ALIGN'

        layout.separator()

        layout.operator("object.randomize_transform")
        layout.operator("object.align")

        # TODO: there is a strange context bug here.
        """
        layout.operator_context = 'INVOKE_REGION_WIN'
        layout.operator("object.transform_axis_target")
        """


# Armature EditMode extensions to Transform menu
class VIEW3D_MT_transform_armature(VIEW3D_MT_transform_base, Menu):
    def draw(self, context):
        layout = self.layout

        # base menu
        VIEW3D_MT_transform_base.draw(self, context)

        # armature specific extensions follow...
        obj = context.object
        if obj.type == 'ARMATURE' and obj.mode in {'EDIT', 'POSE'}:
            if obj.data.display_type == 'BBONE':
                layout.separator()

                layout.operator("transform.transform", text="Scale BBone").mode = 'BONE_SIZE'
            elif obj.data.display_type == 'ENVELOPE':
                layout.separator()

                layout.operator("transform.transform", text="Scale Envelope Distance").mode = 'BONE_SIZE'
                layout.operator("transform.transform", text="Scale Radius").mode = 'BONE_ENVELOPE'

        if context.edit_object and context.edit_object.type == 'ARMATURE':
            layout.separator()

            layout.operator("armature.align")


class VIEW3D_MT_mirror(Menu):
    bl_label = "Mirror"

    def draw(self, _context):
        layout = self.layout

        layout.operator("transform.mirror", text="Interactive Mirror")

        layout.separator()

        layout.operator_context = 'EXEC_REGION_WIN'

        for (space_name, space_id) in (("Global", 'GLOBAL'), ("Local", 'LOCAL')):
            for axis_index, axis_name in enumerate("XYZ"):
                props = layout.operator("transform.mirror",
                                        text="%s %s" % (axis_name, iface_(space_name)),
                                        translate=False)
                props.constraint_axis[axis_index] = True
                props.orient_type = space_id

            if space_id == 'GLOBAL':
                layout.separator()


class VIEW3D_MT_snap(Menu):
    bl_label = "Snap"

    def draw(self, _context):
        layout = self.layout

        layout.operator("view3d.snap_selected_to_grid", text="Selection to Grid")
        layout.operator("view3d.snap_selected_to_cursor", text="Selection to Cursor").use_offset = False
        layout.operator("view3d.snap_selected_to_cursor", text="Selection to Cursor (Keep Offset)").use_offset = True
        layout.operator("view3d.snap_selected_to_active", text="Selection to Active")

        layout.separator()

        layout.operator("view3d.snap_cursor_to_selected", text="Cursor to Selected")
        layout.operator("view3d.snap_cursor_to_center", text="Cursor to World Origin")
        layout.operator("view3d.snap_cursor_to_grid", text="Cursor to Grid")
        layout.operator("view3d.snap_cursor_to_active", text="Cursor to Active")


class VIEW3D_MT_uv_map(Menu):
    bl_label = "UV Mapping"

    def draw(self, _context):
        layout = self.layout

        layout.operator("uv.unwrap")

        layout.separator()

        layout.operator_context = 'INVOKE_DEFAULT'
        layout.operator("uv.smart_project")
        layout.operator("uv.lightmap_pack")
        layout.operator("uv.follow_active_quads")

        layout.separator()

        layout.operator_context = 'EXEC_REGION_WIN'
        layout.operator("uv.cube_project")
        layout.operator("uv.cylinder_project")
        layout.operator("uv.sphere_project")

        layout.separator()

        layout.operator_context = 'INVOKE_REGION_WIN'
        layout.operator("uv.project_from_view").scale_to_bounds = False
        layout.operator("uv.project_from_view", text="Project from View (Bounds)").scale_to_bounds = True

        layout.separator()

        layout.operator("mesh.mark_seam").clear = False
        layout.operator("mesh.mark_seam", text="Clear Seam").clear = True

        layout.separator()

        layout.operator("uv.reset")


# ********** View menus **********


class VIEW3D_MT_view(Menu):
    bl_label = "View"

    def draw(self, context):
        layout = self.layout
        view = context.space_data

        layout.prop(view, "show_region_toolbar")
        layout.prop(view, "show_region_ui")
        layout.prop(view, "show_region_tool_header")
        layout.prop(view, "show_region_hud")

        layout.separator()

        layout.operator("view3d.view_selected", text="Frame Selected").use_all_regions = False
        if view.region_quadviews:
            layout.operator("view3d.view_selected", text="Frame Selected (Quad View)").use_all_regions = True

        layout.operator("view3d.view_all").center = False
        layout.operator("view3d.view_persportho", text="Perspective/Orthographic")
        layout.menu("VIEW3D_MT_view_local")
        layout.prop(view, "show_viewer", text="Viewer Node")

        layout.separator()

        layout.menu("VIEW3D_MT_view_cameras", text="Cameras")

        layout.separator()
        layout.menu("VIEW3D_MT_view_viewpoint")
        layout.menu("VIEW3D_MT_view_navigation")
        layout.menu("VIEW3D_MT_view_align")

        layout.separator()

        layout.operator_context = 'INVOKE_REGION_WIN'
        layout.menu("VIEW3D_MT_view_regions", text="View Regions")

        layout.separator()

        layout.operator("screen.animation_play", text="Play Animation")

        layout.separator()

        layout.operator(
            "render.opengl",
            text="Viewport Render Image",
            icon='RENDER_STILL',
        )
        layout.operator(
            "render.opengl",
            text="Viewport Render Animation",
            icon='RENDER_ANIMATION',
        ).animation = True
        props = layout.operator(
            "render.opengl",
            text="Viewport Render Keyframes",
            icon='RENDER_ANIMATION',
        )
        props.animation = True
        props.render_keyed_only = True

        layout.separator()

        layout.menu("INFO_MT_area")


class VIEW3D_MT_view_local(Menu):
    bl_label = "Local View"

    def draw(self, _context):
        layout = self.layout

        layout.operator("view3d.localview", text="Toggle Local View")
        layout.operator("view3d.localview_remove_from")


class VIEW3D_MT_view_cameras(Menu):
    bl_label = "Cameras"

    def draw(self, _context):
        layout = self.layout

        layout.operator("view3d.object_as_camera")
        layout.operator("view3d.view_camera", text="Active Camera")
        layout.operator("view3d.view_center_camera")


class VIEW3D_MT_view_viewpoint(Menu):
    bl_label = "Viewpoint"

    def draw(self, _context):
        layout = self.layout

        layout.operator("view3d.view_camera", text="Camera", text_ctxt=i18n_contexts.editor_view3d)

        layout.separator()

        layout.operator("view3d.view_axis", text="Top", text_ctxt=i18n_contexts.editor_view3d).type = 'TOP'
        layout.operator("view3d.view_axis", text="Bottom", text_ctxt=i18n_contexts.editor_view3d).type = 'BOTTOM'

        layout.separator()

        layout.operator("view3d.view_axis", text="Front", text_ctxt=i18n_contexts.editor_view3d).type = 'FRONT'
        layout.operator("view3d.view_axis", text="Back", text_ctxt=i18n_contexts.editor_view3d).type = 'BACK'

        layout.separator()

        layout.operator("view3d.view_axis", text="Right", text_ctxt=i18n_contexts.editor_view3d).type = 'RIGHT'
        layout.operator("view3d.view_axis", text="Left", text_ctxt=i18n_contexts.editor_view3d).type = 'LEFT'


class VIEW3D_MT_view_navigation(Menu):
    bl_label = "Navigation"

    def draw(self, _context):
        from math import pi
        layout = self.layout

        layout.operator_enum("view3d.view_orbit", "type")
        props = layout.operator("view3d.view_orbit", text="Orbit Opposite")
        props.type = 'ORBITRIGHT'
        props.angle = pi

        layout.separator()

        layout.operator("view3d.view_roll", text="Roll Left").type = 'LEFT'
        layout.operator("view3d.view_roll", text="Roll Right").type = 'RIGHT'

        layout.separator()

        layout.operator_enum("view3d.view_pan", "type")

        layout.separator()

        layout.operator("view3d.zoom", text="Zoom In").delta = 1
        layout.operator("view3d.zoom", text="Zoom Out").delta = -1
        layout.operator("view3d.zoom_border", text="Zoom Region...")
        layout.operator("view3d.dolly", text="Dolly View...")
        layout.operator("view3d.zoom_camera_1_to_1", text="Zoom Camera 1:1")

        layout.separator()

        layout.operator("view3d.fly")
        layout.operator("view3d.walk")


class VIEW3D_MT_view_align(Menu):
    bl_label = "Align View"

    def draw(self, _context):
        layout = self.layout

        layout.menu("VIEW3D_MT_view_align_selected")

        layout.separator()

        layout.operator("view3d.camera_to_view", text="Align Active Camera to View")
        layout.operator("view3d.camera_to_view_selected", text="Align Active Camera to Selected")

        layout.separator()

        layout.operator("view3d.view_all", text="Center Cursor and Frame All").center = True
        layout.operator("view3d.view_center_cursor")

        layout.separator()

        layout.operator("view3d.view_lock_to_active")
        layout.operator("view3d.view_lock_clear")


class VIEW3D_MT_view_align_selected(Menu):
    bl_label = "Align View to Active"

    def draw(self, _context):
        layout = self.layout

        props = layout.operator("view3d.view_axis", text="Top", text_ctxt=i18n_contexts.editor_view3d)
        props.align_active = True
        props.type = 'TOP'

        props = layout.operator("view3d.view_axis", text="Bottom", text_ctxt=i18n_contexts.editor_view3d)
        props.align_active = True
        props.type = 'BOTTOM'

        layout.separator()

        props = layout.operator("view3d.view_axis", text="Front", text_ctxt=i18n_contexts.editor_view3d)
        props.align_active = True
        props.type = 'FRONT'

        props = layout.operator("view3d.view_axis", text="Back", text_ctxt=i18n_contexts.editor_view3d)
        props.align_active = True
        props.type = 'BACK'

        layout.separator()

        props = layout.operator("view3d.view_axis", text="Right", text_ctxt=i18n_contexts.editor_view3d)
        props.align_active = True
        props.type = 'RIGHT'

        props = layout.operator("view3d.view_axis", text="Left", text_ctxt=i18n_contexts.editor_view3d)
        props.align_active = True
        props.type = 'LEFT'


class VIEW3D_MT_view_regions(Menu):
    bl_label = "View Regions"

    def draw(self, _context):
        layout = self.layout
        layout.operator("view3d.clip_border", text="Clipping Region...")
        layout.operator("view3d.render_border", text="Render Region...")

        layout.separator()

        layout.operator("view3d.clear_render_border")


# ********** Select menus, suffix from context.mode **********

class VIEW3D_MT_select_object_more_less(Menu):
    bl_label = "Select More/Less"

    def draw(self, _context):
        layout = self.layout

        layout.operator("object.select_more", text="More")
        layout.operator("object.select_less", text="Less")

        layout.separator()

        props = layout.operator("object.select_hierarchy", text="Parent")
        props.extend = False
        props.direction = 'PARENT'

        props = layout.operator("object.select_hierarchy", text="Child")
        props.extend = False
        props.direction = 'CHILD'

        layout.separator()

        props = layout.operator("object.select_hierarchy", text="Extend Parent")
        props.extend = True
        props.direction = 'PARENT'

        props = layout.operator("object.select_hierarchy", text="Extend Child")
        props.extend = True
        props.direction = 'CHILD'


class VIEW3D_MT_select_object(Menu):
    bl_label = "Select"

    def draw(self, _context):
        layout = self.layout

        layout.operator("object.select_all", text="All").action = 'SELECT'
        layout.operator("object.select_all", text="None").action = 'DESELECT'
        layout.operator("object.select_all", text="Invert").action = 'INVERT'

        layout.separator()

        layout.operator("view3d.select_box")
        layout.operator("view3d.select_circle")
        layout.operator_menu_enum("view3d.select_lasso", "mode")

        layout.separator()

        layout.operator_menu_enum("object.select_by_type", "type", text="Select All by Type")
        layout.operator("object.select_camera", text="Select Active Camera")
        layout.operator("object.select_mirror")
        layout.operator("object.select_random", text="Select Random")

        layout.separator()

        layout.menu("VIEW3D_MT_select_object_more_less")

        layout.separator()

        layout.operator_menu_enum("object.select_grouped", "type", text="Select Grouped")
        layout.operator_menu_enum("object.select_linked", "type", text="Select Linked")
        layout.operator("object.select_pattern", text="Select Pattern...")


class VIEW3D_MT_select_pose_more_less(Menu):
    bl_label = "Select More/Less"

    def draw(self, _context):
        layout = self.layout

        props = layout.operator("pose.select_hierarchy", text="Parent")
        props.extend = False
        props.direction = 'PARENT'

        props = layout.operator("pose.select_hierarchy", text="Child")
        props.extend = False
        props.direction = 'CHILD'

        layout.separator()

        props = layout.operator("pose.select_hierarchy", text="Extend Parent")
        props.extend = True
        props.direction = 'PARENT'

        props = layout.operator("pose.select_hierarchy", text="Extend Child")
        props.extend = True
        props.direction = 'CHILD'


class VIEW3D_MT_select_pose(Menu):
    bl_label = "Select"

    def draw(self, _context):
        layout = self.layout

        layout.operator("pose.select_all", text="All").action = 'SELECT'
        layout.operator("pose.select_all", text="None").action = 'DESELECT'
        layout.operator("pose.select_all", text="Invert").action = 'INVERT'

        layout.separator()

        layout.operator("view3d.select_box")
        layout.operator("view3d.select_circle")
        layout.operator_menu_enum("view3d.select_lasso", "mode")

        layout.separator()

        layout.operator("pose.select_mirror")

        layout.separator()

        layout.operator("pose.select_constraint_target", text="Constraint Target")
        layout.operator("pose.select_linked", text="Linked")

        layout.separator()

        layout.menu("VIEW3D_MT_select_pose_more_less")

        layout.separator()

        layout.operator_menu_enum("pose.select_grouped", "type", text="Grouped")
        layout.operator("object.select_pattern", text="Select Pattern...")


class VIEW3D_MT_select_particle(Menu):
    bl_label = "Select"

    def draw(self, _context):
        layout = self.layout

        layout.operator("particle.select_all", text="All").action = 'SELECT'
        layout.operator("particle.select_all", text="None").action = 'DESELECT'
        layout.operator("particle.select_all", text="Invert").action = 'INVERT'

        layout.separator()

        layout.operator("view3d.select_box")
        layout.operator("view3d.select_circle")
        layout.operator_menu_enum("view3d.select_lasso", "mode")

        layout.separator()

        layout.operator("particle.select_linked", text="Select Linked")

        layout.separator()

        layout.operator("particle.select_more")
        layout.operator("particle.select_less")

        layout.separator()

        layout.operator("particle.select_random")

        layout.separator()

        layout.operator("particle.select_roots", text="Roots")
        layout.operator("particle.select_tips", text="Tips")


class VIEW3D_MT_edit_mesh_select_similar(Menu):
    bl_label = "Select Similar"

    def draw(self, _context):
        layout = self.layout

        layout.operator_enum("mesh.select_similar", "type")

        layout.separator()

        layout.operator("mesh.select_similar_region", text="Face Regions")


class VIEW3D_MT_edit_mesh_select_by_trait(Menu):
    bl_label = "Select All by Trait"

    def draw(self, context):
        layout = self.layout
        tool_settings = context.tool_settings

        if tool_settings.mesh_select_mode[2] is False:
            layout.operator("mesh.select_non_manifold", text="Non Manifold")
        layout.operator("mesh.select_loose", text="Loose Geometry")
        layout.operator("mesh.select_interior_faces", text="Interior Faces")
        layout.operator("mesh.select_face_by_sides", text="Faces by Sides")

        layout.separator()

        layout.operator("mesh.select_ungrouped", text="Ungrouped Vertices")


class VIEW3D_MT_edit_mesh_select_more_less(Menu):
    bl_label = "Select More/Less"

    def draw(self, _context):
        layout = self.layout

        layout.operator("mesh.select_more", text="More")
        layout.operator("mesh.select_less", text="Less")

        layout.separator()

        layout.operator("mesh.select_next_item", text="Next Active")
        layout.operator("mesh.select_prev_item", text="Previous Active")


class VIEW3D_MT_edit_mesh_select_linked(Menu):
    bl_label = "Select Linked"

    def draw(self, _context):
        layout = self.layout

        layout.operator("mesh.select_linked", text="Linked")
        layout.operator("mesh.shortest_path_select", text="Shortest Path")
        layout.operator("mesh.faces_select_linked_flat", text="Linked Flat Faces")


class VIEW3D_MT_edit_mesh_select_loops(Menu):
    bl_label = "Select Loops"

    def draw(self, _context):
        layout = self.layout

        layout.operator("mesh.loop_multi_select", text="Edge Loops").ring = False
        layout.operator("mesh.loop_multi_select", text="Edge Rings").ring = True

        layout.separator()

        layout.operator("mesh.loop_to_region")
        layout.operator("mesh.region_to_loop")


class VIEW3D_MT_select_edit_mesh(Menu):
    bl_label = "Select"

    def draw(self, _context):
        layout = self.layout

        # primitive
        layout.operator("mesh.select_all", text="All").action = 'SELECT'
        layout.operator("mesh.select_all", text="None").action = 'DESELECT'
        layout.operator("mesh.select_all", text="Invert").action = 'INVERT'

        layout.separator()

        layout.operator("view3d.select_box")
        layout.operator("view3d.select_circle")
        layout.operator_menu_enum("view3d.select_lasso", "mode")

        layout.separator()

        # numeric
        layout.operator("mesh.select_random", text="Select Random")
        layout.operator("mesh.select_nth")

        layout.separator()

        # geometric
        layout.operator("mesh.edges_select_sharp", text="Select Sharp Edges")

        layout.separator()

        # other ...
        layout.menu("VIEW3D_MT_edit_mesh_select_similar")

        layout.separator()

        layout.menu("VIEW3D_MT_edit_mesh_select_by_trait")

        layout.separator()

        layout.menu("VIEW3D_MT_edit_mesh_select_more_less")

        layout.separator()

        layout.menu("VIEW3D_MT_edit_mesh_select_loops")

        layout.separator()

        layout.menu("VIEW3D_MT_edit_mesh_select_linked")

        layout.separator()

        layout.operator("mesh.select_axis", text="Side of Active")
        layout.operator("mesh.select_mirror")


class VIEW3D_MT_select_edit_curve(Menu):
    bl_label = "Select"

    def draw(self, _context):
        layout = self.layout

        layout.operator("curve.select_all", text="All").action = 'SELECT'
        layout.operator("curve.select_all", text="None").action = 'DESELECT'
        layout.operator("curve.select_all", text="Invert").action = 'INVERT'

        layout.separator()

        layout.operator("view3d.select_box")
        layout.operator("view3d.select_circle")
        layout.operator_menu_enum("view3d.select_lasso", "mode")

        layout.separator()

        layout.operator("curve.select_random")
        layout.operator("curve.select_nth")
        layout.operator("curve.select_linked", text="Select Linked")
        layout.operator("curve.select_similar", text="Select Similar")

        layout.separator()

        layout.operator("curve.de_select_first")
        layout.operator("curve.de_select_last")
        layout.operator("curve.select_next")
        layout.operator("curve.select_previous")

        layout.separator()

        layout.operator("curve.select_more")
        layout.operator("curve.select_less")


class VIEW3D_MT_select_edit_surface(Menu):
    bl_label = "Select"

    def draw(self, _context):
        layout = self.layout

        layout.operator("curve.select_all", text="All").action = 'SELECT'
        layout.operator("curve.select_all", text="None").action = 'DESELECT'
        layout.operator("curve.select_all", text="Invert").action = 'INVERT'

        layout.separator()

        layout.operator("view3d.select_box")
        layout.operator("view3d.select_circle")
        layout.operator_menu_enum("view3d.select_lasso", "mode")

        layout.separator()

        layout.operator("curve.select_random")
        layout.operator("curve.select_nth")
        layout.operator("curve.select_linked", text="Select Linked")
        layout.operator("curve.select_similar", text="Select Similar")

        layout.separator()

        layout.operator("curve.select_row")

        layout.separator()

        layout.operator("curve.select_more")
        layout.operator("curve.select_less")


class VIEW3D_MT_select_edit_text(Menu):
    bl_label = "Select"

    def draw(self, _context):
        layout = self.layout

        layout.operator("font.select_all", text="All")

        layout.separator()

        layout.operator("font.move_select", text="Top").type = 'TEXT_BEGIN'
        layout.operator("font.move_select", text="Bottom").type = 'TEXT_END'

        layout.separator()

        layout.operator("font.move_select", text="Previous Block").type = 'PREVIOUS_PAGE'
        layout.operator("font.move_select", text="Next Block").type = 'NEXT_PAGE'

        layout.separator()

        layout.operator("font.move_select", text="Line Begin").type = 'LINE_BEGIN'
        layout.operator("font.move_select", text="Line End").type = 'LINE_END'

        layout.separator()

        layout.operator("font.move_select", text="Previous Line").type = 'PREVIOUS_LINE'
        layout.operator("font.move_select", text="Next Line").type = 'NEXT_LINE'

        layout.separator()

        layout.operator("font.move_select", text="Previous Word").type = 'PREVIOUS_WORD'
        layout.operator("font.move_select", text="Next Word").type = 'NEXT_WORD'


class VIEW3D_MT_select_edit_metaball(Menu):
    bl_label = "Select"

    def draw(self, _context):
        layout = self.layout

        layout.operator("mball.select_all", text="All").action = 'SELECT'
        layout.operator("mball.select_all", text="None").action = 'DESELECT'
        layout.operator("mball.select_all", text="Invert").action = 'INVERT'

        layout.separator()

        layout.operator("view3d.select_box")
        layout.operator("view3d.select_circle")
        layout.operator_menu_enum("view3d.select_lasso", "mode")

        layout.separator()

        layout.operator("mball.select_random_metaelems")

        layout.separator()

        layout.operator_menu_enum("mball.select_similar", "type", text="Similar")


class VIEW3D_MT_edit_lattice_context_menu(Menu):
    bl_label = "Lattice Context Menu"

    def draw(self, _context):
        layout = self.layout

        layout.menu("VIEW3D_MT_mirror")
        layout.operator_menu_enum("lattice.flip", "axis")
        layout.menu("VIEW3D_MT_snap")

        layout.separator()

        layout.operator("lattice.make_regular")


class VIEW3D_MT_select_edit_lattice(Menu):
    bl_label = "Select"

    def draw(self, _context):
        layout = self.layout

        layout.operator("lattice.select_all", text="All").action = 'SELECT'
        layout.operator("lattice.select_all", text="None").action = 'DESELECT'
        layout.operator("lattice.select_all", text="Invert").action = 'INVERT'

        layout.separator()

        layout.operator("view3d.select_box")
        layout.operator("view3d.select_circle")
        layout.operator_menu_enum("view3d.select_lasso", "mode")

        layout.separator()

        layout.operator("lattice.select_mirror")
        layout.operator("lattice.select_random")

        layout.separator()

        layout.operator("lattice.select_more")
        layout.operator("lattice.select_less")

        layout.separator()

        layout.operator("lattice.select_ungrouped", text="Ungrouped Vertices")


class VIEW3D_MT_select_edit_armature(Menu):
    bl_label = "Select"

    def draw(self, _context):
        layout = self.layout

        layout.operator("armature.select_all", text="All").action = 'SELECT'
        layout.operator("armature.select_all", text="None").action = 'DESELECT'
        layout.operator("armature.select_all", text="Invert").action = 'INVERT'

        layout.separator()

        layout.operator("view3d.select_box")
        layout.operator("view3d.select_circle")
        layout.operator_menu_enum("view3d.select_lasso", "mode")

        layout.separator()

        layout.operator("armature.select_mirror")

        layout.separator()

        layout.operator("armature.select_more", text="More")
        layout.operator("armature.select_less", text="Less")

        layout.separator()

        layout.operator("armature.select_linked", text="Linked")

        layout.separator()

        props = layout.operator("armature.select_hierarchy", text="Parent")
        props.extend = False
        props.direction = 'PARENT'

        props = layout.operator("armature.select_hierarchy", text="Child")
        props.extend = False
        props.direction = 'CHILD'

        layout.separator()

        props = layout.operator("armature.select_hierarchy", text="Extend Parent")
        props.extend = True
        props.direction = 'PARENT'

        props = layout.operator("armature.select_hierarchy", text="Extend Child")
        props.extend = True
        props.direction = 'CHILD'

        layout.operator_menu_enum("armature.select_similar", "type", text="Similar")
        layout.operator("object.select_pattern", text="Select Pattern...")


class VIEW3D_MT_paint_gpencil(Menu):
    bl_label = "Paint"

    def draw(self, _context):
        layout = self.layout

        layout.operator("gpencil.vertex_color_set", text="Set Color Attribute")
        layout.operator("gpencil.stroke_reset_vertex_color")
        layout.separator()
        layout.operator("gpencil.vertex_color_invert", text="Invert")
        layout.operator("gpencil.vertex_color_levels", text="Levels")
        layout.operator("gpencil.vertex_color_hsv", text="Hue/Saturation/Value")
        layout.operator("gpencil.vertex_color_brightness_contrast", text="Brightness/Contrast")


class VIEW3D_MT_select_edit_gpencil(Menu):
    bl_label = "Select"

    def draw_legacy(self, context):
        layout = self.layout

        layout.operator("gpencil.select_all", text="All").action = 'SELECT'
        layout.operator("gpencil.select_all", text="None").action = 'DESELECT'
        layout.operator("gpencil.select_all", text="Invert").action = 'INVERT'

        layout.separator()

        layout.operator("gpencil.select_box")
        layout.operator("gpencil.select_circle")
        layout.operator_menu_enum("gpencil.select_lasso", "mode")

        layout.separator()

        layout.operator("gpencil.select_linked", text="Linked")
        layout.operator("gpencil.select_alternate")
        layout.operator("gpencil.select_random")
        layout.operator_menu_enum("gpencil.select_grouped", "type", text="Grouped")

        if context.mode == 'VERTEX_GPENCIL':
            layout.operator("gpencil.select_vertex_color", text="Color Attribute")

        layout.separator()

        layout.operator("gpencil.select_first")
        layout.operator("gpencil.select_last")

        layout.separator()

        layout.operator("gpencil.select_more")
        layout.operator("gpencil.select_less")

    def draw(self, context):
        if not context.preferences.experimental.use_grease_pencil_version3:
            self.draw_legacy(context)

        layout = self.layout

        layout.operator("grease_pencil.select_all", text="All").action = 'SELECT'
        layout.operator("grease_pencil.select_all", text="None").action = 'DESELECT'
        layout.operator("grease_pencil.select_all", text="Invert").action = 'INVERT'

        layout.separator()

<<<<<<< HEAD
        layout.operator("grease_pencil.select_linked", text="Linked")
=======
        layout.operator("grease_pencil.select_more")
        layout.operator("grease_pencil.select_less")
>>>>>>> 825d2d30


class VIEW3D_MT_select_paint_mask(Menu):
    bl_label = "Select"

    def draw(self, _context):
        layout = self.layout

        layout.operator("paint.face_select_all", text="All").action = 'SELECT'
        layout.operator("paint.face_select_all", text="None").action = 'DESELECT'
        layout.operator("paint.face_select_all", text="Invert").action = 'INVERT'

        layout.operator("paint.face_select_more")
        layout.operator("paint.face_select_less")

        layout.separator()

        layout.operator("view3d.select_box")
        layout.operator("view3d.select_circle")
        layout.operator_menu_enum("view3d.select_lasso", "mode")

        layout.separator()

        layout.operator("paint.face_select_linked", text="Linked")


class VIEW3D_MT_select_paint_mask_vertex(Menu):
    bl_label = "Select"

    def draw(self, _context):
        layout = self.layout

        layout.operator("paint.vert_select_all", text="All").action = 'SELECT'
        layout.operator("paint.vert_select_all", text="None").action = 'DESELECT'
        layout.operator("paint.vert_select_all", text="Invert").action = 'INVERT'

        layout.operator("paint.vert_select_more")
        layout.operator("paint.vert_select_less")

        layout.separator()

        layout.operator("view3d.select_box")
        layout.operator("view3d.select_circle")
        layout.operator_menu_enum("view3d.select_lasso", "mode")

        layout.separator()

        layout.operator("paint.vert_select_ungrouped", text="Ungrouped Vertices")
        layout.operator("paint.vert_select_linked", text="Select Linked")


class VIEW3D_MT_edit_curves_select_more_less(Menu):
    bl_label = "Select More/Less"

    def draw(self, _context):
        layout = self.layout

        layout.operator("curves.select_more", text="More")
        layout.operator("curves.select_less", text="Less")


class VIEW3D_MT_select_edit_curves(Menu):
    bl_label = "Select"

    def draw(self, _context):
        layout = self.layout

        layout.operator("curves.select_all", text="All").action = 'SELECT'
        layout.operator("curves.select_all", text="None").action = 'DESELECT'
        layout.operator("curves.select_all", text="Invert").action = 'INVERT'

        layout.separator()

        layout.operator("curves.select_random", text="Random")
        layout.operator("curves.select_ends", text="Endpoints")
        layout.operator("curves.select_linked", text="Linked")

        layout.separator()

        layout.menu("VIEW3D_MT_edit_curves_select_more_less")


class VIEW3D_MT_select_sculpt_curves(Menu):
    bl_label = "Select"

    def draw(self, _context):
        layout = self.layout

        layout.operator("curves.select_all", text="All").action = 'SELECT'
        layout.operator("curves.select_all", text="None").action = 'DESELECT'
        layout.operator("curves.select_all", text="Invert").action = 'INVERT'
        layout.operator("sculpt_curves.select_random", text="Random")
        layout.operator("curves.select_ends", text="Endpoints")
        layout.operator("sculpt_curves.select_grow", text="Grow")


class VIEW3D_MT_mesh_add(Menu):
    bl_idname = "VIEW3D_MT_mesh_add"
    bl_label = "Mesh"

    def draw(self, _context):
        layout = self.layout

        layout.operator_context = 'INVOKE_REGION_WIN'

        layout.operator("mesh.primitive_plane_add", text="Plane", icon='MESH_PLANE')
        layout.operator("mesh.primitive_cube_add", text="Cube", icon='MESH_CUBE')
        layout.operator("mesh.primitive_circle_add", text="Circle", icon='MESH_CIRCLE')
        layout.operator("mesh.primitive_uv_sphere_add", text="UV Sphere", icon='MESH_UVSPHERE')
        layout.operator("mesh.primitive_ico_sphere_add", text="Ico Sphere", icon='MESH_ICOSPHERE')
        layout.operator("mesh.primitive_cylinder_add", text="Cylinder", icon='MESH_CYLINDER')
        layout.operator("mesh.primitive_cone_add", text="Cone", icon='MESH_CONE')
        layout.operator("mesh.primitive_torus_add", text="Torus", icon='MESH_TORUS')

        layout.separator()

        layout.operator("mesh.primitive_grid_add", text="Grid", icon='MESH_GRID')
        layout.operator("mesh.primitive_monkey_add", text="Monkey", icon='MESH_MONKEY')


class VIEW3D_MT_curve_add(Menu):
    bl_idname = "VIEW3D_MT_curve_add"
    bl_label = "Curve"

    def draw(self, context):
        layout = self.layout

        layout.operator_context = 'INVOKE_REGION_WIN'

        layout.operator("curve.primitive_bezier_curve_add", text="Bezier", icon='CURVE_BEZCURVE')
        layout.operator("curve.primitive_bezier_circle_add", text="Circle", icon='CURVE_BEZCIRCLE')

        layout.separator()

        layout.operator("curve.primitive_nurbs_curve_add", text="Nurbs Curve", icon='CURVE_NCURVE')
        layout.operator("curve.primitive_nurbs_circle_add", text="Nurbs Circle", icon='CURVE_NCIRCLE')
        layout.operator("curve.primitive_nurbs_path_add", text="Path", icon='CURVE_PATH')

        layout.separator()

        layout.operator("object.curves_empty_hair_add", text="Empty Hair", icon='CURVES_DATA')
        layout.operator("object.quick_fur", text="Fur", icon='CURVES_DATA')

        experimental = context.preferences.experimental
        if experimental.use_new_curves_tools:
            layout.operator("object.curves_random_add", text="Random", icon='CURVES_DATA')


class VIEW3D_MT_surface_add(Menu):
    bl_idname = "VIEW3D_MT_surface_add"
    bl_label = "Surface"

    def draw(self, _context):
        layout = self.layout

        layout.operator_context = 'INVOKE_REGION_WIN'

        layout.operator("surface.primitive_nurbs_surface_curve_add", text="Nurbs Curve", icon='SURFACE_NCURVE')
        layout.operator("surface.primitive_nurbs_surface_circle_add", text="Nurbs Circle", icon='SURFACE_NCIRCLE')
        layout.operator("surface.primitive_nurbs_surface_surface_add", text="Nurbs Surface", icon='SURFACE_NSURFACE')
        layout.operator("surface.primitive_nurbs_surface_cylinder_add",
                        text="Nurbs Cylinder", icon='SURFACE_NCYLINDER')
        layout.operator("surface.primitive_nurbs_surface_sphere_add", text="Nurbs Sphere", icon='SURFACE_NSPHERE')
        layout.operator("surface.primitive_nurbs_surface_torus_add", text="Nurbs Torus", icon='SURFACE_NTORUS')


class VIEW3D_MT_edit_metaball_context_menu(Menu):
    bl_label = "Metaball Context Menu"

    def draw(self, _context):
        layout = self.layout

        layout.operator_context = 'INVOKE_REGION_WIN'

        # Add
        layout.operator("mball.duplicate_move")

        layout.separator()

        # Modify
        layout.menu("VIEW3D_MT_mirror")
        layout.menu("VIEW3D_MT_snap")

        layout.separator()

        # Remove
        layout.operator_context = 'EXEC_REGION_WIN'
        layout.operator("mball.delete_metaelems", text="Delete")


class VIEW3D_MT_metaball_add(Menu):
    bl_idname = "VIEW3D_MT_metaball_add"
    bl_label = "Metaball"

    def draw(self, _context):
        layout = self.layout

        layout.operator_context = 'INVOKE_REGION_WIN'
        layout.operator_enum("object.metaball_add", "type")


class TOPBAR_MT_edit_curve_add(Menu):
    bl_idname = "TOPBAR_MT_edit_curve_add"
    bl_label = "Add"
    bl_translation_context = i18n_contexts.operator_default

    def draw(self, context):
        layout = self.layout

        is_surf = context.active_object.type == 'SURFACE'

        layout.operator_context = 'EXEC_REGION_WIN'

        if is_surf:
            VIEW3D_MT_surface_add.draw(self, context)
        else:
            VIEW3D_MT_curve_add.draw(self, context)


class TOPBAR_MT_edit_armature_add(Menu):
    bl_idname = "TOPBAR_MT_edit_armature_add"
    bl_label = "Armature"

    def draw(self, _context):
        layout = self.layout

        layout.operator_context = 'EXEC_REGION_WIN'
        layout.operator("armature.bone_primitive_add", text="Single Bone", icon='BONE_DATA')


class VIEW3D_MT_armature_add(Menu):
    bl_idname = "VIEW3D_MT_armature_add"
    bl_label = "Armature"

    def draw(self, _context):
        layout = self.layout

        layout.operator_context = 'EXEC_REGION_WIN'
        layout.operator("object.armature_add", text="Single Bone", icon='BONE_DATA')


class VIEW3D_MT_light_add(Menu):
    bl_idname = "VIEW3D_MT_light_add"
    bl_context = i18n_contexts.id_light
    bl_label = "Light"

    def draw(self, _context):
        layout = self.layout

        layout.operator_context = 'INVOKE_REGION_WIN'
        layout.operator_enum("object.light_add", "type")


class VIEW3D_MT_lightprobe_add(Menu):
    bl_idname = "VIEW3D_MT_lightprobe_add"
    bl_label = "Light Probe"

    def draw(self, _context):
        layout = self.layout

        layout.operator_context = 'INVOKE_REGION_WIN'
        layout.operator_enum("object.lightprobe_add", "type")


class VIEW3D_MT_camera_add(Menu):
    bl_idname = "VIEW3D_MT_camera_add"
    bl_label = "Camera"

    def draw(self, _context):
        layout = self.layout
        layout.operator_context = 'EXEC_REGION_WIN'
        layout.operator("object.camera_add", text="Camera", icon='OUTLINER_OB_CAMERA')


class VIEW3D_MT_volume_add(Menu):
    bl_idname = "VIEW3D_MT_volume_add"
    bl_label = "Volume"
    bl_translation_context = i18n_contexts.id_id

    def draw(self, _context):
        layout = self.layout
        layout.operator("object.volume_import", text="Import OpenVDB...", icon='OUTLINER_DATA_VOLUME')
        layout.operator("object.volume_add", text="Empty",
                        text_ctxt=i18n_contexts.id_volume,
                        icon='OUTLINER_DATA_VOLUME')


class VIEW3D_MT_grease_pencil_add(Menu):
    bl_idname = "VIEW3D_MT_grease_pencil_add"
    bl_label = "Grease Pencil"

    def draw(self, _context):
        layout = self.layout
        layout.operator("object.grease_pencil_add", text="Empty", icon='EMPTY_AXIS').type = 'EMPTY'
        layout.operator("object.grease_pencil_add", text="Stroke", icon='STROKE').type = 'STROKE'
        layout.operator("object.grease_pencil_add", text="Suzanne", icon='MONKEY').type = 'MONKEY'


class VIEW3D_MT_add(Menu):
    bl_label = "Add"
    bl_translation_context = i18n_contexts.operator_default

    def draw(self, context):
        layout = self.layout

        # NOTE: don't use 'EXEC_SCREEN' or operators won't get the `v3d` context.

        # NOTE: was `EXEC_AREA`, but this context does not have the `rv3d`, which prevents
        #       "align_view" to work on first call (see #32719).
        layout.operator_context = 'EXEC_REGION_WIN'

        # layout.operator_menu_enum("object.mesh_add", "type", text="Mesh", icon='OUTLINER_OB_MESH')
        layout.menu("VIEW3D_MT_mesh_add", icon='OUTLINER_OB_MESH')

        # layout.operator_menu_enum("object.curve_add", "type", text="Curve", icon='OUTLINER_OB_CURVE')
        layout.menu("VIEW3D_MT_curve_add", icon='OUTLINER_OB_CURVE')
        # layout.operator_menu_enum("object.surface_add", "type", text="Surface", icon='OUTLINER_OB_SURFACE')
        layout.menu("VIEW3D_MT_surface_add", icon='OUTLINER_OB_SURFACE')
        layout.menu("VIEW3D_MT_metaball_add", text="Metaball", icon='OUTLINER_OB_META')
        layout.operator("object.text_add", text="Text", icon='OUTLINER_OB_FONT')
        if context.preferences.experimental.use_new_point_cloud_type:
            layout.operator("object.pointcloud_add", text="Point Cloud", icon='OUTLINER_OB_POINTCLOUD')
        layout.menu("VIEW3D_MT_volume_add", text="Volume", text_ctxt=i18n_contexts.id_id, icon='OUTLINER_OB_VOLUME')
        if context.preferences.experimental.use_grease_pencil_version3:
            layout.menu("VIEW3D_MT_grease_pencil_add", text="Grease Pencil", icon='OUTLINER_OB_GREASEPENCIL')
        else:
            layout.operator_menu_enum(
                "object.gpencil_add",
                "type",
                text="Grease Pencil",
                icon='OUTLINER_OB_GREASEPENCIL')

        layout.separator()

        if VIEW3D_MT_armature_add.is_extended():
            layout.menu("VIEW3D_MT_armature_add", icon='OUTLINER_OB_ARMATURE')
        else:
            layout.operator("object.armature_add", text="Armature", icon='OUTLINER_OB_ARMATURE')

        layout.operator("object.add", text="Lattice", icon='OUTLINER_OB_LATTICE').type = 'LATTICE'

        layout.separator()

        layout.operator_menu_enum("object.empty_add", "type", text="Empty",
                                  text_ctxt=i18n_contexts.id_id,
                                  icon='OUTLINER_OB_EMPTY')
        layout.menu("VIEW3D_MT_image_add", text="Image", icon='OUTLINER_OB_IMAGE')

        layout.separator()

        layout.menu("VIEW3D_MT_light_add", icon='OUTLINER_OB_LIGHT')
        layout.menu("VIEW3D_MT_lightprobe_add", icon='OUTLINER_OB_LIGHTPROBE')

        layout.separator()

        if VIEW3D_MT_camera_add.is_extended():
            layout.menu("VIEW3D_MT_camera_add", icon='OUTLINER_OB_CAMERA')
        else:
            VIEW3D_MT_camera_add.draw(self, context)

        layout.separator()

        layout.operator("object.speaker_add", text="Speaker", icon='OUTLINER_OB_SPEAKER')

        layout.separator()

        layout.operator_menu_enum("object.effector_add", "type", text="Force Field", icon='OUTLINER_OB_FORCE_FIELD')

        layout.separator()

        has_collections = bool(bpy.data.collections)
        col = layout.column()
        col.enabled = has_collections

        if not has_collections or len(bpy.data.collections) > 10:
            col.operator_context = 'INVOKE_REGION_WIN'
            col.operator(
                "object.collection_instance_add",
                text="Collection Instance..." if has_collections else "No Collections to Instance",
                icon='OUTLINER_OB_GROUP_INSTANCE',
            )
        else:
            col.operator_menu_enum(
                "object.collection_instance_add",
                "collection",
                text="Collection Instance",
                icon='OUTLINER_OB_GROUP_INSTANCE',
            )


class VIEW3D_MT_image_add(Menu):
    bl_label = "Add Image"

    def draw(self, _context):
        layout = self.layout
        layout.operator("object.load_reference_image", text="Reference", icon='IMAGE_REFERENCE')
        layout.operator("object.load_background_image", text="Background", icon='IMAGE_BACKGROUND')


class VIEW3D_MT_object_relations(Menu):
    bl_label = "Relations"

    def draw(self, _context):
        layout = self.layout

        layout.operator("object.make_override_library", text="Make Library Override...")

        layout.operator("object.make_dupli_face")

        layout.separator()

        layout.operator_menu_enum("object.make_local", "type", text="Make Local...")
        layout.menu("VIEW3D_MT_make_single_user")


class VIEW3D_MT_object_liboverride(Menu):
    bl_label = "Library Override"

    def draw(self, _context):
        layout = self.layout

        layout.operator("object.make_override_library", text="Make")
        layout.operator("object.reset_override_library", text="Reset")
        layout.operator("object.clear_override_library", text="Clear")


class VIEW3D_MT_object(Menu):
    bl_context = "objectmode"
    bl_label = "Object"

    def draw(self, _context):
        layout = self.layout

        layout.menu("VIEW3D_MT_transform_object")
        layout.operator_menu_enum("object.origin_set", text="Set Origin", property="type")
        layout.menu("VIEW3D_MT_mirror")
        layout.menu("VIEW3D_MT_object_clear")
        layout.menu("VIEW3D_MT_object_apply")
        layout.menu("VIEW3D_MT_snap")

        layout.separator()

        layout.operator("object.duplicate_move")
        layout.operator("object.duplicate_move_linked")
        layout.operator("object.join")

        layout.separator()

        layout.operator("view3d.copybuffer", text="Copy Objects", icon='COPYDOWN')
        layout.operator("view3d.pastebuffer", text="Paste Objects", icon='PASTEDOWN')

        layout.separator()

        layout.menu("VIEW3D_MT_object_asset")
        layout.menu("VIEW3D_MT_object_parent")
        layout.menu("VIEW3D_MT_object_collection")
        layout.menu("VIEW3D_MT_object_relations")
        layout.menu("VIEW3D_MT_object_liboverride")
        layout.menu("VIEW3D_MT_object_constraints")
        layout.menu("VIEW3D_MT_object_track")
        layout.menu("VIEW3D_MT_make_links")

        layout.separator()

        layout.operator("object.shade_smooth")
        layout.operator("object.shade_smooth", text="Shade Auto Smooth").use_auto_smooth = True
        layout.operator("object.shade_flat")

        layout.separator()

        layout.menu("VIEW3D_MT_object_animation")
        layout.menu("VIEW3D_MT_object_rigid_body")

        layout.separator()

        layout.menu("VIEW3D_MT_object_quick_effects")

        layout.separator()

        layout.menu("VIEW3D_MT_object_convert")

        layout.separator()

        layout.menu("VIEW3D_MT_object_showhide")
        layout.menu("VIEW3D_MT_object_cleanup")

        layout.separator()

        layout.operator_context = 'EXEC_REGION_WIN'
        layout.operator("object.delete", text="Delete").use_global = False
        layout.operator("object.delete", text="Delete Global").use_global = True


class VIEW3D_MT_object_animation(Menu):
    bl_label = "Animation"

    def draw(self, _context):
        layout = self.layout

        layout.operator("anim.keyframe_insert_menu", text="Insert Keyframe...")
        layout.operator("anim.keyframe_delete_v3d", text="Delete Keyframes...")
        layout.operator("anim.keyframe_clear_v3d", text="Clear Keyframes...")
        layout.operator("anim.keying_set_active_set", text="Change Keying Set...")

        layout.separator()

        layout.operator("nla.bake", text="Bake Action...")
        layout.operator("gpencil.bake_mesh_animation", text="Bake Mesh to Grease Pencil...")
        layout.operator("gpencil.bake_grease_pencil_animation", text="Bake Object Transform to Grease Pencil...")


class VIEW3D_MT_object_rigid_body(Menu):
    bl_label = "Rigid Body"

    def draw(self, _context):
        layout = self.layout

        layout.operator("rigidbody.objects_add", text="Add Active").type = 'ACTIVE'
        layout.operator("rigidbody.objects_add", text="Add Passive").type = 'PASSIVE'

        layout.separator()

        layout.operator("rigidbody.objects_remove", text="Remove")

        layout.separator()

        layout.operator("rigidbody.shape_change", text="Change Shape")
        layout.operator("rigidbody.mass_calculate", text="Calculate Mass")
        layout.operator("rigidbody.object_settings_copy", text="Copy from Active")
        layout.operator("object.visual_transform_apply", text="Apply Transformation")
        layout.operator("rigidbody.bake_to_keyframes", text="Bake to Keyframes")

        layout.separator()

        layout.operator("rigidbody.connect", text="Connect")


class VIEW3D_MT_object_clear(Menu):
    bl_label = "Clear"

    def draw(self, _context):
        layout = self.layout

        layout.operator("object.location_clear", text="Location").clear_delta = False
        layout.operator("object.rotation_clear", text="Rotation").clear_delta = False
        layout.operator("object.scale_clear", text="Scale").clear_delta = False

        layout.separator()

        layout.operator("object.origin_clear", text="Origin")


class VIEW3D_MT_object_context_menu(Menu):
    bl_label = "Object Context Menu"

    def draw(self, context):
        layout = self.layout

        view = context.space_data

        obj = context.object

        selected_objects_len = len(context.selected_objects)

        # If nothing is selected
        # (disabled for now until it can be made more useful).
        '''
        if selected_objects_len == 0:

            layout.menu("VIEW3D_MT_add", text="Add", text_ctxt=i18n_contexts.operator_default)
            layout.operator("view3d.pastebuffer", text="Paste Objects", icon='PASTEDOWN')

            return
        '''

        # If something is selected

        # Individual object types.
        if obj is None:
            pass

        elif obj.type == 'CAMERA':
            layout.operator_context = 'INVOKE_REGION_WIN'

            layout.operator("view3d.object_as_camera", text="Set Active Camera")

            if obj.data.type == 'PERSP':
                props = layout.operator("wm.context_modal_mouse", text="Adjust Focal Length")
                props.data_path_iter = "selected_editable_objects"
                props.data_path_item = "data.lens"
                props.input_scale = 0.1
                if obj.data.lens_unit == 'MILLIMETERS':
                    props.header_text = tip_("Camera Focal Length: %.1fmm")
                else:
                    props.header_text = tip_("Camera Focal Length: %.1f\u00B0")

            else:
                props = layout.operator("wm.context_modal_mouse", text="Camera Lens Scale")
                props.data_path_iter = "selected_editable_objects"
                props.data_path_item = "data.ortho_scale"
                props.input_scale = 0.01
                props.header_text = tip_("Camera Lens Scale: %.3f")

            if not obj.data.dof.focus_object:
                if view and view.camera == obj and view.region_3d.view_perspective == 'CAMERA':
                    props = layout.operator("ui.eyedropper_depth", text="DOF Distance (Pick)")
                else:
                    props = layout.operator("wm.context_modal_mouse", text="Adjust Focus Distance")
                    props.data_path_iter = "selected_editable_objects"
                    props.data_path_item = "data.dof.focus_distance"
                    props.input_scale = 0.02
                    props.header_text = tip_("Focus Distance: %.3f")

            layout.separator()

        elif obj.type in {'CURVE', 'FONT'}:
            layout.operator_context = 'INVOKE_REGION_WIN'

            props = layout.operator("wm.context_modal_mouse", text="Adjust Extrusion")
            props.data_path_iter = "selected_editable_objects"
            props.data_path_item = "data.extrude"
            props.input_scale = 0.01
            props.header_text = tip_("Extrude: %.3f")

            props = layout.operator("wm.context_modal_mouse", text="Adjust Offset")
            props.data_path_iter = "selected_editable_objects"
            props.data_path_item = "data.offset"
            props.input_scale = 0.01
            props.header_text = tip_("Offset: %.3f")

            layout.separator()

        elif obj.type == 'EMPTY':
            layout.operator_context = 'INVOKE_REGION_WIN'

            props = layout.operator("wm.context_modal_mouse", text="Adjust Empty Display Size")
            props.data_path_iter = "selected_editable_objects"
            props.data_path_item = "empty_display_size"
            props.input_scale = 0.01
            props.header_text = tip_("Empty Display Size: %.3f")

            layout.separator()

            if obj.empty_display_type == 'IMAGE':
                layout.operator("gpencil.trace_image")

                layout.separator()

        elif obj.type == 'LIGHT':
            light = obj.data

            layout.operator_context = 'INVOKE_REGION_WIN'

            props = layout.operator("wm.context_modal_mouse", text="Adjust Light Power")
            props.data_path_iter = "selected_editable_objects"
            props.data_path_item = "data.energy"
            props.input_scale = 1.0
            props.header_text = tip_("Light Power: %.3f")

            if light.type == 'AREA':
                if light.shape in {'RECTANGLE', 'ELLIPSE'}:
                    props = layout.operator("wm.context_modal_mouse", text="Adjust Area Light X Size")
                    props.data_path_iter = "selected_editable_objects"
                    props.data_path_item = "data.size"
                    props.header_text = tip_("Light Size X: %.3f")

                    props = layout.operator("wm.context_modal_mouse", text="Adjust Area Light Y Size")
                    props.data_path_iter = "selected_editable_objects"
                    props.data_path_item = "data.size_y"
                    props.header_text = tip_("Light Size Y: %.3f")
                else:
                    props = layout.operator("wm.context_modal_mouse", text="Adjust Area Light Size")
                    props.data_path_iter = "selected_editable_objects"
                    props.data_path_item = "data.size"
                    props.header_text = tip_("Light Size: %.3f")

            elif light.type in {'SPOT', 'POINT'}:
                props = layout.operator("wm.context_modal_mouse", text="Adjust Light Radius")
                props.data_path_iter = "selected_editable_objects"
                props.data_path_item = "data.shadow_soft_size"
                props.header_text = tip_("Light Radius: %.3f")

            elif light.type == 'SUN':
                props = layout.operator("wm.context_modal_mouse", text="Adjust Sun Light Angle")
                props.data_path_iter = "selected_editable_objects"
                props.data_path_item = "data.angle"
                props.header_text = tip_("Light Angle: %.3f")

            if light.type == 'SPOT':
                layout.separator()

                props = layout.operator("wm.context_modal_mouse", text="Adjust Spot Light Size")
                props.data_path_iter = "selected_editable_objects"
                props.data_path_item = "data.spot_size"
                props.input_scale = 0.01
                props.header_text = tip_("Spot Size: %.2f")

                props = layout.operator("wm.context_modal_mouse", text="Adjust Spot Light Blend")
                props.data_path_iter = "selected_editable_objects"
                props.data_path_item = "data.spot_blend"
                props.input_scale = -0.01
                props.header_text = tip_("Spot Blend: %.2f")

            layout.separator()

        # Shared among some object types.
        if obj is not None:
            if obj.type in {'MESH', 'CURVE', 'SURFACE'}:
                layout.operator("object.shade_smooth")
                layout.operator("object.shade_smooth", text="Shade Auto Smooth").use_auto_smooth = True
                layout.operator("object.shade_flat", text="Shade Flat")

                layout.separator()

            if obj.type in {'MESH', 'CURVE', 'SURFACE', 'ARMATURE', 'GPENCIL'}:
                if selected_objects_len > 1:
                    layout.operator("object.join")

            if obj.type in {'MESH', 'CURVE', 'CURVES', 'SURFACE', 'POINTCLOUD', 'META', 'FONT'}:
                layout.operator_menu_enum("object.convert", "target")

            if obj.type == 'GPENCIL':
                layout.operator_menu_enum("gpencil.convert", "type", text="Convert To")

            if (obj.type in {
                'MESH', 'CURVE', 'CURVES', 'SURFACE', 'GPENCIL', 'LATTICE', 'ARMATURE', 'META', 'FONT', 'POINTCLOUD',
            } or (obj.type == 'EMPTY' and obj.instance_collection is not None)):
                layout.operator_context = 'INVOKE_REGION_WIN'
                layout.operator_menu_enum("object.origin_set", text="Set Origin", property="type")
                layout.operator_context = 'INVOKE_DEFAULT'

                layout.separator()

        # Shared among all object types
        layout.operator("view3d.copybuffer", text="Copy Objects", icon='COPYDOWN')
        layout.operator("view3d.pastebuffer", text="Paste Objects", icon='PASTEDOWN')

        layout.separator()

        layout.operator("object.duplicate_move", icon='DUPLICATE')
        layout.operator("object.duplicate_move_linked")

        layout.separator()

        props = layout.operator("wm.call_panel", text="Rename Active Object...")
        props.name = "TOPBAR_PT_name"
        props.keep_open = False

        layout.separator()

        layout.menu("VIEW3D_MT_mirror")
        layout.menu("VIEW3D_MT_snap")
        layout.menu("VIEW3D_MT_object_parent")
        layout.operator_context = 'INVOKE_REGION_WIN'

        if view and view.local_view:
            layout.operator("view3d.localview_remove_from")
        else:
            layout.operator("object.move_to_collection")

        layout.separator()

        layout.operator("anim.keyframe_insert_menu", text="Insert Keyframe...")

        layout.separator()

        layout.operator_context = 'EXEC_REGION_WIN'
        layout.operator("object.delete", text="Delete").use_global = False


class VIEW3D_MT_object_shading(Menu):
    # XXX, this menu is a place to store shading operator in object mode
    bl_label = "Shading"

    def draw(self, _context):
        layout = self.layout
        layout.operator("object.shade_smooth", text="Smooth")
        layout.operator("object.shade_flat", text="Flat")


class VIEW3D_MT_object_apply(Menu):
    bl_label = "Apply"

    def draw(self, _context):
        layout = self.layout

        # Need invoke for the popup confirming the multi-user data operation
        layout.operator_context = 'INVOKE_DEFAULT'

        props = layout.operator("object.transform_apply", text="Location", text_ctxt=i18n_contexts.default)
        props.location, props.rotation, props.scale = True, False, False

        props = layout.operator("object.transform_apply", text="Rotation", text_ctxt=i18n_contexts.default)
        props.location, props.rotation, props.scale = False, True, False

        props = layout.operator("object.transform_apply", text="Scale", text_ctxt=i18n_contexts.default)
        props.location, props.rotation, props.scale = False, False, True

        props = layout.operator("object.transform_apply", text="All Transforms", text_ctxt=i18n_contexts.default)
        props.location, props.rotation, props.scale = True, True, True

        props = layout.operator("object.transform_apply", text="Rotation & Scale", text_ctxt=i18n_contexts.default)
        props.location, props.rotation, props.scale = False, True, True

        layout.separator()

        layout.operator(
            "object.transforms_to_deltas",
            text="Location to Deltas",
            text_ctxt=i18n_contexts.default,
        ).mode = 'LOC'
        layout.operator(
            "object.transforms_to_deltas",
            text="Rotation to Deltas",
            text_ctxt=i18n_contexts.default,
        ).mode = 'ROT'
        layout.operator(
            "object.transforms_to_deltas",
            text="Scale to Deltas",
            text_ctxt=i18n_contexts.default,
        ).mode = 'SCALE'

        layout.operator(
            "object.transforms_to_deltas",
            text="All Transforms to Deltas",
            text_ctxt=i18n_contexts.default,
        ).mode = 'ALL'
        layout.operator("object.anim_transforms_to_deltas")

        layout.separator()

        layout.operator(
            "object.visual_transform_apply",
            text="Visual Transform",
            text_ctxt=i18n_contexts.default,
        )
        layout.operator(
            "object.convert",
            text="Visual Geometry to Mesh",
            text_ctxt=i18n_contexts.default,
        ).target = 'MESH'
        layout.operator("object.duplicates_make_real")
        layout.operator("object.parent_inverse_apply",
                        text="Parent Inverse",
                        text_ctxt=i18n_contexts.default)


class VIEW3D_MT_object_parent(Menu):
    bl_label = "Parent"

    def draw(self, _context):
        from bl_ui_utils.layout import operator_context

        layout = self.layout

        layout.operator_enum("object.parent_set", "type")

        layout.separator()

        with operator_context(layout, 'EXEC_REGION_WIN'):
            layout.operator("object.parent_no_inverse_set").keep_transform = False
            props = layout.operator("object.parent_no_inverse_set", text="Make Parent without Inverse (Keep Transform)")
            props.keep_transform = True

        layout.separator()

        layout.operator_enum("object.parent_clear", "type")


class VIEW3D_MT_object_track(Menu):
    bl_label = "Track"

    def draw(self, _context):
        layout = self.layout

        layout.operator_enum("object.track_set", "type")

        layout.separator()

        layout.operator_enum("object.track_clear", "type")


class VIEW3D_MT_object_collection(Menu):
    bl_label = "Collection"

    def draw(self, _context):
        layout = self.layout

        layout.operator("object.move_to_collection")
        layout.operator("object.link_to_collection")

        layout.separator()

        layout.operator("collection.create")
        # layout.operator_menu_enum("collection.objects_remove", "collection")  # BUGGY
        layout.operator("collection.objects_remove")
        layout.operator("collection.objects_remove_all")

        layout.separator()

        layout.operator("collection.objects_add_active")
        layout.operator("collection.objects_remove_active")


class VIEW3D_MT_object_constraints(Menu):
    bl_label = "Constraints"

    def draw(self, _context):
        layout = self.layout

        layout.operator("object.constraint_add_with_targets")
        layout.operator("object.constraints_copy")

        layout.separator()

        layout.operator("object.constraints_clear")


class VIEW3D_MT_object_quick_effects(Menu):
    bl_label = "Quick Effects"

    def draw(self, _context):
        layout = self.layout

        layout.operator("object.quick_fur")
        layout.operator("object.quick_explode")
        layout.operator("object.quick_smoke")
        layout.operator("object.quick_liquid")


class VIEW3D_MT_object_showhide(Menu):
    bl_label = "Show/Hide"

    def draw(self, _context):
        layout = self.layout

        layout.operator("object.hide_view_clear")

        layout.separator()

        layout.operator("object.hide_view_set", text="Hide Selected").unselected = False
        layout.operator("object.hide_view_set", text="Hide Unselected").unselected = True


class VIEW3D_MT_object_cleanup(Menu):
    bl_label = "Clean Up"

    def draw(self, _context):
        layout = self.layout

        layout.operator("object.vertex_group_clean", text="Clean Vertex Group Weights").group_select_mode = 'ALL'
        layout.operator("object.vertex_group_limit_total", text="Limit Total Vertex Groups").group_select_mode = 'ALL'

        layout.separator()

        layout.operator("object.material_slot_remove_unused", text="Remove Unused Material Slots")


class VIEW3D_MT_object_asset(Menu):
    bl_label = "Asset"

    def draw(self, _context):
        layout = self.layout

        layout.operator("asset.mark")
        layout.operator("asset.clear", text="Clear Asset").set_fake_user = False
        layout.operator("asset.clear", text="Clear Asset (Set Fake User)").set_fake_user = True


class VIEW3D_MT_make_single_user(Menu):
    bl_label = "Make Single User"

    def draw(self, _context):
        layout = self.layout
        layout.operator_context = 'EXEC_REGION_WIN'

        props = layout.operator("object.make_single_user", text="Object")
        props.object = True
        props.obdata = props.material = props.animation = props.obdata_animation = False

        props = layout.operator("object.make_single_user", text="Object & Data")
        props.object = props.obdata = True
        props.material = props.animation = props.obdata_animation = False

        props = layout.operator("object.make_single_user", text="Object & Data & Materials")
        props.object = props.obdata = props.material = True
        props.animation = props.obdata_animation = False

        props = layout.operator("object.make_single_user", text="Materials")
        props.material = True
        props.object = props.obdata = props.animation = props.obdata_animation = False

        props = layout.operator("object.make_single_user", text="Object Animation")
        props.animation = True
        props.object = props.obdata = props.material = props.obdata_animation = False

        props = layout.operator("object.make_single_user", text="Object Data Animation")
        props.obdata_animation = props.obdata = True
        props.object = props.material = props.animation = False


class VIEW3D_MT_object_convert(Menu):
    bl_label = "Convert"

    def draw(self, context):
        layout = self.layout
        ob = context.active_object

        if ob and ob.type == 'GPENCIL' and context.gpencil_data:
            layout.operator_enum("gpencil.convert", "type")
        else:
            layout.operator_enum("object.convert", "target")

        # Potrace lib dependency.
        if bpy.app.build_options.potrace:
            layout.operator("gpencil.trace_image", icon='OUTLINER_OB_GREASEPENCIL')

        if ob and ob.type == 'CURVES':
            layout.operator("curves.convert_to_particle_system", text="Particle System")


class VIEW3D_MT_make_links(Menu):
    bl_label = "Link/Transfer Data"

    def draw(self, _context):
        layout = self.layout
        operator_context_default = layout.operator_context

        if len(bpy.data.scenes) > 10:
            layout.operator_context = 'INVOKE_REGION_WIN'
            layout.operator("object.make_links_scene", text="Link Objects to Scene...", icon='OUTLINER_OB_EMPTY')
        else:
            layout.operator_context = 'EXEC_REGION_WIN'
            layout.operator_menu_enum("object.make_links_scene", "scene", text="Link Objects to Scene")

        layout.separator()

        layout.operator_context = operator_context_default

        layout.operator_enum("object.make_links_data", "type")  # inline

        layout.operator("object.join_uvs", text="Copy UV Maps")

        layout.separator()

        layout.operator("object.data_transfer")
        layout.operator("object.datalayout_transfer")


class VIEW3D_MT_brush_paint_modes(Menu):
    bl_label = "Enabled Modes"

    def draw(self, context):
        layout = self.layout

        settings = UnifiedPaintPanel.paint_settings(context)
        brush = settings.brush

        layout.prop(brush, "use_paint_sculpt", text="Sculpt")
        layout.prop(brush, "use_paint_uv_sculpt", text="UV Sculpt")
        layout.prop(brush, "use_paint_vertex", text="Vertex Paint")
        layout.prop(brush, "use_paint_weight", text="Weight Paint")
        layout.prop(brush, "use_paint_image", text="Texture Paint")
        layout.prop(brush, "use_paint_sculpt_curves", text="Sculpt Curves")


class VIEW3D_MT_paint_vertex(Menu):
    bl_label = "Paint"

    def draw(self, _context):
        layout = self.layout

        layout.operator("paint.vertex_color_set")
        layout.operator("paint.vertex_color_smooth")
        layout.operator("paint.vertex_color_dirt")
        layout.operator("paint.vertex_color_from_weight")

        layout.separator()

        layout.operator("paint.vertex_color_invert", text="Invert")
        layout.operator("paint.vertex_color_levels", text="Levels")
        layout.operator("paint.vertex_color_hsv", text="Hue/Saturation/Value")
        layout.operator("paint.vertex_color_brightness_contrast", text="Brightness/Contrast")


class VIEW3D_MT_hook(Menu):
    bl_label = "Hooks"

    def draw(self, context):
        layout = self.layout
        layout.operator_context = 'EXEC_AREA'
        layout.operator("object.hook_add_newob")
        layout.operator("object.hook_add_selob").use_bone = False
        layout.operator("object.hook_add_selob", text="Hook to Selected Object Bone").use_bone = True

        if any([mod.type == 'HOOK' for mod in context.active_object.modifiers]):
            layout.separator()

            layout.operator_menu_enum("object.hook_assign", "modifier")
            layout.operator_menu_enum("object.hook_remove", "modifier")

            layout.separator()

            layout.operator_menu_enum("object.hook_select", "modifier")
            layout.operator_menu_enum("object.hook_reset", "modifier")
            layout.operator_menu_enum("object.hook_recenter", "modifier")


class VIEW3D_MT_vertex_group(Menu):
    bl_label = "Vertex Groups"

    def draw(self, context):
        layout = self.layout

        layout.operator_context = 'EXEC_AREA'
        layout.operator("object.vertex_group_assign_new")

        ob = context.active_object
        if ob.mode == 'EDIT' or (ob.mode == 'WEIGHT_PAINT' and ob.type == 'MESH' and ob.data.use_paint_mask_vertex):
            if ob.vertex_groups.active:
                layout.separator()

                layout.operator("object.vertex_group_assign", text="Assign to Active Group")
                layout.operator(
                    "object.vertex_group_remove_from",
                    text="Remove from Active Group",
                ).use_all_groups = False
                layout.operator("object.vertex_group_remove_from", text="Remove from All").use_all_groups = True

        if ob.vertex_groups.active:
            layout.separator()

            layout.operator_menu_enum("object.vertex_group_set_active", "group", text="Set Active Group")
            layout.operator("object.vertex_group_remove", text="Remove Active Group").all = False
            layout.operator("object.vertex_group_remove", text="Remove All Groups").all = True


class VIEW3D_MT_gpencil_vertex_group(Menu):
    bl_label = "Vertex Groups"

    def draw(self, context):
        layout = self.layout

        layout.operator_context = 'EXEC_AREA'
        ob = context.active_object

        layout.operator("object.vertex_group_add", text="Add New Group")
        ob = context.active_object
        if ob.vertex_groups.active:
            layout.separator()

            layout.operator("gpencil.vertex_group_assign", text="Assign")
            layout.operator("gpencil.vertex_group_remove_from", text="Remove")

            layout.operator("gpencil.vertex_group_select", text="Select")
            layout.operator("gpencil.vertex_group_deselect", text="Deselect")


class VIEW3D_MT_paint_weight_lock(Menu):
    bl_label = "Vertex Group Locks"

    def draw(self, _context):
        layout = self.layout

        props = layout.operator("object.vertex_group_lock", icon='LOCKED', text="Lock All")
        props.action, props.mask = 'LOCK', 'ALL'

        props = layout.operator("object.vertex_group_lock", text="Lock Selected")
        props.action, props.mask = 'LOCK', 'SELECTED'

        props = layout.operator("object.vertex_group_lock", text="Lock Unselected")
        props.action, props.mask = 'LOCK', 'UNSELECTED'

        props = layout.operator("object.vertex_group_lock", text="Lock Only Selected")
        props.action, props.mask = 'LOCK', 'INVERT_UNSELECTED'

        props = layout.operator("object.vertex_group_lock", text="Lock Only Unselected")
        props.action, props.mask = 'UNLOCK', 'INVERT_UNSELECTED'

        layout.separator()

        props = layout.operator("object.vertex_group_lock", icon='UNLOCKED', text="Unlock All")
        props.action, props.mask = 'UNLOCK', 'ALL'

        props = layout.operator("object.vertex_group_lock", text="Unlock Selected")
        props.action, props.mask = 'UNLOCK', 'SELECTED'

        props = layout.operator("object.vertex_group_lock", text="Unlock Unselected")
        props.action, props.mask = 'UNLOCK', 'UNSELECTED'

        layout.separator()

        props = layout.operator("object.vertex_group_lock", icon='ARROW_LEFTRIGHT', text="Invert Locks")
        props.action, props.mask = 'INVERT', 'ALL'


class VIEW3D_MT_paint_weight(Menu):
    bl_label = "Weights"

    @staticmethod
    def draw_generic(layout, is_editmode=False):

        if not is_editmode:

            layout.operator("paint.weight_from_bones", text="Assign Automatic from Bones").type = 'AUTOMATIC'
            layout.operator("paint.weight_from_bones", text="Assign from Bone Envelopes").type = 'ENVELOPES'

            layout.separator()

        layout.operator("object.vertex_group_normalize_all", text="Normalize All")
        layout.operator("object.vertex_group_normalize", text="Normalize")

        layout.separator()

        layout.operator("object.vertex_group_mirror", text="Mirror")
        layout.operator("object.vertex_group_invert", text="Invert")
        layout.operator("object.vertex_group_clean", text="Clean")

        layout.separator()

        layout.operator("object.vertex_group_quantize", text="Quantize")
        layout.operator("object.vertex_group_levels", text="Levels")
        layout.operator("object.vertex_group_smooth", text="Smooth")

        if not is_editmode:
            props = layout.operator("object.data_transfer", text="Transfer Weights")
            props.use_reverse_transfer = True
            props.data_type = 'VGROUP_WEIGHTS'

        layout.operator("object.vertex_group_limit_total", text="Limit Total")

        if not is_editmode:
            layout.separator()

            layout.operator("paint.weight_set")

        layout.menu("VIEW3D_MT_paint_weight_lock", text="Locks")

    def draw(self, _context):
        self.draw_generic(self.layout, is_editmode=False)


class VIEW3D_MT_sculpt(Menu):
    bl_label = "Sculpt"

    def draw(self, _context):
        layout = self.layout

        layout.operator("transform.translate")
        layout.operator("transform.rotate")
        layout.operator("transform.resize", text="Scale")

        props = layout.operator("sculpt.mesh_filter", text="Sphere")
        props.type = 'SPHERE'

        layout.separator()

        props = layout.operator("paint.hide_show", text="Box Hide")
        props.action = 'HIDE'

        props = layout.operator("paint.hide_show", text="Box Show")
        props.action = 'SHOW'

        layout.separator()

        props = layout.operator("sculpt.face_set_change_visibility", text="Toggle Visibility")
        props.mode = 'TOGGLE'

        props = layout.operator("sculpt.face_set_change_visibility", text="Hide Active Face Set")
        props.mode = 'HIDE_ACTIVE'

        props = layout.operator("paint.hide_show", text="Show All")
        props.action = 'SHOW'
        props.area = 'ALL'

        layout.operator("sculpt.face_set_invert_visibility", text="Invert Visible")

        props = layout.operator("paint.hide_show", text="Hide Masked")
        props.action = 'HIDE'
        props.area = 'MASKED'

        layout.separator()

        props = layout.operator("sculpt.trim_box_gesture", text="Box Trim")
        props.trim_mode = 'DIFFERENCE'

        props = layout.operator("sculpt.trim_lasso_gesture", text="Lasso Trim")
        props.trim_mode = 'DIFFERENCE'

        props = layout.operator("sculpt.trim_box_gesture", text="Box Add")
        props.trim_mode = 'JOIN'

        props = layout.operator("sculpt.trim_lasso_gesture", text="Lasso Add")
        props.trim_mode = 'JOIN'

        layout.operator("sculpt.project_line_gesture", text="Line Project")

        layout.separator()

        # Fair Positions
        props = layout.operator("sculpt.face_set_edit", text="Fair Positions")
        props.mode = 'FAIR_POSITIONS'

        # Fair Tangency
        props = layout.operator("sculpt.face_set_edit", text="Fair Tangency")
        props.mode = 'FAIR_TANGENCY'

        layout.separator()

        sculpt_filters_types = [
            ('SMOOTH', "Smooth"),
            ('SURFACE_SMOOTH', "Surface Smooth"),
            ('INFLATE', "Inflate"),
            ('RELAX', "Relax Topology"),
            ('RELAX_FACE_SETS', "Relax Face Sets"),
            ('SHARPEN', "Sharpen"),
            ('ENHANCE_DETAILS', "Enhance Details"),
            ('ERASE_DISCPLACEMENT', "Erase Multires Displacement"),
            ('RANDOM', "Randomize")
        ]

        for filter_type, ui_name in sculpt_filters_types:
            props = layout.operator("sculpt.mesh_filter", text=ui_name)
            props.type = filter_type

        layout.separator()

        layout.menu("VIEW3D_MT_sculpt_set_pivot", text="Set Pivot")

        layout.separator()

        # Rebuild BVH
        layout.operator("sculpt.optimize")

        layout.separator()

        layout.operator("object.transfer_mode", text="Transfer Sculpt Mode")


class VIEW3D_MT_sculpt_curves(Menu):
    bl_label = "Curves"

    def draw(self, _context):
        layout = self.layout

        layout.operator("curves.snap_curves_to_surface", text="Snap to Deformed Surface").attach_mode = 'DEFORM'
        layout.operator("curves.snap_curves_to_surface", text="Snap to Nearest Surface").attach_mode = 'NEAREST'
        layout.separator()
        layout.operator("curves.convert_to_particle_system", text="Convert to Particle System")


class VIEW3D_MT_mask(Menu):
    bl_label = "Mask"

    def draw(self, _context):
        layout = self.layout

        props = layout.operator("paint.mask_flood_fill", text="Invert Mask")
        props.mode = 'INVERT'

        props = layout.operator("paint.mask_flood_fill", text="Fill Mask")
        props.mode = 'VALUE'
        props.value = 1

        props = layout.operator("paint.mask_flood_fill", text="Clear Mask")
        props.mode = 'VALUE'
        props.value = 0

        props = layout.operator("paint.mask_box_gesture", text="Box Mask")
        props.mode = 'VALUE'
        props.value = 0

        props = layout.operator("paint.mask_lasso_gesture", text="Lasso Mask")

        layout.separator()

        props = layout.operator("sculpt.mask_filter", text="Smooth Mask")
        props.filter_type = 'SMOOTH'

        props = layout.operator("sculpt.mask_filter", text="Sharpen Mask")
        props.filter_type = 'SHARPEN'

        props = layout.operator("sculpt.mask_filter", text="Grow Mask")
        props.filter_type = 'GROW'

        props = layout.operator("sculpt.mask_filter", text="Shrink Mask")
        props.filter_type = 'SHRINK'

        props = layout.operator("sculpt.mask_filter", text="Increase Contrast")
        props.filter_type = 'CONTRAST_INCREASE'
        props.auto_iteration_count = False

        props = layout.operator("sculpt.mask_filter", text="Decrease Contrast")
        props.filter_type = 'CONTRAST_DECREASE'
        props.auto_iteration_count = False

        layout.separator()

        props = layout.operator("sculpt.expand", text="Expand Mask by Topology")
        props.target = 'MASK'
        props.falloff_type = 'GEODESIC'
        props.invert = False
        props.use_auto_mask = False
        props.use_mask_preserve = True

        props = layout.operator("sculpt.expand", text="Expand Mask by Normals")
        props.target = 'MASK'
        props.falloff_type = 'NORMALS'
        props.invert = False
        props.use_mask_preserve = True

        layout.separator()

        props = layout.operator("mesh.paint_mask_extract", text="Mask Extract")

        layout.separator()

        props = layout.operator("mesh.paint_mask_slice", text="Mask Slice")
        props.fill_holes = False
        props.new_object = False
        props = layout.operator("mesh.paint_mask_slice", text="Mask Slice and Fill Holes")
        props.new_object = False
        props = layout.operator("mesh.paint_mask_slice", text="Mask Slice to New Object")

        layout.separator()

        props = layout.operator("sculpt.mask_from_cavity", text="Mask From Cavity")
        props.settings_source = 'OPERATOR'

        layout.separator()

        layout.menu("VIEW3D_MT_random_mask", text="Random Mask")


class VIEW3D_MT_face_sets(Menu):
    bl_label = "Face Sets"

    def draw(self, _context):
        layout = self.layout

        props = layout.operator("sculpt.face_sets_create", text="Face Set from Masked")
        props.mode = 'MASKED'

        props = layout.operator("sculpt.face_sets_create", text="Face Set from Visible")
        props.mode = 'VISIBLE'

        props = layout.operator("sculpt.face_sets_create", text="Face Set from Edit Mode Selection")
        props.mode = 'SELECTION'

        layout.separator()

        layout.menu("VIEW3D_MT_face_sets_init", text="Initialize Face Sets")

        layout.separator()

        props = layout.operator("sculpt.face_set_edit", text="Grow Face Set")
        props.mode = 'GROW'

        props = layout.operator("sculpt.face_set_edit", text="Shrink Face Set")
        props.mode = 'SHRINK'

        layout.separator()

        props = layout.operator("sculpt.expand", text="Expand Face Set by Topology")
        props.target = 'FACE_SETS'
        props.falloff_type = 'GEODESIC'
        props.invert = False
        props.use_mask_preserve = False
        props.use_modify_active = False

        props = layout.operator("sculpt.expand", text="Expand Active Face Set")
        props.target = 'FACE_SETS'
        props.falloff_type = 'BOUNDARY_FACE_SET'
        props.invert = False
        props.use_mask_preserve = False
        props.use_modify_active = True

        layout.separator()

        props = layout.operator("mesh.face_set_extract", text="Extract Face Set")

        layout.separator()

        layout.operator("sculpt.face_set_invert_visibility", text="Invert Visible Face Sets")

        props = layout.operator("sculpt.reveal_all", text="Show All Face Sets")

        layout.separator()

        props = layout.operator("sculpt.face_sets_randomize_colors", text="Randomize Colors")


class VIEW3D_MT_sculpt_set_pivot(Menu):
    bl_label = "Sculpt Set Pivot"

    def draw(self, _context):
        layout = self.layout

        props = layout.operator("sculpt.set_pivot_position", text="Pivot to Origin")
        props.mode = 'ORIGIN'

        props = layout.operator("sculpt.set_pivot_position", text="Pivot to Unmasked")
        props.mode = 'UNMASKED'

        props = layout.operator("sculpt.set_pivot_position", text="Pivot to Mask Border")
        props.mode = 'BORDER'

        props = layout.operator("sculpt.set_pivot_position", text="Pivot to Active Vertex")
        props.mode = 'ACTIVE'

        props = layout.operator("sculpt.set_pivot_position", text="Pivot to Surface Under Cursor")
        props.mode = 'SURFACE'


class VIEW3D_MT_face_sets_init(Menu):
    bl_label = "Face Sets Init"

    def draw(self, _context):
        layout = self.layout

        props = layout.operator("sculpt.face_sets_init", text="By Loose Parts")
        props.mode = 'LOOSE_PARTS'

        props = layout.operator("sculpt.face_sets_init", text="By Face Set Boundaries")
        props.mode = 'FACE_SET_BOUNDARIES'

        props = layout.operator("sculpt.face_sets_init", text="By Materials")
        props.mode = 'MATERIALS'

        props = layout.operator("sculpt.face_sets_init", text="By Normals")
        props.mode = 'NORMALS'

        props = layout.operator("sculpt.face_sets_init", text="By UV Seams")
        props.mode = 'UV_SEAMS'

        props = layout.operator("sculpt.face_sets_init", text="By Edge Creases")
        props.mode = 'CREASES'

        props = layout.operator("sculpt.face_sets_init", text="By Edge Bevel Weight")
        props.mode = 'BEVEL_WEIGHT'

        props = layout.operator("sculpt.face_sets_init", text="By Sharp Edges")
        props.mode = 'SHARP_EDGES'

        props = layout.operator("sculpt.face_sets_init", text="By Face Maps")
        props.mode = 'FACE_MAPS'


class VIEW3D_MT_random_mask(Menu):
    bl_label = "Random Mask"

    def draw(self, _context):
        layout = self.layout

        props = layout.operator("sculpt.mask_init", text="Per Vertex")
        props.mode = 'RANDOM_PER_VERTEX'

        props = layout.operator("sculpt.mask_init", text="Per Face Set")
        props.mode = 'RANDOM_PER_FACE_SET'

        props = layout.operator("sculpt.mask_init", text="Per Loose Part")
        props.mode = 'RANDOM_PER_LOOSE_PART'


class VIEW3D_MT_particle(Menu):
    bl_label = "Particle"

    def draw(self, context):
        layout = self.layout
        tool_settings = context.tool_settings

        particle_edit = tool_settings.particle_edit

        layout.operator("particle.mirror")

        layout.operator("particle.remove_doubles")

        layout.separator()

        if particle_edit.select_mode == 'POINT':
            layout.operator("particle.subdivide")

        layout.operator("particle.unify_length")
        layout.operator("particle.rekey")
        layout.operator("particle.weight_set")

        layout.separator()

        layout.menu("VIEW3D_MT_particle_showhide")

        layout.separator()

        layout.operator("particle.delete")


class VIEW3D_MT_particle_context_menu(Menu):
    bl_label = "Particle Context Menu"

    def draw(self, context):
        layout = self.layout
        tool_settings = context.tool_settings

        particle_edit = tool_settings.particle_edit

        layout.operator("particle.rekey")

        layout.separator()

        layout.operator("particle.delete")

        layout.separator()

        layout.operator("particle.remove_doubles")
        layout.operator("particle.unify_length")

        if particle_edit.select_mode == 'POINT':
            layout.operator("particle.subdivide")

        layout.operator("particle.weight_set")

        layout.separator()

        layout.operator("particle.mirror")

        if particle_edit.select_mode == 'POINT':
            layout.separator()

            layout.operator("particle.select_all", text="All").action = 'SELECT'
            layout.operator("particle.select_all", text="None").action = 'DESELECT'
            layout.operator("particle.select_all", text="Invert").action = 'INVERT'

            layout.separator()

            layout.operator("particle.select_roots")
            layout.operator("particle.select_tips")

            layout.separator()

            layout.operator("particle.select_random")

            layout.separator()

            layout.operator("particle.select_more")
            layout.operator("particle.select_less")

            layout.separator()

            layout.operator("particle.select_linked", text="Select Linked")


class VIEW3D_MT_particle_showhide(ShowHideMenu, Menu):
    _operator_name = "particle"


class VIEW3D_MT_pose(Menu):
    bl_label = "Pose"

    def draw(self, _context):
        layout = self.layout

        layout.menu("VIEW3D_MT_transform_armature")

        layout.menu("VIEW3D_MT_pose_transform")
        layout.menu("VIEW3D_MT_pose_apply")

        layout.menu("VIEW3D_MT_snap")

        layout.separator()

        layout.menu("VIEW3D_MT_object_animation")

        layout.separator()

        layout.menu("VIEW3D_MT_pose_slide")
        layout.menu("VIEW3D_MT_pose_propagate")

        layout.separator()

        layout.operator("pose.copy", icon='COPYDOWN')
        layout.operator("pose.paste", icon='PASTEDOWN').flipped = False
        layout.operator("pose.paste", icon='PASTEFLIPDOWN', text="Paste Pose Flipped").flipped = True

        layout.separator()

        layout.menu("VIEW3D_MT_pose_motion")
        layout.menu("VIEW3D_MT_pose_group")

        layout.separator()

        layout.menu("VIEW3D_MT_object_parent")
        layout.menu("VIEW3D_MT_pose_ik")
        layout.menu("VIEW3D_MT_pose_constraints")

        layout.separator()

        layout.menu("VIEW3D_MT_pose_names")
        layout.operator("pose.quaternions_flip")

        layout.separator()

        layout.operator_context = 'INVOKE_AREA'
        layout.operator("armature.armature_layers", text="Change Armature Layers...")
        layout.operator("pose.bone_layers", text="Change Bone Layers...")

        layout.separator()

        layout.menu("VIEW3D_MT_pose_showhide")
        layout.menu("VIEW3D_MT_bone_options_toggle", text="Bone Settings")


class VIEW3D_MT_pose_transform(Menu):
    bl_label = "Clear Transform"

    def draw(self, _context):
        layout = self.layout

        layout.operator("pose.transforms_clear", text="All")

        layout.separator()

        layout.operator("pose.loc_clear", text="Location")
        layout.operator("pose.rot_clear", text="Rotation")
        layout.operator("pose.scale_clear", text="Scale")

        layout.separator()

        layout.operator("pose.user_transforms_clear", text="Reset Unkeyed")


class VIEW3D_MT_pose_slide(Menu):
    bl_label = "In-Betweens"

    def draw(self, _context):
        layout = self.layout

        layout.operator("pose.push_rest")
        layout.operator("pose.relax_rest")
        layout.operator("pose.push")
        layout.operator("pose.relax")
        layout.operator("pose.breakdown")
        layout.operator("pose.blend_to_neighbor")


class VIEW3D_MT_pose_propagate(Menu):
    bl_label = "Propagate"

    def draw(self, _context):
        layout = self.layout

        layout.operator("pose.propagate", text="To Next Keyframe").mode = 'NEXT_KEY'
        layout.operator("pose.propagate", text="To Last Keyframe (Make Cyclic)").mode = 'LAST_KEY'

        layout.separator()

        layout.operator("pose.propagate", text="On Selected Keyframes").mode = 'SELECTED_KEYS'

        layout.separator()

        layout.operator("pose.propagate", text="On Selected Markers").mode = 'SELECTED_MARKERS'


class VIEW3D_MT_pose_motion(Menu):
    bl_label = "Motion Paths"

    def draw(self, _context):
        layout = self.layout

        layout.operator("pose.paths_calculate", text="Calculate")
        layout.operator("pose.paths_clear", text="Clear")


class VIEW3D_MT_pose_group(Menu):
    bl_label = "Bone Groups"

    def draw(self, context):
        layout = self.layout

        pose = context.active_object.pose

        layout.operator_context = 'EXEC_AREA'
        layout.operator("pose.group_assign", text="Assign to New Group").type = 0

        if pose.bone_groups:
            active_group = pose.bone_groups.active_index + 1
            layout.operator("pose.group_assign", text="Assign to Group").type = active_group

            layout.separator()

            # layout.operator_context = 'INVOKE_AREA'
            layout.operator("pose.group_unassign")
            layout.operator("pose.group_remove")


class VIEW3D_MT_pose_ik(Menu):
    bl_label = "Inverse Kinematics"

    def draw(self, _context):
        layout = self.layout

        layout.operator("pose.ik_add")
        layout.operator("pose.ik_clear")


class VIEW3D_MT_pose_constraints(Menu):
    bl_label = "Constraints"

    def draw(self, _context):
        layout = self.layout

        layout.operator("pose.constraint_add_with_targets", text="Add (with Targets)...")
        layout.operator("pose.constraints_copy")
        layout.operator("pose.constraints_clear")


class VIEW3D_MT_pose_names(Menu):
    bl_label = "Names"

    def draw(self, _context):
        layout = self.layout

        layout.operator_context = 'EXEC_REGION_WIN'
        layout.operator("pose.autoside_names", text="Auto-Name Left/Right").axis = 'XAXIS'
        layout.operator("pose.autoside_names", text="Auto-Name Front/Back").axis = 'YAXIS'
        layout.operator("pose.autoside_names", text="Auto-Name Top/Bottom").axis = 'ZAXIS'
        layout.operator("pose.flip_names")


class VIEW3D_MT_pose_showhide(ShowHideMenu, Menu):
    _operator_name = "pose"


class VIEW3D_MT_pose_apply(Menu):
    bl_label = "Apply"

    def draw(self, _context):
        layout = self.layout

        layout.operator("pose.armature_apply").selected = False
        layout.operator("pose.armature_apply", text="Apply Selected as Rest Pose").selected = True
        layout.operator("pose.visual_transform_apply")

        layout.separator()

        props = layout.operator("object.assign_property_defaults")
        props.process_bones = True


class VIEW3D_MT_pose_context_menu(Menu):
    bl_label = "Pose Context Menu"

    def draw(self, _context):
        layout = self.layout

        layout.operator_context = 'INVOKE_REGION_WIN'

        layout.operator("anim.keyframe_insert_menu", text="Insert Keyframe...")

        layout.separator()

        layout.operator("pose.copy", icon='COPYDOWN')
        layout.operator("pose.paste", icon='PASTEDOWN').flipped = False
        layout.operator("pose.paste", icon='PASTEFLIPDOWN', text="Paste X-Flipped Pose").flipped = True

        layout.separator()

        props = layout.operator("wm.call_panel", text="Rename Active Bone...")
        props.name = "TOPBAR_PT_name"
        props.keep_open = False

        layout.separator()

        layout.operator("pose.push")
        layout.operator("pose.relax")
        layout.operator("pose.breakdown")
        layout.operator("pose.blend_to_neighbor")

        layout.separator()

        layout.operator("pose.paths_calculate", text="Calculate Motion Paths")
        layout.operator("pose.paths_clear", text="Clear Motion Paths")
        layout.operator("pose.paths_update", text="Update Armature Motion Paths")
        layout.operator("object.paths_update_visible", text="Update All Motion Paths")

        layout.separator()

        layout.operator("pose.hide").unselected = False
        layout.operator("pose.reveal")

        layout.separator()

        layout.operator("pose.user_transforms_clear")


class BoneOptions:
    def draw(self, context):
        layout = self.layout

        options = [
            "show_wire",
            "use_deform",
            "use_envelope_multiply",
            "use_inherit_rotation",
        ]

        if context.mode == 'EDIT_ARMATURE':
            bone_props = bpy.types.EditBone.bl_rna.properties
            data_path_iter = "selected_bones"
            opt_suffix = ""
            options.append("lock")
        else:  # pose-mode
            bone_props = bpy.types.Bone.bl_rna.properties
            data_path_iter = "selected_pose_bones"
            opt_suffix = "bone."

        for opt in options:
            props = layout.operator("wm.context_collection_boolean_set", text=bone_props[opt].name,
                                    text_ctxt=i18n_contexts.default)
            props.data_path_iter = data_path_iter
            props.data_path_item = opt_suffix + opt
            props.type = self.type


class VIEW3D_MT_bone_options_toggle(Menu, BoneOptions):
    bl_label = "Toggle Bone Options"
    type = 'TOGGLE'


class VIEW3D_MT_bone_options_enable(Menu, BoneOptions):
    bl_label = "Enable Bone Options"
    type = 'ENABLE'


class VIEW3D_MT_bone_options_disable(Menu, BoneOptions):
    bl_label = "Disable Bone Options"
    type = 'DISABLE'


# ********** Edit Menus, suffix from ob.type **********


class VIEW3D_MT_edit_mesh(Menu):
    bl_label = "Mesh"

    def draw(self, _context):
        layout = self.layout

        with_bullet = bpy.app.build_options.bullet

        layout.menu("VIEW3D_MT_transform")
        layout.menu("VIEW3D_MT_mirror")
        layout.menu("VIEW3D_MT_snap")

        layout.separator()

        layout.operator("mesh.duplicate_move", text="Duplicate")
        layout.menu("VIEW3D_MT_edit_mesh_extrude")

        layout.separator()

        layout.menu("VIEW3D_MT_edit_mesh_merge", text="Merge")
        layout.menu("VIEW3D_MT_edit_mesh_split", text="Split")
        layout.operator_menu_enum("mesh.separate", "type")

        layout.separator()

        layout.operator("mesh.bisect")
        layout.operator("mesh.knife_project")
        layout.operator("mesh.knife_tool")

        if with_bullet:
            layout.operator("mesh.convex_hull")

        layout.separator()

        layout.operator("mesh.symmetrize")
        layout.operator("mesh.symmetry_snap")

        layout.separator()

        layout.menu("VIEW3D_MT_edit_mesh_normals")
        layout.menu("VIEW3D_MT_edit_mesh_shading")
        layout.menu("VIEW3D_MT_edit_mesh_weights")
        layout.operator("mesh.attribute_set")
        layout.operator_menu_enum("mesh.sort_elements", "type", text="Sort Elements...")

        layout.separator()

        layout.menu("VIEW3D_MT_edit_mesh_showhide")
        layout.menu("VIEW3D_MT_edit_mesh_clean")

        layout.separator()

        layout.menu("VIEW3D_MT_edit_mesh_delete")


class VIEW3D_MT_edit_mesh_context_menu(Menu):
    bl_label = ""

    def draw(self, context):

        def count_selected_items_for_objects_in_mode():
            selected_verts_len = 0
            selected_edges_len = 0
            selected_faces_len = 0
            for ob in context.objects_in_mode_unique_data:
                v, e, f = ob.data.count_selected_items()
                selected_verts_len += v
                selected_edges_len += e
                selected_faces_len += f
            return (selected_verts_len, selected_edges_len, selected_faces_len)

        is_vert_mode, is_edge_mode, is_face_mode = context.tool_settings.mesh_select_mode
        selected_verts_len, selected_edges_len, selected_faces_len = count_selected_items_for_objects_in_mode()

        del count_selected_items_for_objects_in_mode

        layout = self.layout

        with_freestyle = bpy.app.build_options.freestyle

        layout.operator_context = 'INVOKE_REGION_WIN'

        # If nothing is selected
        # (disabled for now until it can be made more useful).
        '''
        # If nothing is selected
        if not (selected_verts_len or selected_edges_len or selected_faces_len):
            layout.menu("VIEW3D_MT_mesh_add", text="Add", text_ctxt=i18n_contexts.operator_default)

            return
        '''

        # Else something is selected

        row = layout.row()

        if is_vert_mode:
            col = row.column(align=True)

            col.label(text="Vertex Context Menu", icon='VERTEXSEL')
            col.separator()

            # Additive Operators
            col.operator("mesh.subdivide", text="Subdivide")

            col.separator()

            col.operator("mesh.extrude_vertices_move", text="Extrude Vertices")
            col.operator("mesh.bevel", text="Bevel Vertices").affect = 'VERTICES'

            if selected_verts_len > 1:
                col.separator()
                col.operator("mesh.edge_face_add", text="New Edge/Face from Vertices")
                col.operator("mesh.vert_connect_path", text="Connect Vertex Path")
                col.operator("mesh.vert_connect", text="Connect Vertex Pairs")

            col.separator()

            # Deform Operators
            col.operator("transform.push_pull", text="Push/Pull")
            col.operator("transform.shrink_fatten", text="Shrink/Fatten")
            col.operator("transform.shear", text="Shear")
            col.operator("transform.vert_slide", text="Slide Vertices")
            col.operator_context = 'EXEC_REGION_WIN'
            col.operator("transform.vertex_random", text="Randomize Vertices").offset = 0.1
            col.operator("mesh.vertices_smooth", text="Smooth Vertices").factor = 0.5
            col.operator_context = 'INVOKE_REGION_WIN'
            col.operator("mesh.vertices_smooth_laplacian", text="Smooth Laplacian")

            col.separator()

            col.menu("VIEW3D_MT_mirror", text="Mirror Vertices")
            col.menu("VIEW3D_MT_snap", text="Snap Vertices")

            col.separator()

            # Removal Operators
            if selected_verts_len > 1:
                col.menu("VIEW3D_MT_edit_mesh_merge", text="Merge Vertices")
            col.operator("mesh.split")
            col.operator_menu_enum("mesh.separate", "type")
            col.operator("mesh.dissolve_verts")
            col.operator("mesh.delete", text="Delete Vertices").type = 'VERT'

        if is_edge_mode:
            col = row.column(align=True)
            col.label(text="Edge Context Menu", icon='EDGESEL')
            col.separator()

            # Additive Operators
            col.operator("mesh.subdivide", text="Subdivide")

            col.separator()

            col.operator("mesh.extrude_edges_move", text="Extrude Edges")
            col.operator("mesh.bevel", text="Bevel Edges").affect = 'EDGES'
            if selected_edges_len >= 2:
                col.operator("mesh.bridge_edge_loops")
            if selected_edges_len >= 1:
                col.operator("mesh.edge_face_add", text="New Face from Edges")
            if selected_edges_len >= 2:
                col.operator("mesh.fill")

            col.separator()

            props = col.operator("mesh.loopcut_slide")
            props.TRANSFORM_OT_edge_slide.release_confirm = False
            col.operator("mesh.offset_edge_loops_slide")

            col.separator()

            col.operator("mesh.knife_tool")
            col.operator("mesh.bisect")

            col.separator()

            # Deform Operators
            col.operator("mesh.edge_rotate", text="Rotate Edge CW").use_ccw = False
            col.operator("transform.edge_slide")
            col.operator("mesh.edge_split")

            col.separator()

            # Edge Flags
            col.operator("transform.edge_crease")
            col.operator("transform.edge_bevelweight")

            col.separator()

            col.operator("mesh.mark_seam").clear = False
            col.operator("mesh.mark_seam", text="Clear Seam").clear = True

            col.separator()

            col.operator("mesh.mark_sharp")
            col.operator("mesh.mark_sharp", text="Clear Sharp").clear = True

            if with_freestyle:
                col.separator()

                col.operator("mesh.mark_freestyle_edge").clear = False
                col.operator("mesh.mark_freestyle_edge", text="Clear Freestyle Edge").clear = True

            col.separator()

            # Removal Operators
            col.operator("mesh.unsubdivide")
            col.operator("mesh.split")
            col.operator_menu_enum("mesh.separate", "type")
            col.operator("mesh.dissolve_edges")
            col.operator("mesh.delete", text="Delete Edges").type = 'EDGE'

        if is_face_mode:
            allow_navigation = getattr(
                context.window_manager.keyconfigs.active.preferences,
                "use_transform_navigation",
                False)

            col = row.column(align=True)

            col.label(text="Face Context Menu", icon='FACESEL')
            col.separator()

            # Additive Operators
            col.operator("mesh.subdivide", text="Subdivide")

            col.separator()

            col.operator("view3d.edit_mesh_extrude_move_normal",
                         text="Extrude Faces").allow_navigation = allow_navigation
            col.operator("view3d.edit_mesh_extrude_move_shrink_fatten",
                         text="Extrude Faces Along Normals").allow_navigation = allow_navigation
            col.operator("mesh.extrude_faces_move",
                         text="Extrude Individual Faces").TRANSFORM_OT_shrink_fatten.allow_navigation = allow_navigation

            col.operator("mesh.inset")
            col.operator("mesh.poke")

            if selected_faces_len >= 2:
                col.operator("mesh.bridge_edge_loops", text="Bridge Faces")

            col.separator()

            # Modify Operators
            col.menu("VIEW3D_MT_uv_map", text="UV Unwrap Faces")

            col.separator()

            props = col.operator("mesh.quads_convert_to_tris")
            props.quad_method = props.ngon_method = 'BEAUTY'
            col.operator("mesh.tris_convert_to_quads")

            col.separator()

            col.operator("mesh.faces_shade_smooth")
            col.operator("mesh.faces_shade_flat")

            col.separator()

            # Removal Operators
            col.operator("mesh.unsubdivide")
            col.operator("mesh.split")
            col.operator_menu_enum("mesh.separate", "type")
            col.operator("mesh.dissolve_faces")
            col.operator("mesh.delete", text="Delete Faces").type = 'FACE'


class VIEW3D_MT_edit_mesh_select_mode(Menu):
    bl_label = "Mesh Select Mode"

    def draw(self, _context):
        layout = self.layout

        layout.operator_context = 'INVOKE_REGION_WIN'
        layout.operator("mesh.select_mode", text="Vertex", icon='VERTEXSEL').type = 'VERT'
        layout.operator("mesh.select_mode", text="Edge", icon='EDGESEL').type = 'EDGE'
        layout.operator("mesh.select_mode", text="Face", icon='FACESEL').type = 'FACE'


class VIEW3D_MT_edit_mesh_extrude(Menu):
    bl_label = "Extrude"

    def draw(self, context):
        from math import pi

        allow_navigation = getattr(
            context.window_manager.keyconfigs.active.preferences,
            "use_transform_navigation",
            False)

        layout = self.layout
        layout.operator_context = 'INVOKE_REGION_WIN'

        tool_settings = context.tool_settings
        select_mode = tool_settings.mesh_select_mode
        mesh = context.object.data

        if mesh.total_face_sel:
            layout.operator("view3d.edit_mesh_extrude_move_normal",
                            text="Extrude Faces").allow_navigation = allow_navigation
            layout.operator("view3d.edit_mesh_extrude_move_shrink_fatten",
                            text="Extrude Faces Along Normals").allow_navigation = allow_navigation
            layout.operator(
                "mesh.extrude_faces_move",
                text="Extrude Individual Faces").TRANSFORM_OT_shrink_fatten.allow_navigation = allow_navigation
            layout.operator("view3d.edit_mesh_extrude_manifold_normal",
                            text="Extrude Manifold").allow_navigation = allow_navigation

        if mesh.total_edge_sel and (select_mode[0] or select_mode[1]):
            layout.operator("mesh.extrude_edges_move",
                            text="Extrude Edges").TRANSFORM_OT_translate.allow_navigation = allow_navigation

        if mesh.total_vert_sel and select_mode[0]:
            layout.operator("mesh.extrude_vertices_move",
                            text="Extrude Vertices").TRANSFORM_OT_translate.allow_navigation = allow_navigation

        layout.separator()

        layout.operator("mesh.extrude_repeat")
        layout.operator("mesh.spin").angle = pi * 2


class VIEW3D_MT_edit_mesh_vertices(Menu):
    bl_label = "Vertex"

    def draw(self, _context):
        layout = self.layout
        layout.operator_context = 'INVOKE_REGION_WIN'

        layout.operator("mesh.extrude_vertices_move", text="Extrude Vertices")
        layout.operator("mesh.dupli_extrude_cursor").rotate_source = True
        layout.operator("mesh.bevel", text="Bevel Vertices").affect = 'VERTICES'

        layout.separator()

        layout.operator("mesh.edge_face_add", text="New Edge/Face from Vertices")
        layout.operator("mesh.vert_connect_path", text="Connect Vertex Path")
        layout.operator("mesh.vert_connect", text="Connect Vertex Pairs")

        layout.separator()

        props = layout.operator("mesh.rip_move", text="Rip Vertices")
        props.MESH_OT_rip.use_fill = False
        props = layout.operator("mesh.rip_move", text="Rip Vertices and Fill")
        props.MESH_OT_rip.use_fill = True
        layout.operator("mesh.rip_edge_move", text="Rip Vertices and Extend")

        layout.separator()

        layout.operator("transform.vert_slide", text="Slide Vertices")
        layout.operator_context = 'EXEC_REGION_WIN'
        layout.operator("mesh.vertices_smooth", text="Smooth Vertices").factor = 0.5
        layout.operator("mesh.vertices_smooth_laplacian", text="Smooth Vertices (Laplacian)")
        layout.operator_context = 'INVOKE_REGION_WIN'

        layout.separator()

        layout.operator("transform.vert_crease")

        layout.separator()

        layout.operator("mesh.blend_from_shape")
        layout.operator("mesh.shape_propagate_to_all", text="Propagate to Shapes")

        layout.separator()

        layout.menu("VIEW3D_MT_vertex_group")
        layout.menu("VIEW3D_MT_hook")

        layout.separator()

        layout.operator("object.vertex_parent_set")


class VIEW3D_MT_edit_mesh_edges(Menu):
    bl_label = "Edge"

    def draw(self, _context):
        layout = self.layout

        with_freestyle = bpy.app.build_options.freestyle

        layout.operator_context = 'INVOKE_REGION_WIN'

        layout.operator("mesh.extrude_edges_move", text="Extrude Edges")
        layout.operator("mesh.bevel", text="Bevel Edges").affect = 'EDGES'
        layout.operator("mesh.bridge_edge_loops")
        layout.operator("mesh.screw")

        layout.separator()

        layout.operator("mesh.subdivide")
        layout.operator("mesh.subdivide_edgering")
        layout.operator("mesh.unsubdivide")

        layout.separator()

        layout.operator("mesh.edge_rotate", text="Rotate Edge CW").use_ccw = False
        layout.operator("mesh.edge_rotate", text="Rotate Edge CCW").use_ccw = True

        layout.separator()

        layout.operator("transform.edge_slide")
        props = layout.operator("mesh.loopcut_slide")
        props.TRANSFORM_OT_edge_slide.release_confirm = False
        layout.operator("mesh.offset_edge_loops_slide")

        layout.separator()

        layout.operator("transform.edge_crease")
        layout.operator("transform.edge_bevelweight")

        layout.separator()

        layout.operator("mesh.mark_seam").clear = False
        layout.operator("mesh.mark_seam", text="Clear Seam").clear = True

        layout.separator()

        layout.operator("mesh.mark_sharp")
        layout.operator("mesh.mark_sharp", text="Clear Sharp").clear = True

        layout.operator("mesh.mark_sharp", text="Mark Sharp from Vertices").use_verts = True
        props = layout.operator("mesh.mark_sharp", text="Clear Sharp from Vertices")
        props.use_verts = True
        props.clear = True

        if with_freestyle:
            layout.separator()

            layout.operator("mesh.mark_freestyle_edge").clear = False
            layout.operator("mesh.mark_freestyle_edge", text="Clear Freestyle Edge").clear = True


class VIEW3D_MT_edit_mesh_faces_data(Menu):
    bl_label = "Face Data"

    def draw(self, _context):
        layout = self.layout

        with_freestyle = bpy.app.build_options.freestyle

        layout.operator_context = 'INVOKE_REGION_WIN'

        layout.operator("mesh.colors_rotate")
        layout.operator("mesh.colors_reverse")

        layout.separator()

        layout.operator("mesh.uvs_rotate")
        layout.operator("mesh.uvs_reverse")

        layout.separator()

        layout.operator("mesh.flip_quad_tessellation")

        if with_freestyle:
            layout.separator()
            layout.operator("mesh.mark_freestyle_face").clear = False
            layout.operator("mesh.mark_freestyle_face", text="Clear Freestyle Face").clear = True


class VIEW3D_MT_edit_mesh_faces(Menu):
    bl_label = "Face"
    bl_idname = "VIEW3D_MT_edit_mesh_faces"

    def draw(self, context):
        allow_navigation = getattr(
            context.window_manager.keyconfigs.active.preferences,
            "use_transform_navigation",
            False)

        layout = self.layout

        layout.operator_context = 'INVOKE_REGION_WIN'

        layout.operator("view3d.edit_mesh_extrude_move_normal",
                        text="Extrude Faces").allow_navigation = allow_navigation
        layout.operator("view3d.edit_mesh_extrude_move_shrink_fatten",
                        text="Extrude Faces Along Normals").allow_navigation = allow_navigation
        layout.operator(
            "mesh.extrude_faces_move",
            text="Extrude Individual Faces").TRANSFORM_OT_shrink_fatten.allow_navigation = allow_navigation

        layout.separator()

        layout.operator("mesh.inset")
        layout.operator("mesh.poke")
        props = layout.operator("mesh.quads_convert_to_tris")
        props.quad_method = props.ngon_method = 'BEAUTY'
        layout.operator("mesh.tris_convert_to_quads")
        layout.operator("mesh.solidify", text="Solidify Faces")
        layout.operator("mesh.wireframe")

        layout.separator()

        layout.operator("mesh.fill")
        layout.operator("mesh.fill_grid")
        layout.operator("mesh.beautify_fill")

        layout.separator()

        layout.operator("mesh.intersect")
        layout.operator("mesh.intersect_boolean")

        layout.separator()

        layout.operator("mesh.face_split_by_edges")

        layout.separator()

        layout.operator("mesh.faces_shade_smooth")
        layout.operator("mesh.faces_shade_flat")

        layout.separator()

        layout.menu("VIEW3D_MT_edit_mesh_faces_data")


class VIEW3D_MT_edit_mesh_normals_select_strength(Menu):
    bl_label = "Select by Face Strength"

    def draw(self, _context):
        layout = self.layout

        props = layout.operator("mesh.mod_weighted_strength", text="Weak")
        props.set = False
        props.face_strength = 'WEAK'

        props = layout.operator("mesh.mod_weighted_strength", text="Medium")
        props.set = False
        props.face_strength = 'MEDIUM'

        props = layout.operator("mesh.mod_weighted_strength", text="Strong")
        props.set = False
        props.face_strength = 'STRONG'


class VIEW3D_MT_edit_mesh_normals_set_strength(Menu):
    bl_label = "Set Face Strength"

    def draw(self, _context):
        layout = self.layout

        props = layout.operator("mesh.mod_weighted_strength", text="Weak")
        props.set = True
        props.face_strength = 'WEAK'

        props = layout.operator("mesh.mod_weighted_strength", text="Medium")
        props.set = True
        props.face_strength = 'MEDIUM'

        props = layout.operator("mesh.mod_weighted_strength", text="Strong")
        props.set = True
        props.face_strength = 'STRONG'


class VIEW3D_MT_edit_mesh_normals_average(Menu):
    bl_label = "Average"

    def draw(self, _context):
        layout = self.layout

        layout.operator("mesh.average_normals", text="Custom Normal").average_type = 'CUSTOM_NORMAL'
        layout.operator("mesh.average_normals", text="Face Area").average_type = 'FACE_AREA'
        layout.operator("mesh.average_normals", text="Corner Angle").average_type = 'CORNER_ANGLE'


class VIEW3D_MT_edit_mesh_normals(Menu):
    bl_label = "Normals"

    def draw(self, _context):
        layout = self.layout

        layout.operator("mesh.flip_normals", text="Flip")
        layout.operator("mesh.normals_make_consistent", text="Recalculate Outside").inside = False
        layout.operator("mesh.normals_make_consistent", text="Recalculate Inside").inside = True

        layout.separator()

        layout.operator("mesh.set_normals_from_faces", text="Set from Faces")

        layout.operator_context = 'INVOKE_REGION_WIN'
        layout.operator("transform.rotate_normal", text="Rotate...")
        layout.operator("mesh.point_normals", text="Point to Target...")
        layout.operator_context = 'EXEC_REGION_WIN'

        layout.operator("mesh.merge_normals", text="Merge")
        layout.operator("mesh.split_normals", text="Split")
        layout.menu("VIEW3D_MT_edit_mesh_normals_average", text="Average")

        layout.separator()

        layout.operator("mesh.normals_tools", text="Copy Vector").mode = 'COPY'
        layout.operator("mesh.normals_tools", text="Paste Vector").mode = 'PASTE'

        layout.operator("mesh.smooth_normals", text="Smooth Vectors")
        layout.operator("mesh.normals_tools", text="Reset Vectors").mode = 'RESET'

        layout.separator()

        layout.menu("VIEW3D_MT_edit_mesh_normals_select_strength")
        layout.menu("VIEW3D_MT_edit_mesh_normals_set_strength")


class VIEW3D_MT_edit_mesh_shading(Menu):
    bl_label = "Shading"

    def draw(self, _context):
        layout = self.layout

        layout.operator("mesh.faces_shade_smooth", text="Smooth Faces")
        layout.operator("mesh.faces_shade_flat", text="Flat Faces")

        layout.separator()

        layout.operator("mesh.mark_sharp", text="Smooth Edges").clear = True
        layout.operator("mesh.mark_sharp", text="Sharp Edges")

        layout.separator()

        props = layout.operator("mesh.mark_sharp", text="Smooth Vertices")
        props.use_verts = True
        props.clear = True

        layout.operator("mesh.mark_sharp", text="Sharp Vertices").use_verts = True


class VIEW3D_MT_edit_mesh_weights(Menu):
    bl_label = "Weights"

    def draw(self, _context):
        VIEW3D_MT_paint_weight.draw_generic(self.layout, is_editmode=True)


class VIEW3D_MT_edit_mesh_clean(Menu):
    bl_label = "Clean Up"

    def draw(self, _context):
        layout = self.layout

        layout.operator("mesh.delete_loose")

        layout.separator()

        layout.operator("mesh.decimate")
        layout.operator("mesh.dissolve_degenerate")
        layout.operator("mesh.dissolve_limited")
        layout.operator("mesh.face_make_planar")

        layout.separator()

        layout.operator("mesh.vert_connect_nonplanar")
        layout.operator("mesh.vert_connect_concave")
        layout.operator("mesh.remove_doubles")
        layout.operator("mesh.fill_holes")


class VIEW3D_MT_edit_mesh_delete(Menu):
    bl_label = "Delete"

    def draw(self, _context):
        layout = self.layout

        layout.operator_enum("mesh.delete", "type")

        layout.separator()

        layout.operator("mesh.dissolve_verts")
        layout.operator("mesh.dissolve_edges")
        layout.operator("mesh.dissolve_faces")

        layout.separator()

        layout.operator("mesh.dissolve_limited")

        layout.separator()

        layout.operator("mesh.edge_collapse")
        layout.operator("mesh.delete_edgeloop", text="Edge Loops")


class VIEW3D_MT_edit_mesh_merge(Menu):
    bl_label = "Merge"

    def draw(self, _context):
        layout = self.layout

        layout.operator_enum("mesh.merge", "type")

        layout.separator()

        layout.operator("mesh.remove_doubles", text="By Distance")


class VIEW3D_MT_edit_mesh_split(Menu):
    bl_label = "Split"

    def draw(self, _context):
        layout = self.layout

        layout.operator("mesh.split", text="Selection")

        layout.separator()

        layout.operator_enum("mesh.edge_split", "type")


class VIEW3D_MT_edit_mesh_showhide(ShowHideMenu, Menu):
    _operator_name = "mesh"


class VIEW3D_MT_edit_gpencil_delete(Menu):
    bl_label = "Delete"

    def draw(self, _context):
        layout = self.layout

        layout.operator_enum("gpencil.delete", "type")

        layout.separator()

        layout.operator_enum("gpencil.dissolve", "type")

        layout.separator()

        layout.operator("gpencil.delete", text="Delete Active Keyframe (Active Layer)").type = 'FRAME'
        layout.operator("gpencil.active_frames_delete_all", text="Delete Active Keyframes (All Layers)")

# Edit Curve
# draw_curve is used by VIEW3D_MT_edit_curve and VIEW3D_MT_edit_surface


def draw_curve(self, _context):
    layout = self.layout

    layout.menu("VIEW3D_MT_transform")
    layout.menu("VIEW3D_MT_mirror")
    layout.menu("VIEW3D_MT_snap")

    layout.separator()

    layout.operator("curve.spin")
    layout.operator("curve.duplicate_move")

    layout.separator()

    layout.operator("curve.split")
    layout.operator("curve.separate")

    layout.separator()

    layout.operator("curve.cyclic_toggle")
    layout.operator_menu_enum("curve.spline_type_set", "type")

    layout.separator()

    layout.menu("VIEW3D_MT_edit_curve_showhide")
    layout.menu("VIEW3D_MT_edit_curve_clean")
    layout.menu("VIEW3D_MT_edit_curve_delete")


class VIEW3D_MT_edit_curve(Menu):
    bl_label = "Curve"

    draw = draw_curve


class VIEW3D_MT_edit_curve_ctrlpoints(Menu):
    bl_label = "Control Points"

    def draw(self, context):
        layout = self.layout

        edit_object = context.edit_object

        if edit_object.type in {'CURVE', 'SURFACE'}:
            layout.operator("curve.extrude_move")
            layout.operator("curve.vertex_add")

            layout.separator()

            layout.operator("curve.make_segment")

            layout.separator()

            if edit_object.type == 'CURVE':
                layout.operator("transform.tilt")
                layout.operator("curve.tilt_clear")

                layout.separator()

                layout.operator_menu_enum("curve.handle_type_set", "type")
                layout.operator("curve.normals_make_consistent")

                layout.separator()

            layout.operator("curve.smooth")
            if edit_object.type == 'CURVE':
                layout.operator("curve.smooth_tilt")
                layout.operator("curve.smooth_radius")
                layout.operator("curve.smooth_weight")

            layout.separator()

        layout.menu("VIEW3D_MT_hook")

        layout.separator()

        layout.operator("object.vertex_parent_set")


class VIEW3D_MT_edit_curve_segments(Menu):
    bl_label = "Segments"

    def draw(self, _context):
        layout = self.layout

        layout.operator("curve.subdivide")
        layout.operator("curve.switch_direction")


class VIEW3D_MT_edit_curve_clean(Menu):
    bl_label = "Clean Up"

    def draw(self, _context):
        layout = self.layout

        layout.operator("curve.decimate")


class VIEW3D_MT_edit_curve_context_menu(Menu):
    bl_label = "Curve Context Menu"

    def draw(self, _context):
        # TODO(campbell): match mesh vertex menu.

        layout = self.layout

        layout.operator_context = 'INVOKE_DEFAULT'

        # Add
        layout.operator("curve.subdivide")
        layout.operator("curve.extrude_move")
        layout.operator("curve.make_segment")
        layout.operator("curve.duplicate_move")

        layout.separator()

        # Transform
        layout.operator("transform.transform", text="Radius").mode = 'CURVE_SHRINKFATTEN'
        layout.operator("transform.tilt")
        layout.operator("curve.tilt_clear")
        layout.operator("curve.smooth")
        layout.operator("curve.smooth_tilt")
        layout.operator("curve.smooth_radius")

        layout.separator()

        layout.menu("VIEW3D_MT_mirror")
        layout.menu("VIEW3D_MT_snap")

        layout.separator()

        # Modify
        layout.operator_menu_enum("curve.spline_type_set", "type")
        layout.operator_menu_enum("curve.handle_type_set", "type")
        layout.operator("curve.cyclic_toggle")
        layout.operator("curve.switch_direction")

        layout.separator()

        layout.operator("curve.normals_make_consistent")
        layout.operator("curve.spline_weight_set")
        layout.operator("curve.radius_set")

        layout.separator()

        # Remove
        layout.operator("curve.split")
        layout.operator("curve.decimate")
        layout.operator("curve.separate")
        layout.operator("curve.dissolve_verts")
        layout.operator("curve.delete", text="Delete Segment").type = 'SEGMENT'
        layout.operator("curve.delete", text="Delete Point").type = 'VERT'


class VIEW3D_MT_edit_curve_delete(Menu):
    bl_label = "Delete"

    def draw(self, _context):
        layout = self.layout

        layout.operator_enum("curve.delete", "type")

        layout.separator()

        layout.operator("curve.dissolve_verts")


class VIEW3D_MT_edit_curve_showhide(ShowHideMenu, Menu):
    _operator_name = "curve"


class VIEW3D_MT_edit_surface(Menu):
    bl_label = "Surface"

    draw = draw_curve


class VIEW3D_MT_edit_font_chars(Menu):
    bl_label = "Special Characters"

    def draw(self, _context):
        layout = self.layout

        layout.operator("font.text_insert", text="Copyright").text = "\u00A9"
        layout.operator("font.text_insert", text="Registered Trademark").text = "\u00AE"

        layout.separator()

        layout.operator("font.text_insert", text="Degree Sign").text = "\u00B0"
        layout.operator("font.text_insert", text="Multiplication Sign").text = "\u00D7"
        layout.operator("font.text_insert", text="Circle").text = "\u008A"

        layout.separator()

        layout.operator("font.text_insert", text="Superscript 1").text = "\u00B9"
        layout.operator("font.text_insert", text="Superscript 2").text = "\u00B2"
        layout.operator("font.text_insert", text="Superscript 3").text = "\u00B3"

        layout.separator()

        layout.operator("font.text_insert", text="Double >>").text = "\u00BB"
        layout.operator("font.text_insert", text="Double <<").text = "\u00AB"
        layout.operator("font.text_insert", text="Promillage").text = "\u2030"

        layout.separator()

        layout.operator("font.text_insert", text="Dutch Florin").text = "\u00A4"
        layout.operator("font.text_insert", text="British Pound").text = "\u00A3"
        layout.operator("font.text_insert", text="Japanese Yen").text = "\u00A5"

        layout.separator()

        layout.operator("font.text_insert", text="German S").text = "\u00DF"
        layout.operator("font.text_insert", text="Spanish Question Mark").text = "\u00BF"
        layout.operator("font.text_insert", text="Spanish Exclamation Mark").text = "\u00A1"


class VIEW3D_MT_edit_font_kerning(Menu):
    bl_label = "Kerning"

    def draw(self, context):
        layout = self.layout

        ob = context.active_object
        text = ob.data
        kerning = text.edit_format.kerning

        layout.operator("font.change_spacing", text="Decrease Kerning").delta = -1.0
        layout.operator("font.change_spacing", text="Increase Kerning").delta = 1.0
        layout.operator("font.change_spacing", text="Reset Kerning").delta = -kerning


class VIEW3D_MT_edit_font_delete(Menu):
    bl_label = "Delete"

    def draw(self, _context):
        layout = self.layout

        layout.operator("font.delete", text="Previous Character").type = 'PREVIOUS_CHARACTER'
        layout.operator("font.delete", text="Next Character").type = 'NEXT_CHARACTER'
        layout.operator("font.delete", text="Previous Word").type = 'PREVIOUS_WORD'
        layout.operator("font.delete", text="Next Word").type = 'NEXT_WORD'


class VIEW3D_MT_edit_font(Menu):
    bl_label = "Text"

    def draw(self, _context):
        layout = self.layout

        layout.operator("font.text_cut", text="Cut")
        layout.operator("font.text_copy", text="Copy", icon='COPYDOWN')
        layout.operator("font.text_paste", text="Paste", icon='PASTEDOWN')

        layout.separator()

        layout.operator("font.text_paste_from_file")

        layout.separator()

        layout.operator("font.case_set", text="To Uppercase").case = 'UPPER'
        layout.operator("font.case_set", text="To Lowercase").case = 'LOWER'

        layout.separator()

        layout.menu("VIEW3D_MT_edit_font_chars")

        layout.separator()

        layout.operator("font.style_toggle", text="Toggle Bold", icon='BOLD').style = 'BOLD'
        layout.operator("font.style_toggle", text="Toggle Italic", icon='ITALIC').style = 'ITALIC'
        layout.operator("font.style_toggle", text="Toggle Underline", icon='UNDERLINE').style = 'UNDERLINE'
        layout.operator("font.style_toggle", text="Toggle Small Caps", icon='SMALL_CAPS').style = 'SMALL_CAPS'

        layout.menu("VIEW3D_MT_edit_font_kerning")

        layout.separator()

        layout.menu("VIEW3D_MT_edit_font_delete")


class VIEW3D_MT_edit_font_context_menu(Menu):
    bl_label = "Text Context Menu"

    def draw(self, _context):
        layout = self.layout

        layout.operator_context = 'INVOKE_DEFAULT'

        layout.operator("font.text_cut", text="Cut")
        layout.operator("font.text_copy", text="Copy", icon='COPYDOWN')
        layout.operator("font.text_paste", text="Paste", icon='PASTEDOWN')

        layout.separator()

        layout.operator("font.select_all")

        layout.separator()

        layout.menu("VIEW3D_MT_edit_font")


class VIEW3D_MT_edit_meta(Menu):
    bl_label = "Metaball"

    def draw(self, _context):
        layout = self.layout

        layout.menu("VIEW3D_MT_transform")
        layout.menu("VIEW3D_MT_mirror")
        layout.menu("VIEW3D_MT_snap")

        layout.separator()

        layout.operator("mball.duplicate_metaelems")

        layout.separator()

        layout.menu("VIEW3D_MT_edit_meta_showhide")

        layout.operator_context = 'EXEC_REGION_WIN'
        layout.operator("mball.delete_metaelems", text="Delete")


class VIEW3D_MT_edit_meta_showhide(Menu):
    bl_label = "Show/Hide"

    def draw(self, _context):
        layout = self.layout

        layout.operator("mball.reveal_metaelems")
        layout.operator("mball.hide_metaelems", text="Hide Selected").unselected = False
        layout.operator("mball.hide_metaelems", text="Hide Unselected").unselected = True


class VIEW3D_MT_edit_lattice(Menu):
    bl_label = "Lattice"

    def draw(self, _context):
        layout = self.layout

        layout.separator()

        layout.menu("VIEW3D_MT_transform")
        layout.menu("VIEW3D_MT_mirror")
        layout.menu("VIEW3D_MT_snap")
        layout.operator_menu_enum("lattice.flip", "axis")

        layout.separator()

        layout.operator("lattice.make_regular")

        layout.separator()

        layout.operator("object.vertex_parent_set")


class VIEW3D_MT_edit_armature(Menu):
    bl_label = "Armature"

    def draw(self, context):
        layout = self.layout

        edit_object = context.edit_object
        arm = edit_object.data

        layout.menu("VIEW3D_MT_transform_armature")
        layout.menu("VIEW3D_MT_mirror")
        layout.menu("VIEW3D_MT_snap")
        layout.menu("VIEW3D_MT_edit_armature_roll")

        layout.separator()

        layout.operator("armature.extrude_move")
        layout.operator("armature.click_extrude")

        if arm.use_mirror_x:
            layout.operator("armature.extrude_forked")

        layout.operator("armature.duplicate_move")
        layout.operator("armature.fill")

        layout.separator()

        layout.operator("armature.split")
        layout.operator("armature.separate")

        layout.separator()

        layout.operator("armature.subdivide", text="Subdivide")
        layout.operator("armature.switch_direction", text="Switch Direction")

        layout.separator()

        layout.operator("armature.symmetrize")
        layout.menu("VIEW3D_MT_edit_armature_names")

        layout.separator()

        layout.operator_context = 'INVOKE_DEFAULT'
        layout.operator("armature.armature_layers")
        layout.operator("armature.bone_layers")

        layout.separator()

        layout.menu("VIEW3D_MT_edit_armature_parent")

        layout.separator()

        layout.menu("VIEW3D_MT_bone_options_toggle", text="Bone Settings")

        layout.separator()

        layout.menu("VIEW3D_MT_edit_armature_delete")


class VIEW3D_MT_armature_context_menu(Menu):
    bl_label = "Armature Context Menu"

    def draw(self, context):
        layout = self.layout

        edit_object = context.edit_object
        arm = edit_object.data

        layout.operator_context = 'INVOKE_REGION_WIN'

        # Add
        layout.operator("armature.subdivide", text="Subdivide")
        layout.operator("armature.duplicate_move", text="Duplicate")
        layout.operator("armature.extrude_move")
        if arm.use_mirror_x:
            layout.operator("armature.extrude_forked")

        layout.separator()

        layout.operator("armature.fill")

        layout.separator()

        # Modify
        layout.menu("VIEW3D_MT_mirror")
        layout.menu("VIEW3D_MT_snap")
        layout.operator("armature.symmetrize")
        layout.operator("armature.switch_direction", text="Switch Direction")
        layout.menu("VIEW3D_MT_edit_armature_names")

        layout.separator()

        layout.menu("VIEW3D_MT_edit_armature_parent")

        layout.separator()

        # Remove
        layout.operator("armature.split")
        layout.operator("armature.separate")
        layout.operator("armature.dissolve")
        layout.operator("armature.delete")


class VIEW3D_MT_edit_armature_names(Menu):
    bl_label = "Names"

    def draw(self, _context):
        layout = self.layout

        layout.operator_context = 'EXEC_REGION_WIN'
        layout.operator("armature.autoside_names", text="Auto-Name Left/Right").type = 'XAXIS'
        layout.operator("armature.autoside_names", text="Auto-Name Front/Back").type = 'YAXIS'
        layout.operator("armature.autoside_names", text="Auto-Name Top/Bottom").type = 'ZAXIS'
        layout.operator("armature.flip_names", text="Flip Names")


class VIEW3D_MT_edit_armature_parent(Menu):
    bl_label = "Parent"

    def draw(self, _context):
        layout = self.layout

        layout.operator("armature.parent_set", text="Make")
        layout.operator("armature.parent_clear", text="Clear")


class VIEW3D_MT_edit_armature_roll(Menu):
    bl_label = "Bone Roll"

    def draw(self, _context):
        layout = self.layout

        layout.operator_menu_enum("armature.calculate_roll", "type")

        layout.separator()

        layout.operator("transform.transform", text="Set Roll").mode = 'BONE_ROLL'
        layout.operator("armature.roll_clear")


class VIEW3D_MT_edit_armature_delete(Menu):
    bl_label = "Delete"

    def draw(self, _context):
        layout = self.layout
        layout.operator_context = 'EXEC_AREA'

        layout.operator("armature.delete", text="Bones")

        layout.separator()

        layout.operator("armature.dissolve", text="Dissolve Bones")


# ********** Grease Pencil menus **********
class VIEW3D_MT_gpencil_autoweights(Menu):
    bl_label = "Generate Weights"

    def draw(self, _context):
        layout = self.layout
        layout.operator("gpencil.generate_weights", text="With Empty Groups").mode = 'NAME'
        layout.operator("gpencil.generate_weights", text="With Automatic Weights").mode = 'AUTO'


class VIEW3D_MT_gpencil_simplify(Menu):
    bl_label = "Simplify"

    def draw(self, _context):
        layout = self.layout
        layout.operator("gpencil.stroke_simplify_fixed", text="Fixed")
        layout.operator("gpencil.stroke_simplify", text="Adaptive")
        layout.operator("gpencil.stroke_sample", text="Sample")


class VIEW3D_MT_draw_gpencil(Menu):
    bl_label = "Draw"

    def draw(self, _context):

        layout = self.layout

        layout.menu("GPENCIL_MT_layer_active", text="Active Layer")

        layout.separator()

        layout.menu("VIEW3D_MT_gpencil_animation")
        layout.operator("gpencil.interpolate_sequence", text="Interpolate Sequence")

        layout.separator()

        layout.menu("VIEW3D_MT_edit_gpencil_showhide")
        layout.menu("GPENCIL_MT_cleanup")


class VIEW3D_MT_assign_material(Menu):
    bl_label = "Assign Material"

    def draw(self, context):
        layout = self.layout
        ob = context.active_object
        mat_active = ob.active_material

        for slot in ob.material_slots:
            mat = slot.material
            if mat:
                layout.operator("gpencil.stroke_change_color", text=mat.name,
                                icon='LAYER_ACTIVE' if mat == mat_active else 'BLANK1').material = mat.name


class VIEW3D_MT_edit_gpencil(Menu):
    bl_label = "Grease Pencil"

    def draw(self, _context):
        layout = self.layout

        layout.menu("VIEW3D_MT_edit_gpencil_transform")
        layout.menu("VIEW3D_MT_mirror")
        layout.menu("GPENCIL_MT_snap")

        layout.separator()

        layout.menu("GPENCIL_MT_layer_active", text="Active Layer")

        layout.separator()

        layout.menu("VIEW3D_MT_gpencil_animation")
        layout.operator("gpencil.interpolate_sequence", text="Interpolate Sequence")

        layout.separator()

        # Cut, Copy, Paste
        layout.operator("gpencil.duplicate_move", text="Duplicate")
        layout.operator("gpencil.stroke_split", text="Split")
        layout.operator("gpencil.copy", text="Copy", icon='COPYDOWN')
        layout.operator("gpencil.paste", text="Paste", icon='PASTEDOWN').type = 'ACTIVE'
        layout.operator("gpencil.paste", text="Paste by Layer").type = 'LAYER'

        layout.separator()

        layout.menu("VIEW3D_MT_weight_gpencil")

        layout.separator()

        layout.menu("VIEW3D_MT_edit_gpencil_showhide")

        layout.operator_menu_enum("gpencil.stroke_separate", "mode", text="Separate")
        layout.menu("GPENCIL_MT_cleanup")

        layout.separator()

        # Remove
        layout.menu("VIEW3D_MT_edit_gpencil_delete")


class VIEW3D_MT_edit_gpencil_stroke(Menu):
    bl_label = "Stroke"

    def draw(self, context):
        layout = self.layout
        settings = context.tool_settings.gpencil_sculpt

        layout.operator("gpencil.stroke_subdivide", text="Subdivide").only_selected = False
        layout.menu("VIEW3D_MT_gpencil_simplify")
        layout.operator("gpencil.stroke_trim", text="Trim")
        layout.operator("gpencil.stroke_outline", text="Outline")

        layout.separator()

        layout.operator_menu_enum("gpencil.stroke_join", "type", text="Join")

        layout.separator()

        layout.menu("GPENCIL_MT_move_to_layer")
        layout.menu("VIEW3D_MT_assign_material")
        layout.operator("gpencil.set_active_material", text="Set as Active Material")
        layout.operator_menu_enum("gpencil.stroke_arrange", "direction", text="Arrange")

        layout.separator()

        # Convert
        props = layout.operator("gpencil.stroke_cyclical_set", text="Close")
        props.type = 'CLOSE'
        props.geometry = True
        layout.operator("gpencil.stroke_cyclical_set", text="Toggle Cyclic").type = 'TOGGLE'
        layout.operator_menu_enum("gpencil.stroke_caps_set", text="Toggle Caps", property="type")
        layout.operator("gpencil.stroke_flip", text="Switch Direction")
        layout.operator("gpencil.stroke_start_set", text="Set Start Point")

        layout.separator()
        layout.operator("gpencil.stroke_normalize", text="Normalize Thickness").mode = 'THICKNESS'
        layout.operator("gpencil.stroke_normalize", text="Normalize Opacity").mode = 'OPACITY'
        layout.prop(settings, "use_scale_thickness", text="Scale Thickness")

        layout.separator()
        layout.operator("gpencil.reset_transform_fill", text="Reset Fill Transform")


class VIEW3D_MT_edit_gpencil_point(Menu):
    bl_label = "Point"

    def draw(self, _context):
        layout = self.layout

        layout.operator("gpencil.extrude_move", text="Extrude")

        layout.separator()

        layout.operator("gpencil.stroke_smooth", text="Smooth").only_selected = True

        layout.separator()

        layout.operator("gpencil.stroke_merge", text="Merge")

        # TODO: add new RIP operator

        layout.separator()

        layout.menu("VIEW3D_MT_gpencil_vertex_group")


class VIEW3D_MT_weight_gpencil(Menu):
    bl_label = "Weights"

    def draw(self, _context):
        layout = self.layout

        layout.operator("gpencil.vertex_group_normalize_all", text="Normalize All")
        layout.operator("gpencil.vertex_group_normalize", text="Normalize")

        layout.separator()

        layout.operator("gpencil.vertex_group_invert", text="Invert")
        layout.operator("gpencil.vertex_group_smooth", text="Smooth")

        layout.separator()

        layout.menu("VIEW3D_MT_gpencil_autoweights")


class VIEW3D_MT_gpencil_animation(Menu):
    bl_label = "Animation"

    @classmethod
    def poll(cls, context):
        ob = context.active_object
        return ob and ob.type == 'GPENCIL' and ob.mode != 'OBJECT'

    def draw(self, _context):
        layout = self.layout

        layout.operator("gpencil.blank_frame_add", text="Insert Blank Keyframe (Active Layer)")
        layout.operator("gpencil.blank_frame_add", text="Insert Blank Keyframe (All Layers)").all_layers = True

        layout.separator()

        layout.operator("gpencil.frame_duplicate", text="Duplicate Active Keyframe (Active Layer)")
        layout.operator("gpencil.frame_duplicate", text="Duplicate Active Keyframe (All Layers)").mode = 'ALL'

        layout.separator()

        layout.operator("gpencil.delete", text="Delete Active Keyframe (Active Layer)").type = 'FRAME'
        layout.operator("gpencil.active_frames_delete_all", text="Delete Active Keyframes (All Layers)")


class VIEW3D_MT_edit_gpencil_transform(Menu):
    bl_label = "Transform"

    def draw(self, _context):
        layout = self.layout

        layout.operator("transform.translate")
        layout.operator("transform.rotate")
        layout.operator("transform.resize", text="Scale")

        layout.separator()

        layout.operator("transform.bend", text="Bend")
        layout.operator("transform.shear", text="Shear")
        layout.operator("transform.tosphere", text="To Sphere")
        layout.operator("transform.transform", text="Shrink/Fatten").mode = 'GPENCIL_SHRINKFATTEN'


class VIEW3D_MT_edit_gpencil_showhide(Menu):
    bl_label = "Show/Hide"

    def draw(self, _context):
        layout = self.layout

        layout.operator("gpencil.reveal", text="Show All Layers")

        layout.separator()

        layout.operator("gpencil.hide", text="Hide Active Layer").unselected = False
        layout.operator("gpencil.hide", text="Hide Inactive Layers").unselected = True


class VIEW3D_MT_edit_greasepencil(Menu):
    bl_label = "Grease Pencil"

    def draw(self, _context):
        pass


class VIEW3D_MT_edit_curves(Menu):
    bl_label = "Curves"

    def draw(self, _context):
        layout = self.layout

        layout.menu("VIEW3D_MT_transform")
        layout.separator()
        layout.operator("curves.delete")


class VIEW3D_MT_object_mode_pie(Menu):
    bl_label = "Mode"

    def draw(self, _context):
        layout = self.layout

        pie = layout.menu_pie()
        pie.operator_enum("object.mode_set", "mode")


class VIEW3D_MT_view_pie(Menu):
    bl_label = "View"
    bl_idname = "VIEW3D_MT_view_pie"

    def draw(self, _context):
        layout = self.layout

        pie = layout.menu_pie()
        pie.operator_enum("view3d.view_axis", "type")
        pie.operator("view3d.view_camera", text="View Camera", icon='CAMERA_DATA')
        pie.operator("view3d.view_selected", text="View Selected", icon='ZOOM_SELECTED')


class VIEW3D_MT_transform_gizmo_pie(Menu):
    bl_label = "View"

    def draw(self, context):
        layout = self.layout

        pie = layout.menu_pie()
        # 1: Left
        pie.operator("view3d.transform_gizmo_set", text="Move").type = {'TRANSLATE'}
        # 2: Right
        pie.operator("view3d.transform_gizmo_set", text="Rotate").type = {'ROTATE'}
        # 3: Down
        pie.operator("view3d.transform_gizmo_set", text="Scale").type = {'SCALE'}
        # 4: Up
        pie.prop(context.space_data, "show_gizmo", text="Show Gizmos", icon='GIZMO')
        # 5: Up/Left
        pie.operator("view3d.transform_gizmo_set", text="All").type = {'TRANSLATE', 'ROTATE', 'SCALE'}


class VIEW3D_MT_shading_pie(Menu):
    bl_label = "Shading"

    def draw(self, context):
        layout = self.layout
        pie = layout.menu_pie()

        view = context.space_data

        pie.prop(view.shading, "type", expand=True)


class VIEW3D_MT_shading_ex_pie(Menu):
    bl_label = "Shading"

    def draw(self, context):
        layout = self.layout
        pie = layout.menu_pie()

        view = context.space_data

        pie.prop_enum(view.shading, "type", value='WIREFRAME')
        pie.prop_enum(view.shading, "type", value='SOLID')

        # Note this duplicates "view3d.toggle_xray" logic, so we can see the active item: #58661.
        if context.pose_object:
            pie.prop(view.overlay, "show_xray_bone", icon='XRAY')
        else:
            xray_active = (
                (context.mode == 'EDIT_MESH') or
                (view.shading.type in {'SOLID', 'WIREFRAME'})
            )
            if xray_active:
                sub = pie
            else:
                sub = pie.row()
                sub.active = False
            sub.prop(
                view.shading,
                "show_xray_wireframe" if (view.shading.type == 'WIREFRAME') else "show_xray",
                text="Toggle X-Ray",
                icon='XRAY',
            )

        pie.prop(view.overlay, "show_overlays", text="Toggle Overlays", icon='OVERLAY')

        pie.prop_enum(view.shading, "type", value='MATERIAL')
        pie.prop_enum(view.shading, "type", value='RENDERED')


class VIEW3D_MT_pivot_pie(Menu):
    bl_label = "Pivot Point"

    def draw(self, context):
        layout = self.layout
        pie = layout.menu_pie()
        obj = context.active_object
        mode = context.mode

        pie.prop_enum(context.scene.tool_settings, "transform_pivot_point", value='BOUNDING_BOX_CENTER')
        pie.prop_enum(context.scene.tool_settings, "transform_pivot_point", value='CURSOR')
        pie.prop_enum(context.scene.tool_settings, "transform_pivot_point", value='INDIVIDUAL_ORIGINS')
        pie.prop_enum(context.scene.tool_settings, "transform_pivot_point", value='MEDIAN_POINT')
        pie.prop_enum(context.scene.tool_settings, "transform_pivot_point", value='ACTIVE_ELEMENT')
        if (obj is None) or (mode in {'OBJECT', 'POSE', 'WEIGHT_PAINT'}):
            pie.prop(context.scene.tool_settings, "use_transform_pivot_point_align")
        if mode == 'EDIT_GPENCIL':
            pie.prop(context.scene.tool_settings.gpencil_sculpt, "use_scale_thickness")


class VIEW3D_MT_orientations_pie(Menu):
    bl_label = "Orientation"

    def draw(self, context):
        layout = self.layout
        pie = layout.menu_pie()
        scene = context.scene

        pie.prop(scene.transform_orientation_slots[0], "type", expand=True)


class VIEW3D_MT_snap_pie(Menu):
    bl_label = "Snap"

    def draw(self, _context):
        layout = self.layout
        pie = layout.menu_pie()

        pie.operator("view3d.snap_cursor_to_grid", text="Cursor to Grid", icon='CURSOR')
        pie.operator("view3d.snap_selected_to_grid", text="Selection to Grid", icon='RESTRICT_SELECT_OFF')
        pie.operator("view3d.snap_cursor_to_selected", text="Cursor to Selected", icon='CURSOR')
        pie.operator(
            "view3d.snap_selected_to_cursor",
            text="Selection to Cursor",
            icon='RESTRICT_SELECT_OFF',
        ).use_offset = False
        pie.operator(
            "view3d.snap_selected_to_cursor",
            text="Selection to Cursor (Keep Offset)",
            icon='RESTRICT_SELECT_OFF',
        ).use_offset = True
        pie.operator("view3d.snap_selected_to_active", text="Selection to Active", icon='RESTRICT_SELECT_OFF')
        pie.operator("view3d.snap_cursor_to_center", text="Cursor to World Origin", icon='CURSOR')
        pie.operator("view3d.snap_cursor_to_active", text="Cursor to Active", icon='CURSOR')


class VIEW3D_MT_proportional_editing_falloff_pie(Menu):
    bl_label = "Proportional Editing Falloff"

    def draw(self, context):
        layout = self.layout
        pie = layout.menu_pie()
        tool_settings = context.scene.tool_settings

        pie.prop(tool_settings, "proportional_edit_falloff", expand=True)


class VIEW3D_MT_sculpt_mask_edit_pie(Menu):
    bl_label = "Mask Edit"

    def draw(self, _context):
        layout = self.layout
        pie = layout.menu_pie()

        props = pie.operator("paint.mask_flood_fill", text="Invert Mask")
        props.mode = 'INVERT'
        props = pie.operator("paint.mask_flood_fill", text="Clear Mask")
        props.mode = 'VALUE'
        props.value = 0.0
        props = pie.operator("sculpt.mask_filter", text="Smooth Mask")
        props.filter_type = 'SMOOTH'
        props = pie.operator("sculpt.mask_filter", text="Sharpen Mask")
        props.filter_type = 'SHARPEN'
        props = pie.operator("sculpt.mask_filter", text="Grow Mask")
        props.filter_type = 'GROW'
        props = pie.operator("sculpt.mask_filter", text="Shrink Mask")
        props.filter_type = 'SHRINK'
        props = pie.operator("sculpt.mask_filter", text="Increase Contrast")
        props.filter_type = 'CONTRAST_INCREASE'
        props.auto_iteration_count = False
        props = pie.operator("sculpt.mask_filter", text="Decrease Contrast")
        props.filter_type = 'CONTRAST_DECREASE'
        props.auto_iteration_count = False


class VIEW3D_MT_sculpt_automasking_pie(Menu):
    bl_label = "Automasking"

    def draw(self, context):
        layout = self.layout
        pie = layout.menu_pie()

        tool_settings = context.tool_settings
        sculpt = tool_settings.sculpt

        pie.prop(sculpt, "use_automasking_topology", text="Topology")
        pie.prop(sculpt, "use_automasking_face_sets", text="Face Sets")
        pie.prop(sculpt, "use_automasking_boundary_edges", text="Mesh Boundary")
        pie.prop(sculpt, "use_automasking_boundary_face_sets", text="Face Sets Boundary")
        pie.prop(sculpt, "use_automasking_cavity", text="Cavity")
        pie.prop(sculpt, "use_automasking_cavity_inverted", text="Cavity (Inverted)")
        pie.prop(sculpt, "use_automasking_start_normal", text="Area Normal")
        pie.prop(sculpt, "use_automasking_view_normal", text="View Normal")


class VIEW3D_MT_sculpt_gpencil_automasking_pie(Menu):
    bl_label = "Automasking"

    def draw(self, context):
        layout = self.layout
        pie = layout.menu_pie()

        tool_settings = context.tool_settings

        pie.prop(tool_settings.gpencil_sculpt, "use_automasking_stroke", text="Stroke")
        pie.prop(tool_settings.gpencil_sculpt, "use_automasking_layer_stroke", text="Layer")
        pie.prop(tool_settings.gpencil_sculpt, "use_automasking_material_stroke", text="Material")
        pie.prop(tool_settings.gpencil_sculpt, "use_automasking_layer_active", text="Active Layer")
        pie.prop(tool_settings.gpencil_sculpt, "use_automasking_material_active", text="Active Material")


class VIEW3D_MT_sculpt_face_sets_edit_pie(Menu):

    bl_label = "Face Sets Edit"

    def draw(self, _context):
        layout = self.layout
        pie = layout.menu_pie()

        props = pie.operator("sculpt.face_sets_create", text="Face Set from Masked")
        props.mode = 'MASKED'

        props = pie.operator("sculpt.face_sets_create", text="Face Set from Visible")
        props.mode = 'VISIBLE'

        pie.operator("sculpt.face_set_invert_visibility", text="Invert Visible")

        props = pie.operator("sculpt.reveal_all", text="Show All")


class VIEW3D_MT_wpaint_vgroup_lock_pie(Menu):
    bl_label = "Vertex Group Locks"

    def draw(self, _context):
        layout = self.layout
        pie = layout.menu_pie()

        # 1: Left
        props = pie.operator("object.vertex_group_lock", icon='LOCKED', text="Lock All")
        props.action, props.mask = 'LOCK', 'ALL'
        # 2: Right
        props = pie.operator("object.vertex_group_lock", icon='UNLOCKED', text="Unlock All")
        props.action, props.mask = 'UNLOCK', 'ALL'
        # 3: Down
        props = pie.operator("object.vertex_group_lock", icon='UNLOCKED', text="Unlock Selected")
        props.action, props.mask = 'UNLOCK', 'SELECTED'
        # 4: Up
        props = pie.operator("object.vertex_group_lock", icon='LOCKED', text="Lock Selected")
        props.action, props.mask = 'LOCK', 'SELECTED'
        # 5: Up/Left
        props = pie.operator("object.vertex_group_lock", icon='LOCKED', text="Lock Unselected")
        props.action, props.mask = 'LOCK', 'UNSELECTED'
        # 6: Up/Right
        props = pie.operator("object.vertex_group_lock", text="Lock Only Selected")
        props.action, props.mask = 'LOCK', 'INVERT_UNSELECTED'
        # 7: Down/Left
        props = pie.operator("object.vertex_group_lock", text="Lock Only Unselected")
        props.action, props.mask = 'UNLOCK', 'INVERT_UNSELECTED'
        # 8: Down/Right
        props = pie.operator("object.vertex_group_lock", text="Invert Locks")
        props.action, props.mask = 'INVERT', 'ALL'


# ********** Panel **********


class VIEW3D_PT_active_tool(Panel, ToolActivePanelHelper):
    bl_space_type = 'VIEW_3D'
    bl_region_type = 'UI'
    bl_category = "Tool"
    # See comment below.
    # bl_options = {'HIDE_HEADER'}

    # Don't show in properties editor.
    @classmethod
    def poll(cls, context):
        return context.area.type == 'VIEW_3D'


# FIXME(campbell): remove this second panel once 'HIDE_HEADER' works with category tabs,
# Currently pinning allows ordering headerless panels below panels with headers.
class VIEW3D_PT_active_tool_duplicate(Panel, ToolActivePanelHelper):
    bl_space_type = 'VIEW_3D'
    bl_region_type = 'UI'
    bl_category = "Tool"
    bl_options = {'HIDE_HEADER'}

    # Only show in properties editor.
    @classmethod
    def poll(cls, context):
        return context.area.type != 'VIEW_3D'


class VIEW3D_PT_view3d_properties(Panel):
    bl_space_type = 'VIEW_3D'
    bl_region_type = 'UI'
    bl_category = "View"
    bl_label = "View"

    def draw(self, context):
        layout = self.layout

        view = context.space_data

        layout.use_property_split = True
        layout.use_property_decorate = False  # No animation.

        col = layout.column()

        subcol = col.column()
        subcol.active = bool(view.region_3d.view_perspective != 'CAMERA' or view.region_quadviews)
        subcol.prop(view, "lens", text="Focal Length")

        subcol = col.column(align=True)
        subcol.prop(view, "clip_start", text="Clip Start")
        subcol.prop(view, "clip_end", text="End")

        layout.separator()

        col = layout.column(align=False, heading="Local Camera")
        col.use_property_decorate = False
        row = col.row(align=True)
        sub = row.row(align=True)
        sub.prop(view, "use_local_camera", text="")
        sub = sub.row(align=True)
        sub.enabled = view.use_local_camera
        sub.prop(view, "camera", text="")

        layout.separator()

        col = layout.column(align=True)
        col.prop(view, "use_render_border")
        col.active = view.region_3d.view_perspective != 'CAMERA'


class VIEW3D_PT_view3d_lock(Panel):
    bl_space_type = 'VIEW_3D'
    bl_region_type = 'UI'
    bl_category = "View"
    bl_label = "View Lock"
    bl_parent_id = "VIEW3D_PT_view3d_properties"

    def draw(self, context):
        layout = self.layout

        layout.use_property_split = True
        layout.use_property_decorate = False  # No animation.

        view = context.space_data

        col = layout.column(align=True)
        sub = col.column()
        sub.active = bool(view.region_3d.view_perspective != 'CAMERA' or view.region_quadviews)

        sub.prop(view, "lock_object")
        lock_object = view.lock_object
        if lock_object:
            if lock_object.type == 'ARMATURE':
                sub.prop_search(
                    view, "lock_bone", lock_object.data,
                    "edit_bones" if lock_object.mode == 'EDIT'
                    else "bones",
                    text="Bone",
                )

        col = layout.column(heading="Lock", align=True)
        if not lock_object:
            col.prop(view, "lock_cursor", text="To 3D Cursor")
        col.prop(view, "lock_camera", text="Camera to View")


class VIEW3D_PT_view3d_cursor(Panel):
    bl_space_type = 'VIEW_3D'
    bl_region_type = 'UI'
    bl_category = "View"
    bl_label = "3D Cursor"

    def draw(self, context):
        layout = self.layout

        cursor = context.scene.cursor

        layout.column().prop(cursor, "location", text="Location")
        rotation_mode = cursor.rotation_mode
        if rotation_mode == 'QUATERNION':
            layout.column().prop(cursor, "rotation_quaternion", text="Rotation")
        elif rotation_mode == 'AXIS_ANGLE':
            layout.column().prop(cursor, "rotation_axis_angle", text="Rotation")
        else:
            layout.column().prop(cursor, "rotation_euler", text="Rotation")
        layout.prop(cursor, "rotation_mode", text="")


class VIEW3D_PT_collections(Panel):
    bl_space_type = 'VIEW_3D'
    bl_region_type = 'UI'
    bl_category = "View"
    bl_label = "Collections"
    bl_options = {'DEFAULT_CLOSED'}

    def _draw_collection(self, layout, view_layer, use_local_collections, collection, index):
        need_separator = index
        for child in collection.children:
            index += 1

            if child.exclude:
                continue

            if child.collection.hide_viewport:
                continue

            if need_separator:
                layout.separator()
                need_separator = False

            icon = 'BLANK1'
            # has_objects = True
            if child.has_selected_objects(view_layer):
                icon = 'LAYER_ACTIVE'
            elif child.has_objects():
                icon = 'LAYER_USED'
            else:
                # has_objects = False
                pass

            row = layout.row()
            row.use_property_decorate = False
            sub = row.split(factor=0.98)
            subrow = sub.row()
            subrow.alignment = 'LEFT'
            subrow.operator(
                "object.hide_collection", text=child.name, icon=icon, emboss=False,
            ).collection_index = index

            sub = row.split()
            subrow = sub.row(align=True)
            subrow.alignment = 'RIGHT'
            if not use_local_collections:
                subrow.active = collection.is_visible  # Parent collection runtime visibility
                subrow.prop(child, "hide_viewport", text="", emboss=False)
            else:
                subrow.active = collection.visible_get()  # Parent collection runtime visibility
                icon = 'HIDE_OFF' if child.visible_get() else 'HIDE_ON'
                props = subrow.operator("object.hide_collection", text="", icon=icon, emboss=False)
                props.collection_index = index
                props.toggle = True

        for child in collection.children:
            index = self._draw_collection(layout, view_layer, use_local_collections, child, index)

        return index

    def draw(self, context):
        layout = self.layout
        layout.use_property_split = False

        view = context.space_data
        view_layer = context.view_layer

        layout.use_property_split = True
        layout.prop(view, "use_local_collections")
        layout.separator()

        # We pass index 0 here because the index is increased
        # so the first real index is 1
        # And we start with index as 1 because we skip the master collection
        self._draw_collection(layout, view_layer, view.use_local_collections, view_layer.layer_collection, 0)


class VIEW3D_PT_object_type_visibility(Panel):
    bl_space_type = 'VIEW_3D'
    bl_region_type = 'HEADER'
    bl_label = "View Object Types"
    bl_ui_units_x = 7

    # Allows derived classes to pass view data other than context.space_data.
    # This is used by the official VR add-on, which passes XrSessionSettings
    # since VR has a 3D view that only exists for the duration of the VR session.
    def draw_ex(self, _context, view, show_select):
        layout = self.layout
        layout.use_property_split = True
        layout.use_property_decorate = False

        layout.label(text="Object Types Visibility")
        layout.separator()
        col = layout.column()

        attr_object_types = (
            # Geometry
            ("mesh", "Mesh"),
            ("curve", "Curve"),
            ("surf", "Surface"),
            ("meta", "Meta"),
            ("font", "Text"),
            ("curves", "Hair Curves"),
            ("pointcloud", "Point Cloud"),
            ("volume", "Volume"),
            ("grease_pencil", "Grease Pencil"),
            (None, None),
            # Other
            ("armature", "Armature"),
            ("lattice", "Lattice"),
            ("empty", "Empty"),
            ("light", "Light"),
            ("light_probe", "Light Probe"),
            ("camera", "Camera"),
            ("speaker", "Speaker"),
        )

        for attr, attr_name in attr_object_types:
            if attr is None:
                col.separator()
                continue

            if attr == "curves" and not hasattr(bpy.data, "hair_curves"):
                continue
            elif attr == "pointcloud" and not hasattr(bpy.data, "pointclouds"):
                continue

            attr_v = "show_object_viewport_" + attr
            icon_v = 'HIDE_OFF' if getattr(view, attr_v) else 'HIDE_ON'

            row = col.row(align=True)
            row.alignment = 'RIGHT'

            row.label(text=attr_name)
            row.prop(view, attr_v, text="", icon=icon_v, emboss=False)

            if show_select:
                attr_s = "show_object_select_" + attr
                icon_s = 'RESTRICT_SELECT_OFF' if getattr(view, attr_s) else 'RESTRICT_SELECT_ON'

                rowsub = row.row(align=True)
                rowsub.active = getattr(view, attr_v)
                rowsub.prop(view, attr_s, text="", icon=icon_s, emboss=False)

    def draw(self, context):
        view = context.space_data
        self.draw_ex(context, view, True)


class VIEW3D_PT_shading(Panel):
    bl_space_type = 'VIEW_3D'
    bl_region_type = 'HEADER'
    bl_label = "Shading"
    bl_ui_units_x = 12

    @classmethod
    def get_shading(cls, context):
        # Get settings from 3D viewport or OpenGL render engine
        view = context.space_data
        if view.type == 'VIEW_3D':
            return view.shading
        else:
            return context.scene.display.shading

    def draw(self, _context):
        layout = self.layout
        layout.label(text="Viewport Shading")


class VIEW3D_PT_shading_lighting(Panel):
    bl_space_type = 'VIEW_3D'
    bl_region_type = 'HEADER'
    bl_label = "Lighting"
    bl_parent_id = 'VIEW3D_PT_shading'

    @classmethod
    def poll(cls, context):
        shading = VIEW3D_PT_shading.get_shading(context)
        engine = context.scene.render.engine
        return shading.type in {'SOLID', 'MATERIAL'} or engine == 'BLENDER_EEVEE' and shading.type == 'RENDERED'

    def draw(self, context):
        layout = self.layout
        shading = VIEW3D_PT_shading.get_shading(context)

        col = layout.column()
        split = col.split(factor=0.9)

        if shading.type == 'SOLID':
            split.row().prop(shading, "light", expand=True)
            col = split.column()

            split = layout.split(factor=0.9)
            col = split.column()
            sub = col.row()

            if shading.light == 'STUDIO':
                prefs = context.preferences
                system = prefs.system

                if not system.use_studio_light_edit:
                    sub.scale_y = 0.6  # smaller studiolight preview
                    sub.template_icon_view(shading, "studio_light", scale_popup=3.0)
                else:
                    sub.prop(
                        system,
                        "use_studio_light_edit",
                        text="Disable Studio Light Edit",
                        icon='NONE',
                        toggle=True,
                    )

                col = split.column()
                col.operator("preferences.studiolight_show", emboss=False, text="", icon='PREFERENCES')

                split = layout.split(factor=0.9)
                col = split.column()

                row = col.row()
                row.prop(shading, "use_world_space_lighting", text="", icon='WORLD', toggle=True)
                row = row.row()
                row.active = shading.use_world_space_lighting
                row.prop(shading, "studiolight_rotate_z", text="Rotation")
                col = split.column()  # to align properly with above

            elif shading.light == 'MATCAP':
                sub.scale_y = 0.6  # smaller matcap preview
                sub.template_icon_view(shading, "studio_light", scale_popup=3.0)

                col = split.column()
                col.operator("preferences.studiolight_show", emboss=False, text="", icon='PREFERENCES')
                col.operator("view3d.toggle_matcap_flip", emboss=False, text="", icon='ARROW_LEFTRIGHT')

        elif shading.type == 'MATERIAL':
            col.prop(shading, "use_scene_lights")
            col.prop(shading, "use_scene_world")
            col = layout.column()
            split = col.split(factor=0.9)

            if not shading.use_scene_world:
                col = split.column()
                sub = col.row()
                sub.scale_y = 0.6
                sub.template_icon_view(shading, "studio_light", scale_popup=3)

                col = split.column()
                col.operator("preferences.studiolight_show", emboss=False, text="", icon='PREFERENCES')

                split = layout.split(factor=0.9)
                col = split.column()

                row = col.row()
                row.prop(shading, "use_studiolight_view_rotation", text="", icon='WORLD', toggle=True)
                row = row.row()
                row.prop(shading, "studiolight_rotate_z", text="Rotation")

                col.prop(shading, "studiolight_intensity")
                col.prop(shading, "studiolight_background_alpha")
                col.prop(shading, "studiolight_background_blur")
                col = split.column()  # to align properly with above

        elif shading.type == 'RENDERED':
            col.prop(shading, "use_scene_lights_render")
            col.prop(shading, "use_scene_world_render")

            if not shading.use_scene_world_render:
                col = layout.column()
                split = col.split(factor=0.9)

                col = split.column()
                sub = col.row()
                sub.scale_y = 0.6
                sub.template_icon_view(shading, "studio_light", scale_popup=3)

                col = split.column()
                col.operator("preferences.studiolight_show", emboss=False, text="", icon='PREFERENCES')

                split = layout.split(factor=0.9)
                col = split.column()
                col.prop(shading, "studiolight_rotate_z", text="Rotation")
                col.prop(shading, "studiolight_intensity")
                col.prop(shading, "studiolight_background_alpha")
                col.prop(shading, "studiolight_background_blur")
                col = split.column()  # to align properly with above


class VIEW3D_PT_shading_color(Panel):
    bl_space_type = 'VIEW_3D'
    bl_region_type = 'HEADER'
    bl_label = "Color"
    bl_parent_id = 'VIEW3D_PT_shading'

    @classmethod
    def poll(cls, context):
        shading = VIEW3D_PT_shading.get_shading(context)
        return shading.type in {'WIREFRAME', 'SOLID'}

    def _draw_color_type(self, context):
        layout = self.layout
        shading = VIEW3D_PT_shading.get_shading(context)

        layout.grid_flow(columns=3, align=True).prop(shading, "color_type", expand=True)
        if shading.color_type == 'SINGLE':
            layout.row().prop(shading, "single_color", text="")

    def _draw_background_color(self, context):
        layout = self.layout
        shading = VIEW3D_PT_shading.get_shading(context)

        layout.row().label(text="Background")
        layout.row().prop(shading, "background_type", expand=True)
        if shading.background_type == 'VIEWPORT':
            layout.row().prop(shading, "background_color", text="")

    def draw(self, context):
        shading = VIEW3D_PT_shading.get_shading(context)
        if shading.type == 'WIREFRAME':
            self.layout.row().prop(shading, "wireframe_color_type", expand=True)
        else:
            self._draw_color_type(context)
            self.layout.separator()
        self._draw_background_color(context)


class VIEW3D_PT_shading_options(Panel):
    bl_space_type = 'VIEW_3D'
    bl_region_type = 'HEADER'
    bl_label = "Options"
    bl_parent_id = 'VIEW3D_PT_shading'

    @classmethod
    def poll(cls, context):
        shading = VIEW3D_PT_shading.get_shading(context)
        return shading.type in {'WIREFRAME', 'SOLID'}

    def draw(self, context):
        layout = self.layout

        shading = VIEW3D_PT_shading.get_shading(context)

        col = layout.column()

        if shading.type == 'SOLID':
            col.prop(shading, "show_backface_culling")

        row = col.row(align=True)

        if shading.type == 'WIREFRAME':
            row.prop(shading, "show_xray_wireframe", text="")
            sub = row.row()
            sub.active = shading.show_xray_wireframe
            sub.prop(shading, "xray_alpha_wireframe", text="X-Ray")
        elif shading.type == 'SOLID':
            row.prop(shading, "show_xray", text="")
            sub = row.row()
            sub.active = shading.show_xray
            sub.prop(shading, "xray_alpha", text="X-Ray")
            # X-ray mode is off when alpha is 1.0
            xray_active = shading.show_xray and shading.xray_alpha != 1

            row = col.row(align=True)
            row.prop(shading, "show_shadows", text="")
            row.active = not xray_active
            sub = row.row(align=True)
            sub.active = shading.show_shadows
            sub.prop(shading, "shadow_intensity", text="Shadow")
            sub.popover(
                panel="VIEW3D_PT_shading_options_shadow",
                icon='PREFERENCES',
                text="",
            )

            col = layout.column()

            row = col.row()
            row.active = not xray_active
            row.prop(shading, "show_cavity")

            if shading.show_cavity and not xray_active:
                row.prop(shading, "cavity_type", text="Type")

                if shading.cavity_type in {'WORLD', 'BOTH'}:
                    col.label(text="World Space")
                    sub = col.row(align=True)
                    sub.prop(shading, "cavity_ridge_factor", text="Ridge")
                    sub.prop(shading, "cavity_valley_factor", text="Valley")
                    sub.popover(
                        panel="VIEW3D_PT_shading_options_ssao",
                        icon='PREFERENCES',
                        text="",
                    )

                if shading.cavity_type in {'SCREEN', 'BOTH'}:
                    col.label(text="Screen Space")
                    sub = col.row(align=True)
                    sub.prop(shading, "curvature_ridge_factor", text="Ridge")
                    sub.prop(shading, "curvature_valley_factor", text="Valley")

            row = col.row()
            row.active = not xray_active
            row.prop(shading, "use_dof", text="Depth of Field")

        if shading.type in {'WIREFRAME', 'SOLID'}:
            row = layout.split()
            row.prop(shading, "show_object_outline")
            sub = row.row()
            sub.active = shading.show_object_outline
            sub.prop(shading, "object_outline_color", text="")

        if shading.type == 'SOLID':
            col = layout.column()
            if shading.light in {'STUDIO', 'MATCAP'}:
                col.active = shading.selected_studio_light.has_specular_highlight_pass
                col.prop(shading, "show_specular_highlight", text="Specular Lighting")


class VIEW3D_PT_shading_options_shadow(Panel):
    bl_label = "Shadow Settings"
    bl_space_type = 'VIEW_3D'
    bl_region_type = 'HEADER'

    def draw(self, context):
        layout = self.layout
        layout.use_property_split = True
        scene = context.scene

        col = layout.column()
        col.prop(scene.display, "light_direction")
        col.prop(scene.display, "shadow_shift")
        col.prop(scene.display, "shadow_focus")


class VIEW3D_PT_shading_options_ssao(Panel):
    bl_label = "SSAO Settings"
    bl_space_type = 'VIEW_3D'
    bl_region_type = 'HEADER'

    def draw(self, context):
        layout = self.layout
        layout.use_property_split = True
        scene = context.scene

        col = layout.column(align=True)
        col.prop(scene.display, "matcap_ssao_samples")
        col.prop(scene.display, "matcap_ssao_distance")
        col.prop(scene.display, "matcap_ssao_attenuation")


class VIEW3D_PT_shading_render_pass(Panel):
    bl_space_type = 'VIEW_3D'
    bl_region_type = 'HEADER'
    bl_label = "Render Pass"
    bl_parent_id = 'VIEW3D_PT_shading'
    COMPAT_ENGINES = {'BLENDER_EEVEE'}

    @classmethod
    def poll(cls, context):
        return (
            (context.space_data.shading.type == 'MATERIAL') or
            (context.engine in cls.COMPAT_ENGINES and context.space_data.shading.type == 'RENDERED')
        )

    def draw(self, context):
        shading = context.space_data.shading

        layout = self.layout
        layout.prop(shading, "render_pass", text="")


class VIEW3D_PT_shading_compositor(Panel):
    bl_space_type = 'VIEW_3D'
    bl_region_type = 'HEADER'
    bl_label = "Compositor"
    bl_parent_id = 'VIEW3D_PT_shading'
    bl_order = 10

    @classmethod
    def poll(cls, context):
        return context.space_data.shading.type in {'MATERIAL', 'RENDERED'}

    def draw(self, context):
        shading = context.space_data.shading

        import gpu
        is_supported = (gpu.capabilities.compute_shader_support_get()
                        and gpu.capabilities.shader_image_load_store_support_get())

        row = self.layout.row()
        row.active = is_supported
        row.prop(shading, "use_compositor", expand=True)
        if shading.use_compositor != "DISABLED" and not is_supported:
            self.layout.label(text="Compositor not supported on this platform", icon='ERROR')


class VIEW3D_PT_gizmo_display(Panel):
    bl_space_type = 'VIEW_3D'
    bl_region_type = 'HEADER'
    bl_label = "Gizmos"
    bl_ui_units_x = 8

    def draw(self, context):
        layout = self.layout

        scene = context.scene
        view = context.space_data

        col = layout.column()
        col.label(text="Viewport Gizmos")
        col.separator()

        col.active = view.show_gizmo
        colsub = col.column()
        colsub.prop(view, "show_gizmo_navigate", text="Navigate")
        colsub.prop(view, "show_gizmo_tool", text="Active Tools")
        colsub.prop(view, "show_gizmo_context", text="Active Object")

        layout.separator()

        col = layout.column()
        col.active = view.show_gizmo and view.show_gizmo_context
        col.label(text="Object Gizmos")
        col.prop(scene.transform_orientation_slots[1], "type", text="")
        col.prop(view, "show_gizmo_object_translate", text="Move")
        col.prop(view, "show_gizmo_object_rotate", text="Rotate")
        col.prop(view, "show_gizmo_object_scale", text="Scale")

        layout.separator()

        # Match order of object type visibility
        col = layout.column()
        col.active = view.show_gizmo
        col.label(text="Empty")
        col.prop(view, "show_gizmo_empty_image", text="Image")
        col.prop(view, "show_gizmo_empty_force_field", text="Force Field")
        col.label(text="Light")
        col.prop(view, "show_gizmo_light_size", text="Size")
        col.prop(view, "show_gizmo_light_look_at", text="Look At")
        col.label(text="Camera")
        col.prop(view, "show_gizmo_camera_lens", text="Lens")
        col.prop(view, "show_gizmo_camera_dof_distance", text="Focus Distance")


class VIEW3D_PT_overlay(Panel):
    bl_space_type = 'VIEW_3D'
    bl_region_type = 'HEADER'
    bl_label = "Overlays"
    bl_ui_units_x = 13

    def draw(self, _context):
        layout = self.layout
        layout.label(text="Viewport Overlays")


class VIEW3D_PT_overlay_guides(Panel):
    bl_space_type = 'VIEW_3D'
    bl_region_type = 'HEADER'
    bl_parent_id = 'VIEW3D_PT_overlay'
    bl_label = "Guides"

    def draw(self, context):
        layout = self.layout

        view = context.space_data
        scene = context.scene

        overlay = view.overlay
        shading = view.shading
        display_all = overlay.show_overlays

        col = layout.column()
        col.active = display_all

        split = col.split()
        sub = split.column()

        row = sub.row()
        row_el = row.column()
        row_el.prop(overlay, "show_ortho_grid", text="Grid")
        grid_active = bool(
            view.region_quadviews or
            (view.region_3d.is_orthographic_side_view and not view.region_3d.is_perspective)
        )
        row_el.active = grid_active
        row.prop(overlay, "show_floor", text="Floor", text_ctxt=i18n_contexts.editor_view3d)

        if overlay.show_floor or overlay.show_ortho_grid:
            sub = col.row(align=True)
            sub.active = (
                (overlay.show_floor and not view.region_3d.is_orthographic_side_view) or
                (overlay.show_ortho_grid and grid_active)
            )
            sub.prop(overlay, "grid_scale", text="Scale")
            sub = sub.row(align=True)
            sub.active = scene.unit_settings.system == 'NONE'
            sub.prop(overlay, "grid_subdivisions", text="Subdivisions")

        sub = split.column()
        row = sub.row()
        row.label(text="Axes")

        subrow = row.row(align=True)
        subrow.prop(overlay, "show_axis_x", text="X", toggle=True)
        subrow.prop(overlay, "show_axis_y", text="Y", toggle=True)
        subrow.prop(overlay, "show_axis_z", text="Z", toggle=True)

        split = col.split()
        sub = split.column()
        sub.prop(overlay, "show_text", text="Text Info")
        sub.prop(overlay, "show_stats", text="Statistics")

        sub = split.column()
        sub.prop(overlay, "show_cursor", text="3D Cursor")
        sub.prop(overlay, "show_annotation", text="Annotations")

        if shading.type == 'MATERIAL':
            row = col.row()
            row.active = shading.render_pass == 'COMBINED'
            row.prop(overlay, "show_look_dev")


class VIEW3D_PT_overlay_object(Panel):
    bl_space_type = 'VIEW_3D'
    bl_region_type = 'HEADER'
    bl_parent_id = 'VIEW3D_PT_overlay'
    bl_label = "Objects"

    def draw(self, context):
        layout = self.layout
        view = context.space_data
        overlay = view.overlay
        display_all = overlay.show_overlays

        col = layout.column(align=True)
        col.active = display_all

        split = col.split()

        sub = split.column(align=True)
        sub.prop(overlay, "show_extras", text="Extras")
        subsub = sub.column()
        subsub.active = overlay.show_extras
        subsub.prop(overlay, "show_light_colors")
        sub.prop(overlay, "show_relationship_lines")
        sub.prop(overlay, "show_outline_selected")

        sub = split.column(align=True)
        sub.prop(overlay, "show_bones", text="Bones")
        sub.prop(overlay, "show_motion_paths")
        sub.prop(overlay, "show_object_origins", text="Origins")
        subsub = sub.column()
        subsub.active = overlay.show_object_origins
        subsub.prop(overlay, "show_object_origins_all", text="Origins (All)")


class VIEW3D_PT_overlay_geometry(Panel):
    bl_space_type = 'VIEW_3D'
    bl_region_type = 'HEADER'
    bl_parent_id = 'VIEW3D_PT_overlay'
    bl_label = "Geometry"

    def draw(self, context):
        layout = self.layout
        view = context.space_data
        overlay = view.overlay
        display_all = overlay.show_overlays
        is_wireframes = view.shading.type == 'WIREFRAME'

        col = layout.column()
        col.active = display_all

        row = col.row(align=True)
        if not is_wireframes:
            row.prop(overlay, "show_wireframes", text="")
        sub = row.row()
        sub.active = overlay.show_wireframes or is_wireframes
        sub.prop(overlay, "wireframe_threshold", text="Wireframe")
        sub.prop(overlay, "wireframe_opacity", text="Opacity")

        row = col.row(align=True)
        row.active = view.show_viewer
        row.prop(overlay, "show_viewer_attribute", text="")
        subrow = row.row(align=True)
        subrow.active = overlay.show_viewer_attribute
        subrow.prop(overlay, "viewer_attribute_opacity", text="Viewer Node")

        row = col.row(align=True)

        # These properties should be always available in the UI for all modes
        # other than Object.
        # Even when the Fade Inactive Geometry overlay is not affecting the
        # current active object depending on its mode, it will always affect
        # the rest of the scene.
        if context.mode != 'OBJECT':
            row.prop(overlay, "show_fade_inactive", text="")
            sub = row.row()
            sub.active = overlay.show_fade_inactive
            sub.prop(overlay, "fade_inactive_alpha", text="Fade Inactive Geometry")

        col = layout.column(align=True)
        col.active = display_all

        col.prop(overlay, "show_face_orientation")

        # sub.prop(overlay, "show_onion_skins")


class VIEW3D_PT_overlay_motion_tracking(Panel):
    bl_space_type = 'VIEW_3D'
    bl_region_type = 'HEADER'
    bl_parent_id = 'VIEW3D_PT_overlay'
    bl_label = "Motion Tracking"

    def draw_header(self, context):
        layout = self.layout
        view = context.space_data
        overlay = view.overlay
        display_all = overlay.show_overlays
        layout.active = display_all
        layout.prop(view, "show_reconstruction", text=self.bl_label)

    def draw(self, context):
        layout = self.layout
        view = context.space_data
        overlay = view.overlay
        display_all = overlay.show_overlays

        col = layout.column()
        col.active = display_all

        if view.show_reconstruction:
            split = col.split()

            sub = split.column(align=True)
            sub.active = view.show_reconstruction
            sub.prop(view, "show_camera_path", text="Camera Path")

            sub = split.column()
            sub.prop(view, "show_bundle_names", text="Marker Names")

            col = layout.column()
            col.active = display_all
            col.label(text="Tracks")
            row = col.row(align=True)
            row.prop(view, "tracks_display_type", text="")
            row.prop(view, "tracks_display_size", text="Size")


class VIEW3D_PT_overlay_edit_mesh(Panel):
    bl_space_type = 'VIEW_3D'
    bl_region_type = 'HEADER'
    bl_parent_id = 'VIEW3D_PT_overlay'
    bl_label = "Mesh Edit Mode"

    @classmethod
    def poll(cls, context):
        return context.mode == 'EDIT_MESH'

    def draw(self, context):
        layout = self.layout

        view = context.space_data
        shading = view.shading
        overlay = view.overlay
        display_all = overlay.show_overlays

        is_any_solid_shading = not (shading.show_xray or (shading.type == 'WIREFRAME'))

        col = layout.column()
        col.active = display_all

        split = col.split()

        sub = split.column()
        sub.active = is_any_solid_shading
        sub.prop(overlay, "show_edges", text="Edges")
        sub = split.column()
        sub.prop(overlay, "show_faces", text="Faces")
        sub = split.column()
        sub.active = is_any_solid_shading
        sub.prop(overlay, "show_face_center", text="Center")

        row = col.row(align=True)
        row.prop(overlay, "show_edge_crease", text="Creases", toggle=True)
        row.prop(overlay, "show_edge_sharp", text="Sharp", text_ctxt=i18n_contexts.plural, toggle=True)
        row.prop(overlay, "show_edge_bevel_weight", text="Bevel", toggle=True)
        row.prop(overlay, "show_edge_seams", text="Seams", toggle=True)

        if context.preferences.view.show_developer_ui:
            col.label(text="Developer")
            col.prop(overlay, "show_extra_indices", text="Indices")


class VIEW3D_PT_overlay_edit_mesh_shading(Panel):
    bl_space_type = 'VIEW_3D'
    bl_region_type = 'HEADER'
    bl_parent_id = 'VIEW3D_PT_overlay_edit_mesh'
    bl_label = "Shading"

    @classmethod
    def poll(cls, context):
        return context.mode == 'EDIT_MESH'

    def draw(self, context):
        layout = self.layout

        view = context.space_data
        shading = view.shading
        overlay = view.overlay
        tool_settings = context.tool_settings
        display_all = overlay.show_overlays
        statvis = tool_settings.statvis

        col = layout.column()
        col.active = display_all

        row = col.row(align=True)
        row.prop(overlay, "show_retopology", text="")
        sub = row.row()
        sub.active = overlay.show_retopology
        sub.prop(overlay, "retopology_offset", text="Retopology")

        col.prop(overlay, "show_weight", text="Vertex Group Weights")
        if overlay.show_weight:
            row = col.split(factor=0.33)
            row.label(text="Zero Weights")
            sub = row.row()
            sub.prop(tool_settings, "vertex_group_user", expand=True)

        if shading.type == 'WIREFRAME':
            xray = shading.show_xray_wireframe and shading.xray_alpha_wireframe < 1.0
        elif shading.type == 'SOLID':
            xray = shading.show_xray and shading.xray_alpha < 1.0
        else:
            xray = False
        statvis_active = not xray
        row = col.row()
        row.active = statvis_active
        row.prop(overlay, "show_statvis", text="Mesh Analysis")
        if overlay.show_statvis:
            col = col.column()
            col.active = statvis_active

            sub = col.split()
            sub.label(text="Type")
            sub.prop(statvis, "type", text="")

            statvis_type = statvis.type
            if statvis_type == 'OVERHANG':
                row = col.row(align=True)
                row.prop(statvis, "overhang_min", text="Minimum")
                row.prop(statvis, "overhang_max", text="Maximum")
                col.row().prop(statvis, "overhang_axis", expand=True)
            elif statvis_type == 'THICKNESS':
                row = col.row(align=True)
                row.prop(statvis, "thickness_min", text="Minimum")
                row.prop(statvis, "thickness_max", text="Maximum")
                col.prop(statvis, "thickness_samples")
            elif statvis_type == 'INTERSECT':
                pass
            elif statvis_type == 'DISTORT':
                row = col.row(align=True)
                row.prop(statvis, "distort_min", text="Minimum")
                row.prop(statvis, "distort_max", text="Maximum")
            elif statvis_type == 'SHARP':
                row = col.row(align=True)
                row.prop(statvis, "sharp_min", text="Minimum")
                row.prop(statvis, "sharp_max", text="Maximum")


class VIEW3D_PT_overlay_edit_mesh_measurement(Panel):
    bl_space_type = 'VIEW_3D'
    bl_region_type = 'HEADER'
    bl_parent_id = 'VIEW3D_PT_overlay_edit_mesh'
    bl_label = "Measurement"

    @classmethod
    def poll(cls, context):
        return context.mode == 'EDIT_MESH'

    def draw(self, context):
        layout = self.layout

        view = context.space_data
        overlay = view.overlay
        display_all = overlay.show_overlays

        col = layout.column()
        col.active = display_all

        split = col.split()

        sub = split.column()
        sub.prop(overlay, "show_extra_edge_length", text="Edge Length")
        sub.prop(overlay, "show_extra_edge_angle", text="Edge Angle")

        sub = split.column()
        sub.prop(overlay, "show_extra_face_area", text="Face Area")
        sub.prop(overlay, "show_extra_face_angle", text="Face Angle")


class VIEW3D_PT_overlay_edit_mesh_normals(Panel):
    bl_space_type = 'VIEW_3D'
    bl_region_type = 'HEADER'
    bl_parent_id = 'VIEW3D_PT_overlay_edit_mesh'
    bl_label = "Normals"

    @classmethod
    def poll(cls, context):
        return context.mode == 'EDIT_MESH'

    def draw(self, context):
        layout = self.layout

        view = context.space_data
        overlay = view.overlay
        display_all = overlay.show_overlays

        col = layout.column()
        col.active = display_all

        row = col.row(align=True)
        row.prop(overlay, "show_vertex_normals", text="", icon='NORMALS_VERTEX')
        row.prop(overlay, "show_split_normals", text="", icon='NORMALS_VERTEX_FACE')
        row.prop(overlay, "show_face_normals", text="", icon='NORMALS_FACE')

        sub = row.row(align=True)
        sub.active = overlay.show_vertex_normals or overlay.show_face_normals or overlay.show_split_normals
        if overlay.use_normals_constant_screen_size:
            sub.prop(overlay, "normals_constant_screen_size", text="Size")
        else:
            sub.prop(overlay, "normals_length", text="Size")

        row.prop(overlay, "use_normals_constant_screen_size", text="", icon='FIXED_SIZE')


class VIEW3D_PT_overlay_edit_mesh_freestyle(Panel):
    bl_space_type = 'VIEW_3D'
    bl_region_type = 'HEADER'
    bl_parent_id = 'VIEW3D_PT_overlay'
    bl_label = "Freestyle"

    @classmethod
    def poll(cls, context):
        return context.mode == 'EDIT_MESH' and bpy.app.build_options.freestyle

    def draw(self, context):
        layout = self.layout

        view = context.space_data
        overlay = view.overlay
        display_all = overlay.show_overlays

        col = layout.column()
        col.active = display_all

        row = col.row()
        row.prop(overlay, "show_freestyle_edge_marks", text="Edge Marks")
        row.prop(overlay, "show_freestyle_face_marks", text="Face Marks")


class VIEW3D_PT_overlay_edit_curve(Panel):
    bl_space_type = 'VIEW_3D'
    bl_region_type = 'HEADER'
    bl_parent_id = 'VIEW3D_PT_overlay'
    bl_label = "Curve Edit Mode"

    @classmethod
    def poll(cls, context):
        return context.mode == 'EDIT_CURVE'

    def draw(self, context):
        layout = self.layout
        view = context.space_data
        overlay = view.overlay
        display_all = overlay.show_overlays

        col = layout.column()
        col.active = display_all

        row = col.row()
        row.prop(overlay, "display_handle", text="Handles")

        row = col.row()
        row.prop(overlay, "show_curve_normals", text="")
        sub = row.row()
        sub.active = overlay.show_curve_normals
        sub.prop(overlay, "normals_length", text="Normals")


class VIEW3D_PT_overlay_sculpt(Panel):
    bl_space_type = 'VIEW_3D'
    bl_context = ".sculpt_mode"
    bl_region_type = 'HEADER'
    bl_parent_id = 'VIEW3D_PT_overlay'
    bl_label = "Sculpt"

    @classmethod
    def poll(cls, context):
        return (
            context.mode == 'SCULPT' and
            context.sculpt_object
        )

    def draw(self, context):
        layout = self.layout

        view = context.space_data
        overlay = view.overlay

        row = layout.row(align=True)
        row.prop(overlay, "show_sculpt_mask", text="")
        sub = row.row()
        sub.active = overlay.show_sculpt_mask
        sub.prop(overlay, "sculpt_mode_mask_opacity", text="Mask")

        row = layout.row(align=True)
        row.prop(overlay, "show_sculpt_face_sets", text="")
        sub = row.row()
        sub.active = overlay.show_sculpt_face_sets
        row.prop(overlay, "sculpt_mode_face_sets_opacity", text="Face Sets")


class VIEW3D_PT_overlay_sculpt_curves(Panel):
    bl_space_type = 'VIEW_3D'
    bl_context = ".curves_sculpt"
    bl_region_type = 'HEADER'
    bl_parent_id = 'VIEW3D_PT_overlay'
    bl_label = "Sculpt"

    @classmethod
    def poll(cls, context):
        return context.mode == 'SCULPT_CURVES' and (context.object)

    def draw(self, context):
        layout = self.layout

        view = context.space_data
        overlay = view.overlay

        row = layout.row(align=True)
        row.active = overlay.show_overlays
        row.prop(overlay, "sculpt_mode_mask_opacity", text="Selection Opacity")

        row = layout.row(align=True)
        row.active = overlay.show_overlays
        row.prop(overlay, "show_sculpt_curves_cage", text="")
        subrow = row.row(align=True)
        subrow.active = overlay.show_sculpt_curves_cage
        subrow.prop(overlay, "sculpt_curves_cage_opacity", text="Cage Opacity")


class VIEW3D_PT_overlay_bones(Panel):
    bl_space_type = 'VIEW_3D'
    bl_region_type = 'HEADER'
    bl_parent_id = 'VIEW3D_PT_overlay'
    bl_label = "Bones"

    @staticmethod
    def is_using_wireframe(context):
        shading = VIEW3D_PT_shading.get_shading(context)

        if shading.type == 'WIREFRAME' or shading.show_xray:
            return True

        mode = context.mode

        if mode in {'POSE', 'PAINT_WEIGHT'}:
            armature = context.pose_object
        elif mode == 'EDIT_ARMATURE':
            armature = context.edit_object
        else:
            return False

        return armature and armature.display_type == 'WIRE'

    @classmethod
    def poll(cls, context):
        mode = context.mode
        return (
            (mode == 'POSE') or
            (mode == 'PAINT_WEIGHT' and context.pose_object) or
            (mode in {'EDIT_ARMATURE', 'OBJECT'} and
             VIEW3D_PT_overlay_bones.is_using_wireframe(context))
        )

    def draw(self, context):
        layout = self.layout
        view = context.space_data
        mode = context.mode
        overlay = view.overlay
        display_all = overlay.show_overlays

        col = layout.column()
        col.active = display_all

        if mode == 'POSE':
            row = col.row()
            row.prop(overlay, "show_xray_bone", text="")
            sub = row.row()
            sub.active = display_all and overlay.show_xray_bone
            sub.prop(overlay, "xray_alpha_bone", text="Fade Geometry")
        elif mode == 'PAINT_WEIGHT':
            row = col.row()
            row.prop(overlay, "show_xray_bone")

        if VIEW3D_PT_overlay_bones.is_using_wireframe(context):
            col.prop(overlay, "bone_wire_alpha")


class VIEW3D_PT_overlay_texture_paint(Panel):
    bl_space_type = 'VIEW_3D'
    bl_region_type = 'HEADER'
    bl_parent_id = 'VIEW3D_PT_overlay'
    bl_label = "Texture Paint"

    @classmethod
    def poll(cls, context):
        return context.mode == 'PAINT_TEXTURE'

    def draw(self, context):
        layout = self.layout
        view = context.space_data
        overlay = view.overlay
        display_all = overlay.show_overlays

        col = layout.column()
        col.active = display_all
        col.prop(overlay, "texture_paint_mode_opacity")


class VIEW3D_PT_overlay_vertex_paint(Panel):
    bl_space_type = 'VIEW_3D'
    bl_region_type = 'HEADER'
    bl_parent_id = 'VIEW3D_PT_overlay'
    bl_label = "Vertex Paint"

    @classmethod
    def poll(cls, context):
        return context.mode == 'PAINT_VERTEX'

    def draw(self, context):
        layout = self.layout
        view = context.space_data
        overlay = view.overlay
        display_all = overlay.show_overlays

        col = layout.column()
        col.active = display_all

        col.prop(overlay, "vertex_paint_mode_opacity")
        col.prop(overlay, "show_paint_wire")


class VIEW3D_PT_overlay_weight_paint(Panel):
    bl_space_type = 'VIEW_3D'
    bl_region_type = 'HEADER'
    bl_parent_id = 'VIEW3D_PT_overlay'
    bl_label = "Weight Paint"

    @classmethod
    def poll(cls, context):
        return context.mode == 'PAINT_WEIGHT'

    def draw(self, context):
        layout = self.layout
        view = context.space_data
        overlay = view.overlay
        display_all = overlay.show_overlays
        tool_settings = context.tool_settings

        col = layout.column()
        col.active = display_all

        col.prop(overlay, "weight_paint_mode_opacity", text="Opacity")
        row = col.split(factor=0.33)
        row.label(text="Zero Weights")
        sub = row.row()
        sub.prop(tool_settings, "vertex_group_user", expand=True)

        col.prop(overlay, "show_wpaint_contours")
        col.prop(overlay, "show_paint_wire")


class VIEW3D_PT_snapping(Panel):
    bl_space_type = 'VIEW_3D'
    bl_region_type = 'HEADER'
    bl_label = "Snapping"

    def draw(self, context):
        tool_settings = context.tool_settings
        obj = context.active_object
        object_mode = 'OBJECT' if obj is None else obj.mode

        layout = self.layout
        col = layout.column()

        col.label(text="Snap With")
        row = col.row(align=True)
        row.prop(tool_settings, "snap_target", expand=True)

        col.label(text="Snap To")
        col.prop(tool_settings, "snap_elements_base", expand=True)

        col.label(text="Snap Individual Elements To")
        col.prop(tool_settings, "snap_elements_individual", expand=True)

        col.separator()

        if 'INCREMENT' in tool_settings.snap_elements:
            col.prop(tool_settings, "use_snap_grid_absolute")

        if 'VOLUME' in tool_settings.snap_elements:
            col.prop(tool_settings, "use_snap_peel_object")

        if 'FACE_NEAREST' in tool_settings.snap_elements:
            col.prop(tool_settings, "use_snap_to_same_target")
            if object_mode == 'EDIT':
                col.prop(tool_settings, "snap_face_nearest_steps")

        col.separator()

        col.prop(tool_settings, "use_snap_align_rotation")
        col.prop(tool_settings, "use_snap_backface_culling")

        col.separator()

        if obj:
            col.label(text="Target Selection")
            col_targetsel = col.column(align=True)
            if object_mode == 'EDIT' and obj.type not in {'LATTICE', 'META', 'FONT'}:
                col_targetsel.prop(
                    tool_settings,
                    "use_snap_self",
                    text="Include Active",
                    icon='EDITMODE_HLT',
                )
                col_targetsel.prop(
                    tool_settings,
                    "use_snap_edit",
                    text="Include Edited",
                    icon='OUTLINER_DATA_MESH',
                )
                col_targetsel.prop(
                    tool_settings,
                    "use_snap_nonedit",
                    text="Include Non-Edited",
                    icon='OUTLINER_OB_MESH',
                )
            col_targetsel.prop(
                tool_settings,
                "use_snap_selectable",
                text="Exclude Non-Selectable",
                icon='RESTRICT_SELECT_OFF',
            )

        col.label(text="Affect")
        row = col.row(align=True)
        row.prop(tool_settings, "use_snap_translate", text="Move", toggle=True)
        row.prop(tool_settings, "use_snap_rotate", text="Rotate", toggle=True)
        row.prop(tool_settings, "use_snap_scale", text="Scale", toggle=True)


class VIEW3D_PT_proportional_edit(Panel):
    bl_space_type = 'VIEW_3D'
    bl_region_type = 'HEADER'
    bl_label = "Proportional Editing"
    bl_ui_units_x = 8

    def draw(self, context):
        layout = self.layout
        tool_settings = context.tool_settings
        col = layout.column()
        col.active = (tool_settings.use_proportional_edit_objects if context.mode == 'OBJECT'
                      else tool_settings.use_proportional_edit)

        if context.mode != 'OBJECT':
            col.prop(tool_settings, "use_proportional_connected")
            sub = col.column()
            sub.active = not tool_settings.use_proportional_connected
            sub.prop(tool_settings, "use_proportional_projected")
            col.separator()

        col.prop(tool_settings, "proportional_edit_falloff", expand=True)
        col.prop(tool_settings, "proportional_distance")


class VIEW3D_PT_transform_orientations(Panel):
    bl_space_type = 'VIEW_3D'
    bl_region_type = 'HEADER'
    bl_label = "Transform Orientations"
    bl_ui_units_x = 8

    def draw(self, context):
        layout = self.layout
        layout.label(text="Transform Orientations")

        scene = context.scene
        orient_slot = scene.transform_orientation_slots[0]
        orientation = orient_slot.custom_orientation

        row = layout.row()
        col = row.column()
        col.prop(orient_slot, "type", expand=True)
        row.operator("transform.create_orientation", text="", icon='ADD', emboss=False).use = True

        if orientation:
            row = layout.row(align=False)
            row.prop(orientation, "name", text="", icon='OBJECT_ORIGIN')
            row.operator("transform.delete_orientation", text="", icon='X', emboss=False)


class VIEW3D_PT_gpencil_origin(Panel):
    bl_space_type = 'VIEW_3D'
    bl_region_type = 'HEADER'
    bl_label = "Stroke Placement"

    def draw(self, context):
        layout = self.layout
        tool_settings = context.tool_settings
        gpd = context.gpencil_data

        layout.label(text="Stroke Placement")

        row = layout.row()
        col = row.column()
        col.prop(tool_settings, "gpencil_stroke_placement_view3d", expand=True)

        if tool_settings.gpencil_stroke_placement_view3d == 'SURFACE':
            row = layout.row()
            row.label(text="Offset")
            row = layout.row()
            row.prop(gpd, "zdepth_offset", text="")

        if tool_settings.gpencil_stroke_placement_view3d == 'STROKE':
            row = layout.row()
            row.label(text="Target")
            row = layout.row()
            row.prop(tool_settings, "gpencil_stroke_snap_mode", expand=True)


class VIEW3D_PT_gpencil_lock(Panel):
    bl_space_type = 'VIEW_3D'
    bl_region_type = 'HEADER'
    bl_label = "Drawing Plane"

    def draw(self, context):
        layout = self.layout
        tool_settings = context.tool_settings

        layout.label(text="Drawing Plane")

        row = layout.row()
        col = row.column()
        col.prop(tool_settings.gpencil_sculpt, "lock_axis", expand=True)


class VIEW3D_PT_gpencil_guide(Panel):
    bl_space_type = 'VIEW_3D'
    bl_region_type = 'HEADER'
    bl_label = "Guides"

    def draw(self, context):
        settings = context.tool_settings.gpencil_sculpt.guide

        layout = self.layout
        layout.label(text="Guides")

        col = layout.column()
        col.active = settings.use_guide
        col.prop(settings, "type", expand=True)

        if settings.type in {'ISO', 'PARALLEL', 'RADIAL'}:
            col.prop(settings, "angle")
            row = col.row(align=True)

        col.prop(settings, "use_snapping")
        if settings.use_snapping:

            if settings.type == 'RADIAL':
                col.prop(settings, "angle_snap")
            else:
                col.prop(settings, "spacing")

        if settings.type in {'CIRCULAR', 'RADIAL'} or settings.use_snapping:
            col.label(text="Reference Point")
            row = col.row(align=True)
            row.prop(settings, "reference_point", expand=True)
            if settings.reference_point == 'CUSTOM':
                col.prop(settings, "location", text="Custom Location")
            elif settings.reference_point == 'OBJECT':
                col.prop(settings, "reference_object", text="Object Location")
                if not settings.reference_object:
                    col.label(text="No object selected, using cursor")


class VIEW3D_PT_overlay_gpencil_options(Panel):
    bl_space_type = 'VIEW_3D'
    bl_region_type = 'HEADER'
    bl_parent_id = 'VIEW3D_PT_overlay'
    bl_label = ""

    @classmethod
    def poll(cls, context):
        return context.object and context.object.type == 'GPENCIL'

    def draw_header(self, context):
        layout = self.layout
        layout.label(text={
            'PAINT_GPENCIL': iface_("Draw Grease Pencil"),
            'EDIT_GPENCIL': iface_("Edit Grease Pencil"),
            'SCULPT_GPENCIL': iface_("Sculpt Grease Pencil"),
            'WEIGHT_GPENCIL': iface_("Weight Grease Pencil"),
            'VERTEX_GPENCIL': iface_("Vertex Grease Pencil"),
            'OBJECT': iface_("Grease Pencil"),
        }[context.mode], translate=False)

    def draw(self, context):
        layout = self.layout
        view = context.space_data
        overlay = view.overlay

        layout.prop(overlay, "use_gpencil_onion_skin", text="Onion Skin")

        col = layout.column()
        row = col.row()
        row.prop(overlay, "use_gpencil_grid", text="")
        sub = row.row(align=True)
        sub.active = overlay.use_gpencil_grid
        sub.prop(overlay, "gpencil_grid_opacity", text="Canvas", slider=True)
        sub.prop(overlay, "use_gpencil_canvas_xray", text="", icon='XRAY')

        row = col.row()
        row.prop(overlay, "use_gpencil_fade_layers", text="")
        sub = row.row()
        sub.active = overlay.use_gpencil_fade_layers
        sub.prop(overlay, "gpencil_fade_layer", text="Fade Inactive Layers", slider=True)

        row = col.row()
        row.prop(overlay, "use_gpencil_fade_objects", text="")
        sub = row.row(align=True)
        sub.active = overlay.use_gpencil_fade_objects
        sub.prop(overlay, "gpencil_fade_objects", text="Fade Inactive Objects", slider=True)
        sub.prop(overlay, "use_gpencil_fade_gp_objects", text="", icon='OUTLINER_OB_GREASEPENCIL')

        if context.object.mode in {'EDIT_GPENCIL', 'SCULPT_GPENCIL', 'WEIGHT_GPENCIL', 'VERTEX_GPENCIL'}:
            split = layout.split()
            col = split.column()
            col.prop(overlay, "use_gpencil_edit_lines", text="Edit Lines")
            col = split.column()
            col.prop(overlay, "use_gpencil_multiedit_line_only", text="Only in Multiframe")

            if context.object.mode == 'EDIT_GPENCIL':
                gpd = context.object.data
                split = layout.split()
                col = split.column()
                col.prop(overlay, "use_gpencil_show_directions")
                col = split.column()
                col.prop(overlay, "use_gpencil_show_material_name", text="Material Name")

                if not gpd.use_curve_edit:
                    layout.prop(overlay, "vertex_opacity", text="Vertex Opacity", slider=True)
                else:
                    # Handles for Curve Edit
                    layout.prop(overlay, "display_handle", text="Handles")

        if context.object.mode == 'SCULPT_GPENCIL':
            layout.prop(overlay, "vertex_opacity", text="Vertex Opacity", slider=True)

        if context.object.mode in {'PAINT_GPENCIL', 'VERTEX_GPENCIL'}:
            layout.label(text="Vertex Paint")
            row = layout.row()
            shading = VIEW3D_PT_shading.get_shading(context)
            row.enabled = shading.type not in {'WIREFRAME', 'RENDERED'}
            row.prop(overlay, "gpencil_vertex_paint_opacity", text="Opacity", slider=True)


class VIEW3D_PT_quad_view(Panel):
    bl_space_type = 'VIEW_3D'
    bl_region_type = 'UI'
    bl_category = "View"
    bl_label = "Quad View"
    bl_options = {'DEFAULT_CLOSED'}

    @classmethod
    def poll(cls, context):
        view = context.space_data
        return view.region_quadviews

    def draw(self, context):
        layout = self.layout

        view = context.space_data

        region = view.region_quadviews[2]
        col = layout.column()
        col.prop(region, "lock_rotation")
        row = col.row()
        row.enabled = region.lock_rotation
        row.prop(region, "show_sync_view")
        row = col.row()
        row.enabled = region.lock_rotation and region.show_sync_view
        row.prop(region, "use_box_clip")


# Annotation properties
class VIEW3D_PT_grease_pencil(AnnotationDataPanel, Panel):
    bl_space_type = 'VIEW_3D'
    bl_region_type = 'UI'
    bl_category = "View"

    # NOTE: this is just a wrapper around the generic GP Panel


class VIEW3D_PT_annotation_onion(AnnotationOnionSkin, Panel):
    bl_space_type = 'VIEW_3D'
    bl_region_type = 'UI'
    bl_category = "View"
    bl_parent_id = 'VIEW3D_PT_grease_pencil'

    # NOTE: this is just a wrapper around the generic GP Panel


class TOPBAR_PT_annotation_layers(Panel, AnnotationDataPanel):
    bl_space_type = 'VIEW_3D'
    bl_region_type = 'HEADER'
    bl_label = "Layers"
    bl_ui_units_x = 14


class VIEW3D_PT_view3d_stereo(Panel):
    bl_space_type = 'VIEW_3D'
    bl_region_type = 'UI'
    bl_category = "View"
    bl_label = "Stereoscopy"
    bl_options = {'DEFAULT_CLOSED'}

    @classmethod
    def poll(cls, context):
        scene = context.scene

        multiview = scene.render.use_multiview
        return multiview

    def draw(self, context):
        layout = self.layout
        view = context.space_data

        basic_stereo = context.scene.render.views_format == 'STEREO_3D'

        col = layout.column()
        col.row().prop(view, "stereo_3d_camera", expand=True)

        col.label(text="Display")
        row = col.row()
        row.active = basic_stereo
        row.prop(view, "show_stereo_3d_cameras")
        row = col.row()
        row.active = basic_stereo
        split = row.split()
        split.prop(view, "show_stereo_3d_convergence_plane")
        split = row.split()
        split.prop(view, "stereo_3d_convergence_plane_alpha", text="Alpha")
        split.active = view.show_stereo_3d_convergence_plane
        row = col.row()
        split = row.split()
        split.prop(view, "show_stereo_3d_volume")
        split = row.split()
        split.active = view.show_stereo_3d_volume
        split.prop(view, "stereo_3d_volume_alpha", text="Alpha")


class VIEW3D_PT_context_properties(Panel):
    bl_space_type = 'VIEW_3D'
    bl_region_type = 'UI'
    bl_category = "Item"
    bl_label = "Properties"
    bl_options = {'DEFAULT_CLOSED'}

    @staticmethod
    def _active_context_member(context):
        obj = context.object
        if obj:
            object_mode = obj.mode
            if object_mode == 'POSE':
                return "active_pose_bone"
            elif object_mode == 'EDIT' and obj.type == 'ARMATURE':
                return "active_bone"
            else:
                return "object"

        return ""

    @classmethod
    def poll(cls, context):
        import rna_prop_ui
        member = cls._active_context_member(context)

        if member:
            context_member, member = rna_prop_ui.rna_idprop_context_value(context, member, object)
            return context_member and rna_prop_ui.rna_idprop_has_properties(context_member)

        return False

    def draw(self, context):
        import rna_prop_ui
        member = VIEW3D_PT_context_properties._active_context_member(context)

        if member:
            # Draw with no edit button
            rna_prop_ui.draw(self.layout, context, member, object, use_edit=False)


# Grease Pencil Object - Multiframe falloff tools
class VIEW3D_PT_gpencil_multi_frame(Panel):
    bl_space_type = 'VIEW_3D'
    bl_region_type = 'HEADER'
    bl_label = "Multi Frame"

    def draw(self, context):
        layout = self.layout
        tool_settings = context.tool_settings

        gpd = context.gpencil_data
        settings = tool_settings.gpencil_sculpt

        col = layout.column(align=True)
        col.prop(settings, "use_multiframe_falloff")

        # Falloff curve
        if gpd.use_multiedit and settings.use_multiframe_falloff:
            layout.template_curve_mapping(settings, "multiframe_falloff_curve", brush=True)


# Grease Pencil Object - Curve Editing tools
class VIEW3D_PT_gpencil_curve_edit(Panel):
    bl_space_type = 'VIEW_3D'
    bl_region_type = 'HEADER'
    bl_label = "Curve Editing"

    def draw(self, context):
        layout = self.layout

        gpd = context.gpencil_data
        col = layout.column(align=True)
        col.prop(gpd, "edit_curve_resolution")
        col.prop(gpd, "curve_edit_threshold")
        col.prop(gpd, "curve_edit_corner_angle")
        col.prop(gpd, "use_adaptive_curve_resolution")


class VIEW3D_MT_gpencil_edit_context_menu(Menu):
    bl_label = ""

    def draw(self, context):
        layout = self.layout
        tool_settings = context.tool_settings

        is_point_mode = tool_settings.gpencil_selectmode_edit == 'POINT'
        is_stroke_mode = tool_settings.gpencil_selectmode_edit == 'STROKE'
        is_segment_mode = tool_settings.gpencil_selectmode_edit == 'SEGMENT'

        layout.operator_context = 'INVOKE_REGION_WIN'

        row = layout.row()

        if is_point_mode or is_segment_mode:
            col = row.column(align=True)

            col.label(text="Point Context Menu", icon='GP_SELECT_POINTS')
            col.separator()

            # Additive Operators
            col.operator("gpencil.stroke_subdivide", text="Subdivide").only_selected = True

            col.separator()

            col.operator("gpencil.extrude_move", text="Extrude")

            col.separator()

            # Deform Operators
            col.operator("gpencil.stroke_smooth", text="Smooth").only_selected = True
            col.operator("transform.bend", text="Bend")
            col.operator("transform.shear", text="Shear")
            col.operator("transform.tosphere", text="To Sphere")
            col.operator("transform.transform", text="Shrink/Fatten").mode = 'GPENCIL_SHRINKFATTEN'
            col.operator("gpencil.stroke_start_set", text="Set Start Point")

            col.separator()

            col.menu("VIEW3D_MT_mirror", text="Mirror")
            col.menu("GPENCIL_MT_snap", text="Snap")

            col.separator()

            # Duplicate operators
            col.operator("gpencil.duplicate_move", text="Duplicate")
            col.operator("gpencil.copy", text="Copy", icon='COPYDOWN')
            col.operator("gpencil.paste", text="Paste", icon='PASTEDOWN').type = 'ACTIVE'
            col.operator("gpencil.paste", text="Paste by Layer").type = 'LAYER'

            col.separator()

            # Removal Operators
            col.operator("gpencil.stroke_merge", text="Merge")
            col.operator("gpencil.stroke_merge_by_distance").use_unselected = False
            col.operator("gpencil.stroke_split", text="Split")
            col.operator("gpencil.stroke_separate", text="Separate").mode = 'POINT'

            col.separator()

            col.operator("gpencil.delete", text="Delete").type = 'POINTS'
            col.operator("gpencil.dissolve", text="Dissolve").type = 'POINTS'
            col.operator("gpencil.dissolve", text="Dissolve Between").type = 'BETWEEN'
            col.operator("gpencil.dissolve", text="Dissolve Unselected").type = 'UNSELECT'

        if is_stroke_mode:

            col = row.column(align=True)
            col.label(text="Stroke Context Menu", icon='GP_SELECT_STROKES')
            col.separator()

            # Main Strokes Operators
            col.operator("gpencil.stroke_subdivide", text="Subdivide").only_selected = False
            col.menu("VIEW3D_MT_gpencil_simplify")
            col.operator("gpencil.stroke_trim", text="Trim")

            col.separator()

            col.operator("gpencil.stroke_smooth", text="Smooth").only_selected = False
            col.operator("transform.transform", text="Shrink/Fatten").mode = 'GPENCIL_SHRINKFATTEN'

            col.separator()

            # Layer and Materials operators
            col.menu("GPENCIL_MT_move_to_layer")
            col.menu("VIEW3D_MT_assign_material")
            col.operator("gpencil.set_active_material", text="Set as Active Material")
            col.operator_menu_enum("gpencil.stroke_arrange", "direction", text="Arrange")

            col.separator()

            col.menu("VIEW3D_MT_mirror", text="Mirror")
            col.menu("VIEW3D_MT_snap", text="Snap")

            col.separator()

            # Duplicate operators
            col.operator("gpencil.duplicate_move", text="Duplicate")
            col.operator("gpencil.copy", text="Copy", icon='COPYDOWN')
            col.operator("gpencil.paste", text="Paste", icon='PASTEDOWN').type = 'ACTIVE'
            col.operator("gpencil.paste", text="Paste by Layer").type = 'LAYER'

            col.separator()

            # Removal Operators
            col.operator("gpencil.stroke_merge_by_distance").use_unselected = True
            col.operator_menu_enum("gpencil.stroke_join", "type", text="Join")
            col.operator("gpencil.stroke_split", text="Split")
            col.operator("gpencil.stroke_separate", text="Separate").mode = 'STROKE'

            col.separator()

            col.operator("gpencil.delete", text="Delete").type = 'STROKES'

            col.separator()

            col.operator("gpencil.reproject", text="Reproject")


def draw_gpencil_layer_active(context, layout):
    gpl = context.active_gpencil_layer
    if gpl:
        layout.label(text="Active Layer")
        row = layout.row(align=True)
        row.operator_context = 'EXEC_REGION_WIN'
        row.operator_menu_enum("gpencil.layer_change", "layer", text="", icon='GREASEPENCIL')
        row.prop(gpl, "info", text="")
        row.operator("gpencil.layer_remove", text="", icon='X')


def draw_gpencil_material_active(context, layout):
    ob = context.active_object
    if ob and len(ob.material_slots) > 0 and ob.active_material_index >= 0:
        ma = ob.material_slots[ob.active_material_index].material
        if ma:
            layout.label(text="Active Material")
            row = layout.row(align=True)
            row.operator_context = 'EXEC_REGION_WIN'
            row.operator_menu_enum("gpencil.material_set", "slot", text="", icon='MATERIAL')
            row.prop(ma, "name", text="")


class VIEW3D_PT_gpencil_sculpt_automasking(Panel):
    bl_space_type = 'VIEW_3D'
    bl_region_type = 'HEADER'
    bl_label = "Auto-masking"
    bl_ui_units_x = 10

    def draw(self, context):
        layout = self.layout
        tool_settings = context.scene.tool_settings

        layout.label(text="Auto-masking")

        col = layout.column(align=True)
        col.prop(tool_settings.gpencil_sculpt, "use_automasking_stroke", text="Stroke")
        col.prop(tool_settings.gpencil_sculpt, "use_automasking_layer_stroke", text="Layer")
        col.prop(tool_settings.gpencil_sculpt, "use_automasking_material_stroke", text="Material")
        col.separator()
        col.prop(tool_settings.gpencil_sculpt, "use_automasking_layer_active", text="Active Layer")
        col.prop(tool_settings.gpencil_sculpt, "use_automasking_material_active", text="Active Material")


class VIEW3D_PT_gpencil_sculpt_context_menu(Panel):
    bl_space_type = 'VIEW_3D'
    bl_region_type = 'WINDOW'
    bl_label = "Sculpt Context Menu"
    bl_ui_units_x = 12

    def draw(self, context):
        layout = self.layout
        tool_settings = context.tool_settings

        settings = tool_settings.gpencil_sculpt_paint
        brush = settings.brush

        layout.prop(brush, "size", slider=True)
        layout.prop(brush, "strength")

        # Layers
        draw_gpencil_layer_active(context, layout)


class VIEW3D_PT_gpencil_weight_context_menu(Panel):
    bl_space_type = 'VIEW_3D'
    bl_region_type = 'WINDOW'
    bl_label = "Weight Paint Context Menu"
    bl_ui_units_x = 12

    def draw(self, context):
        tool_settings = context.tool_settings
        settings = tool_settings.gpencil_weight_paint
        brush = settings.brush
        layout = self.layout

        # Weight settings
        brush_basic_gpencil_weight_settings(layout, context, brush)

        # Layers
        draw_gpencil_layer_active(context, layout)


class VIEW3D_PT_gpencil_draw_context_menu(Panel):
    bl_space_type = 'VIEW_3D'
    bl_region_type = 'WINDOW'
    bl_label = "Draw Context Menu"
    bl_ui_units_x = 12

    def draw(self, context):
        layout = self.layout
        tool_settings = context.tool_settings
        settings = tool_settings.gpencil_paint
        brush = settings.brush
        gp_settings = brush.gpencil_settings

        is_pin_vertex = gp_settings.brush_draw_mode == 'VERTEXCOLOR'
        is_vertex = settings.color_mode == 'VERTEXCOLOR' or brush.gpencil_tool == 'TINT' or is_pin_vertex

        if brush.gpencil_tool not in {'ERASE', 'CUTTER', 'EYEDROPPER'} and is_vertex:
            split = layout.split(factor=0.1)
            split.prop(brush, "color", text="")
            split.template_color_picker(brush, "color", value_slider=True)

            col = layout.column()
            col.separator()
            col.prop_menu_enum(gp_settings, "vertex_mode", text="Mode")
            col.separator()

        if brush.gpencil_tool not in {'FILL', 'CUTTER'}:
            layout.prop(brush, "size", slider=True)
        if brush.gpencil_tool not in {'ERASE', 'FILL', 'CUTTER'}:
            layout.prop(gp_settings, "pen_strength")

        # Layers
        draw_gpencil_layer_active(context, layout)
        # Material
        if not is_vertex:
            draw_gpencil_material_active(context, layout)


class VIEW3D_PT_gpencil_vertex_context_menu(Panel):
    bl_space_type = 'VIEW_3D'
    bl_region_type = 'WINDOW'
    bl_label = "Vertex Paint Context Menu"
    bl_ui_units_x = 12

    def draw(self, context):
        layout = self.layout
        tool_settings = context.tool_settings
        settings = tool_settings.gpencil_vertex_paint
        brush = settings.brush
        gp_settings = brush.gpencil_settings

        col = layout.column()

        if brush.gpencil_vertex_tool in {'DRAW', 'REPLACE'}:
            split = layout.split(factor=0.1)
            split.prop(brush, "color", text="")
            split.template_color_picker(brush, "color", value_slider=True)

            col = layout.column()
            col.separator()
            col.prop_menu_enum(gp_settings, "vertex_mode", text="Mode")
            col.separator()

        row = col.row(align=True)
        row.prop(brush, "size", text="Radius")
        row.prop(gp_settings, "use_pressure", text="", icon='STYLUS_PRESSURE')

        if brush.gpencil_vertex_tool in {'DRAW', 'BLUR', 'SMEAR'}:
            row = layout.row(align=True)
            row.prop(gp_settings, "pen_strength", slider=True)
            row.prop(gp_settings, "use_strength_pressure", text="", icon='STYLUS_PRESSURE')

        # Layers
        draw_gpencil_layer_active(context, layout)


class VIEW3D_PT_paint_vertex_context_menu(Panel):
    # Only for popover, these are dummy values.
    bl_space_type = 'VIEW_3D'
    bl_region_type = 'WINDOW'
    bl_label = "Vertex Paint Context Menu"

    def draw(self, context):
        layout = self.layout

        brush = context.tool_settings.vertex_paint.brush
        capabilities = brush.vertex_paint_capabilities

        if capabilities.has_color:
            split = layout.split(factor=0.1)
            UnifiedPaintPanel.prop_unified_color(split, context, brush, "color", text="")
            UnifiedPaintPanel.prop_unified_color_picker(split, context, brush, "color", value_slider=True)
            layout.prop(brush, "blend", text="")

        UnifiedPaintPanel.prop_unified(
            layout,
            context,
            brush,
            "size",
            unified_name="use_unified_size",
            pressure_name="use_pressure_size",
            slider=True,
        )
        UnifiedPaintPanel.prop_unified(
            layout,
            context,
            brush,
            "strength",
            unified_name="use_unified_strength",
            pressure_name="use_pressure_strength",
            slider=True,
        )


class VIEW3D_PT_paint_texture_context_menu(Panel):
    # Only for popover, these are dummy values.
    bl_space_type = 'VIEW_3D'
    bl_region_type = 'WINDOW'
    bl_label = "Texture Paint Context Menu"

    def draw(self, context):
        layout = self.layout

        brush = context.tool_settings.image_paint.brush
        capabilities = brush.image_paint_capabilities

        if capabilities.has_color:
            split = layout.split(factor=0.1)
            UnifiedPaintPanel.prop_unified_color(split, context, brush, "color", text="")
            UnifiedPaintPanel.prop_unified_color_picker(split, context, brush, "color", value_slider=True)
            layout.prop(brush, "blend", text="")

        if capabilities.has_radius:
            UnifiedPaintPanel.prop_unified(
                layout,
                context,
                brush,
                "size",
                unified_name="use_unified_size",
                pressure_name="use_pressure_size",
                slider=True,
            )
            UnifiedPaintPanel.prop_unified(
                layout,
                context,
                brush,
                "strength",
                unified_name="use_unified_strength",
                pressure_name="use_pressure_strength",
                slider=True,
            )


class VIEW3D_PT_paint_weight_context_menu(Panel):
    # Only for popover, these are dummy values.
    bl_space_type = 'VIEW_3D'
    bl_region_type = 'WINDOW'
    bl_label = "Weights Context Menu"

    def draw(self, context):
        layout = self.layout

        brush = context.tool_settings.weight_paint.brush
        UnifiedPaintPanel.prop_unified(
            layout,
            context,
            brush,
            "weight",
            unified_name="use_unified_weight",
            slider=True,
        )
        UnifiedPaintPanel.prop_unified(
            layout,
            context,
            brush,
            "size",
            unified_name="use_unified_size",
            pressure_name="use_pressure_size",
            slider=True,
        )
        UnifiedPaintPanel.prop_unified(
            layout,
            context,
            brush,
            "strength",
            unified_name="use_unified_strength",
            pressure_name="use_pressure_strength",
            slider=True,
        )


class VIEW3D_PT_sculpt_automasking(Panel):
    bl_space_type = 'VIEW_3D'
    bl_region_type = 'HEADER'
    bl_label = "Auto-Masking"
    bl_ui_units_x = 10

    def draw(self, context):
        layout = self.layout

        tool_settings = context.tool_settings
        sculpt = tool_settings.sculpt
        layout.label(text="Auto-Masking")

        col = layout.column(align=True)
        col.prop(sculpt, "use_automasking_topology", text="Topology")
        col.prop(sculpt, "use_automasking_face_sets", text="Face Sets")

        col.separator()

        col = layout.column(align=True)
        col.prop(sculpt, "use_automasking_boundary_edges", text="Mesh Boundary")
        col.prop(sculpt, "use_automasking_boundary_face_sets", text="Face Sets Boundary")

        if sculpt.use_automasking_boundary_edges or sculpt.use_automasking_boundary_face_sets:
            col.prop(sculpt.brush, "automasking_boundary_edges_propagation_steps")

        col.separator()

        col = layout.column(align=True)
        row = col.row()
        row.prop(sculpt, "use_automasking_cavity", text="Cavity")

        is_cavity_active = sculpt.use_automasking_cavity or sculpt.use_automasking_cavity_inverted

        if is_cavity_active:
            props = row.operator("sculpt.mask_from_cavity", text="Create Mask")
            props.settings_source = 'SCENE'

        col.prop(sculpt, "use_automasking_cavity_inverted", text="Cavity (inverted)")

        if is_cavity_active:
            col = layout.column(align=True)
            col.prop(sculpt, "automasking_cavity_factor", text="Factor")
            col.prop(sculpt, "automasking_cavity_blur_steps", text="Blur")

            col = layout.column()
            col.prop(sculpt, "use_automasking_custom_cavity_curve", text="Custom Curve")

            if sculpt.use_automasking_custom_cavity_curve:
                col.template_curve_mapping(sculpt, "automasking_cavity_curve")

        col.separator()

        col = layout.column(align=True)
        col.prop(sculpt, "use_automasking_view_normal", text="View Normal")

        if sculpt.use_automasking_view_normal:
            col.prop(sculpt, "use_automasking_view_occlusion", text="Occlusion")
            subcol = col.column(align=True)
            subcol.active = not sculpt.use_automasking_view_occlusion
            subcol.prop(sculpt, "automasking_view_normal_limit", text="Limit")
            subcol.prop(sculpt, "automasking_view_normal_falloff", text="Falloff")

        col = layout.column()
        col.prop(sculpt, "use_automasking_start_normal", text="Area Normal")

        if sculpt.use_automasking_start_normal:
            col = layout.column(align=True)
            col.prop(sculpt, "automasking_start_normal_limit", text="Limit")
            col.prop(sculpt, "automasking_start_normal_falloff", text="Falloff")


class VIEW3D_PT_sculpt_context_menu(Panel):
    # Only for popover, these are dummy values.
    bl_space_type = 'VIEW_3D'
    bl_region_type = 'WINDOW'
    bl_label = "Sculpt Context Menu"

    def draw(self, context):
        layout = self.layout

        brush = context.tool_settings.sculpt.brush
        capabilities = brush.sculpt_capabilities

        if capabilities.has_color:
            split = layout.split(factor=0.1)
            UnifiedPaintPanel.prop_unified_color(split, context, brush, "color", text="")
            UnifiedPaintPanel.prop_unified_color_picker(split, context, brush, "color", value_slider=True)
            layout.prop(brush, "blend", text="")

        ups = context.tool_settings.unified_paint_settings
        size = "size"
        size_owner = ups if ups.use_unified_size else brush
        if size_owner.use_locked_size == 'SCENE':
            size = "unprojected_radius"

        UnifiedPaintPanel.prop_unified(
            layout,
            context,
            brush,
            size,
            unified_name="use_unified_size",
            pressure_name="use_pressure_size",
            text="Radius",
            slider=True,
        )
        UnifiedPaintPanel.prop_unified(
            layout,
            context,
            brush,
            "strength",
            unified_name="use_unified_strength",
            pressure_name="use_pressure_strength",
            slider=True,
        )

        if capabilities.has_auto_smooth:
            layout.prop(brush, "auto_smooth_factor", slider=True)

        if capabilities.has_normal_weight:
            layout.prop(brush, "normal_weight", slider=True)

        if capabilities.has_pinch_factor:
            text = "Pinch"
            if brush.sculpt_tool in {'BLOB', 'SNAKE_HOOK'}:
                text = "Magnify"
            layout.prop(brush, "crease_pinch_factor", slider=True, text=text)

        if capabilities.has_rake_factor:
            layout.prop(brush, "rake_factor", slider=True)

        if capabilities.has_plane_offset:
            layout.prop(brush, "plane_offset", slider=True)
            layout.prop(brush, "plane_trim", slider=True, text="Distance")

        if capabilities.has_height:
            layout.prop(brush, "height", slider=True, text="Height")


class TOPBAR_PT_gpencil_materials(GreasePencilMaterialsPanel, Panel):
    bl_space_type = 'VIEW_3D'
    bl_region_type = 'HEADER'
    bl_label = "Materials"
    bl_ui_units_x = 14

    @classmethod
    def poll(cls, context):
        ob = context.object
        return ob and ob.type == 'GPENCIL'


class TOPBAR_PT_gpencil_vertexcolor(GreasePencilVertexcolorPanel, Panel):
    bl_space_type = 'VIEW_3D'
    bl_region_type = 'HEADER'
    bl_label = "Color Attribute"
    bl_ui_units_x = 10

    @classmethod
    def poll(cls, context):
        ob = context.object
        return ob and ob.type == 'GPENCIL'


class VIEW3D_PT_curves_sculpt_add_shape(Panel):
    # Only for popover, these are dummy values.
    bl_space_type = 'VIEW_3D'
    bl_region_type = 'WINDOW'
    bl_label = "Curves Sculpt Add Curve Options"

    def draw(self, context):
        layout = self.layout

        layout.use_property_split = True
        layout.use_property_decorate = False  # No animation.

        settings = UnifiedPaintPanel.paint_settings(context)
        brush = settings.brush

        col = layout.column(heading="Interpolate", align=True)
        col.prop(brush.curves_sculpt_settings, "interpolate_length", text="Length")
        col.prop(brush.curves_sculpt_settings, "interpolate_shape", text="Shape")
        col.prop(brush.curves_sculpt_settings, "interpolate_point_count", text="Point Count")

        col = layout.column()
        col.active = not brush.curves_sculpt_settings.interpolate_length
        col.prop(brush.curves_sculpt_settings, "curve_length", text="Length")

        col = layout.column()
        col.active = not brush.curves_sculpt_settings.interpolate_point_count
        col.prop(brush.curves_sculpt_settings, "points_per_curve", text="Points")


class VIEW3D_PT_curves_sculpt_parameter_falloff(Panel):
    # Only for popover, these are dummy values.
    bl_space_type = 'VIEW_3D'
    bl_region_type = 'WINDOW'
    bl_label = "Curves Sculpt Parameter Falloff"

    def draw(self, context):
        layout = self.layout

        settings = UnifiedPaintPanel.paint_settings(context)
        brush = settings.brush

        layout.template_curve_mapping(brush.curves_sculpt_settings, "curve_parameter_falloff")
        row = layout.row(align=True)
        row.operator("brush.sculpt_curves_falloff_preset", icon='SMOOTHCURVE', text="").shape = 'SMOOTH'
        row.operator("brush.sculpt_curves_falloff_preset", icon='SPHERECURVE', text="").shape = 'ROUND'
        row.operator("brush.sculpt_curves_falloff_preset", icon='ROOTCURVE', text="").shape = 'ROOT'
        row.operator("brush.sculpt_curves_falloff_preset", icon='SHARPCURVE', text="").shape = 'SHARP'
        row.operator("brush.sculpt_curves_falloff_preset", icon='LINCURVE', text="").shape = 'LINE'
        row.operator("brush.sculpt_curves_falloff_preset", icon='NOCURVE', text="").shape = 'MAX'


class VIEW3D_PT_curves_sculpt_grow_shrink_scaling(Panel):
    # Only for popover, these are dummy values.
    bl_space_type = 'VIEW_3D'
    bl_region_type = 'WINDOW'
    bl_label = "Curves Grow/Shrink Scaling"
    bl_ui_units_x = 12

    def draw(self, context):
        layout = self.layout

        layout.use_property_split = True
        layout.use_property_decorate = False  # No animation.

        settings = UnifiedPaintPanel.paint_settings(context)
        brush = settings.brush

        layout.prop(brush.curves_sculpt_settings, "scale_uniform")
        layout.prop(brush.curves_sculpt_settings, "minimum_length")


class VIEW3D_PT_viewport_debug(Panel):
    bl_space_type = 'VIEW_3D'
    bl_region_type = 'HEADER'
    bl_parent_id = 'VIEW3D_PT_overlay'
    bl_label = "Viewport Debug"

    @classmethod
    def poll(cls, context):
        prefs = context.preferences
        return prefs.experimental.use_viewport_debug

    def draw(self, context):
        layout = self.layout
        view = context.space_data
        overlay = view.overlay

        layout.prop(overlay, "use_debug_freeze_view_culling")


classes = (
    VIEW3D_HT_header,
    VIEW3D_HT_tool_header,
    VIEW3D_MT_editor_menus,
    VIEW3D_MT_transform,
    VIEW3D_MT_transform_object,
    VIEW3D_MT_transform_armature,
    VIEW3D_MT_mirror,
    VIEW3D_MT_snap,
    VIEW3D_MT_uv_map,
    VIEW3D_MT_view,
    VIEW3D_MT_view_local,
    VIEW3D_MT_view_cameras,
    VIEW3D_MT_view_navigation,
    VIEW3D_MT_view_align,
    VIEW3D_MT_view_align_selected,
    VIEW3D_MT_view_viewpoint,
    VIEW3D_MT_view_regions,
    VIEW3D_MT_select_object,
    VIEW3D_MT_select_object_more_less,
    VIEW3D_MT_select_pose,
    VIEW3D_MT_select_pose_more_less,
    VIEW3D_MT_select_particle,
    VIEW3D_MT_edit_mesh,
    VIEW3D_MT_edit_mesh_select_similar,
    VIEW3D_MT_edit_mesh_select_by_trait,
    VIEW3D_MT_edit_mesh_select_more_less,
    VIEW3D_MT_select_edit_mesh,
    VIEW3D_MT_select_edit_curve,
    VIEW3D_MT_select_edit_surface,
    VIEW3D_MT_select_edit_text,
    VIEW3D_MT_select_edit_metaball,
    VIEW3D_MT_edit_lattice_context_menu,
    VIEW3D_MT_select_edit_lattice,
    VIEW3D_MT_select_edit_armature,
    VIEW3D_MT_select_edit_gpencil,
    VIEW3D_MT_select_paint_mask,
    VIEW3D_MT_select_paint_mask_vertex,
    VIEW3D_MT_edit_curves_select_more_less,
    VIEW3D_MT_select_edit_curves,
    VIEW3D_MT_select_sculpt_curves,
    VIEW3D_MT_mesh_add,
    VIEW3D_MT_curve_add,
    VIEW3D_MT_surface_add,
    VIEW3D_MT_edit_metaball_context_menu,
    VIEW3D_MT_metaball_add,
    TOPBAR_MT_edit_curve_add,
    TOPBAR_MT_edit_armature_add,
    VIEW3D_MT_armature_add,
    VIEW3D_MT_light_add,
    VIEW3D_MT_lightprobe_add,
    VIEW3D_MT_camera_add,
    VIEW3D_MT_volume_add,
    VIEW3D_MT_grease_pencil_add,
    VIEW3D_MT_add,
    VIEW3D_MT_image_add,
    VIEW3D_MT_object,
    VIEW3D_MT_object_animation,
    VIEW3D_MT_object_asset,
    VIEW3D_MT_object_rigid_body,
    VIEW3D_MT_object_clear,
    VIEW3D_MT_object_context_menu,
    VIEW3D_MT_object_convert,
    VIEW3D_MT_object_shading,
    VIEW3D_MT_object_apply,
    VIEW3D_MT_object_relations,
    VIEW3D_MT_object_liboverride,
    VIEW3D_MT_object_parent,
    VIEW3D_MT_object_track,
    VIEW3D_MT_object_collection,
    VIEW3D_MT_object_constraints,
    VIEW3D_MT_object_quick_effects,
    VIEW3D_MT_object_showhide,
    VIEW3D_MT_object_cleanup,
    VIEW3D_MT_make_single_user,
    VIEW3D_MT_make_links,
    VIEW3D_MT_brush_paint_modes,
    VIEW3D_MT_paint_vertex,
    VIEW3D_MT_hook,
    VIEW3D_MT_vertex_group,
    VIEW3D_MT_gpencil_vertex_group,
    VIEW3D_MT_paint_weight,
    VIEW3D_MT_paint_weight_lock,
    VIEW3D_MT_sculpt,
    VIEW3D_MT_sculpt_set_pivot,
    VIEW3D_MT_mask,
    VIEW3D_MT_face_sets,
    VIEW3D_MT_face_sets_init,
    VIEW3D_MT_random_mask,
    VIEW3D_MT_particle,
    VIEW3D_MT_particle_context_menu,
    VIEW3D_MT_particle_showhide,
    VIEW3D_MT_pose,
    VIEW3D_MT_pose_transform,
    VIEW3D_MT_pose_slide,
    VIEW3D_MT_pose_propagate,
    VIEW3D_MT_pose_motion,
    VIEW3D_MT_pose_group,
    VIEW3D_MT_pose_ik,
    VIEW3D_MT_pose_constraints,
    VIEW3D_MT_pose_names,
    VIEW3D_MT_pose_showhide,
    VIEW3D_MT_pose_apply,
    VIEW3D_MT_pose_context_menu,
    VIEW3D_MT_bone_options_toggle,
    VIEW3D_MT_bone_options_enable,
    VIEW3D_MT_bone_options_disable,
    VIEW3D_MT_edit_mesh_context_menu,
    VIEW3D_MT_edit_mesh_select_mode,
    VIEW3D_MT_edit_mesh_select_linked,
    VIEW3D_MT_edit_mesh_select_loops,
    VIEW3D_MT_edit_mesh_extrude,
    VIEW3D_MT_edit_mesh_vertices,
    VIEW3D_MT_edit_mesh_edges,
    VIEW3D_MT_edit_mesh_faces,
    VIEW3D_MT_edit_mesh_faces_data,
    VIEW3D_MT_edit_mesh_normals,
    VIEW3D_MT_edit_mesh_normals_select_strength,
    VIEW3D_MT_edit_mesh_normals_set_strength,
    VIEW3D_MT_edit_mesh_normals_average,
    VIEW3D_MT_edit_mesh_shading,
    VIEW3D_MT_edit_mesh_weights,
    VIEW3D_MT_edit_mesh_clean,
    VIEW3D_MT_edit_mesh_delete,
    VIEW3D_MT_edit_mesh_merge,
    VIEW3D_MT_edit_mesh_split,
    VIEW3D_MT_edit_mesh_showhide,
    VIEW3D_MT_paint_gpencil,
    VIEW3D_MT_draw_gpencil,
    VIEW3D_MT_assign_material,
    VIEW3D_MT_edit_gpencil,
    VIEW3D_MT_edit_gpencil_stroke,
    VIEW3D_MT_edit_gpencil_point,
    VIEW3D_MT_edit_gpencil_delete,
    VIEW3D_MT_edit_gpencil_showhide,
    VIEW3D_MT_weight_gpencil,
    VIEW3D_MT_gpencil_animation,
    VIEW3D_MT_gpencil_simplify,
    VIEW3D_MT_gpencil_autoweights,
    VIEW3D_MT_gpencil_edit_context_menu,
    VIEW3D_MT_edit_greasepencil,
    VIEW3D_MT_edit_curve,
    VIEW3D_MT_edit_curve_ctrlpoints,
    VIEW3D_MT_edit_curve_segments,
    VIEW3D_MT_edit_curve_clean,
    VIEW3D_MT_edit_curve_context_menu,
    VIEW3D_MT_edit_curve_delete,
    VIEW3D_MT_edit_curve_showhide,
    VIEW3D_MT_edit_surface,
    VIEW3D_MT_edit_font,
    VIEW3D_MT_edit_font_chars,
    VIEW3D_MT_edit_font_kerning,
    VIEW3D_MT_edit_font_delete,
    VIEW3D_MT_edit_font_context_menu,
    VIEW3D_MT_edit_meta,
    VIEW3D_MT_edit_meta_showhide,
    VIEW3D_MT_edit_lattice,
    VIEW3D_MT_edit_armature,
    VIEW3D_MT_armature_context_menu,
    VIEW3D_MT_edit_armature_parent,
    VIEW3D_MT_edit_armature_roll,
    VIEW3D_MT_edit_armature_names,
    VIEW3D_MT_edit_armature_delete,
    VIEW3D_MT_edit_gpencil_transform,
    VIEW3D_MT_edit_curves,
    VIEW3D_MT_object_mode_pie,
    VIEW3D_MT_view_pie,
    VIEW3D_MT_transform_gizmo_pie,
    VIEW3D_MT_shading_pie,
    VIEW3D_MT_shading_ex_pie,
    VIEW3D_MT_pivot_pie,
    VIEW3D_MT_snap_pie,
    VIEW3D_MT_orientations_pie,
    VIEW3D_MT_proportional_editing_falloff_pie,
    VIEW3D_MT_sculpt_mask_edit_pie,
    VIEW3D_MT_sculpt_automasking_pie,
    VIEW3D_MT_sculpt_gpencil_automasking_pie,
    VIEW3D_MT_wpaint_vgroup_lock_pie,
    VIEW3D_MT_sculpt_face_sets_edit_pie,
    VIEW3D_MT_sculpt_curves,
    VIEW3D_PT_active_tool,
    VIEW3D_PT_active_tool_duplicate,
    VIEW3D_PT_view3d_properties,
    VIEW3D_PT_view3d_lock,
    VIEW3D_PT_view3d_cursor,
    VIEW3D_PT_collections,
    VIEW3D_PT_object_type_visibility,
    VIEW3D_PT_grease_pencil,
    VIEW3D_PT_annotation_onion,
    VIEW3D_PT_gpencil_multi_frame,
    VIEW3D_PT_gpencil_curve_edit,
    VIEW3D_PT_gpencil_sculpt_automasking,
    VIEW3D_PT_quad_view,
    VIEW3D_PT_view3d_stereo,
    VIEW3D_PT_shading,
    VIEW3D_PT_shading_lighting,
    VIEW3D_PT_shading_color,
    VIEW3D_PT_shading_options,
    VIEW3D_PT_shading_options_shadow,
    VIEW3D_PT_shading_options_ssao,
    VIEW3D_PT_shading_render_pass,
    VIEW3D_PT_shading_compositor,
    VIEW3D_PT_gizmo_display,
    VIEW3D_PT_overlay,
    VIEW3D_PT_overlay_guides,
    VIEW3D_PT_overlay_object,
    VIEW3D_PT_overlay_geometry,
    VIEW3D_PT_overlay_motion_tracking,
    VIEW3D_PT_overlay_edit_mesh,
    VIEW3D_PT_overlay_edit_mesh_shading,
    VIEW3D_PT_overlay_edit_mesh_measurement,
    VIEW3D_PT_overlay_edit_mesh_normals,
    VIEW3D_PT_overlay_edit_mesh_freestyle,
    VIEW3D_PT_overlay_edit_curve,
    VIEW3D_PT_overlay_texture_paint,
    VIEW3D_PT_overlay_vertex_paint,
    VIEW3D_PT_overlay_weight_paint,
    VIEW3D_PT_overlay_bones,
    VIEW3D_PT_overlay_sculpt,
    VIEW3D_PT_overlay_sculpt_curves,
    VIEW3D_PT_snapping,
    VIEW3D_PT_proportional_edit,
    VIEW3D_PT_gpencil_origin,
    VIEW3D_PT_gpencil_lock,
    VIEW3D_PT_gpencil_guide,
    VIEW3D_PT_transform_orientations,
    VIEW3D_PT_overlay_gpencil_options,
    VIEW3D_PT_context_properties,
    VIEW3D_PT_paint_vertex_context_menu,
    VIEW3D_PT_paint_texture_context_menu,
    VIEW3D_PT_paint_weight_context_menu,
    VIEW3D_PT_gpencil_vertex_context_menu,
    VIEW3D_PT_gpencil_sculpt_context_menu,
    VIEW3D_PT_gpencil_weight_context_menu,
    VIEW3D_PT_gpencil_draw_context_menu,
    VIEW3D_PT_sculpt_automasking,
    VIEW3D_PT_sculpt_context_menu,
    TOPBAR_PT_gpencil_materials,
    TOPBAR_PT_gpencil_vertexcolor,
    TOPBAR_PT_annotation_layers,
    VIEW3D_PT_curves_sculpt_add_shape,
    VIEW3D_PT_curves_sculpt_parameter_falloff,
    VIEW3D_PT_curves_sculpt_grow_shrink_scaling,
    VIEW3D_PT_viewport_debug,
)


if __name__ == "__main__":  # only for live edit.
    from bpy.utils import register_class
    for cls in classes:
        register_class(cls)<|MERGE_RESOLUTION|>--- conflicted
+++ resolved
@@ -2030,12 +2030,12 @@
 
         layout.separator()
 
-<<<<<<< HEAD
         layout.operator("grease_pencil.select_linked", text="Linked")
-=======
+
+        layout.separator()
+
         layout.operator("grease_pencil.select_more")
         layout.operator("grease_pencil.select_less")
->>>>>>> 825d2d30
 
 
 class VIEW3D_MT_select_paint_mask(Menu):
