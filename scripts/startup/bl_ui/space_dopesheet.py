# SPDX-FileCopyrightText: 2009-2023 Blender Authors
#
# SPDX-License-Identifier: GPL-2.0-or-later

import bpy
from bpy.types import (
    Header,
    Menu,
    Panel,
)

from bl_ui.properties_data_grease_pencil import (
    GreasePencil_LayerMaskPanel,
    GreasePencil_LayerTransformPanel,
    GreasPencil_LayerRelationsPanel,
)

from rna_prop_ui import PropertyPanel

#######################################
# DopeSheet Filtering - Header Buttons

# used for DopeSheet, NLA, and Graph Editors


def dopesheet_filter(layout, context):
    dopesheet = context.space_data.dopesheet
    is_nla = context.area.type == 'NLA_EDITOR'
    is_action_editor = not is_nla and context.space_data.mode == 'ACTION'

    row = layout.row(align=True)
<<<<<<< HEAD
    if is_action_editor:
        row.prop(dopesheet, "show_all_slots", text="")
=======
    if is_action_editor and context.preferences.experimental.use_animation_baklava:
        row.prop(dopesheet, "show_only_slot_of_active_object", text="")
>>>>>>> aa674289
    row.prop(dopesheet, "show_only_selected", text="")
    row.prop(dopesheet, "show_hidden", text="")

    if is_nla:
        row.prop(dopesheet, "show_missing_nla", text="")
    else:  # graph and dopesheet editors - F-Curves and drivers only
        row.prop(dopesheet, "show_only_errors", text="")

#######################################
# Dope-sheet Filtering Popovers

# Generic Layout - Used as base for filtering popovers used in all animation editors
# Used for DopeSheet, NLA, and Graph Editors


class DopesheetFilterPopoverBase:
    bl_region_type = 'HEADER'
    bl_label = "Filters"

    # Generic = Affects all data-types.
    # XXX: Perhaps we want these to stay in the header instead, for easy/fast access
    @classmethod
    def draw_generic_filters(cls, context, layout):
        dopesheet = context.space_data.dopesheet
        is_nla = context.area.type == 'NLA_EDITOR'

        col = layout.column(align=True)
        col.prop(dopesheet, "show_only_selected", icon='NONE')
        col.prop(dopesheet, "show_hidden", icon='NONE')

        if is_nla:
            col.prop(dopesheet, "show_missing_nla", icon='NONE')
        else:  # Graph and dope-sheet editors - F-Curves and drivers only.
            col.prop(dopesheet, "show_only_errors", icon='NONE')

    # Name/Membership Filters
    # XXX: Perhaps these should just stay in the headers (exclusively)?
    @classmethod
    def draw_search_filters(cls, context, layout, generic_filters_only=False):
        dopesheet = context.space_data.dopesheet
        is_nla = context.area.type == 'NLA_EDITOR'

        col = layout.column(align=True)
        if not is_nla:
            row = col.row(align=True)
            row.prop(dopesheet, "filter_fcurve_name", text="")
        else:
            row = col.row(align=True)
            row.prop(dopesheet, "filter_text", text="")

        if (not generic_filters_only) and bpy.data.collections:
            col = layout.column(align=True)
            col.prop(dopesheet, "filter_collection", text="")

    # Standard = Present in all panels
    @classmethod
    def draw_standard_filters(cls, context, layout):
        dopesheet = context.space_data.dopesheet

        # datablock filters
        layout.label(text="Filter by Type:")
        flow = layout.grid_flow(row_major=True, columns=2, even_rows=False, align=False)

        flow.prop(dopesheet, "show_scenes", text="Scenes")
        flow.prop(dopesheet, "show_nodes", text="Node Trees")

        # object types
        if bpy.data.armatures:
            flow.prop(dopesheet, "show_armatures", text="Armatures")
        if bpy.data.cameras:
            flow.prop(dopesheet, "show_cameras", text="Cameras")
        if bpy.data.grease_pencils_v3:
            flow.prop(dopesheet, "show_gpencil", text="Grease Pencil Objects")
        if bpy.data.lights:
            flow.prop(dopesheet, "show_lights", text="Lights")
        if bpy.data.meshes:
            flow.prop(dopesheet, "show_meshes", text="Meshes")
        if bpy.data.curves:
            flow.prop(dopesheet, "show_curves", text="Curves")
        if bpy.data.lattices:
            flow.prop(dopesheet, "show_lattices", text="Lattices")
        if bpy.data.metaballs:
            flow.prop(dopesheet, "show_metaballs", text="Metaballs")
        if hasattr(bpy.data, "hair_curves") and bpy.data.hair_curves:
            flow.prop(dopesheet, "show_hair_curves", text="Hair Curves")
        if hasattr(bpy.data, "pointclouds") and bpy.data.pointclouds:
            flow.prop(dopesheet, "show_pointclouds", text="Point Clouds")
        if bpy.data.volumes:
            flow.prop(dopesheet, "show_volumes", text="Volumes")

        # data types
        flow.prop(dopesheet, "show_worlds", text="Worlds")
        if bpy.data.particles:
            flow.prop(dopesheet, "show_particles", text="Particles")
        if bpy.data.linestyles:
            flow.prop(dopesheet, "show_linestyles", text="Line Styles")
        if bpy.data.speakers:
            flow.prop(dopesheet, "show_speakers", text="Speakers")
        if bpy.data.materials:
            flow.prop(dopesheet, "show_materials", text="Materials")
        if bpy.data.textures:
            flow.prop(dopesheet, "show_textures", text="Textures")
        if bpy.data.shape_keys:
            flow.prop(dopesheet, "show_shapekeys", text="Shape Keys")
        if bpy.data.cache_files:
            flow.prop(dopesheet, "show_cache_files", text="Cache Files")
        if bpy.data.movieclips:
            flow.prop(dopesheet, "show_movieclips", text="Movie Clips")

        layout.separator()

        # Object Data Filters

        # TODO: Add per-channel/axis convenience toggles?
        split = layout.split()

        col = split.column()
        col.prop(dopesheet, "show_transforms", text="Transforms")

        col = split.column()
        col.prop(dopesheet, "show_modifiers", text="Modifiers")

        layout.separator()

        # performance-related options (users will mostly have these enabled)
        col = layout.column(align=True)
        col.label(text="Options:")
        col.prop(dopesheet, "use_datablock_sort", icon='NONE')


# Popover for Dope-sheet Editor(s) - Dope-sheet, Action, Shape-key, GPencil, Mask, etc.
class DOPESHEET_PT_filters(DopesheetFilterPopoverBase, Panel):
    bl_space_type = 'DOPESHEET_EDITOR'
    bl_region_type = 'HEADER'
    bl_label = "Filters"

    def draw(self, context):
        layout = self.layout

        dopesheet = context.space_data.dopesheet
        ds_mode = context.space_data.mode

        layout.prop(dopesheet, "show_summary", text="Summary")

        DopesheetFilterPopoverBase.draw_generic_filters(context, layout)

        if ds_mode in {'DOPESHEET', 'ACTION', 'GPENCIL'}:
            layout.separator()
            generic_filters_only = ds_mode != 'DOPESHEET'
            DopesheetFilterPopoverBase.draw_search_filters(context, layout, generic_filters_only=generic_filters_only)

        if ds_mode == 'DOPESHEET':
            layout.separator()
            DopesheetFilterPopoverBase.draw_standard_filters(context, layout)


#######################################
# DopeSheet Editor - General/Standard UI

class DOPESHEET_HT_header(Header):
    bl_space_type = 'DOPESHEET_EDITOR'

    def draw(self, context):
        layout = self.layout

        st = context.space_data

        layout.template_header()

        if st.mode == 'TIMELINE':
            from bl_ui.space_time import (
                TIME_MT_editor_menus,
                TIME_HT_editor_buttons,
            )
            TIME_MT_editor_menus.draw_collapsible(context, layout)
            TIME_HT_editor_buttons.draw_header(context, layout)
        else:
            layout.prop(st, "ui_mode", text="")

            DOPESHEET_MT_editor_menus.draw_collapsible(context, layout)
            DOPESHEET_HT_editor_buttons.draw_header(context, layout)


# Header for "normal" dopesheet editor modes (e.g. Dope Sheet, Action, Shape Keys, etc.)
class DOPESHEET_HT_editor_buttons:

    @classmethod
    def draw_header(cls, context, layout):
        st = context.space_data
        tool_settings = context.tool_settings

        if st.mode in {'ACTION', 'SHAPEKEY'}:
            # TODO: These buttons need some tidying up -
            # Probably by using a popover, and bypassing the template_id() here
            row = layout.row(align=True)
            row.operator("action.layer_prev", text="", icon='TRIA_DOWN')
            row.operator("action.layer_next", text="", icon='TRIA_UP')

            row = layout.row(align=True)
            row.operator("action.push_down", text="Push Down", icon='NLA_PUSHDOWN')
            row.operator("action.stash", text="Stash", icon='FREEZE')

            if context.object:
                layout.separator_spacer()
                cls._draw_action_selector(context, layout)

        # Layer management
        if st.mode == 'GPENCIL':
            ob = context.active_object

            enable_but = ob is not None and ob.type == 'GREASEPENCIL'

            row = layout.row(align=True)
            row.enabled = enable_but
            row.operator("grease_pencil.layer_add", icon='ADD', text="")
            row.operator("grease_pencil.layer_remove", icon='REMOVE', text="")
            row.menu("GREASE_PENCIL_MT_grease_pencil_add_layer_extra", icon='DOWNARROW_HLT', text="")

            row = layout.row(align=True)
            row.enabled = enable_but
            row.operator("anim.channels_move", icon='TRIA_UP', text="").direction = 'UP'
            row.operator("anim.channels_move", icon='TRIA_DOWN', text="").direction = 'DOWN'

            row = layout.row(align=True)
            row.enabled = enable_but
            row.operator("grease_pencil.layer_isolate", icon='RESTRICT_VIEW_ON', text="").affect_visibility = True
            row.operator("grease_pencil.layer_isolate", icon='LOCKED', text="").affect_visibility = False

        layout.separator_spacer()

        if st.mode == 'DOPESHEET':
            dopesheet_filter(layout, context)
        elif st.mode == 'ACTION':
            dopesheet_filter(layout, context)
        elif st.mode == 'GPENCIL':
            row = layout.row(align=True)
            row.prop(st.dopesheet, "show_only_selected", text="")
            row.prop(st.dopesheet, "show_hidden", text="")

        layout.popover(
            panel="DOPESHEET_PT_filters",
            text="",
            icon='FILTER',
        )

        # Grease Pencil mode doesn't need snapping, as it's frame-aligned only
        if st.mode != 'GPENCIL':
            row = layout.row(align=True)
            row.prop(tool_settings, "use_snap_anim", text="")
            sub = row.row(align=True)
            sub.popover(
                panel="DOPESHEET_PT_snapping",
                text="",
            )

        row = layout.row(align=True)
        row.prop(tool_settings, "use_proportional_action", text="", icon_only=True)
        sub = row.row(align=True)
        sub.active = tool_settings.use_proportional_action
        sub.prop_with_popover(
            tool_settings,
            "proportional_edit_falloff",
            text="",
            icon_only=True,
            panel="DOPESHEET_PT_proportional_edit",
        )

    @classmethod
    def _draw_action_selector(cls, context, layout):
        animated_id = cls._get_animated_id(context)
        if not animated_id:
            return

        row = layout.row()
        if animated_id.animation_data and animated_id.animation_data.use_tweak_mode:
            row.enabled = False

        row.template_action(animated_id, new="action.new", unlink="action.unlink")

        adt = animated_id and animated_id.animation_data
        if not adt or not adt.action or not adt.action.is_action_layered:
            return

        # Store the animated ID in the context, so that the new/unlink operators
        # have access to it.
        row.context_pointer_set("animated_id", animated_id)
        row.template_search(
            adt, "action_slot",
            adt, "action_slots",
            new="anim.slot_new_for_id",
            unlink="anim.slot_unassign_from_id",
        )

    @staticmethod
    def _get_animated_id(context):
        st = context.space_data
        match st.mode:
            case 'ACTION':
                return context.object
            case 'SHAPEKEY':
                return getattr(context.object.data, "shape_keys", None)
            case _:
                print("Dope Sheet mode '{:s}' not expected to have an Action selector".format(st.mode))
                return context.object


class DOPESHEET_PT_snapping(Panel):
    bl_space_type = 'DOPESHEET_EDITOR'
    bl_region_type = 'HEADER'
    bl_label = "Snapping"

    def draw(self, context):
        layout = self.layout
        col = layout.column()
        col.label(text="Snap To")
        tool_settings = context.tool_settings
        col.prop(tool_settings, "snap_anim_element", expand=True)
        if tool_settings.snap_anim_element != 'MARKER':
            col.prop(tool_settings, "use_snap_time_absolute")


class DOPESHEET_PT_proportional_edit(Panel):
    bl_space_type = 'DOPESHEET_EDITOR'
    bl_region_type = 'HEADER'
    bl_label = "Proportional Editing"
    bl_ui_units_x = 8

    def draw(self, context):
        layout = self.layout
        tool_settings = context.tool_settings
        col = layout.column()
        col.active = tool_settings.use_proportional_action

        col.prop(tool_settings, "proportional_edit_falloff", expand=True)
        col.prop(tool_settings, "proportional_size")


class DOPESHEET_MT_editor_menus(Menu):
    bl_idname = "DOPESHEET_MT_editor_menus"
    bl_label = ""

    def draw(self, context):
        layout = self.layout
        st = context.space_data

        layout.menu("DOPESHEET_MT_view")
        layout.menu("DOPESHEET_MT_select")
        if st.show_markers:
            layout.menu("DOPESHEET_MT_marker")

        if st.mode == 'DOPESHEET' or (st.mode == 'ACTION' and st.action is not None):
            layout.menu("DOPESHEET_MT_channel")
        elif st.mode == 'GPENCIL':
            layout.menu("DOPESHEET_MT_gpencil_channel")

        layout.menu("DOPESHEET_MT_key")

        if st.mode in {'ACTION', 'SHAPEKEY'} and st.action is not None:
            layout.menu("DOPESHEET_MT_action")


class DOPESHEET_MT_view(Menu):
    bl_label = "View"

    def draw(self, context):
        layout = self.layout

        st = context.space_data

        layout.prop(st, "show_region_ui")
        layout.prop(st, "show_region_hud")
        layout.prop(st, "show_region_channels")
        layout.separator()

        layout.operator("action.view_selected")
        layout.operator("action.view_all")
        if context.scene.use_preview_range:
            layout.operator("anim.scene_range_frame", text="Frame Preview Range")
        else:
            layout.operator("anim.scene_range_frame", text="Frame Scene Range")
        layout.operator("action.view_frame")
        layout.separator()

        layout.prop(st.dopesheet, "use_multi_word_filter", text="Multi-Word Match Search")
        layout.separator()

        layout.prop(st, "use_realtime_update")

        # Sliders are always shown in the Shape Key Editor regardless of this setting.
        col = layout.column()
        col.active = context.space_data.mode != 'SHAPEKEY'
        col.prop(st, "show_sliders")

        layout.prop(st, "show_interpolation")
        layout.prop(st, "show_extremes")
        layout.prop(st, "use_auto_merge_keyframes")
        layout.separator()

        layout.prop(st, "show_markers")
        layout.prop(st, "show_seconds")
        layout.prop(st, "show_locked_time")
        layout.separator()

        layout.operator("anim.previewrange_set")
        layout.operator("anim.previewrange_clear")
        layout.operator("action.previewrange_set")
        layout.separator()

        # Add this to show key-binding (reverse action in dope-sheet).
        props = layout.operator("wm.context_set_enum", text="Toggle Graph Editor", icon='GRAPH')
        props.data_path = "area.type"
        props.value = 'GRAPH_EDITOR'
        layout.separator()

        layout.menu("INFO_MT_area")


class DOPESHEET_MT_view_pie(Menu):
    bl_label = "View"

    def draw(self, context):
        layout = self.layout

        pie = layout.menu_pie()
        pie.operator("action.view_all")
        pie.operator("action.view_selected", icon='ZOOM_SELECTED')
        pie.operator("action.view_frame")
        if context.scene.use_preview_range:
            pie.operator("anim.scene_range_frame", text="Frame Preview Range")
        else:
            pie.operator("anim.scene_range_frame", text="Frame Scene Range")


class DOPESHEET_MT_select(Menu):
    bl_label = "Select"

    def draw(self, context):
        layout = self.layout

        layout.operator("action.select_all", text="All").action = 'SELECT'
        layout.operator("action.select_all", text="None").action = 'DESELECT'
        layout.operator("action.select_all", text="Invert").action = 'INVERT'

        layout.separator()
        layout.operator("action.select_box").axis_range = False
        layout.operator("action.select_box", text="Box Select (Axis Range)").axis_range = True
        layout.operator("action.select_circle")
        layout.operator_menu_enum("action.select_lasso", "mode")

        # FIXME: grease pencil mode isn't supported for these yet, so skip for that mode only
        if context.space_data.mode != 'GPENCIL':
            layout.separator()
            layout.operator("action.select_more", text="More")
            layout.operator("action.select_less", text="Less")

            layout.separator()
            layout.operator("action.select_linked")

        layout.separator()
        layout.operator("action.select_column", text="Columns on Selected Keys").mode = 'KEYS'
        layout.operator("action.select_column", text="Column on Current Frame").mode = 'CFRA'

        layout.operator("action.select_column", text="Columns on Selected Markers").mode = 'MARKERS_COLUMN'
        layout.operator("action.select_column", text="Between Selected Markers").mode = 'MARKERS_BETWEEN'

        layout.separator()
        props = layout.operator("action.select_leftright", text="Before Current Frame")
        props.extend = False
        props.mode = 'LEFT'
        props = layout.operator("action.select_leftright", text="After Current Frame")
        props.extend = False
        props.mode = 'RIGHT'


class DOPESHEET_MT_marker(Menu):
    bl_label = "Marker"

    def draw(self, context):
        layout = self.layout

        from bl_ui.space_time import marker_menu_generic
        marker_menu_generic(layout, context)

        st = context.space_data

        if st.mode in {'ACTION', 'SHAPEKEY'} and st.action:
            layout.separator()
            layout.prop(st, "show_pose_markers")

            if st.show_pose_markers is False:
                layout.operator("action.markers_make_local")

        layout.prop(st, "use_marker_sync")

#######################################
# Keyframe Editing


class DOPESHEET_MT_channel(Menu):
    bl_label = "Channel"

    def draw(self, _context):
        layout = self.layout

        layout.operator_context = 'INVOKE_REGION_CHANNELS'

        layout.operator("anim.channels_delete")
        layout.operator("action.clean", text="Clean Channels").channels = True

        layout.separator()
        layout.operator("anim.channels_group")
        layout.operator("anim.channels_ungroup")

        layout.separator()
        layout.operator_menu_enum("anim.channels_setting_toggle", "type")
        layout.operator_menu_enum("anim.channels_setting_enable", "type")
        layout.operator_menu_enum("anim.channels_setting_disable", "type")

        layout.separator()
        layout.operator("anim.channels_editable_toggle")
        layout.operator_menu_enum("action.extrapolation_type", "type", text="Extrapolation Mode")

        layout.separator()
        layout.operator("anim.channels_expand")
        layout.operator("anim.channels_collapse")

        layout.separator()
        layout.operator_menu_enum("anim.channels_move", "direction", text="Move...")

        layout.separator()
        layout.operator("anim.channels_fcurves_enable")

        layout.separator()
        layout.operator("anim.channels_bake")

        layout.separator()
        layout.operator("anim.channels_view_selected")


class DOPESHEET_MT_action(Menu):
    bl_label = "Action"

    def draw(self, context):
        layout = self.layout
        layout.operator("anim.merge_animation")
        layout.operator("anim.separate_slots")

        layout.separator()
        layout.operator("anim.slot_channels_move_to_new_action")


class DOPESHEET_MT_key(Menu):
    bl_label = "Key"

    def draw(self, _context):
        layout = self.layout

        layout.menu("DOPESHEET_MT_key_transform", text="Transform")

        layout.operator_menu_enum("action.snap", "type", text="Snap")
        layout.operator_menu_enum("action.mirror", "type", text="Mirror")

        layout.separator()
        layout.operator("action.keyframe_insert")

        layout.separator()
        layout.operator("action.frame_jump")

        layout.separator()
        layout.operator("action.copy")
        layout.operator("action.paste")
        layout.operator("action.paste", text="Paste Flipped").flipped = True
        layout.operator("action.duplicate_move")
        layout.operator("action.delete")

        layout.separator()
        layout.operator_menu_enum("action.keyframe_type", "type", text="Keyframe Type")
        layout.operator_menu_enum("action.handle_type", "type", text="Handle Type")
        layout.operator_menu_enum("action.interpolation_type", "type", text="Interpolation Mode")
        layout.operator_menu_enum("action.easing_type", "type", text="Easing Mode")

        layout.separator()
        layout.operator("action.clean").channels = False
        layout.operator("action.bake_keys")

        layout.separator()
        layout.operator("graph.euler_filter", text="Discontinuity (Euler) Filter")


class DOPESHEET_MT_key_transform(Menu):
    bl_label = "Transform"

    def draw(self, _context):
        layout = self.layout

        layout.operator("transform.transform", text="Move").mode = 'TIME_TRANSLATE'
        layout.operator("transform.transform", text="Extend").mode = 'TIME_EXTEND'
        layout.operator("transform.transform", text="Slide").mode = 'TIME_SLIDE'
        layout.operator("transform.transform", text="Scale").mode = 'TIME_SCALE'


class DopesheetActionPanelBase:
    bl_region_type = 'UI'
    bl_label = "Action"

    @classmethod
    def draw_generic_panel(cls, _context, layout, action):
        layout.label(text=action.name, icon='ACTION', translate=False)

        layout.prop(action, "use_frame_range")

        col = layout.column()
        col.active = action.use_frame_range

        row = col.row(align=True)
        row.prop(action, "frame_start", text="Start")
        row.prop(action, "frame_end", text="End")

        col.prop(action, "use_cyclic")


class DOPESHEET_PT_custom_props_action(PropertyPanel, Panel):
    bl_space_type = 'DOPESHEET_EDITOR'
    bl_category = "Action"
    bl_region_type = 'UI'
    bl_context = "data"
    _context_path = "active_action"
    _property_type = bpy.types.Action

    @classmethod
    def poll(cls, context):
        return bool(context.active_action)


class DOPESHEET_PT_action(DopesheetActionPanelBase, Panel):
    bl_space_type = 'DOPESHEET_EDITOR'
    bl_category = "Action"

    @classmethod
    def poll(cls, context):
        return bool(context.active_action)

    def draw(self, context):
        action = context.active_action
        self.draw_generic_panel(context, self.layout, action)


class DOPESHEET_PT_action_slot(Panel):
    bl_space_type = 'DOPESHEET_EDITOR'
    bl_region_type = 'UI'
    bl_category = "Action"
    bl_label = "Slot"

    @classmethod
    def poll(cls, context):
        action = context.active_action
        return bool(action and action.slots.active)

    def draw(self, context):
        layout = self.layout
        layout.use_property_split = True
        layout.use_property_decorate = False

        action = context.active_action
        slot = action.slots.active

        layout.prop(slot, "name_display", text="Name")

        # Draw the ID type of the slot.
        try:
            enum_items = slot.bl_rna.properties['id_root'].enum_items
            idtype_label = enum_items[slot.id_root].name
        except (KeyError, IndexError, AttributeError) as ex:
            idtype_label = str(ex)

        split = layout.split(factor=0.4)
        split.alignment = 'RIGHT'
        split.label(text="Type")
        split.alignment = 'LEFT'

        split.label(text=idtype_label, icon_value=slot.id_root_icon)


#######################################
# Grease Pencil Editing

class DOPESHEET_MT_gpencil_channel(Menu):
    bl_label = "Channel"

    def draw(self, _context):
        layout = self.layout

        layout.operator_context = 'INVOKE_REGION_CHANNELS'

        layout.operator("anim.channels_delete")

        layout.separator()
        layout.operator("anim.channels_setting_toggle")
        layout.operator("anim.channels_setting_enable")
        layout.operator("anim.channels_setting_disable")

        layout.separator()
        layout.operator("anim.channels_editable_toggle")

        # XXX: to be enabled when these are ready for use!
        # layout.separator()
        # layout.operator("anim.channels_expand")
        # layout.operator("anim.channels_collapse")

        layout.separator()
        layout.operator_menu_enum("anim.channels_move", "direction", text="Move...")

        layout.separator()
        layout.operator("anim.channels_view_selected")


class DOPESHEET_MT_delete(Menu):
    bl_label = "Delete"

    def draw(self, _context):
        layout = self.layout

        layout.operator("action.delete")

        layout.separator()

        layout.operator("action.clean").channels = False
        layout.operator("action.clean", text="Clean Channels").channels = True


class DOPESHEET_MT_context_menu(Menu):
    bl_label = "Dope Sheet"

    def draw(self, context):
        layout = self.layout
        st = context.space_data

        layout.operator_context = 'INVOKE_DEFAULT'

        layout.operator("action.copy", text="Copy", icon='COPYDOWN')
        layout.operator("action.paste", text="Paste", icon='PASTEDOWN')
        layout.operator("action.paste", text="Paste Flipped", icon='PASTEFLIPDOWN').flipped = True

        layout.separator()

        layout.operator_menu_enum("action.keyframe_type", "type", text="Keyframe Type")

        if st.mode != 'GPENCIL':
            layout.operator_menu_enum("action.handle_type", "type", text="Handle Type")
            layout.operator_menu_enum("action.interpolation_type", "type", text="Interpolation Mode")
            layout.operator_menu_enum("action.easing_type", "type", text="Easing Mode")

        layout.separator()

        layout.operator("action.keyframe_insert").type = 'SEL'
        layout.operator("action.duplicate_move")

        if st.mode == 'GPENCIL':
            layout.separator()

        layout.operator_context = 'EXEC_REGION_WIN'
        layout.operator("action.delete")

        layout.separator()

        layout.operator_menu_enum("action.mirror", "type", text="Mirror")
        layout.operator_menu_enum("action.snap", "type", text="Snap")


class DOPESHEET_MT_channel_context_menu(Menu):
    bl_label = "Channel"

    def draw(self, context):
        layout = self.layout

        # This menu is used from the graph editor too.
        is_graph_editor = context.area.type == 'GRAPH_EDITOR'

        layout.operator_context = 'INVOKE_REGION_CHANNELS'

        layout.separator()
        layout.operator("anim.channels_view_selected")

        layout.operator("anim.channels_setting_enable", text="Mute Channels").type = 'MUTE'
        layout.operator("anim.channels_setting_disable", text="Unmute Channels").type = 'MUTE'
        layout.separator()
        layout.operator("anim.channels_setting_enable", text="Protect Channels").type = 'PROTECT'
        layout.operator("anim.channels_setting_disable", text="Unprotect Channels").type = 'PROTECT'

        layout.separator()
        layout.operator("anim.channels_group")
        layout.operator("anim.channels_ungroup")

        layout.separator()
        layout.operator("anim.channels_editable_toggle")

        if is_graph_editor:
            operator = "graph.extrapolation_type"
        else:
            operator = "action.extrapolation_type"
        layout.operator_menu_enum(operator, "type", text="Extrapolation Mode")

        if is_graph_editor:
            layout.operator_menu_enum("graph.fmodifier_add", "type", text="Add F-Curve Modifier").only_active = False
            layout.separator()
            layout.operator("graph.hide", text="Hide Selected Curves").unselected = False
            layout.operator("graph.hide", text="Hide Unselected Curves").unselected = True
            layout.operator("graph.reveal")

        layout.separator()
        layout.operator("anim.channels_expand")
        layout.operator("anim.channels_collapse")

        layout.separator()
        layout.operator_menu_enum("anim.channels_move", "direction", text="Move...")

        layout.separator()

        layout.operator("anim.channels_delete")

        if is_graph_editor and context.space_data.mode == 'DRIVERS':
            layout.operator("graph.driver_delete_invalid")


class DOPESHEET_MT_snap_pie(Menu):
    bl_label = "Snap"

    def draw(self, _context):
        layout = self.layout
        pie = layout.menu_pie()

        pie.operator("action.snap", text="Selection to Current Frame").type = 'CFRA'
        pie.operator("action.snap", text="Selection to Nearest Frame").type = 'NEAREST_FRAME'
        pie.operator("action.snap", text="Selection to Nearest Second").type = 'NEAREST_SECOND'
        pie.operator("action.snap", text="Selection to Nearest Marker").type = 'NEAREST_MARKER'


class LayersDopeSheetPanel:
    bl_space_type = 'DOPESHEET_EDITOR'
    bl_region_type = 'UI'
    bl_category = "View"

    @classmethod
    def poll(cls, context):
        st = context.space_data
        ob = context.object
        if st.mode != 'GPENCIL' or ob is None or ob.type != 'GPENCIL':
            return False

        gpd = ob.data
        gpl = gpd.layers.active
        if gpl:
            return True

        return False


class GreasePencilLayersDopeSheetPanel:
    bl_space_type = 'DOPESHEET_EDITOR'
    bl_region_type = 'UI'
    bl_category = "View"

    @classmethod
    def poll(cls, context):
        st = context.space_data
        ob = context.object
        if st.mode != 'GPENCIL' or ob is None or ob.type != 'GREASEPENCIL':
            return False

        grease_pencil = ob.data
        active_layer = grease_pencil.layers.active
        if active_layer:
            return True

        return False


class DOPESHEET_PT_grease_pencil_mode(GreasePencilLayersDopeSheetPanel, Panel):
    bl_label = "Layer"

    def draw(self, context):
        layout = self.layout
        layout.use_property_split = True
        layout.use_property_decorate = False

        ob = context.object
        grease_pencil = ob.data
        active_layer = grease_pencil.layers.active

        if active_layer:
            row = layout.row(align=True)
            row.prop(active_layer, "blend_mode", text="Blend")

            row = layout.row(align=True)
            row.prop(active_layer, "opacity", text="Opacity", slider=True)

            row = layout.row(align=True)
            row.prop(active_layer, "use_lights", text="Lights")


class DOPESHEET_PT_grease_pencil_layer_masks(GreasePencilLayersDopeSheetPanel, GreasePencil_LayerMaskPanel, Panel):
    bl_label = "Masks"
    bl_parent_id = "DOPESHEET_PT_grease_pencil_mode"
    bl_options = {'DEFAULT_CLOSED'}


class DOPESHEET_PT_grease_pencil_layer_transform(
        GreasePencilLayersDopeSheetPanel,
        GreasePencil_LayerTransformPanel,
        Panel):
    bl_label = "Transform"
    bl_parent_id = "DOPESHEET_PT_grease_pencil_mode"
    bl_options = {'DEFAULT_CLOSED'}


class DOPESHEET_PT_grease_pencil_layer_relations(
        GreasePencilLayersDopeSheetPanel,
        GreasPencil_LayerRelationsPanel,
        Panel):
    bl_label = "Relations"
    bl_parent_id = "DOPESHEET_PT_grease_pencil_mode"
    bl_options = {'DEFAULT_CLOSED'}


classes = (
    DOPESHEET_HT_header,
    DOPESHEET_PT_proportional_edit,
    DOPESHEET_MT_editor_menus,
    DOPESHEET_MT_view,
    DOPESHEET_MT_select,
    DOPESHEET_MT_marker,
    DOPESHEET_MT_channel,
    DOPESHEET_MT_action,
    DOPESHEET_MT_key,
    DOPESHEET_MT_key_transform,
    DOPESHEET_MT_gpencil_channel,
    DOPESHEET_MT_delete,
    DOPESHEET_MT_context_menu,
    DOPESHEET_MT_channel_context_menu,
    DOPESHEET_MT_snap_pie,
    DOPESHEET_MT_view_pie,
    DOPESHEET_PT_filters,
    DOPESHEET_PT_action,
    DOPESHEET_PT_action_slot,
    DOPESHEET_PT_custom_props_action,
    DOPESHEET_PT_snapping,
    DOPESHEET_PT_grease_pencil_mode,
    DOPESHEET_PT_grease_pencil_layer_masks,
    DOPESHEET_PT_grease_pencil_layer_transform,
    DOPESHEET_PT_grease_pencil_layer_relations,
)

if __name__ == "__main__":  # only for live edit.
    from bpy.utils import register_class
    for cls in classes:
        register_class(cls)<|MERGE_RESOLUTION|>--- conflicted
+++ resolved
@@ -29,13 +29,8 @@
     is_action_editor = not is_nla and context.space_data.mode == 'ACTION'
 
     row = layout.row(align=True)
-<<<<<<< HEAD
     if is_action_editor:
-        row.prop(dopesheet, "show_all_slots", text="")
-=======
-    if is_action_editor and context.preferences.experimental.use_animation_baklava:
         row.prop(dopesheet, "show_only_slot_of_active_object", text="")
->>>>>>> aa674289
     row.prop(dopesheet, "show_only_selected", text="")
     row.prop(dopesheet, "show_hidden", text="")
 
