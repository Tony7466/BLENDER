--- conflicted
+++ resolved
@@ -94,350 +94,6 @@
     return False
 
 
-<<<<<<< HEAD
-# only show input/output nodes when editing line style node trees
-def line_style_shader_nodes_poll(context):
-    snode = context.space_data
-    return (snode.tree_type == 'ShaderNodeTree' and
-            snode.shader_type == 'LINESTYLE')
-
-
-# only show nodes working in world node trees
-def world_shader_nodes_poll(context):
-    snode = context.space_data
-    return (snode.tree_type == 'ShaderNodeTree' and
-            snode.shader_type == 'WORLD')
-
-
-# only show nodes working in object node trees
-def object_shader_nodes_poll(context):
-    snode = context.space_data
-    return (snode.tree_type == 'ShaderNodeTree' and
-            snode.shader_type == 'OBJECT')
-
-
-def cycles_shader_nodes_poll(context):
-    return context.engine == 'CYCLES'
-
-
-def eevee_shader_nodes_poll(context):
-    return context.engine == 'BLENDER_EEVEE'
-
-
-def eevee_cycles_shader_nodes_poll(context):
-    return (cycles_shader_nodes_poll(context) or
-            eevee_shader_nodes_poll(context))
-
-
-def object_cycles_shader_nodes_poll(context):
-    return (object_shader_nodes_poll(context) and
-            cycles_shader_nodes_poll(context))
-
-
-def object_eevee_shader_nodes_poll(context):
-    return (object_shader_nodes_poll(context) and
-            eevee_shader_nodes_poll(context))
-
-
-def object_eevee_cycles_shader_nodes_poll(context):
-    return (object_shader_nodes_poll(context) and
-            eevee_cycles_shader_nodes_poll(context))
-
-
-# All standard node categories currently used in nodes.
-
-shader_node_categories = [
-    # Shader Nodes (Cycles and Eevee)
-    ShaderNodeCategory("SH_NEW_INPUT", "Input", items=[
-        NodeItem("ShaderNodeTexCoord"),
-        NodeItem("ShaderNodeAttribute"),
-        NodeItem("ShaderNodeLightPath"),
-        NodeItem("ShaderNodeFresnel"),
-        NodeItem("ShaderNodeLayerWeight"),
-        NodeItem("ShaderNodeRGB"),
-        NodeItem("ShaderNodeValue"),
-        NodeItem("ShaderNodeTangent"),
-        NodeItem("ShaderNodeNewGeometry"),
-        NodeItem("ShaderNodeWireframe"),
-        NodeItem("ShaderNodeBevel"),
-        NodeItem("ShaderNodeAmbientOcclusion"),
-        NodeItem("ShaderNodeObjectInfo"),
-        NodeItem("ShaderNodeHairInfo"),
-        NodeItem("ShaderNodePointInfo"),
-        NodeItem("ShaderNodeVolumeInfo"),
-        NodeItem("ShaderNodeParticleInfo"),
-        NodeItem("ShaderNodeCameraData"),
-        NodeItem("ShaderNodeUVMap"),
-        NodeItem("ShaderNodeVertexColor"),
-        NodeItem("ShaderNodeUVAlongStroke", poll=line_style_shader_nodes_poll),
-    ]),
-    ShaderNodeCategory("SH_NEW_OUTPUT", "Output", items=[
-        NodeItem("ShaderNodeOutputMaterial", poll=object_eevee_cycles_shader_nodes_poll),
-        NodeItem("ShaderNodeOutputLight", poll=object_cycles_shader_nodes_poll),
-        NodeItem("ShaderNodeOutputAOV"),
-        NodeItem("ShaderNodeOutputWorld", poll=world_shader_nodes_poll),
-        NodeItem("ShaderNodeOutputLineStyle", poll=line_style_shader_nodes_poll),
-    ]),
-    ShaderNodeCategory("SH_NEW_SHADER", "Shader", items=[
-        NodeItem("ShaderNodeMixShader", poll=eevee_cycles_shader_nodes_poll),
-        NodeItem("ShaderNodeAddShader", poll=eevee_cycles_shader_nodes_poll),
-        NodeItem("ShaderNodeBsdfDiffuse", poll=object_eevee_cycles_shader_nodes_poll),
-        NodeItem("ShaderNodeBsdfPrincipled", poll=object_eevee_cycles_shader_nodes_poll),
-        NodeItem("ShaderNodeBsdfGlossy", poll=object_eevee_cycles_shader_nodes_poll),
-        NodeItem("ShaderNodeBsdfTransparent", poll=object_eevee_cycles_shader_nodes_poll),
-        NodeItem("ShaderNodeBsdfRefraction", poll=object_eevee_cycles_shader_nodes_poll),
-        NodeItem("ShaderNodeBsdfGlass", poll=object_eevee_cycles_shader_nodes_poll),
-        NodeItem("ShaderNodeBsdfTranslucent", poll=object_eevee_cycles_shader_nodes_poll),
-        NodeItem("ShaderNodeBsdfSheen", poll=object_cycles_shader_nodes_poll),
-        NodeItem("ShaderNodeBsdfToon", poll=object_cycles_shader_nodes_poll),
-        NodeItem("ShaderNodeSubsurfaceScattering", poll=object_eevee_cycles_shader_nodes_poll),
-        NodeItem("ShaderNodeEmission", poll=eevee_cycles_shader_nodes_poll),
-        NodeItem("ShaderNodeBsdfHair", poll=object_cycles_shader_nodes_poll),
-        NodeItem("ShaderNodeBackground", poll=world_shader_nodes_poll),
-        NodeItem("ShaderNodeHoldout", poll=object_eevee_cycles_shader_nodes_poll),
-        NodeItem("ShaderNodeVolumeAbsorption", poll=eevee_cycles_shader_nodes_poll),
-        NodeItem("ShaderNodeVolumeScatter", poll=eevee_cycles_shader_nodes_poll),
-        NodeItem("ShaderNodeVolumePrincipled"),
-        NodeItem("ShaderNodeEeveeSpecular", poll=object_eevee_shader_nodes_poll),
-        NodeItem("ShaderNodeBsdfHairPrincipled", poll=object_cycles_shader_nodes_poll),
-    ]),
-    ShaderNodeCategory("SH_NEW_TEXTURE", "Texture", items=[
-        NodeItem("ShaderNodeTexImage"),
-        NodeItem("ShaderNodeTexEnvironment"),
-        NodeItem("ShaderNodeTexSky"),
-        NodeItem("ShaderNodeTexNoise"),
-        NodeItem("ShaderNodeTexWave"),
-        NodeItem("ShaderNodeTexVoronoi"),
-        NodeItem("ShaderNodeTexGradient"),
-        NodeItem("ShaderNodeTexMagic"),
-        NodeItem("ShaderNodeTexChecker"),
-        NodeItem("ShaderNodeTexBrick"),
-        NodeItem("ShaderNodeTexPointDensity"),
-        NodeItem("ShaderNodeTexIES"),
-        NodeItem("ShaderNodeTexWhiteNoise"),
-    ]),
-    ShaderNodeCategory("SH_NEW_OP_COLOR", "Color", items=[
-        NodeItem("ShaderNodeMix", label="Mix Color", settings={"data_type": "'RGBA'"}),
-        NodeItem("ShaderNodeRGBCurve"),
-        NodeItem("ShaderNodeInvert"),
-        NodeItem("ShaderNodeLightFalloff"),
-        NodeItem("ShaderNodeHueSaturation"),
-        NodeItem("ShaderNodeGamma"),
-        NodeItem("ShaderNodeBrightContrast"),
-    ]),
-    ShaderNodeCategory("SH_NEW_OP_VECTOR", "Vector", items=[
-        NodeItem("ShaderNodeMapping"),
-        NodeItem("ShaderNodeBump"),
-        NodeItem("ShaderNodeDisplacement"),
-        NodeItem("ShaderNodeVectorDisplacement"),
-        NodeItem("ShaderNodeNormalMap"),
-        NodeItem("ShaderNodeNormal"),
-        NodeItem("ShaderNodeVectorCurve"),
-        NodeItem("ShaderNodeVectorRotate"),
-        NodeItem("ShaderNodeVectorTransform"),
-    ]),
-    ShaderNodeCategory("SH_NEW_CONVERTOR", "Converter", items=[
-        NodeItem("ShaderNodeMapRange"),
-        NodeItem("ShaderNodeFloatCurve"),
-        NodeItem("ShaderNodeClamp"),
-        NodeItem("ShaderNodeMath"),
-        NodeItem("ShaderNodeMix"),
-        NodeItem("ShaderNodeValToRGB"),
-        NodeItem("ShaderNodeRGBToBW"),
-        NodeItem("ShaderNodeShaderToRGB", poll=object_eevee_shader_nodes_poll),
-        NodeItem("ShaderNodeVectorMath"),
-        NodeItem("ShaderNodeSeparateColor"),
-        NodeItem("ShaderNodeCombineColor"),
-        NodeItem("ShaderNodeSeparateXYZ"),
-        NodeItem("ShaderNodeCombineXYZ"),
-        NodeItem("ShaderNodeWavelength"),
-        NodeItem("ShaderNodeBlackbody"),
-    ]),
-    ShaderNodeCategory("SH_NEW_SCRIPT", "Script", items=[
-        NodeItem("ShaderNodeScript"),
-    ]),
-    ShaderNodeCategory("SH_NEW_GROUP", "Group", items=node_group_items),
-    ShaderNodeCategory("SH_NEW_LAYOUT", "Layout", items=[
-        NodeItem("NodeFrame"),
-        NodeItem("NodeReroute"),
-    ]),
-]
-
-compositor_node_categories = [
-    # Compositor Nodes
-    CompositorNodeCategory("CMP_INPUT", "Input", items=[
-        NodeItem("CompositorNodeRLayers"),
-        NodeItem("CompositorNodeImage"),
-        NodeItem("CompositorNodeMovieClip"),
-        NodeItem("CompositorNodeMask"),
-        NodeItem("CompositorNodeRGB"),
-        NodeItem("CompositorNodeValue"),
-        NodeItem("CompositorNodeTexture"),
-        NodeItem("CompositorNodeBokehImage"),
-        NodeItem("CompositorNodeTime"),
-        NodeItem("CompositorNodeSceneTime"),
-        NodeItem("CompositorNodeTrackPos"),
-    ]),
-    CompositorNodeCategory("CMP_OUTPUT", "Output", items=[
-        NodeItem("CompositorNodeComposite"),
-        NodeItem("CompositorNodeViewer"),
-        NodeItem("CompositorNodeSplitViewer"),
-        NodeItem("CompositorNodeOutputFile"),
-        NodeItem("CompositorNodeLevels"),
-    ]),
-    CompositorNodeCategory("CMP_OP_COLOR", "Color", items=[
-        NodeItem("CompositorNodeMixRGB"),
-        NodeItem("CompositorNodeAlphaOver"),
-        NodeItem("CompositorNodeInvert"),
-        NodeItem("CompositorNodeCurveRGB"),
-        NodeItem("CompositorNodeHueSat"),
-        NodeItem("CompositorNodeColorBalance"),
-        NodeItem("CompositorNodeHueCorrect"),
-        NodeItem("CompositorNodeBrightContrast"),
-        NodeItem("CompositorNodeGamma"),
-        NodeItem("CompositorNodeExposure"),
-        NodeItem("CompositorNodeColorCorrection"),
-        NodeItem("CompositorNodePosterize"),
-        NodeItem("CompositorNodeTonemap"),
-        NodeItem("CompositorNodeZcombine"),
-    ]),
-    CompositorNodeCategory("CMP_CONVERTOR", "Converter", items=[
-        NodeItem("CompositorNodeMath"),
-        NodeItem("CompositorNodeValToRGB"),
-        NodeItem("CompositorNodeSetAlpha"),
-        NodeItem("CompositorNodePremulKey"),
-        NodeItem("CompositorNodeIDMask"),
-        NodeItem("CompositorNodeRGBToBW"),
-        NodeItem("CompositorNodeSeparateColor"),
-        NodeItem("CompositorNodeCombineColor"),
-        NodeItem("CompositorNodeSeparateXYZ"),
-        NodeItem("CompositorNodeCombineXYZ"),
-        NodeItem("CompositorNodeSwitchView"),
-        NodeItem("CompositorNodeConvertColorSpace"),
-    ]),
-    CompositorNodeCategory("CMP_OP_FILTER", "Filter", items=[
-        NodeItem("CompositorNodeBlur"),
-        NodeItem("CompositorNodeBilateralblur"),
-        NodeItem("CompositorNodeDilateErode"),
-        NodeItem("CompositorNodeDespeckle"),
-        NodeItem("CompositorNodeFilter"),
-        NodeItem("CompositorNodeBokehBlur"),
-        NodeItem("CompositorNodeVecBlur"),
-        NodeItem("CompositorNodeDefocus"),
-        NodeItem("CompositorNodeGlare"),
-        NodeItem("CompositorNodeInpaint"),
-        NodeItem("CompositorNodeDBlur"),
-        NodeItem("CompositorNodePixelate"),
-        NodeItem("CompositorNodeSunBeams"),
-        NodeItem("CompositorNodeDenoise"),
-        NodeItem("CompositorNodeAntiAliasing"),
-        NodeItem("CompositorNodeKuwahara"),
-    ]),
-    CompositorNodeCategory("CMP_OP_VECTOR", "Vector", items=[
-        NodeItem("CompositorNodeNormal"),
-        NodeItem("CompositorNodeMapValue"),
-        NodeItem("CompositorNodeMapRange"),
-        NodeItem("CompositorNodeNormalize"),
-        NodeItem("CompositorNodeCurveVec"),
-    ]),
-    CompositorNodeCategory("CMP_MATTE", "Matte", items=[
-        NodeItem("CompositorNodeKeying"),
-        NodeItem("CompositorNodeKeyingScreen"),
-        NodeItem("CompositorNodeChannelMatte"),
-        NodeItem("CompositorNodeColorSpill"),
-        NodeItem("CompositorNodeBoxMask"),
-        NodeItem("CompositorNodeEllipseMask"),
-        NodeItem("CompositorNodeLumaMatte"),
-        NodeItem("CompositorNodeDiffMatte"),
-        NodeItem("CompositorNodeDistanceMatte"),
-        NodeItem("CompositorNodeChromaMatte"),
-        NodeItem("CompositorNodeColorMatte"),
-        NodeItem("CompositorNodeDoubleEdgeMask"),
-        NodeItem("CompositorNodeCryptomatte"),
-        NodeItem("CompositorNodeCryptomatteV2"),
-    ]),
-    CompositorNodeCategory("CMP_DISTORT", "Distort", items=[
-        NodeItem("CompositorNodeScale"),
-        NodeItem("CompositorNodeLensdist"),
-        NodeItem("CompositorNodeMovieDistortion"),
-        NodeItem("CompositorNodeTranslate"),
-        NodeItem("CompositorNodeRotate"),
-        NodeItem("CompositorNodeFlip"),
-        NodeItem("CompositorNodeCrop"),
-        NodeItem("CompositorNodeDisplace"),
-        NodeItem("CompositorNodeMapUV"),
-        NodeItem("CompositorNodeTransform"),
-        NodeItem("CompositorNodeStabilize"),
-        NodeItem("CompositorNodePlaneTrackDeform"),
-        NodeItem("CompositorNodeCornerPin"),
-    ]),
-    CompositorNodeCategory("CMP_GROUP", "Group", items=node_group_items),
-    CompositorNodeCategory("CMP_LAYOUT", "Layout", items=[
-        NodeItem("NodeFrame"),
-        NodeItem("NodeReroute"),
-        NodeItem("CompositorNodeSwitch"),
-    ]),
-]
-
-texture_node_categories = [
-    # Texture Nodes
-    TextureNodeCategory("TEX_INPUT", "Input", items=[
-        NodeItem("TextureNodeCurveTime"),
-        NodeItem("TextureNodeCoordinates"),
-        NodeItem("TextureNodeTexture"),
-        NodeItem("TextureNodeImage"),
-    ]),
-    TextureNodeCategory("TEX_OUTPUT", "Output", items=[
-        NodeItem("TextureNodeOutput"),
-        NodeItem("TextureNodeViewer"),
-    ]),
-    TextureNodeCategory("TEX_OP_COLOR", "Color", items=[
-        NodeItem("TextureNodeMixRGB"),
-        NodeItem("TextureNodeCurveRGB"),
-        NodeItem("TextureNodeInvert"),
-        NodeItem("TextureNodeHueSaturation"),
-        NodeItem("TextureNodeCombineColor"),
-        NodeItem("TextureNodeSeparateColor"),
-    ]),
-    TextureNodeCategory("TEX_PATTERN", "Pattern", items=[
-        NodeItem("TextureNodeChecker"),
-        NodeItem("TextureNodeBricks"),
-    ]),
-    TextureNodeCategory("TEX_TEXTURE", "Textures", items=[
-        NodeItem("TextureNodeTexNoise"),
-        NodeItem("TextureNodeTexDistNoise"),
-        NodeItem("TextureNodeTexClouds"),
-        NodeItem("TextureNodeTexBlend"),
-        NodeItem("TextureNodeTexVoronoi"),
-        NodeItem("TextureNodeTexMagic"),
-        NodeItem("TextureNodeTexMarble"),
-        NodeItem("TextureNodeTexWood"),
-        NodeItem("TextureNodeTexMusgrave"),
-        NodeItem("TextureNodeTexStucci"),
-    ]),
-    TextureNodeCategory("TEX_CONVERTOR", "Converter", items=[
-        NodeItem("TextureNodeMath"),
-        NodeItem("TextureNodeValToRGB"),
-        NodeItem("TextureNodeRGBToBW"),
-        NodeItem("TextureNodeValToNor"),
-        NodeItem("TextureNodeDistance"),
-    ]),
-    TextureNodeCategory("TEX_DISTORT", "Distort", items=[
-        NodeItem("TextureNodeScale"),
-        NodeItem("TextureNodeTranslate"),
-        NodeItem("TextureNodeRotate"),
-        NodeItem("TextureNodeAt"),
-    ]),
-    TextureNodeCategory("TEX_GROUP", "Group", items=node_group_items),
-    TextureNodeCategory("TEX_LAYOUT", "Layout", items=[
-        NodeItem("NodeFrame"),
-        NodeItem("NodeReroute"),
-    ]),
-]
-
-
-=======
->>>>>>> 974bb38c
 def register():
     pass
 
