--- conflicted
+++ resolved
@@ -4695,22 +4695,20 @@
         ("grease_pencil.reorder", {"type": 'DOWN_ARROW', "value": 'PRESS',
          "ctrl": True, "shift": True}, {"properties": [("direction", "BOTTOM")]}),
 
-<<<<<<< HEAD
+        # Isolate Layer
+        ("grease_pencil.layer_isolate", {"type": 'NUMPAD_ASTERIX', "value": 'PRESS'}, None),
+
+        # Select mode
+        ("grease_pencil.set_selection_mode", {"type": 'ONE', "value": 'PRESS'}, {"properties": [("mode", 'POINT')]}),
+        ("grease_pencil.set_selection_mode", {"type": 'TWO', "value": 'PRESS'}, {"properties": [("mode", 'STROKE')]}),
+
+        # Set Handle Type
+        ("grease_pencil.set_handle_type", {"type": 'V', "value": 'PRESS'}, None),
+
         # Shape operators.
         ("grease_pencil.join_shape", {"type": 'J', "value": 'PRESS', "shift": True}, None),
         ("grease_pencil.separate_shape", {"type": 'P', "value": 'PRESS', "alt": True}, None),
         ("grease_pencil.select_shape", {"type": 'L', "value": 'PRESS', "shift": True}, None),
-=======
-        # Isolate Layer
-        ("grease_pencil.layer_isolate", {"type": 'NUMPAD_ASTERIX', "value": 'PRESS'}, None),
-
-        # Select mode
-        ("grease_pencil.set_selection_mode", {"type": 'ONE', "value": 'PRESS'}, {"properties": [("mode", 'POINT')]}),
-        ("grease_pencil.set_selection_mode", {"type": 'TWO', "value": 'PRESS'}, {"properties": [("mode", 'STROKE')]}),
-
-        # Set Handle Type
-        ("grease_pencil.set_handle_type", {"type": 'V', "value": 'PRESS'}, None),
-
     ])
 
     return keymap
@@ -4839,7 +4837,6 @@
         ("INVERT", {"type": 'RIGHT_CTRL', "value": 'ANY', "any": True}, None),
         ("PRECISION", {"type": 'LEFT_SHIFT', "value": 'ANY', "any": True}, None),
         ("PRECISION", {"type": 'RIGHT_SHIFT', "value": 'ANY', "any": True}, None),
->>>>>>> c69b7e71
     ])
 
     return keymap
