--- conflicted
+++ resolved
@@ -4587,13 +4587,10 @@
         *_template_items_hide_reveal_actions("grease_pencil.layer_hide", "grease_pencil.layer_reveal"),
 
         ("paint.sample_color", {"type": 'X', "value": 'PRESS', "shift": True}, None),
-<<<<<<< HEAD
         ("paint.brush_colors_flip", {"type": 'X', "value": 'PRESS'}, None),
-=======
 
         # Isolate Layer
         ("grease_pencil.layer_isolate", {"type": 'NUMPAD_ASTERIX', "value": 'PRESS'}, None),
->>>>>>> 5f16d239
     ])
 
     return keymap
