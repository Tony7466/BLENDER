--- conflicted
+++ resolved
@@ -4698,15 +4698,12 @@
         ("grease_pencil.set_selection_mode", {"type": 'ONE', "value": 'PRESS'}, {"properties": [("mode", 'POINT')]}),
         ("grease_pencil.set_selection_mode", {"type": 'TWO', "value": 'PRESS'}, {"properties": [("mode", 'STROKE')]}),
 
-<<<<<<< HEAD
+        # Set Handle Type
+        ("grease_pencil.set_handle_type", {"type": 'V', "value": 'PRESS'}, None),
+
         op_tool_optional(
             ("grease_pencil.interpolate", {"type": 'E', "value": 'PRESS', "ctrl": True}, None),
             (op_tool_cycle, "builtin.interpolate"), params),
-=======
-        # Set Handle Type
-        ("grease_pencil.set_handle_type", {"type": 'V', "value": 'PRESS'}, None),
-
->>>>>>> eb731c03
     ])
 
     return keymap
