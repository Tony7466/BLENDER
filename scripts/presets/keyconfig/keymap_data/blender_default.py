--- conflicted
+++ resolved
@@ -9191,11 +9191,8 @@
         km_3d_view_tool_sculpt_gpencil_select_box(params),
         km_3d_view_tool_sculpt_gpencil_select_circle(params),
         km_3d_view_tool_sculpt_gpencil_select_lasso(params),
-<<<<<<< HEAD
+        km_3d_view_tool_paint_grease_pencil_cutter(params),
         km_3d_view_tool_edit_grease_pencil_texture_gradient(params),
-=======
-        km_3d_view_tool_paint_grease_pencil_cutter(params),
->>>>>>> 23914071
         *(km_sequencer_editor_tool_generic_select(params, fallback=fallback) for fallback in (False, True)),
         *(km_sequencer_editor_tool_generic_select_box(params, fallback=fallback) for fallback in (False, True)),
         km_sequencer_editor_tool_generic_cursor(params),
