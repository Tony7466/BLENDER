--- conflicted
+++ resolved
@@ -4508,14 +4508,11 @@
 
     items.extend([
         *_template_items_select_actions(params, "grease_pencil.select_all"),
-<<<<<<< HEAD
         # Select linked
         ("grease_pencil.select_linked", {"type": 'L', "value": 'PRESS'}, None),
         ("grease_pencil.select_linked", {"type": 'L', "value": 'PRESS', "ctrl": True}, None),
-=======
         ("grease_pencil.select_more", {"type": 'NUMPAD_PLUS', "value": 'PRESS', "ctrl": True, "repeat": True}, None),
         ("grease_pencil.select_less", {"type": 'NUMPAD_MINUS', "value": 'PRESS', "ctrl": True, "repeat": True}, None),
->>>>>>> 825d2d30
     ])
 
     return keymap
