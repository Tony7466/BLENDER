--- conflicted
+++ resolved
@@ -4680,7 +4680,25 @@
     return keymap
 
 
-<<<<<<< HEAD
+def km_grease_pencil_sculpt_mode(params):
+    items = []
+    keymap = (
+        "Grease Pencil Sculpt Mode",
+        {"space_type": 'EMPTY', "region_type": 'WINDOW'},
+        {"items": items}
+    )
+
+    items.extend([
+        ("brush.scale_size", {"type": 'LEFT_BRACKET', "value": 'PRESS', "repeat": True},
+         {"properties": [("scalar", 0.9)]}),
+        ("brush.scale_size", {"type": 'RIGHT_BRACKET', "value": 'PRESS', "repeat": True},
+         {"properties": [("scalar", 1.0 / 0.9)]}),
+        *_template_paint_radial_control("gpencil_sculpt_paint"),
+    ])
+
+    return keymap
+
+
 def km_grease_pencil_weight_paint(params):
     # NOTE: This keymap falls through to "Pose" when an armature modifying the GP object
     # is selected in weight paint mode. When editing the key-map take care that pose operations
@@ -4698,22 +4716,10 @@
         ("grease_pencil.weight_brush_stroke", {"type": 'LEFTMOUSE', "value": 'PRESS', "ctrl": True},
          {"properties": [("mode", 'INVERT')]}),
         # Increase/Decrease brush size
-=======
-def km_grease_pencil_sculpt_mode(params):
-    items = []
-    keymap = (
-        "Grease Pencil Sculpt Mode",
-        {"space_type": 'EMPTY', "region_type": 'WINDOW'},
-        {"items": items}
-    )
-
-    items.extend([
->>>>>>> ed8a9713
         ("brush.scale_size", {"type": 'LEFT_BRACKET', "value": 'PRESS', "repeat": True},
          {"properties": [("scalar", 0.9)]}),
         ("brush.scale_size", {"type": 'RIGHT_BRACKET', "value": 'PRESS', "repeat": True},
          {"properties": [("scalar", 1.0 / 0.9)]}),
-<<<<<<< HEAD
         # Radial controls
         *_template_paint_radial_control("weight_paint"),
         ("wm.radial_control", {"type": 'F', "value": 'PRESS', "ctrl": True},
@@ -4742,11 +4748,6 @@
             ("view3d.select", {"type": 'LEFTMOUSE', "value": 'PRESS', "ctrl": True, "shift": True}, None),
         ])
 
-=======
-        *_template_paint_radial_control("gpencil_sculpt_paint"),
-    ])
-
->>>>>>> ed8a9713
     return keymap
 
 
@@ -8704,11 +8705,8 @@
         # Grease Pencil v3
         km_grease_pencil_paint_mode(params),
         km_grease_pencil_edit_mode(params),
-<<<<<<< HEAD
+        km_grease_pencil_sculpt_mode(params),
         km_grease_pencil_weight_paint(params),
-=======
-        km_grease_pencil_sculpt_mode(params),
->>>>>>> ed8a9713
         # Object mode.
         km_object_mode(params),
         km_object_non_modal(params),
