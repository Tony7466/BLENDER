# SPDX-FileCopyrightText: 2018-2023 Blender Authors
#
# SPDX-License-Identifier: GPL-2.0-or-later

__all__ = (
    "generate_keymaps",
    "Params",
)

# ------------------------------------------------------------------------------
# Developer Notes
#
# - This script should run without Blender (no references to the `bpy` module for example).
# - All configuration must be passed into the `generate_keymaps` function (via `Params`).
# - Supporting some combinations of options is becoming increasingly complex,
#   especially `Params.select_mouse` & `Params.use_fallback_tool`.
#   To ensure changes don't unintentionally break other configurations, see:
#   `tools/utils/blender_keyconfig_export_permutations.py --help`
#

# ------------------------------------------------------------------------------
# Configurable Parameters


class Params:
    __slots__ = (
        "legacy",
        "select_mouse",
        "select_mouse_value",
        "action_mouse",
        "tool_mouse",
        "tool_maybe_tweak_value",
        "context_menu_event",
        "cursor_set_event",
        "cursor_tweak_event",
        # NOTE: this is intended to be used so pressing a button can then drag the current selection.
        # This should not be used for button release values such as `CLICK` or `RELEASE` which should
        # instead be bound to a binding that doesn't de-select all, this way:
        # - Click-drag moves the current selection.
        # - Click selects only the item at the cursor position.
        # See: #97032.
        "use_tweak_select_passthrough",
        "use_mouse_emulate_3_button",

        # User preferences:
        #
        # Swap 'Space/Shift-Space'.
        "spacebar_action",
        # Key toggles selection with 'A'.
        "use_select_all_toggle",
        # Activate gizmo on drag (which support it).
        "use_gizmo_drag",
        # Use the fallback tool instead of tweak for RMB select.
        "use_fallback_tool",
        # Selection actions are already accounted for, no need to add additional selection keys.
        "use_fallback_tool_select_handled",
        # Use pie menu for tab by default (swap 'Tab/Ctrl-Tab').
        "use_v3d_tab_menu",
        # Use extended pie menu for shading.
        "use_v3d_shade_ex_pie",
        # Swap orbit/pan keys (for 2D workflows).
        "use_v3d_mmb_pan",
        # Alt click to access tools.
        "use_alt_click_leader",
        # Transform keys G/S/R activate tools instead of immediately transforming.
        "use_key_activate_tools",
        # Side-bar toggle opens a pie menu instead of immediately toggling the side-bar.
        "use_region_toggle_pie",
        # Optionally use a modifier to access tools.
        "tool_modifier",
        # Experimental option.
        "use_pie_click_drag",
        "v3d_tilde_action",
        # Alt-MMB axis switching 'RELATIVE' or 'ABSOLUTE' axis switching.
        "v3d_alt_mmb_drag_action",
        # Changes some transformers modal key-map items to avoid conflicts with navigation operations.
        "use_alt_navigation",
        # File selector actions on single click.
        "use_file_single_click",

        # Experimental variables:
        # Options for experimental features.
        #
        # NOTE: don't pass the experimental struct directly as this makes it less
        # clear which experimental options impact shortcuts. Further, any experimental option
        # that adjust shortcuts need to reload the key-configuration (see: `rna_userdef.cc`).
        "use_experimental_grease_pencil_version3",

        # Convenience variables:
        # (derived from other settings).
        #
        # The fallback tool is activated on the same button as selection.
        # Shorthand for: `(True if (select_mouse == 'LEFT') else self.use_fallback_tool)`
        "use_fallback_tool_select_mouse",
        # Shorthand for: `(self.select_mouse_value if self.use_fallback_tool_select_handled else 'CLICK')`.
        "select_mouse_value_fallback",
        # Shorthand for: `{"type": params.select_mouse, "value": 'CLICK_DRAG'}`.
        "select_tweak_event",
        # Shorthand for: `('CLICK_DRAG' if params.use_pie_click_drag else 'PRESS')`
        "pie_value",
        # Shorthand for: `{"type": params.tool_mouse, "value": 'CLICK_DRAG'}`.
        "tool_tweak_event",
        # Shorthand for: `{"type": params.tool_mouse, "value": params.tool_maybe_tweak_value}`.
        #
        # NOTE: This is typically used for active tool key-map items however it should never
        # be used for selection tools (the default box-select tool for example).
        # Since this means with RMB select enabled in edit-mode for e.g.
        # `Ctrl-LMB` would be caught by box-select instead of add/extrude.
        "tool_maybe_tweak_event",
    )

    def __init__(
            self,
            *,
            legacy=False,
            select_mouse='RIGHT',
            use_mouse_emulate_3_button=False,

            # User preferences.
            spacebar_action='TOOL',
            use_key_activate_tools=False,
            use_region_toggle_pie=False,
            use_select_all_toggle=False,
            use_gizmo_drag=True,
            use_fallback_tool=False,
            use_fallback_tool_select_handled=True,
            use_v3d_tab_menu=False,
            use_v3d_shade_ex_pie=False,
            use_v3d_mmb_pan=False,
            use_alt_tool_or_cursor=False,
            use_alt_click_leader=False,
            use_pie_click_drag=False,
            use_alt_navigation=True,
            use_file_single_click=False,
            v3d_tilde_action='VIEW',
            v3d_alt_mmb_drag_action='RELATIVE',
            use_experimental_grease_pencil_version3=False,
    ):
        self.legacy = legacy

        if use_mouse_emulate_3_button:
            assert use_alt_tool_or_cursor is False

        if select_mouse == 'RIGHT':
            # Right mouse select.
            self.select_mouse = 'RIGHTMOUSE'
            self.select_mouse_value = 'PRESS'
            self.action_mouse = 'LEFTMOUSE'
            self.tool_mouse = 'LEFTMOUSE'
            if use_alt_tool_or_cursor:
                self.tool_maybe_tweak_value = 'PRESS'
            else:
                self.tool_maybe_tweak_value = 'CLICK_DRAG'

            self.context_menu_event = {"type": 'W', "value": 'PRESS'}

            # Use the "cursor" functionality for RMB select.
            if use_alt_tool_or_cursor:
                self.cursor_set_event = {"type": 'LEFTMOUSE', "value": 'PRESS', "alt": True}
                self.cursor_tweak_event = {"type": 'LEFTMOUSE', "value": 'CLICK_DRAG', "alt": True}
            else:
                self.cursor_set_event = {"type": 'LEFTMOUSE', "value": 'CLICK'}
                self.cursor_tweak_event = None

            self.tool_modifier = {}
        else:
            # Left mouse select uses Click event for selection. This is a little
            # less immediate, but is needed to distinguish between click and tweak
            # events on the same mouse buttons.
            self.select_mouse = 'LEFTMOUSE'
            self.select_mouse_value = 'CLICK'
            self.action_mouse = 'RIGHTMOUSE'
            self.tool_mouse = 'LEFTMOUSE'
            self.tool_maybe_tweak_value = 'CLICK_DRAG'

            if self.legacy:
                self.context_menu_event = {"type": 'W', "value": 'PRESS'}
            else:
                self.context_menu_event = {"type": 'RIGHTMOUSE', "value": 'PRESS'}

            self.cursor_set_event = {"type": 'RIGHTMOUSE', "value": 'PRESS', "shift": True}
            self.cursor_tweak_event = {"type": 'RIGHTMOUSE', "value": 'CLICK_DRAG', "shift": True}

            # Use the "tool" functionality for LMB select.
            if use_alt_tool_or_cursor:
                # Allow `Alt` to be pressed or not.
                self.tool_modifier = {"alt": -1}
            else:
                self.tool_modifier = {}

        self.use_mouse_emulate_3_button = use_mouse_emulate_3_button

        # User preferences:
        self.spacebar_action = spacebar_action
        self.use_key_activate_tools = use_key_activate_tools
        self.use_region_toggle_pie = use_region_toggle_pie

        self.use_gizmo_drag = use_gizmo_drag
        self.use_select_all_toggle = use_select_all_toggle
        self.use_v3d_tab_menu = use_v3d_tab_menu
        self.use_v3d_shade_ex_pie = use_v3d_shade_ex_pie
        self.use_v3d_mmb_pan = use_v3d_mmb_pan
        self.v3d_tilde_action = v3d_tilde_action
        self.v3d_alt_mmb_drag_action = v3d_alt_mmb_drag_action

        self.use_alt_click_leader = use_alt_click_leader
        self.use_pie_click_drag = use_pie_click_drag

        self.use_alt_navigation = use_alt_navigation

        self.use_file_single_click = use_file_single_click

        self.use_tweak_select_passthrough = not legacy

        self.use_fallback_tool = use_fallback_tool

        # Experimental variables:
        self.use_experimental_grease_pencil_version3 = use_experimental_grease_pencil_version3

        # Convenience variables:
        self.use_fallback_tool_select_handled = (
            True if (select_mouse == 'LEFT') else
            use_fallback_tool_select_handled
        )
        self.use_fallback_tool_select_mouse = (
            True if (select_mouse == 'LEFT') else
            (not self.use_fallback_tool_select_handled)
        )
        self.select_mouse_value_fallback = (
            self.select_mouse_value if self.use_fallback_tool_select_handled else
            'CLICK'
        )
        self.select_tweak_event = {"type": self.select_mouse, "value": 'CLICK_DRAG'}
        self.pie_value = 'CLICK_DRAG' if use_pie_click_drag else 'PRESS'
        self.tool_tweak_event = {"type": self.tool_mouse, "value": 'CLICK_DRAG'}
        self.tool_maybe_tweak_event = {"type": self.tool_mouse, "value": self.tool_maybe_tweak_value}


# ------------------------------------------------------------------------------
# Constants

from math import pi
PI_2 = pi / 2.0

# Physical layout.
NUMBERS_1 = ('ONE', 'TWO', 'THREE', 'FOUR', 'FIVE', 'SIX', 'SEVEN', 'EIGHT', 'NINE', 'ZERO')
# Numeric order.
NUMBERS_0 = ('ZERO', 'ONE', 'TWO', 'THREE', 'FOUR', 'FIVE', 'SIX', 'SEVEN', 'EIGHT', 'NINE')


# ------------------------------------------------------------------------------
# Generic Utilities

def _fallback_id(text, fallback):
    if fallback:
        return text + " (fallback)"
    return text


def any_except(*args):
    mod = {"ctrl": -1, "alt": -1, "shift": -1, "oskey": -1}
    for arg in args:
        del mod[arg]
    return mod


# ------------------------------------------------------------------------------
# Key-map Item Wrappers

def op_menu(menu, kmi_args):
    return ("wm.call_menu", kmi_args, {"properties": [("name", menu)]})


def op_menu_pie(menu, kmi_args):
    return ("wm.call_menu_pie", kmi_args, {"properties": [("name", menu)]})


def op_panel(menu, kmi_args, kmi_data=()):
    return ("wm.call_panel", kmi_args, {"properties": [("name", menu), *kmi_data]})


def op_tool(tool, kmi_args):
    return ("wm.tool_set_by_id", kmi_args, {"properties": [("name", tool)]})


def op_tool_cycle(tool, kmi_args):
    return ("wm.tool_set_by_id", kmi_args, {"properties": [("name", tool), ("cycle", True)]})


# Utility to select between an operator and a tool,
# without having to duplicate key map item arguments.
def op_tool_optional(op_args, tool_pair, params):
    if params.use_key_activate_tools:
        kmi_args = op_args[1]
        op_tool_fn, tool_id = tool_pair
        return op_tool_fn(tool_id, kmi_args)
    return op_args


# ------------------------------------------------------------------------------
# Keymap Templates

def _template_items_context_menu(menu, key_args_primary):
    return [
        op_menu(menu, kmi_args)
        for kmi_args in (key_args_primary, {"type": 'APP', "value": 'PRESS'})
    ]


def _template_items_context_panel(menu, key_args_primary):
    return [
        op_panel(menu, kmi_args)
        for kmi_args in (key_args_primary, {"type": 'APP', "value": 'PRESS'})
    ]


def _template_space_region_type_toggle(
        params,
        *,
        toolbar_key=None,
        sidebar_key=None,
        channels_key=None,
):
    items = []

    if params.use_region_toggle_pie:
        pie_key = sidebar_key or sidebar_key or channels_key
        if pie_key is not None:
            items.append(op_menu_pie("WM_MT_region_toggle_pie", pie_key))
        return items

    if toolbar_key is not None:
        items.append(
            ("wm.context_toggle", toolbar_key,
             {"properties": [("data_path", 'space_data.show_region_toolbar')]})
        )
    if sidebar_key is not None:
        items.append(
            ("wm.context_toggle", sidebar_key,
             {"properties": [("data_path", 'space_data.show_region_ui')]}),
        )
    if channels_key is not None:
        items.append(
            ("wm.context_toggle", channels_key,
             {"properties": [("data_path", 'space_data.show_region_channels')]}),
        )

    return items


def _template_items_transform_actions(
        params,
        *,
        use_bend=False,
        use_mirror=False,
        use_tosphere=False,
        use_shear=False,
):
    items = [
        op_tool_optional(
            ("transform.translate", {"type": 'G', "value": 'PRESS'}, None),
            (op_tool_cycle, "builtin.move"), params),
        op_tool_optional(
            ("transform.rotate", {"type": 'R', "value": 'PRESS'}, None),
            (op_tool_cycle, "builtin.rotate"), params),
        op_tool_optional(
            ("transform.resize", {"type": 'S', "value": 'PRESS'}, None),
            (op_tool_cycle, "builtin.scale"), params),

        ("transform.translate", {"type": params.select_mouse, "value": 'CLICK_DRAG'}, None),
    ]

    if use_bend:
        items.append(
            ("transform.bend", {"type": 'W', "value": 'PRESS', "shift": True}, None)
        )
    if use_mirror:
        items.append(
            ("transform.mirror", {"type": 'M', "value": 'PRESS', "ctrl": True}, None)
        )
    if use_tosphere:
        items.append(
            op_tool_optional(
                ("transform.tosphere", {"type": 'S', "value": 'PRESS', "shift": True, "alt": True}, None),
                (op_tool_cycle, "builtin.to_sphere"), params)
        )
    if use_shear:
        items.append(
            op_tool_optional(
                ("transform.shear", {"type": 'S', "value": 'PRESS', "shift": True, "ctrl": True, "alt": True}, None),
                (op_tool_cycle, "builtin.shear"), params)
        )

    return items


def _template_items_select_actions(params, operator):
    if not params.use_select_all_toggle:
        return [
            (operator, {"type": 'A', "value": 'PRESS'}, {"properties": [("action", 'SELECT')]}),
            (operator, {"type": 'A', "value": 'PRESS', "alt": True}, {"properties": [("action", 'DESELECT')]}),
            (operator, {"type": 'I', "value": 'PRESS', "ctrl": True}, {"properties": [("action", 'INVERT')]}),
            (operator, {"type": 'A', "value": 'DOUBLE_CLICK'}, {"properties": [("action", 'DESELECT')]}),
        ]
    elif params.legacy:
        # Alt+A is for playback in legacy keymap.
        return [
            (operator, {"type": 'A', "value": 'PRESS'}, {"properties": [("action", 'TOGGLE')]}),
            (operator, {"type": 'I', "value": 'PRESS', "ctrl": True}, {"properties": [("action", 'INVERT')]}),
        ]
    else:
        return [
            (operator, {"type": 'A', "value": 'PRESS'}, {"properties": [("action", 'TOGGLE')]}),
            (operator, {"type": 'A', "value": 'PRESS', "alt": True}, {"properties": [("action", 'DESELECT')]}),
            (operator, {"type": 'I', "value": 'PRESS', "ctrl": True}, {"properties": [("action", 'INVERT')]}),
        ]


def _template_items_select_lasso(params, operator):
    # Needed because of shortcut conflicts on CTRL-LMB on right click select with brush modes,
    # all modifier keys are used together to unmask/deselect.
    if params.select_mouse == 'RIGHTMOUSE':
        return [
            (operator, {"type": params.action_mouse, "value": 'CLICK_DRAG', "shift": True, "ctrl": True},
             {"properties": [("mode", 'SUB')]}),
            (operator, {"type": params.action_mouse, "value": 'CLICK_DRAG', "shift": True, "ctrl": True, "alt": True},
             {"properties": [("mode", 'ADD')]}),
        ]
    else:
        return [
            (operator, {"type": params.action_mouse, "value": 'CLICK_DRAG', "shift": True, "ctrl": True},
             {"properties": [("mode", 'SUB')]}),
            (operator, {"type": params.action_mouse, "value": 'CLICK_DRAG', "ctrl": True},
             {"properties": [("mode", 'ADD')]}),
        ]


def _template_items_hide_reveal_actions(op_hide, op_reveal):
    return [
        (op_reveal, {"type": 'H', "value": 'PRESS', "alt": True}, None),
        (op_hide, {"type": 'H', "value": 'PRESS'}, {"properties": [("unselected", False)]}),
        (op_hide, {"type": 'H', "value": 'PRESS', "shift": True}, {"properties": [("unselected", True)]}),
    ]


def _template_object_hide_collection_from_number_keys():
    return [
        ("object.hide_collection", {
            "type": NUMBERS_1[i], "value": 'PRESS',
            **({"shift": True} if extend else {}),
            **({"alt": True} if add_10 else {}),
        }, {"properties": [
            ("collection_index", i + (11 if add_10 else 1)),
            ("extend", extend),
        ]})
        for extend in (False, True)
        for add_10 in (False, True)
        for i in range(10)
    ]


def _template_items_object_subdivision_set():
    return [
        ("object.subdivision_set",
         {"type": NUMBERS_0[i], "value": 'PRESS', "ctrl": True},
         {"properties": [("level", i), ("relative", False)]})
        for i in range(6)
    ]


def _template_items_gizmo_tweak_value():
    return [
        ("gizmogroup.gizmo_tweak",
         {"type": 'LEFTMOUSE', "value": 'PRESS', **any_except("alt")}, None),
    ]


def _template_items_gizmo_tweak_value_click_drag():
    return [
        ("gizmogroup.gizmo_tweak",
         {"type": 'LEFTMOUSE', "value": 'CLICK', **any_except("alt")}, None),
        ("gizmogroup.gizmo_tweak",
         {"type": 'LEFTMOUSE', "value": 'CLICK_DRAG', **any_except("alt")}, None),
    ]


def _template_items_gizmo_tweak_value_drag():
    return [
        ("gizmogroup.gizmo_tweak", {"type": 'LEFTMOUSE', "value": 'CLICK_DRAG', **any_except("alt")}, None),
    ]


def _template_items_editmode_mesh_select_mode(params):
    if params.legacy:
        return [
            op_menu("VIEW3D_MT_edit_mesh_select_mode", {"type": 'TAB', "value": 'PRESS', "ctrl": True}),
        ]
    else:
        return [
            (
                "mesh.select_mode",
                {"type": NUMBERS_1[i], "value": 'PRESS', **key_expand, **key_extend},
                {"properties": [*prop_extend, *prop_expand, ("type", e)]}
            )
            for key_expand, prop_expand in (({}, ()), ({"ctrl": True}, (("use_expand", True),)))
            for key_extend, prop_extend in (({}, ()), ({"shift": True}, (("use_extend", True),)))
            for i, e in enumerate(('VERT', 'EDGE', 'FACE'))
        ]


def _template_items_uv_select_mode(params):
    if params.legacy:
        return [
            op_menu("IMAGE_MT_uvs_select_mode", {"type": 'TAB', "value": 'PRESS', "ctrl": True}),
        ]
    else:
        return [
            # TODO(@campbellbarton): should this be kept?
            # Seems it was included in the new key-map by accident, check on removing
            # although it's not currently used for anything else.
            op_menu("IMAGE_MT_uvs_select_mode", {"type": 'TAB', "value": 'PRESS', "ctrl": True}),

            *_template_items_editmode_mesh_select_mode(params),
            # Hack to prevent fall-through, when sync select isn't enabled (and the island button isn't visible).
            ("mesh.select_mode", {"type": 'FOUR', "value": 'PRESS'}, None),
            *(("uv.select_mode", {"type": NUMBERS_1[i], "value": 'PRESS'},
               {"properties": [("type", e)]})
              for i, e in enumerate(('VERTEX', 'EDGE', 'FACE', 'ISLAND')))
        ]


def _template_items_proportional_editing(params, *, connected, toggle_data_path):
    return [
        (
            op_menu_pie("VIEW3D_MT_proportional_editing_falloff_pie", {"type": 'O', "value": 'PRESS', "shift": True})
            if not params.legacy else
            ("wm.context_cycle_enum", {"type": 'O', "value": 'PRESS', "shift": True},
             {"properties": [("data_path", 'tool_settings.proportional_edit_falloff'), ("wrap", True)]})
        ),
        ("wm.context_toggle", {"type": 'O', "value": 'PRESS'},
         {"properties": [("data_path", toggle_data_path)]}),
        *(() if not connected else (
            ("wm.context_toggle", {"type": 'O', "value": 'PRESS', "alt": True},
             {"properties": [("data_path", 'tool_settings.use_proportional_connected')]}),
        ))
    ]


def _template_items_change_frame(params):
    if params.select_mouse == 'LEFTMOUSE' and not params.legacy:
        return [
            ("anim.change_frame", {"type": 'RIGHTMOUSE', "value": 'PRESS', "shift": True}, None),
        ]
    else:
        return [
            ("anim.change_frame", {"type": params.action_mouse, "value": 'PRESS'}, None),
        ]


# Tool System Templates

def _template_items_tool_select(
        params, operator, cursor_operator, *,
        # Always use the cursor operator where possible,
        # needed for time-line views where we always want to be able to scrub time.
        cursor_prioritize=False,
        fallback=False,
):
    select_passthrough = False
    if not params.legacy:
        # Experimental support for LMB interaction for the tweak tool. see: #96544.
        # NOTE: For RMB-select this is a much bigger change as it disables 3D cursor placement on LMB.
        # For LMB-select this means an LMB -drag will not first de-select all (similar to node/graph editor).
        if params.select_mouse == 'LEFTMOUSE':
            select_passthrough = params.use_tweak_select_passthrough
        else:
            if not cursor_prioritize:
                select_passthrough = True

        if not fallback and select_passthrough:
            return [
                (operator, {"type": 'LEFTMOUSE', "value": 'PRESS'},
                 {"properties": [("deselect_all", True), ("select_passthrough", True)]}),
                (operator, {"type": 'LEFTMOUSE', "value": 'CLICK'},
                 {"properties": [("deselect_all", True)]}),
                (operator, {"type": 'LEFTMOUSE', "value": 'PRESS', "shift": True},
                 {"properties": [("deselect_all", False), ("toggle", True)]}),
            ]

    if params.select_mouse == 'LEFTMOUSE':
        # Use 'PRESS' for immediate select without delay.
        # Tools that allow dragging anywhere should _NOT_ enable the fallback tool
        # unless it is expected that the tool should operate on the selection (click-drag to rip for e.g.).
        return [
            (operator, {"type": 'LEFTMOUSE', "value": 'PRESS'},
             {"properties": [
                 ("deselect_all", True),
                 # Without this, fallback tool doesn't support pass-through, see: #115887.
                 *((("select_passthrough", True),) if select_passthrough else ()),
             ]}),
            (operator, {"type": 'LEFTMOUSE', "value": 'PRESS', "shift": True},
             {"properties": [("toggle", True)]}),

            # Fallback key-map must transform as the primary tool is expected
            # to be accessed via gizmos in this case. See: #96885.
            *(() if not fallback else (
                ("transform.translate", {"type": 'LEFTMOUSE', "value": 'CLICK_DRAG'},
                 {"properties": [("release_confirm", True)]}),
            ))
        ]
    else:
        # For right mouse, set the cursor.
        return [
            (cursor_operator, {"type": 'LEFTMOUSE', "value": 'PRESS'}, None),
            ("transform.translate", {"type": 'LEFTMOUSE', "value": 'CLICK_DRAG'},
             {"properties": [("release_confirm", True), ("cursor_transform", True)]}),
        ]


def _template_items_tool_select_actions(operator, *, type, value):
    kmi_args = {"type": type, "value": value}
    return [
        (operator, kmi_args, None),
        (operator, {**kmi_args, "shift": True},
         {"properties": [("mode", 'ADD')]}),
        (operator, {**kmi_args, "ctrl": True},
         {"properties": [("mode", 'SUB')]}),
        (operator, {**kmi_args, "shift": True, "ctrl": True},
         {"properties": [("mode", 'AND')]}),
    ]


# This could have a more generic name, for now use for circle select.
def _template_items_tool_select_actions_simple(operator, *, type, value, properties=()):
    kmi_args = {"type": type, "value": value}
    return [
        # Don't define 'SET' here, take from the tool options.
        (operator, kmi_args,
         {"properties": [*properties]}),
        (operator, {**kmi_args, "shift": True},
         {"properties": [*properties, ("mode", 'ADD')]}),
        (operator, {**kmi_args, "ctrl": True},
         {"properties": [*properties, ("mode", 'SUB')]}),
    ]


def _template_items_legacy_tools_from_numbers():
    return [
        ("wm.tool_set_by_index",
         {
             "type": NUMBERS_1[i % 10],
             "value": 'PRESS',
             **({"shift": True} if i >= 10 else {}),
         },
         {"properties": [("index", i)]})
        for i in range(20)
    ]


# ------------------------------------------------------------------------------
# Window, Screen, Areas, Regions

def km_window(params):
    items = []
    keymap = (
        "Window",
        {"space_type": 'EMPTY', "region_type": 'WINDOW'},
        {"items": items},
    )

    if params.legacy:
        # Old shortcuts
        items.extend([
            ("wm.save_homefile", {"type": 'U', "value": 'PRESS', "ctrl": True}, None),
            ("wm.open_mainfile", {"type": 'F1', "value": 'PRESS'}, None),
            ("wm.link", {"type": 'O', "value": 'PRESS', "ctrl": True, "alt": True}, None),
            ("wm.append", {"type": 'F1', "value": 'PRESS', "shift": True}, None),
            ("wm.save_mainfile", {"type": 'W', "value": 'PRESS', "ctrl": True}, None),
            ("wm.save_as_mainfile", {"type": 'F2', "value": 'PRESS'}, None),
            ("wm.save_as_mainfile", {"type": 'S', "value": 'PRESS', "ctrl": True, "alt": True},
             {"properties": [("copy", True)]}),
            ("wm.window_new", {"type": 'W', "value": 'PRESS', "ctrl": True, "alt": True}, None),
            ("wm.window_fullscreen_toggle", {"type": 'F11', "value": 'PRESS', "alt": True}, None),
            ("wm.doc_view_manual_ui_context", {"type": 'F1', "value": 'PRESS', "alt": True}, None),
            ("wm.search_menu", {"type": 'SPACE', "value": 'PRESS'}, None),
            ("wm.redraw_timer", {"type": 'T', "value": 'PRESS', "ctrl": True, "alt": True}, None),
            ("wm.debug_menu", {"type": 'D', "value": 'PRESS', "ctrl": True, "alt": True}, None),
        ])

    items.extend([
        # File operations
        op_menu("TOPBAR_MT_file_new", {"type": 'N', "value": 'PRESS', "ctrl": True}),
        op_menu("TOPBAR_MT_file_open_recent", {"type": 'O', "value": 'PRESS', "shift": True, "ctrl": True}),
        ("wm.open_mainfile", {"type": 'O', "value": 'PRESS', "ctrl": True}, None),
        ("wm.save_mainfile", {"type": 'S', "value": 'PRESS', "ctrl": True}, None),
        ("wm.save_as_mainfile", {"type": 'S', "value": 'PRESS', "shift": True, "ctrl": True}, None),
        ("wm.save_mainfile",
         {"type": 'S', "value": 'PRESS', "ctrl": True, "alt": True},
         {"properties": [("incremental", True)]}),
        ("wm.quit_blender", {"type": 'Q', "value": 'PRESS', "ctrl": True}, None),

        # Quick menu and toolbar
        op_menu("SCREEN_MT_user_menu", {"type": 'Q', "value": 'PRESS'}),

        # Fast editor switching
        *(
            ("screen.space_type_set_or_cycle",
             {"type": k, "value": 'PRESS', "shift": True},
             {"properties": [("space_type", t)]})
            for k, t in (
                ('F1', 'FILE_BROWSER'),
                ('F2', 'CLIP_EDITOR'),
                ('F3', 'NODE_EDITOR'),
                ('F4', 'CONSOLE'),
                ('F5', 'VIEW_3D'),
                ('F6', 'GRAPH_EDITOR'),
                ('F7', 'PROPERTIES'),
                ('F8', 'SEQUENCE_EDITOR'),
                ('F9', 'OUTLINER'),
                ('F10', 'IMAGE_EDITOR'),
                ('F11', 'TEXT_EDITOR'),
                ('F12', 'DOPESHEET_EDITOR'),
            )
        ),

        # NDOF settings
        op_panel("USERPREF_PT_ndof_settings", {"type": 'NDOF_BUTTON_MENU', "value": 'PRESS'}),
        ("wm.context_scale_float", {"type": 'NDOF_BUTTON_PLUS', "value": 'PRESS'},
         {"properties": [("data_path", 'preferences.inputs.ndof_sensitivity'), ("value", 1.1)]}),
        ("wm.context_scale_float", {"type": 'NDOF_BUTTON_MINUS', "value": 'PRESS'},
         {"properties": [("data_path", 'preferences.inputs.ndof_sensitivity'), ("value", 1.0 / 1.1)]}),
        ("wm.context_scale_float", {"type": 'NDOF_BUTTON_PLUS', "value": 'PRESS', "shift": True},
         {"properties": [("data_path", 'preferences.inputs.ndof_sensitivity'), ("value", 1.5)]}),
        ("wm.context_scale_float", {"type": 'NDOF_BUTTON_MINUS', "value": 'PRESS', "shift": True},
         {"properties": [("data_path", 'preferences.inputs.ndof_sensitivity'), ("value", 2.0 / 3.0)]}),
        ("info.reports_display_update", {"type": 'TIMER_REPORT', "value": 'ANY', "any": True}, None),
    ])

    if not params.legacy:
        # New shortcuts
        items.extend([
            ("wm.doc_view_manual_ui_context", {"type": 'F1', "value": 'PRESS'}, None),
            op_panel("TOPBAR_PT_name", {"type": 'F2', "value": 'PRESS'}, [("keep_open", False)]),
            ("wm.batch_rename", {"type": 'F2', "value": 'PRESS', "ctrl": True}, None),
            ("wm.search_menu", {"type": 'F3', "value": 'PRESS'}, None),
            op_menu("TOPBAR_MT_file_context_menu", {"type": 'F4', "value": 'PRESS'}),
            # Pass through when when no tool-system exists or the fallback isn't available.
            ("wm.toolbar_fallback_pie", {"type": 'W', "value": 'PRESS', "alt": True}, None),
        ])

        if params.use_alt_click_leader:
            items.extend([
                # Alt as "Leader-Key".
                ("wm.toolbar_prompt", {"type": 'LEFT_ALT', "value": 'CLICK'}, None),
                ("wm.toolbar_prompt", {"type": 'RIGHT_ALT', "value": 'CLICK'}, None),
            ])

        if params.spacebar_action == 'TOOL':
            items.append(
                ("wm.toolbar", {"type": 'SPACE', "value": 'PRESS'}, None),
            )
        elif params.spacebar_action == 'PLAY':
            items.append(
                ("wm.toolbar", {"type": 'SPACE', "value": 'PRESS', "shift": True}, None),
            )
        elif params.spacebar_action == 'SEARCH':
            items.append(
                ("wm.search_menu", {"type": 'SPACE', "value": 'PRESS'}, None),
            )
        else:
            assert False

    return keymap


def km_screen(params):
    items = []
    keymap = (
        "Screen",
        {"space_type": 'EMPTY', "region_type": 'WINDOW'},
        {"items": items},
    )

    items.extend([
        # Animation
        ("screen.animation_step", {"type": 'TIMER0', "value": 'ANY', "any": True}, None),
        ("screen.region_blend", {"type": 'TIMERREGION', "value": 'ANY', "any": True}, None),
        # Full screen and cycling
        ("screen.space_context_cycle", {"type": 'TAB', "value": 'PRESS', "ctrl": True},
         {"properties": [("direction", 'NEXT')]}),
        ("screen.space_context_cycle", {"type": 'TAB', "value": 'PRESS', "shift": True, "ctrl": True},
         {"properties": [("direction", 'PREV')]}),
        ("screen.workspace_cycle", {"type": 'PAGE_DOWN', "value": 'PRESS', "ctrl": True},
         {"properties": [("direction", 'NEXT')]}),
        ("screen.workspace_cycle", {"type": 'PAGE_UP', "value": 'PRESS', "ctrl": True},
         {"properties": [("direction", 'PREV')]}),
        # Quad view
        ("screen.region_quadview", {"type": 'Q', "value": 'PRESS', "ctrl": True, "alt": True}, None),
        # Repeat last
        ("screen.repeat_last", {"type": 'R', "value": 'PRESS', "shift": True, "repeat": True}, None),
        # Files
        ("file.execute", {"type": 'RET', "value": 'PRESS'}, None),
        ("file.execute", {"type": 'NUMPAD_ENTER', "value": 'PRESS'}, None),
        ("file.cancel", {"type": 'ESC', "value": 'PRESS'}, None),
        # Asset Catalog undo is only available in the asset browser, and should take priority over `ed.undo`.
        ("asset.catalog_undo", {"type": 'Z', "value": 'PRESS', "ctrl": True, "repeat": True}, None),
        ("asset.catalog_redo", {"type": 'Z', "value": 'PRESS', "ctrl": True, "shift": True, "repeat": True}, None),
        # Undo
        ("ed.undo", {"type": 'Z', "value": 'PRESS', "ctrl": True, "repeat": True}, None),
        ("ed.redo", {"type": 'Z', "value": 'PRESS', "shift": True, "ctrl": True, "repeat": True}, None),
        # Render
        ("render.render", {"type": 'F12', "value": 'PRESS'},
         {"properties": [("use_viewport", True)]}),
        ("render.render", {"type": 'F12', "value": 'PRESS', "ctrl": True},
         {"properties": [("animation", True), ("use_viewport", True)]}),
        ("render.view_cancel", {"type": 'ESC', "value": 'PRESS'}, None),
        ("render.view_show", {"type": 'F11', "value": 'PRESS'}, None),
        ("render.play_rendered_anim", {"type": 'F11', "value": 'PRESS', "ctrl": True}, None),
    ])

    if not params.legacy:
        items.extend([
            ("screen.screen_full_area", {"type": 'SPACE', "value": 'PRESS', "ctrl": True}, None),
            ("screen.screen_full_area", {"type": 'SPACE', "value": 'PRESS', "ctrl": True, "alt": True},
             {"properties": [("use_hide_panels", True)]}),
            ("screen.redo_last", {"type": 'F9', "value": 'PRESS'}, None),
        ])
    else:
        # Old keymap
        items.extend([
            ("ed.undo_history", {"type": 'Z', "value": 'PRESS', "ctrl": True, "alt": True}, None),
            ("screen.screen_full_area", {"type": 'UP_ARROW', "value": 'PRESS', "ctrl": True}, None),
            ("screen.screen_full_area", {"type": 'DOWN_ARROW', "value": 'PRESS', "ctrl": True}, None),
            ("screen.screen_full_area", {"type": 'SPACE', "value": 'PRESS', "shift": True}, None),
            ("screen.screen_full_area", {"type": 'F10', "value": 'PRESS', "alt": True},
             {"properties": [("use_hide_panels", True)]}),
            ("screen.screen_set", {"type": 'RIGHT_ARROW', "value": 'PRESS', "ctrl": True},
             {"properties": [("delta", 1)]}),
            ("screen.screen_set", {"type": 'LEFT_ARROW', "value": 'PRESS', "ctrl": True},
             {"properties": [("delta", -1)]}),
            ("screen.screenshot", {"type": 'F3', "value": 'PRESS', "ctrl": True}, None),
            ("screen.repeat_history", {"type": 'R', "value": 'PRESS', "ctrl": True, "alt": True}, None),
            ("screen.region_flip", {"type": 'F5', "value": 'PRESS'}, None),
            ("screen.redo_last", {"type": 'F6', "value": 'PRESS'}, None),
            ("script.reload", {"type": 'F8', "value": 'PRESS'}, None),
        ])

    # Preferences.
    if not params.legacy:
        items.extend([
            ("screen.userpref_show", {"type": 'COMMA', "value": 'PRESS', "ctrl": True}, None),
        ])
    else:
        items.extend([
            ("screen.userpref_show", {"type": 'U', "value": 'PRESS', "ctrl": True, "alt": True}, None),
        ])

    return keymap


def km_screen_editing(params):
    items = []
    keymap = ("Screen Editing",
              {"space_type": 'EMPTY', "region_type": 'WINDOW'},
              {"items": items})

    items.extend([
        # Action zones
        ("screen.actionzone", {"type": 'LEFTMOUSE', "value": 'PRESS'},
         {"properties": [("modifier", 0)]}),
        ("screen.actionzone", {"type": 'LEFTMOUSE', "value": 'PRESS', "shift": True},
         {"properties": [("modifier", 1)]}),
        ("screen.actionzone", {"type": 'LEFTMOUSE', "value": 'PRESS', "ctrl": True},
         {"properties": [("modifier", 2)]}),
        # Screen tools
        ("screen.area_split", {"type": 'ACTIONZONE_AREA', "value": 'ANY'}, None),
        ("screen.area_join", {"type": 'ACTIONZONE_AREA', "value": 'ANY'}, None),
        ("screen.area_dupli", {"type": 'ACTIONZONE_AREA', "value": 'ANY', "shift": True}, None),
        ("screen.area_swap", {"type": 'ACTIONZONE_AREA', "value": 'ANY', "ctrl": True}, None),
        ("screen.region_scale", {"type": 'ACTIONZONE_REGION', "value": 'ANY'}, None),
        ("screen.screen_full_area", {"type": 'ACTIONZONE_FULLSCREEN', "value": 'ANY'},
         {"properties": [("use_hide_panels", True)]}),
        # Area move after action zones
        ("screen.area_move", {"type": 'LEFTMOUSE', "value": 'PRESS'}, None),
        ("screen.area_options", {"type": 'RIGHTMOUSE', "value": 'PRESS'}, None),
    ])

    if params.legacy:
        items.extend([
            ("wm.context_toggle", {"type": 'F9', "value": 'PRESS', "alt": True},
             {"properties": [("data_path", 'space_data.show_region_header')]})
        ])

    return keymap


def km_screen_region_context_menu(_params):
    items = []
    keymap = (
        "Region Context Menu",
        {"space_type": 'EMPTY', "region_type": 'WINDOW'},
        {"items": items},
    )

    items.extend([
        ("screen.region_context_menu", {"type": 'RIGHTMOUSE', "value": 'PRESS'}, None),
    ])

    return keymap


def km_view2d(_params):
    items = []
    keymap = (
        "View2D",
        {"space_type": 'EMPTY', "region_type": 'WINDOW'},
        {"items": items},
    )

    items.extend([
        # Scroll-bars.
        ("view2d.scroller_activate", {"type": 'LEFTMOUSE', "value": 'PRESS'}, None),
        ("view2d.scroller_activate", {"type": 'MIDDLEMOUSE', "value": 'PRESS'}, None),
        # Pan/scroll
        ("view2d.pan", {"type": 'MIDDLEMOUSE', "value": 'PRESS'}, None),
        ("view2d.pan", {"type": 'MIDDLEMOUSE', "value": 'PRESS', "shift": True}, None),
        ("view2d.pan", {"type": 'TRACKPADPAN', "value": 'ANY'}, None),
        ("view2d.scroll_right", {"type": 'WHEELDOWNMOUSE', "value": 'PRESS', "ctrl": True}, None),
        ("view2d.scroll_left", {"type": 'WHEELUPMOUSE', "value": 'PRESS', "ctrl": True}, None),
        ("view2d.scroll_down", {"type": 'WHEELDOWNMOUSE', "value": 'PRESS', "shift": True}, None),
        ("view2d.scroll_up", {"type": 'WHEELUPMOUSE', "value": 'PRESS', "shift": True}, None),
        ("view2d.ndof", {"type": 'NDOF_MOTION', "value": 'ANY'}, None),
        # Zoom with single step
        ("view2d.zoom_out", {"type": 'WHEELOUTMOUSE', "value": 'PRESS'}, None),
        ("view2d.zoom_in", {"type": 'WHEELINMOUSE', "value": 'PRESS'}, None),
        ("view2d.zoom_out", {"type": 'NUMPAD_MINUS', "value": 'PRESS', "repeat": True}, None),
        ("view2d.zoom_in", {"type": 'NUMPAD_PLUS', "value": 'PRESS', "repeat": True}, None),
        ("view2d.zoom", {"type": 'TRACKPADPAN', "value": 'ANY', "ctrl": True}, None),
        ("view2d.smoothview", {"type": 'TIMER1', "value": 'ANY', "any": True}, None),
        # Scroll up/down, only when zoom is not available.
        ("view2d.scroll_down", {"type": 'WHEELDOWNMOUSE', "value": 'PRESS'}, None),
        ("view2d.scroll_up", {"type": 'WHEELUPMOUSE', "value": 'PRESS'}, None),
        ("view2d.scroll_right", {"type": 'WHEELDOWNMOUSE', "value": 'PRESS'}, None),
        ("view2d.scroll_left", {"type": 'WHEELUPMOUSE', "value": 'PRESS'}, None),
        # Zoom with drag and border
        ("view2d.zoom", {"type": 'MIDDLEMOUSE', "value": 'PRESS', "ctrl": True}, None),
        ("view2d.zoom", {"type": 'TRACKPADZOOM', "value": 'ANY'}, None),
        ("view2d.zoom_border", {"type": 'B', "value": 'PRESS', "shift": True}, None),
    ])

    return keymap


def km_view2d_buttons_list(_params):
    items = []
    keymap = (
        "View2D Buttons List",
        {"space_type": 'EMPTY', "region_type": 'WINDOW'},
        {"items": items},
    )

    items.extend([
        # Scroll-bars.
        ("view2d.scroller_activate", {"type": 'LEFTMOUSE', "value": 'PRESS'}, None),
        ("view2d.scroller_activate", {"type": 'MIDDLEMOUSE', "value": 'PRESS'}, None),
        # Pan scroll
        ("view2d.pan", {"type": 'MIDDLEMOUSE', "value": 'PRESS'}, None),
        ("view2d.pan", {"type": 'TRACKPADPAN', "value": 'ANY'}, None),
        ("view2d.scroll_down", {"type": 'WHEELDOWNMOUSE', "value": 'PRESS'}, None),
        ("view2d.scroll_up", {"type": 'WHEELUPMOUSE', "value": 'PRESS'}, None),
        ("view2d.scroll_down", {"type": 'PAGE_DOWN', "value": 'PRESS', "repeat": True},
         {"properties": [("page", True)]}),
        ("view2d.scroll_up", {"type": 'PAGE_UP', "value": 'PRESS', "repeat": True},
         {"properties": [("page", True)]}),
        # Zoom
        ("view2d.zoom", {"type": 'MIDDLEMOUSE', "value": 'PRESS', "ctrl": True}, None),
        ("view2d.zoom", {"type": 'TRACKPADZOOM', "value": 'ANY'}, None),
        ("view2d.zoom", {"type": 'TRACKPADPAN', "value": 'ANY', "ctrl": True}, None),
        ("view2d.zoom_out", {"type": 'NUMPAD_MINUS', "value": 'PRESS', "repeat": True}, None),
        ("view2d.zoom_in", {"type": 'NUMPAD_PLUS', "value": 'PRESS', "repeat": True}, None),
        ("view2d.reset", {"type": 'HOME', "value": 'PRESS'}, None),
    ])

    return keymap


def km_user_interface(_params):
    items = []
    keymap = (
        "User Interface",
        {"space_type": 'EMPTY', "region_type": 'WINDOW'},
        {"items": items},
    )

    items.extend([
        # Eyedroppers all have the same event, and pass it through until
        # a suitable eyedropper handles it.
        ("ui.eyedropper_color", {"type": 'E', "value": 'PRESS'}, None),
        ("ui.eyedropper_colorramp", {"type": 'E', "value": 'PRESS'}, None),
        ("ui.eyedropper_colorramp_point", {"type": 'E', "value": 'PRESS', "alt": True}, None),
        ("ui.eyedropper_id", {"type": 'E', "value": 'PRESS'}, None),
        ("ui.eyedropper_depth", {"type": 'E', "value": 'PRESS'}, None),
        # Copy data path
        ("ui.copy_data_path_button", {"type": 'C', "value": 'PRESS', "shift": True, "ctrl": True}, None),
        ("ui.copy_data_path_button", {"type": 'C', "value": 'PRESS', "shift": True, "ctrl": True, "alt": True},
         {"properties": [("full_path", True)]}),
        # Keyframes and drivers
        ("anim.keyframe_insert_button", {"type": 'I', "value": 'PRESS'},
         {"properties": [("all", True)]}),
        ("anim.keyframe_delete_button", {"type": 'I', "value": 'PRESS', "alt": True},
         {"properties": [("all", True)]}),
        ("anim.keyframe_clear_button", {"type": 'I', "value": 'PRESS', "shift": True, "alt": True},
         {"properties": [("all", True)]}),
        ("anim.driver_button_add", {"type": 'D', "value": 'PRESS', "ctrl": True}, None),
        ("anim.driver_button_remove", {"type": 'D', "value": 'PRESS', "ctrl": True, "alt": True}, None),
        ("anim.keyingset_button_add", {"type": 'K', "value": 'PRESS'}, None),
        ("anim.keyingset_button_remove", {"type": 'K', "value": 'PRESS', "alt": True}, None),
        ("ui.reset_default_button", {"type": 'BACK_SPACE', "value": 'PRESS'}, {"properties": [("all", True)]}),
        # UI lists (polls check if there's a UI list under the cursor).
        ("ui.list_start_filter", {"type": 'F', "value": 'PRESS', "ctrl": True}, None),
        # UI views (polls check if there's a UI view under the cursor).
        ("ui.view_start_filter", {"type": 'F', "value": 'PRESS', "ctrl": True}, None),
    ])

    return keymap


# ------------------------------------------------------------------------------
# Shared Between Editors (Mask, Time-Line)

def km_mask_editing(params):
    items = []
    keymap = (
        "Mask Editing",
        {"space_type": 'EMPTY', "region_type": 'WINDOW'},
        {"items": items},
    )

    if params.select_mouse == 'RIGHTMOUSE':
        # mask.slide_point performs mostly the same function, so for the left
        # click select keymap it's fine to have the context menu instead.
        items.extend([
            ("mask.select", {"type": 'RIGHTMOUSE', "value": 'PRESS'},
             {"properties": [("deselect_all", not params.legacy)]}),
        ])

    items.extend([
        ("mask.new", {"type": 'N', "value": 'PRESS', "alt": True}, None),
        op_menu("MASK_MT_add", {"type": 'A', "value": 'PRESS', "shift": True}),
        *_template_items_proportional_editing(
            params, connected=False, toggle_data_path='tool_settings.use_proportional_edit_mask'),
        ("mask.add_vertex_slide", {"type": 'LEFTMOUSE', "value": 'PRESS', "ctrl": True}, None),
        ("mask.add_feather_vertex_slide", {"type": 'LEFTMOUSE', "value": 'PRESS', "shift": True, "ctrl": True}, None),
        ("mask.delete", {"type": 'X', "value": 'PRESS'}, None),
        ("mask.delete", {"type": 'DEL', "value": 'PRESS'}, None),
        ("mask.select", {"type": params.select_mouse, "value": 'PRESS', "shift": True},
         {"properties": [("toggle", True)]}),
        *_template_items_select_actions(params, "mask.select_all"),
        ("mask.select_linked", {"type": 'L', "value": 'PRESS', "ctrl": True}, None),
        ("mask.select_linked_pick", {"type": 'L', "value": 'PRESS'},
         {"properties": [("deselect", False)]}),
        ("mask.select_linked_pick", {"type": 'L', "value": 'PRESS', "shift": True},
         {"properties": [("deselect", True)]}),
        ("mask.select_box", {"type": 'B', "value": 'PRESS'}, None),
        ("mask.select_circle", {"type": 'C', "value": 'PRESS'}, None),
        ("mask.select_lasso", {"type": params.action_mouse, "value": 'CLICK_DRAG', "ctrl": True, "alt": True},
         {"properties": [("mode", 'ADD')]}),
        ("mask.select_lasso", {"type": params.action_mouse, "value": 'CLICK_DRAG', "shift": True, "ctrl": True, "alt": True},
         {"properties": [("mode", 'SUB')]}),
        ("mask.select_more", {"type": 'NUMPAD_PLUS', "value": 'PRESS', "ctrl": True, "repeat": True}, None),
        ("mask.select_less", {"type": 'NUMPAD_MINUS', "value": 'PRESS', "ctrl": True, "repeat": True}, None),
        *_template_items_hide_reveal_actions("mask.hide_view_set", "mask.hide_view_clear"),
        ("clip.select", {"type": params.select_mouse, "value": 'PRESS', "ctrl": True}, None),
        ("mask.cyclic_toggle", {"type": 'C', "value": 'PRESS', "alt": True}, None),
        ("mask.slide_point", {"type": 'LEFTMOUSE', "value": 'PRESS'}, None),
        ("mask.slide_spline_curvature", {"type": 'LEFTMOUSE', "value": 'PRESS'}, None),
        ("mask.handle_type_set", {"type": 'V', "value": 'PRESS'}, None),
        ("mask.normals_make_consistent",
         {"type": 'N', "value": 'PRESS', "ctrl" if params.legacy else "shift": True}, None),
        ("mask.parent_set", {"type": 'P', "value": 'PRESS', "ctrl": True}, None),
        ("mask.parent_clear", {"type": 'P', "value": 'PRESS', "alt": True}, None),
        ("mask.shape_key_insert", {"type": 'I', "value": 'PRESS'}, None),
        ("mask.shape_key_clear", {"type": 'I', "value": 'PRESS', "alt": True}, None),
        ("mask.duplicate_move", {"type": 'D', "value": 'PRESS', "shift": True}, None),
        ("mask.copy_splines", {"type": 'C', "value": 'PRESS', "ctrl": True}, None),
        ("mask.paste_splines", {"type": 'V', "value": 'PRESS', "ctrl": True}, None),
        ("transform.translate", {"type": 'G', "value": 'PRESS'}, None),
        ("transform.translate", {"type": params.select_mouse, "value": 'CLICK_DRAG'}, None),
        ("transform.rotate", {"type": 'R', "value": 'PRESS'}, None),
        ("transform.resize", {"type": 'S', "value": 'PRESS'}, None),
        ("transform.tosphere", {"type": 'S', "value": 'PRESS', "shift": True, "alt": True}, None),
        ("transform.shear", {"type": 'S', "value": 'PRESS', "shift": True, "ctrl": True, "alt": True}, None),
        ("transform.transform", {"type": 'S', "value": 'PRESS', "alt": True},
         {"properties": [("mode", 'MASK_SHRINKFATTEN')]}),
    ])

    # 3D cursor
    if params.cursor_tweak_event:
        items.extend([
            ("uv.cursor_set", params.cursor_set_event, None),
            ("transform.translate", params.cursor_tweak_event,
             {"properties": [("release_confirm", True), ("cursor_transform", True)]}),
        ])
    else:
        items.extend([
            ("uv.cursor_set", params.cursor_set_event, None),
        ])

    return keymap


def km_markers(params):
    items = []
    keymap = (
        "Markers",
        {"space_type": 'EMPTY', "region_type": 'WINDOW'},
        {"items": items},
    )

    items.extend([
        ("marker.add", {"type": 'M', "value": 'PRESS'}, None),
        ("marker.move", {"type": params.select_mouse, "value": 'CLICK_DRAG'},
         {"properties": [("tweak", True)]}),
        ("marker.duplicate", {"type": 'D', "value": 'PRESS', "shift": True}, None),
        ("marker.select", {"type": params.select_mouse, "value": 'PRESS'}, None),
        ("marker.select", {"type": params.select_mouse, "value": 'PRESS', "shift": True},
         {"properties": [("extend", True)]}),
        ("marker.select", {"type": params.select_mouse, "value": 'PRESS', "ctrl": True},
         {"properties": [("camera", True)]}),
        ("marker.select", {"type": params.select_mouse, "value": 'PRESS', "shift": True, "ctrl": True},
         {"properties": [("extend", True), ("camera", True)]}),
        ("marker.select_box", {"type": params.select_mouse, "value": 'CLICK_DRAG'},
         {"properties": [("tweak", True)]}),
        ("marker.select_box", {"type": 'B', "value": 'PRESS'}, None),
        *_template_items_select_actions(params, "marker.select_all"),
        ("marker.delete", {"type": 'X', "value": 'PRESS'}, None),
        ("marker.delete", {"type": 'DEL', "value": 'PRESS'}, {"properties": [("confirm", False)]}),
        op_panel("TOPBAR_PT_name_marker", {"type": 'F2', "value": 'PRESS'}, [("keep_open", False)]),
        op_panel("TOPBAR_PT_name_marker", {"type": 'LEFTMOUSE', "value": 'DOUBLE_CLICK'}, [("keep_open", False)]),
        ("marker.move", {"type": 'G', "value": 'PRESS'}, None),
        ("marker.camera_bind", {"type": 'B', "value": 'PRESS', "ctrl": True}, None),
    ])

    return keymap


def km_time_scrub(_params):
    items = []
    keymap = (
        "Time Scrub",
        {"space_type": 'EMPTY', "region_type": 'WINDOW'},
        {"items": items},
    )

    items.extend([
        ("anim.change_frame", {"type": 'LEFTMOUSE', "value": 'PRESS'}, None),
    ])

    return keymap


def km_time_scrub_clip(_params):
    items = []
    keymap = (
        "Clip Time Scrub",
        {"space_type": 'CLIP_EDITOR', "region_type": 'PREVIEW'},
        {"items": items},
    )

    items.extend([
        ("clip.change_frame", {"type": 'LEFTMOUSE', "value": 'PRESS'}, None),
    ])

    return keymap


# ------------------------------------------------------------------------------
# Editor (Property Editor)

def km_property_editor(_params):
    items = []
    keymap = (
        "Property Editor",
        {"space_type": 'PROPERTIES', "region_type": 'WINDOW'},
        {"items": items},
    )

    items.extend([
        ("buttons.context_menu", {"type": 'RIGHTMOUSE', "value": 'PRESS'}, None),
        ("screen.space_context_cycle", {"type": 'WHEELUPMOUSE', "value": 'PRESS', "ctrl": True},
         {"properties": [("direction", 'PREV')]}),
        ("screen.space_context_cycle", {"type": 'WHEELDOWNMOUSE', "value": 'PRESS', "ctrl": True},
         {"properties": [("direction", 'NEXT')]}),
        ("buttons.start_filter", {"type": 'F', "value": 'PRESS', "ctrl": True}, None),
        ("buttons.clear_filter", {"type": 'F', "value": 'PRESS', "alt": True}, None),
        # Modifier panels
        ("object.modifier_set_active", {"type": 'LEFTMOUSE', "value": 'PRESS'}, None),
        ("object.modifier_remove", {"type": 'X', "value": 'PRESS'}, {"properties": [("report", True)]}),
        ("object.modifier_remove", {"type": 'DEL', "value": 'PRESS'}, {"properties": [("report", True)]}),
        ("object.modifier_copy", {"type": 'D', "value": 'PRESS', "shift": True}, None),
        ("object.add_modifier_menu", {"type": 'A', "value": 'PRESS', "shift": True}, None),
        ("object.modifier_apply", {"type": 'A', "value": 'PRESS', "ctrl": True}, {"properties": [("report", True)]}),
        # Grease pencil modifier panels
        ("object.gpencil_modifier_remove",
         {"type": 'X', "value": 'PRESS'}, {"properties": [("report", True)]}),
        ("object.gpencil_modifier_remove",
         {"type": 'DEL', "value": 'PRESS'}, {"properties": [("report", True)]}),
        ("object.gpencil_modifier_copy",
         {"type": 'D', "value": 'PRESS', "shift": True}, None),
        ("object.gpencil_modifier_apply",
         {"type": 'A', "value": 'PRESS', "ctrl": True}, {"properties": [("report", True)]}),
        # ShaderFX panels
        ("object.shaderfx_remove", {"type": 'X', "value": 'PRESS'}, {"properties": [("report", True)]}),
        ("object.shaderfx_remove", {"type": 'DEL', "value": 'PRESS'}, {"properties": [("report", True)]}),
        ("object.shaderfx_copy", {"type": 'D', "value": 'PRESS', "shift": True}, None),
        # Constraint panels
        ("constraint.delete", {"type": 'X', "value": 'PRESS'}, {"properties": [("report", True)]}),
        ("constraint.delete", {"type": 'DEL', "value": 'PRESS'}, {"properties": [("report", True)]}),
        ("constraint.copy", {"type": 'D', "value": 'PRESS', "shift": True}, None),
        ("constraint.apply", {"type": 'A', "value": 'PRESS', "ctrl": True}, {"properties": [("report", True)]}),
    ])

    return keymap


# ------------------------------------------------------------------------------
# Editor (Outliner)

def km_outliner(params):
    items = []
    keymap = (
        "Outliner",
        {"space_type": 'OUTLINER', "region_type": 'WINDOW'},
        {"items": items},
    )

    items.extend([
        ("outliner.highlight_update", {"type": 'MOUSEMOVE', "value": 'ANY', "any": True}, None),
        ("outliner.item_rename", {"type": 'LEFTMOUSE', "value": 'DOUBLE_CLICK'}, None),
        ("outliner.item_rename", {"type": 'F2', "value": 'PRESS'},
         {"properties": [("use_active", True)]}),
        ("outliner.item_activate", {"type": 'LEFTMOUSE', "value": 'CLICK'},
         {"properties": [("deselect_all", not params.legacy)]}),
        ("outliner.item_activate", {"type": 'LEFTMOUSE', "value": 'CLICK', "ctrl": True},
         {"properties": [("extend", True), ("deselect_all", not params.legacy)]}),
        ("outliner.item_activate", {"type": 'LEFTMOUSE', "value": 'CLICK', "shift": True},
         {"properties": [("extend_range", True), ("deselect_all", not params.legacy)]}),
        ("outliner.item_activate", {"type": 'LEFTMOUSE', "value": 'CLICK', "ctrl": True, "shift": True},
         {"properties": [("extend", True), ("extend_range", True), ("deselect_all", not params.legacy)]}),
        ("outliner.item_activate", {"type": 'LEFTMOUSE', "value": 'DOUBLE_CLICK'},
         {"properties": [("recurse", True), ("deselect_all", True)]}),
        ("outliner.item_activate", {"type": 'LEFTMOUSE', "value": 'DOUBLE_CLICK', "ctrl": True},
         {"properties": [("recurse", True), ("extend", True), ("deselect_all", True)]}),
        ("outliner.item_activate", {"type": 'LEFTMOUSE', "value": 'DOUBLE_CLICK', "shift": True},
         {"properties": [("recurse", True), ("extend_range", True), ("deselect_all", True)]}),
        ("outliner.item_activate", {"type": 'LEFTMOUSE', "value": 'DOUBLE_CLICK', "ctrl": True, "shift": True},
            {"properties": [("recurse", True), ("extend", True), ("extend_range", True), ("deselect_all", True)]}),
        ("outliner.select_box", {"type": 'B', "value": 'PRESS'}, None),
        ("outliner.select_box", {"type": 'LEFTMOUSE', "value": 'CLICK_DRAG'}, {"properties": [("tweak", True)]}),
        ("outliner.select_box", {"type": 'LEFTMOUSE', "value": 'CLICK_DRAG', "shift": True},
         {"properties": [("tweak", True), ("mode", 'ADD')]}),
        ("outliner.select_box", {"type": 'LEFTMOUSE', "value": 'CLICK_DRAG', "ctrl": True},
         {"properties": [("tweak", True), ("mode", 'SUB')]}),
        ("outliner.select_walk", {"type": 'UP_ARROW', "value": 'PRESS', "repeat": True},
         {"properties": [("direction", 'UP')]}),
        ("outliner.select_walk", {"type": 'UP_ARROW', "value": 'PRESS', "shift": True, "repeat": True},
         {"properties": [("direction", 'UP'), ("extend", True)]}),
        ("outliner.select_walk", {"type": 'DOWN_ARROW', "value": 'PRESS', "repeat": True},
         {"properties": [("direction", 'DOWN')]}),
        ("outliner.select_walk", {"type": 'DOWN_ARROW', "value": 'PRESS', "shift": True, "repeat": True},
         {"properties": [("direction", 'DOWN'), ("extend", True)]}),
        ("outliner.select_walk", {"type": 'LEFT_ARROW', "value": 'PRESS', "repeat": True},
         {"properties": [("direction", 'LEFT')]}),
        ("outliner.select_walk", {"type": 'LEFT_ARROW', "value": 'PRESS', "shift": True, "repeat": True},
         {"properties": [("direction", 'LEFT'), ("toggle_all", True)]}),
        ("outliner.select_walk", {"type": 'RIGHT_ARROW', "value": 'PRESS', "repeat": True},
         {"properties": [("direction", 'RIGHT')]}),
        ("outliner.select_walk", {"type": 'RIGHT_ARROW', "value": 'PRESS', "shift": True, "repeat": True},
         {"properties": [("direction", 'RIGHT'), ("toggle_all", True)]}),
        ("outliner.item_openclose", {"type": 'LEFTMOUSE', "value": 'CLICK'},
         {"properties": [("all", False)]}),
        ("outliner.item_openclose", {"type": 'LEFTMOUSE', "value": 'CLICK', "shift": True},
         {"properties": [("all", True)]}),
        ("outliner.item_openclose", {"type": 'LEFTMOUSE', "value": 'CLICK_DRAG'},
         {"properties": [("all", False)]}),
        # Fall through to generic context menu if the item(s) selected have no type specific actions.
        ("outliner.operation", {"type": 'RIGHTMOUSE', "value": 'PRESS'}, None),
        op_menu("OUTLINER_MT_context_menu", {"type": 'RIGHTMOUSE', "value": 'PRESS'}),
        op_menu_pie("OUTLINER_MT_view_pie", {"type": 'ACCENT_GRAVE', "value": 'PRESS'}),
        ("outliner.item_drag_drop", {"type": 'LEFTMOUSE', "value": 'CLICK_DRAG'}, None),
        ("outliner.item_drag_drop", {"type": 'LEFTMOUSE', "value": 'CLICK_DRAG', "shift": True}, None),
        ("outliner.show_hierarchy", {"type": 'HOME', "value": 'PRESS'}, None),
        ("outliner.show_active", {"type": 'PERIOD', "value": 'PRESS'}, None),
        ("outliner.show_active", {"type": 'NUMPAD_PERIOD', "value": 'PRESS'}, None),
        ("outliner.scroll_page", {"type": 'PAGE_DOWN', "value": 'PRESS', "repeat": True},
         {"properties": [("up", False)]}),
        ("outliner.scroll_page", {"type": 'PAGE_UP', "value": 'PRESS', "repeat": True},
         {"properties": [("up", True)]}),
        ("outliner.show_one_level", {"type": 'NUMPAD_PLUS', "value": 'PRESS'}, None),
        ("outliner.show_one_level", {"type": 'NUMPAD_MINUS', "value": 'PRESS'},
         {"properties": [("open", False)]}),
        *_template_items_select_actions(params, "outliner.select_all"),
        ("outliner.expanded_toggle", {"type": 'A', "value": 'PRESS', "shift": True}, None),
        ("outliner.keyingset_add_selected", {"type": 'K', "value": 'PRESS'}, None),
        ("outliner.keyingset_remove_selected", {"type": 'K', "value": 'PRESS', "alt": True}, None),
        ("anim.keyframe_insert", {"type": 'I', "value": 'PRESS'}, None),
        ("anim.keyframe_delete", {"type": 'I', "value": 'PRESS', "alt": True}, None),
        ("outliner.drivers_add_selected", {"type": 'D', "value": 'PRESS', "ctrl": True}, None),
        ("outliner.drivers_delete_selected", {"type": 'D', "value": 'PRESS', "ctrl": True, "alt": True}, None),
        ("outliner.collection_new", {"type": 'C', "value": 'PRESS'}, None),
        ("outliner.delete", {"type": 'X', "value": 'PRESS'}, None),
        ("outliner.delete", {"type": 'DEL', "value": 'PRESS'}, None),
        ("object.move_to_collection", {"type": 'M', "value": 'PRESS'}, None),
        ("object.link_to_collection", {"type": 'M', "value": 'PRESS', "shift": True}, None),
        ("outliner.collection_exclude_set", {"type": 'E', "value": 'PRESS'}, None),
        ("outliner.collection_exclude_clear", {"type": 'E', "value": 'PRESS', "alt": True}, None),
        ("outliner.hide", {"type": 'H', "value": 'PRESS'}, None),
        ("outliner.unhide_all", {"type": 'H', "value": 'PRESS', "alt": True}, None),
        # Copy/paste.
        ("outliner.id_copy", {"type": 'C', "value": 'PRESS', "ctrl": True}, None),
        ("outliner.id_paste", {"type": 'V', "value": 'PRESS', "ctrl": True}, None),
    ])

    return keymap


# ------------------------------------------------------------------------------
# Editor (UV Editor)

def km_uv_editor(params):
    items = []
    keymap = (
        "UV Editor",
        {"space_type": 'EMPTY', "region_type": 'WINDOW'},
        {"items": items},
    )

    items.extend([
        # Selection modes.
        *_template_items_uv_select_mode(params),
        *_template_uv_select(
            type=params.select_mouse,
            value=params.select_mouse_value_fallback,
            select_passthrough=params.use_tweak_select_passthrough,
            legacy=params.legacy,
        ),
        ("uv.mark_seam", {"type": 'E', "value": 'PRESS', "ctrl": True}, None),
        ("uv.select_loop",
         {"type": params.select_mouse, "value": params.select_mouse_value, "alt": True}, None),
        ("uv.select_loop",
         {"type": params.select_mouse, "value": params.select_mouse_value, "shift": True, "alt": True},
         {"properties": [("extend", True)]}),
        ("uv.select_edge_ring",
         {"type": params.select_mouse, "value": params.select_mouse_value, "ctrl": True, "alt": True}, None),
        ("uv.select_edge_ring",
         {"type": params.select_mouse, "value": params.select_mouse_value, "ctrl": True, "shift": True, "alt": True},
         {"properties": [("extend", True)]}),
        ("uv.shortest_path_pick",
         {"type": params.select_mouse, "value": params.select_mouse_value_fallback, "ctrl": True},
         {"properties": [("use_fill", False)]}),
        ("uv.shortest_path_pick",
         {"type": params.select_mouse, "value": params.select_mouse_value_fallback, "ctrl": True, "shift": True},
         {"properties": [("use_fill", True)]}),
        ("uv.select_split", {"type": 'Y', "value": 'PRESS'}, None),
        op_tool_optional(
            ("uv.select_box", {"type": 'B', "value": 'PRESS'},
             {"properties": [("pinned", False)]}),
            (op_tool, "builtin.select_box"), params),
        ("uv.select_box", {"type": 'B', "value": 'PRESS', "ctrl": True},
         {"properties": [("pinned", True)]}),
        op_tool_optional(
            ("uv.select_circle", {"type": 'C', "value": 'PRESS'}, None),
            (op_tool, "builtin.select_circle"), params),
        ("uv.select_lasso", {"type": params.action_mouse, "value": 'CLICK_DRAG', "ctrl": True},
         {"properties": [("mode", 'ADD')]}),
        ("uv.select_lasso", {"type": params.action_mouse, "value": 'CLICK_DRAG', "shift": True, "ctrl": True},
         {"properties": [("mode", 'SUB')]}),
        ("uv.select_linked", {"type": 'L', "value": 'PRESS', "ctrl": True}, None),
        ("uv.select_linked_pick", {"type": 'L', "value": 'PRESS'},
         {"properties": [("extend", True), ("deselect", False)]}),
        ("uv.select_linked_pick", {"type": 'L', "value": 'PRESS', "shift": True},
         {"properties": [("deselect", True)]}),
        ("uv.select_more", {"type": 'NUMPAD_PLUS', "value": 'PRESS', "ctrl": True, "repeat": True}, None),
        ("uv.select_less", {"type": 'NUMPAD_MINUS', "value": 'PRESS', "ctrl": True, "repeat": True}, None),
        ("uv.select_similar", {"type": 'G', "value": 'PRESS', "shift": True}, None),
        *_template_items_select_actions(params, "uv.select_all"),
        *_template_items_hide_reveal_actions("uv.hide", "uv.reveal"),
        ("uv.select_pinned", {"type": 'P', "value": 'PRESS', "shift": True}, None),
        op_menu("IMAGE_MT_uvs_merge", {"type": 'M', "value": 'PRESS'}),
        op_menu("IMAGE_MT_uvs_split", {"type": 'M', "value": 'PRESS', "alt": True}),
        op_menu("IMAGE_MT_uvs_align", {"type": 'W', "value": 'PRESS', "shift": True}),
        ("uv.stitch", {"type": 'V', "value": 'PRESS', "alt": True}, None),
        ("uv.rip_move", {"type": 'V', "value": 'PRESS'}, None),
        ("uv.pin", {"type": 'P', "value": 'PRESS'},
         {"properties": [("clear", False)]}),
        ("uv.pin", {"type": 'P', "value": 'PRESS', "alt": True},
         {"properties": [("clear", True)]}),
        op_menu("IMAGE_MT_uvs_unwrap", {"type": 'U', "value": 'PRESS'}),
        (
            op_menu_pie("IMAGE_MT_uvs_snap_pie", {"type": 'S', "value": 'PRESS', "shift": True})
            if not params.legacy else
            op_menu("IMAGE_MT_uvs_snap", {"type": 'S', "value": 'PRESS', "shift": True})
        ),
        *_template_items_proportional_editing(
            params, connected=False, toggle_data_path='tool_settings.use_proportional_edit'),

        # Transform Actions.
        *_template_items_transform_actions(params, use_mirror=True, use_shear=True),

        ("wm.context_toggle", {"type": 'TAB', "value": 'PRESS', "shift": True},
         {"properties": [("data_path", 'tool_settings.use_snap_uv')]}),
        ("wm.context_menu_enum", {"type": 'TAB', "value": 'PRESS', "shift": True, "ctrl": True},
         {"properties": [("data_path", 'tool_settings.snap_uv_element')]}),
        ("wm.context_toggle", {"type": 'ACCENT_GRAVE', "value": 'PRESS', "ctrl": True},
         {"properties": [("data_path", 'space_data.show_gizmo')]}),
        ("wm.context_toggle", {"type": 'Z', "value": 'PRESS', "alt": True, "shift": True},
         {"properties": [("data_path", "space_data.overlay.show_overlays")]}),
        *_template_items_context_menu("IMAGE_MT_uvs_context_menu", params.context_menu_event),
    ])

    # Fallback for MMB emulation
    if params.use_mouse_emulate_3_button and params.select_mouse == 'LEFTMOUSE':
        items.extend([
            ("uv.select_loop", {"type": params.select_mouse, "value": 'DOUBLE_CLICK'}, None),
            ("uv.select_loop", {"type": params.select_mouse, "value": 'DOUBLE_CLICK', "alt": True},
             {"properties": [("extend", True)]}),
        ])

    # 2D cursor
    if params.cursor_tweak_event:
        items.extend([
            ("uv.cursor_set", params.cursor_set_event, None),
            ("transform.translate", params.cursor_tweak_event,
             {"properties": [("release_confirm", True), ("cursor_transform", True)]}),
        ])
    else:
        items.extend([
            ("uv.cursor_set", params.cursor_set_event, None),
        ])

    if params.legacy:
        items.extend([
            ("uv.minimize_stretch", {"type": 'V', "value": 'PRESS', "ctrl": True}, None),
            ("uv.pack_islands", {"type": 'P', "value": 'PRESS', "ctrl": True}, None),
            ("uv.average_islands_scale", {"type": 'A', "value": 'PRESS', "ctrl": True}, None),
        ])

    if params.select_mouse == 'LEFTMOUSE' and not params.legacy:
        # Quick switch to select tool, since left select can't easily
        # select with any tool active.
        items.extend([
            op_tool_cycle("builtin.select_box", {"type": 'W', "value": 'PRESS'}),
        ])

    return keymap


# ------------------------------------------------------------------------------
# Editor (3D View)

# 3D View: all regions.
def km_view3d_generic(params):
    items = []
    keymap = (
        "3D View Generic",
        {"space_type": 'VIEW_3D', "region_type": 'WINDOW'},
        {"items": items},
    )

    items.extend([
        *_template_space_region_type_toggle(
            params,
            toolbar_key={"type": 'T', "value": 'PRESS'},
            sidebar_key={"type": 'N', "value": 'PRESS'},
        )
    ])

    return keymap


# 3D View: main region.
def km_view3d(params):
    items = []
    keymap = (
        "3D View",
        {"space_type": 'VIEW_3D', "region_type": 'WINDOW'},
        {"items": items},
    )

    # 3D cursor
    if params.cursor_tweak_event:
        items.extend([
            ("view3d.cursor3d", params.cursor_set_event, None),
            ("transform.translate", params.cursor_tweak_event,
             {"properties": [("release_confirm", True), ("cursor_transform", True)]}),
        ])
    else:
        items.extend([
            ("view3d.cursor3d", params.cursor_set_event, None),
        ])

    items.extend([
        # Visibility.
        ("view3d.localview", {"type": 'NUMPAD_SLASH', "value": 'PRESS'}, None),
        ("view3d.localview", {"type": 'SLASH', "value": 'PRESS'}, None),
        ("view3d.localview", {"type": 'MOUSESMARTZOOM', "value": 'ANY'}, None),
        ("view3d.localview_remove_from", {"type": 'NUMPAD_SLASH', "value": 'PRESS', "alt": True}, None),
        ("view3d.localview_remove_from", {"type": 'SLASH', "value": 'PRESS', "alt": True}, None),
        # Navigation.
        ("view3d.rotate", {"type": 'MOUSEROTATE', "value": 'ANY'}, None),
        *((
            ("view3d.rotate", {"type": 'MIDDLEMOUSE', "value": 'PRESS', "shift": True}, None),
            ("view3d.move", {"type": 'MIDDLEMOUSE', "value": 'PRESS'}, None),
            ("view3d.rotate", {"type": 'TRACKPADPAN', "value": 'ANY', "shift": True}, None),
            ("view3d.move", {"type": 'TRACKPADPAN', "value": 'ANY'}, None),
        ) if params.use_v3d_mmb_pan else (
            ("view3d.rotate", {"type": 'MIDDLEMOUSE', "value": 'PRESS'}, None),
            ("view3d.move", {"type": 'MIDDLEMOUSE', "value": 'PRESS', "shift": True}, None),
            ("view3d.rotate", {"type": 'TRACKPADPAN', "value": 'ANY'}, None),
            ("view3d.move", {"type": 'TRACKPADPAN', "value": 'ANY', "shift": True}, None),
        )),
        ("view3d.zoom", {"type": 'MIDDLEMOUSE', "value": 'PRESS', "ctrl": True}, None),
        ("view3d.dolly", {"type": 'MIDDLEMOUSE', "value": 'PRESS', "shift": True, "ctrl": True}, None),
        ("view3d.view_selected", {"type": 'NUMPAD_PERIOD', "value": 'PRESS', "ctrl": True},
         {"properties": [("use_all_regions", True)]}),
        ("view3d.view_selected", {"type": 'NUMPAD_PERIOD', "value": 'PRESS'}, None),
        ("view3d.smoothview", {"type": 'TIMER1', "value": 'ANY', "any": True}, None),
        ("view3d.zoom", {"type": 'TRACKPADZOOM', "value": 'ANY'}, None),
        ("view3d.zoom", {"type": 'TRACKPADPAN', "value": 'ANY', "ctrl": True}, None),
        ("view3d.zoom", {"type": 'NUMPAD_PLUS', "value": 'PRESS', "repeat": True},
         {"properties": [("delta", 1)]}),
        ("view3d.zoom", {"type": 'NUMPAD_MINUS', "value": 'PRESS', "repeat": True},
         {"properties": [("delta", -1)]}),
        ("view3d.zoom", {"type": 'EQUAL', "value": 'PRESS', "ctrl": True, "repeat": True},
         {"properties": [("delta", 1)]}),
        ("view3d.zoom", {"type": 'MINUS', "value": 'PRESS', "ctrl": True, "repeat": True},
         {"properties": [("delta", -1)]}),
        ("view3d.zoom", {"type": 'WHEELINMOUSE', "value": 'PRESS'},
         {"properties": [("delta", 1)]}),
        ("view3d.zoom", {"type": 'WHEELOUTMOUSE', "value": 'PRESS'},
         {"properties": [("delta", -1)]}),
        ("view3d.dolly", {"type": 'NUMPAD_PLUS', "value": 'PRESS', "shift": True, "repeat": True},
         {"properties": [("delta", 1)]}),
        ("view3d.dolly", {"type": 'NUMPAD_MINUS', "value": 'PRESS', "shift": True, "repeat": True},
         {"properties": [("delta", -1)]}),
        ("view3d.dolly", {"type": 'EQUAL', "value": 'PRESS', "shift": True, "ctrl": True, "repeat": True},
         {"properties": [("delta", 1)]}),
        ("view3d.dolly", {"type": 'MINUS', "value": 'PRESS', "shift": True, "ctrl": True, "repeat": True},
         {"properties": [("delta", -1)]}),
        ("view3d.view_center_camera", {"type": 'HOME', "value": 'PRESS'}, None),
        ("view3d.view_center_lock", {"type": 'HOME', "value": 'PRESS'}, None),
        ("view3d.view_all", {"type": 'HOME', "value": 'PRESS'},
         {"properties": [("center", False)]}),
        ("view3d.view_all", {"type": 'HOME', "value": 'PRESS', "ctrl": True},
         {"properties": [("use_all_regions", True), ("center", False)]}),
        ("view3d.view_all", {"type": 'C', "value": 'PRESS', "shift": True},
         {"properties": [("center", True)]}),
        op_menu_pie(
            "VIEW3D_MT_view_pie" if params.v3d_tilde_action == 'VIEW' else "VIEW3D_MT_transform_gizmo_pie",
            {"type": 'ACCENT_GRAVE', "value": params.pie_value},
        ),
        *(() if not params.use_pie_click_drag else
          (("view3d.navigate", {"type": 'ACCENT_GRAVE', "value": 'CLICK'}, None),)),
        ("view3d.navigate", {"type": 'ACCENT_GRAVE', "value": 'PRESS', "shift": True}, None),
        # Numpad views.
        ("view3d.view_camera", {"type": 'NUMPAD_0', "value": 'PRESS'}, None),
        ("view3d.view_axis", {"type": 'NUMPAD_1', "value": 'PRESS'},
         {"properties": [("type", 'FRONT')]}),
        ("view3d.view_orbit", {"type": 'NUMPAD_2', "value": 'PRESS', "repeat": True},
         {"properties": [("type", 'ORBITDOWN')]}),
        ("view3d.view_axis", {"type": 'NUMPAD_3', "value": 'PRESS'},
         {"properties": [("type", 'RIGHT')]}),
        ("view3d.view_orbit", {"type": 'NUMPAD_4', "value": 'PRESS', "repeat": True},
         {"properties": [("type", 'ORBITLEFT')]}),
        ("view3d.view_persportho", {"type": 'NUMPAD_5', "value": 'PRESS'}, None),
        ("view3d.view_orbit", {"type": 'NUMPAD_6', "value": 'PRESS', "repeat": True},
         {"properties": [("type", 'ORBITRIGHT')]}),
        ("view3d.view_axis", {"type": 'NUMPAD_7', "value": 'PRESS'},
         {"properties": [("type", 'TOP')]}),
        ("view3d.view_orbit", {"type": 'NUMPAD_8', "value": 'PRESS', "repeat": True},
         {"properties": [("type", 'ORBITUP')]}),
        ("view3d.view_axis", {"type": 'NUMPAD_1', "value": 'PRESS', "ctrl": True},
         {"properties": [("type", 'BACK')]}),
        ("view3d.view_axis", {"type": 'NUMPAD_3', "value": 'PRESS', "ctrl": True},
         {"properties": [("type", 'LEFT')]}),
        ("view3d.view_axis", {"type": 'NUMPAD_7', "value": 'PRESS', "ctrl": True},
         {"properties": [("type", 'BOTTOM')]}),
        ("view3d.view_pan", {"type": 'NUMPAD_2', "value": 'PRESS', "ctrl": True, "repeat": True},
         {"properties": [("type", 'PANDOWN')]}),
        ("view3d.view_pan", {"type": 'NUMPAD_4', "value": 'PRESS', "ctrl": True, "repeat": True},
         {"properties": [("type", 'PANLEFT')]}),
        ("view3d.view_pan", {"type": 'NUMPAD_6', "value": 'PRESS', "ctrl": True, "repeat": True},
         {"properties": [("type", 'PANRIGHT')]}),
        ("view3d.view_pan", {"type": 'NUMPAD_8', "value": 'PRESS', "ctrl": True, "repeat": True},
         {"properties": [("type", 'PANUP')]}),
        ("view3d.view_roll", {"type": 'NUMPAD_4', "value": 'PRESS', "shift": True, "repeat": True},
         {"properties": [("type", 'LEFT')]}),
        ("view3d.view_roll", {"type": 'NUMPAD_6', "value": 'PRESS', "shift": True, "repeat": True},
         {"properties": [("type", 'RIGHT')]}),
        ("view3d.view_orbit", {"type": 'NUMPAD_9', "value": 'PRESS'},
         {"properties": [("angle", pi), ("type", 'ORBITRIGHT')]}),
        ("view3d.view_axis", {"type": 'NUMPAD_1', "value": 'PRESS', "shift": True},
         {"properties": [("type", 'FRONT'), ("align_active", True)]}),
        ("view3d.view_axis", {"type": 'NUMPAD_3', "value": 'PRESS', "shift": True},
         {"properties": [("type", 'RIGHT'), ("align_active", True)]}),
        ("view3d.view_axis", {"type": 'NUMPAD_7', "value": 'PRESS', "shift": True},
         {"properties": [("type", 'TOP'), ("align_active", True)]}),
        ("view3d.view_axis", {"type": 'NUMPAD_1', "value": 'PRESS', "shift": True, "ctrl": True},
         {"properties": [("type", 'BACK'), ("align_active", True)]}),
        ("view3d.view_axis", {"type": 'NUMPAD_3', "value": 'PRESS', "shift": True, "ctrl": True},
         {"properties": [("type", 'LEFT'), ("align_active", True)]}),
        ("view3d.view_axis", {"type": 'NUMPAD_7', "value": 'PRESS', "shift": True, "ctrl": True},
         {"properties": [("type", 'BOTTOM'), ("align_active", True)]}),
        *((
            ("view3d.view_axis", {"type": 'MIDDLEMOUSE', "value": 'CLICK_DRAG', "direction": 'NORTH', "alt": True},
             {"properties": [("type", 'TOP'), ("relative", True)]}),
            ("view3d.view_axis", {"type": 'MIDDLEMOUSE', "value": 'CLICK_DRAG', "direction": 'SOUTH', "alt": True},
             {"properties": [("type", 'BOTTOM'), ("relative", True)]}),
            ("view3d.view_axis", {"type": 'MIDDLEMOUSE', "value": 'CLICK_DRAG', "direction": 'EAST', "alt": True},
             {"properties": [("type", 'RIGHT'), ("relative", True)]}),
            ("view3d.view_axis", {"type": 'MIDDLEMOUSE', "value": 'CLICK_DRAG', "direction": 'WEST', "alt": True},
             {"properties": [("type", 'LEFT'), ("relative", True)]}),
        ) if params.v3d_alt_mmb_drag_action == 'RELATIVE' else (
            ("view3d.view_axis", {"type": 'MIDDLEMOUSE', "value": 'CLICK_DRAG', "direction": 'NORTH', "alt": True},
             {"properties": [("type", 'TOP')]}),
            ("view3d.view_axis", {"type": 'MIDDLEMOUSE', "value": 'CLICK_DRAG', "direction": 'SOUTH', "alt": True},
             {"properties": [("type", 'BOTTOM')]}),
            ("view3d.view_axis", {"type": 'MIDDLEMOUSE', "value": 'CLICK_DRAG', "direction": 'EAST', "alt": True},
             {"properties": [("type", 'RIGHT')]}),
            ("view3d.view_axis", {"type": 'MIDDLEMOUSE', "value": 'CLICK_DRAG', "direction": 'WEST', "alt": True},
             {"properties": [("type", 'LEFT')]}),
            ("view3d.view_axis", {"type": 'MIDDLEMOUSE', "value": 'CLICK_DRAG', "direction": 'NORTH_WEST', "alt": True},
             {"properties": [("type", 'FRONT')]}),
            ("view3d.view_axis", {"type": 'MIDDLEMOUSE', "value": 'CLICK_DRAG', "direction": 'NORTH_EAST', "alt": True},
             {"properties": [("type", 'BACK')]}),
            # Match the pie menu.
        )),
        ("view3d.view_center_pick", {"type": 'MIDDLEMOUSE', "value": 'CLICK', "alt": True}, None),
        ("view3d.ndof_orbit_zoom", {"type": 'NDOF_MOTION', "value": 'ANY'}, None),
        ("view3d.ndof_orbit", {"type": 'NDOF_MOTION', "value": 'ANY', "ctrl": True}, None),
        ("view3d.ndof_pan", {"type": 'NDOF_MOTION', "value": 'ANY', "shift": True}, None),
        ("view3d.ndof_all", {"type": 'NDOF_MOTION', "value": 'ANY', "shift": True, "ctrl": True}, None),
        ("view3d.view_selected", {"type": 'NDOF_BUTTON_FIT', "value": 'PRESS'}, None),
        ("view3d.view_roll", {"type": 'NDOF_BUTTON_ROLL_CW', "value": 'PRESS'},
         {"properties": [("angle", PI_2)]}),
        ("view3d.view_roll", {"type": 'NDOF_BUTTON_ROLL_CCW', "value": 'PRESS'},
         {"properties": [("angle", -PI_2)]}),
        ("view3d.view_axis", {"type": 'NDOF_BUTTON_FRONT', "value": 'PRESS'},
         {"properties": [("type", 'FRONT')]}),
        ("view3d.view_axis", {"type": 'NDOF_BUTTON_BACK', "value": 'PRESS'},
         {"properties": [("type", 'BACK')]}),
        ("view3d.view_axis", {"type": 'NDOF_BUTTON_LEFT', "value": 'PRESS'},
         {"properties": [("type", 'LEFT')]}),
        ("view3d.view_axis", {"type": 'NDOF_BUTTON_RIGHT', "value": 'PRESS'},
         {"properties": [("type", 'RIGHT')]}),
        ("view3d.view_axis", {"type": 'NDOF_BUTTON_TOP', "value": 'PRESS'},
         {"properties": [("type", 'TOP')]}),
        ("view3d.view_axis", {"type": 'NDOF_BUTTON_BOTTOM', "value": 'PRESS'},
         {"properties": [("type", 'BOTTOM')]}),
        ("view3d.view_axis", {"type": 'NDOF_BUTTON_FRONT', "value": 'PRESS', "shift": True},
         {"properties": [("type", 'FRONT'), ("align_active", True)]}),
        ("view3d.view_axis", {"type": 'NDOF_BUTTON_RIGHT', "value": 'PRESS', "shift": True},
         {"properties": [("type", 'RIGHT'), ("align_active", True)]}),
        ("view3d.view_axis", {"type": 'NDOF_BUTTON_TOP', "value": 'PRESS', "shift": True},
         {"properties": [("type", 'TOP'), ("align_active", True)]}),
        # Selection.
        *_template_view3d_select(
            type=params.select_mouse,
            value=params.select_mouse_value_fallback,
            legacy=params.legacy,
            select_passthrough=params.use_tweak_select_passthrough,
        ),
        op_tool_optional(
            ("view3d.select_box", {"type": 'B', "value": 'PRESS'}, None),
            (op_tool, "builtin.select_box"), params),
        ("view3d.select_lasso", {"type": params.action_mouse, "value": 'CLICK_DRAG', "ctrl": True},
         {"properties": [("mode", 'ADD')]}),
        ("view3d.select_lasso", {"type": params.action_mouse, "value": 'CLICK_DRAG', "shift": True, "ctrl": True},
         {"properties": [("mode", 'SUB')]}),
        op_tool_optional(
            ("view3d.select_circle", {"type": 'C', "value": 'PRESS'}, None),
            (op_tool, "builtin.select_circle"), params),
        # Borders.
        ("view3d.clip_border", {"type": 'B', "value": 'PRESS', "alt": True}, None),
        ("view3d.zoom_border", {"type": 'B', "value": 'PRESS', "shift": True}, None),
        ("view3d.render_border", {"type": 'B', "value": 'PRESS', "ctrl": True}, None),
        ("view3d.clear_render_border", {"type": 'B', "value": 'PRESS', "ctrl": True, "alt": True}, None),
        # Cameras.
        ("view3d.camera_to_view", {"type": 'NUMPAD_0', "value": 'PRESS', "ctrl": True, "alt": True}, None),
        ("view3d.object_as_camera", {"type": 'NUMPAD_0', "value": 'PRESS', "ctrl": True}, None),
        # Copy/paste.
        ("view3d.copybuffer", {"type": 'C', "value": 'PRESS', "ctrl": True}, None),
        ("view3d.pastebuffer", {"type": 'V', "value": 'PRESS', "ctrl": True}, None),
        # Transform (handled by `_template_items_transform_actions`).
        # Snapping.
        ("wm.context_toggle", {"type": 'TAB', "value": 'PRESS', "shift": True},
         {"properties": [("data_path", 'tool_settings.use_snap')]}),
        op_panel(
            "VIEW3D_PT_snapping",
            {"type": 'TAB', "value": 'PRESS', "shift": True, "ctrl": True},
            [("keep_open", True)],
        ),
        (
            op_menu_pie("VIEW3D_MT_snap_pie", {"type": 'S', "value": 'PRESS', "shift": True})
            if not params.legacy else
            op_menu("VIEW3D_MT_snap", {"type": 'S', "value": 'PRESS', "shift": True})
        ),
    ])

    if not params.legacy:
        # New pie menus.
        items.extend([
            ("wm.context_toggle", {"type": 'ACCENT_GRAVE', "value": 'PRESS', "ctrl": True},
             {"properties": [("data_path", 'space_data.show_gizmo')]}),
            op_menu_pie("VIEW3D_MT_pivot_pie", {"type": 'PERIOD', "value": 'PRESS'}),
            op_menu_pie("VIEW3D_MT_orientations_pie", {"type": 'COMMA', "value": 'PRESS'}),
            op_menu_pie(
                "VIEW3D_MT_shading_pie" if not params.use_v3d_shade_ex_pie else
                "VIEW3D_MT_shading_ex_pie",
                {"type": 'Z', "value": params.pie_value}),
            *(() if not params.use_pie_click_drag else
              (("view3d.toggle_shading", {"type": 'Z', "value": 'CLICK'},
                {"properties": [("type", 'WIREFRAME')]}),)),
            ("view3d.toggle_shading", {"type": 'Z', "value": 'PRESS', "shift": True},
             {"properties": [("type", 'WIREFRAME')]}),
            ("view3d.toggle_xray", {"type": 'Z', "value": 'PRESS', "alt": True}, None),
            ("wm.context_toggle", {"type": 'Z', "value": 'PRESS', "alt": True, "shift": True},
             {"properties": [("data_path", "space_data.overlay.show_overlays")]}),
        ])
    else:
        items.extend([
            # Old navigation.
            ("view3d.view_lock_to_active", {"type": 'NUMPAD_PERIOD', "value": 'PRESS', "shift": True}, None),
            ("view3d.view_lock_clear", {"type": 'NUMPAD_PERIOD', "value": 'PRESS', "alt": True}, None),
            ("view3d.navigate", {"type": 'F', "value": 'PRESS', "shift": True}, None),
            ("view3d.zoom_camera_1_to_1", {"type": 'NUMPAD_ENTER', "value": 'PRESS', "shift": True}, None),
            ("view3d.view_center_cursor", {"type": 'HOME', "value": 'PRESS', "alt": True}, None),
            ("view3d.view_center_pick", {"type": 'F', "value": 'PRESS', "alt": True}, None),
            ("view3d.view_pan", {"type": 'WHEELUPMOUSE', "value": 'PRESS', "ctrl": True},
             {"properties": [("type", 'PANRIGHT')]}),
            ("view3d.view_pan", {"type": 'WHEELDOWNMOUSE', "value": 'PRESS', "ctrl": True},
             {"properties": [("type", 'PANLEFT')]}),
            ("view3d.view_pan", {"type": 'WHEELUPMOUSE', "value": 'PRESS', "shift": True},
             {"properties": [("type", 'PANUP')]}),
            ("view3d.view_pan", {"type": 'WHEELDOWNMOUSE', "value": 'PRESS', "shift": True},
             {"properties": [("type", 'PANDOWN')]}),
            ("view3d.view_orbit", {"type": 'WHEELUPMOUSE', "value": 'PRESS', "ctrl": True, "alt": True},
             {"properties": [("type", 'ORBITLEFT')]}),
            ("view3d.view_orbit", {"type": 'WHEELDOWNMOUSE', "value": 'PRESS', "ctrl": True, "alt": True},
             {"properties": [("type", 'ORBITRIGHT')]}),
            ("view3d.view_orbit", {"type": 'WHEELUPMOUSE', "value": 'PRESS', "shift": True, "alt": True},
             {"properties": [("type", 'ORBITUP')]}),
            ("view3d.view_orbit", {"type": 'WHEELDOWNMOUSE', "value": 'PRESS', "shift": True, "alt": True},
             {"properties": [("type", 'ORBITDOWN')]}),
            ("view3d.view_roll", {"type": 'WHEELUPMOUSE', "value": 'PRESS', "shift": True, "ctrl": True},
             {"properties": [("type", 'LEFT')]}),
            ("view3d.view_roll", {"type": 'WHEELDOWNMOUSE', "value": 'PRESS', "shift": True, "ctrl": True},
             {"properties": [("type", 'RIGHT')]}),
            ("transform.create_orientation", {"type": 'SPACE', "value": 'PRESS', "ctrl": True, "alt": True},
             {"properties": [("use", True)]}),
            ("transform.translate", {"type": 'T', "value": 'PRESS', "shift": True},
             {"properties": [("texture_space", True)]}),
            ("transform.resize", {"type": 'T', "value": 'PRESS', "shift": True, "alt": True},
             {"properties": [("texture_space", True)]}),
            # Old pivot.
            ("wm.context_set_enum", {"type": 'COMMA', "value": 'PRESS'},
             {"properties": [("data_path", 'tool_settings.transform_pivot_point'), ("value", 'BOUNDING_BOX_CENTER')]}),
            ("wm.context_set_enum", {"type": 'COMMA', "value": 'PRESS', "ctrl": True},
             {"properties": [("data_path", 'tool_settings.transform_pivot_point'), ("value", 'MEDIAN_POINT')]}),
            ("wm.context_toggle", {"type": 'COMMA', "value": 'PRESS', "alt": True},
             {"properties": [("data_path", 'tool_settings.use_transform_pivot_point_align')]}),
            ("wm.context_toggle", {"type": 'SPACE', "value": 'PRESS', "ctrl": True},
             {"properties": [("data_path", 'space_data.show_gizmo_context')]}),
            ("wm.context_set_enum", {"type": 'PERIOD', "value": 'PRESS'},
             {"properties": [("data_path", 'tool_settings.transform_pivot_point'), ("value", 'CURSOR')]}),
            ("wm.context_set_enum", {"type": 'PERIOD', "value": 'PRESS', "ctrl": True},
             {"properties": [("data_path", 'tool_settings.transform_pivot_point'), ("value", 'INDIVIDUAL_ORIGINS')]}),
            ("wm.context_set_enum", {"type": 'PERIOD', "value": 'PRESS', "alt": True},
             {"properties": [("data_path", 'tool_settings.transform_pivot_point'), ("value", 'ACTIVE_ELEMENT')]}),
            # Old shading.
            ("wm.context_toggle_enum", {"type": 'Z', "value": 'PRESS'},
             {"properties": [
                 ("data_path", 'space_data.shading.type'), ("value_1", 'WIREFRAME'), ("value_2", 'SOLID'),
             ]}),
            ("wm.context_toggle_enum", {"type": 'Z', "value": 'PRESS', "shift": True},
             {"properties": [
                 ("data_path", 'space_data.shading.type'), ("value_1", 'RENDERED'), ("value_2", 'SOLID'),
             ]}),
            ("wm.context_toggle_enum", {"type": 'Z', "value": 'PRESS', "alt": True},
             {"properties": [
                 ("data_path", 'space_data.shading.type'), ("value_1", 'MATERIAL'), ("value_2", 'SOLID'),
             ]}),
        ])

    if params.select_mouse == 'LEFTMOUSE' and not params.legacy:
        # Quick switch to select tool, since left select can't easily
        # select with any tool active.
        items.extend([
            op_tool_cycle("builtin.select_box", {"type": 'W', "value": 'PRESS'}),
        ])

    return keymap


# ------------------------------------------------------------------------------
# Editor (Graph Editor)

def km_graph_editor_generic(params):
    items = []
    keymap = (
        "Graph Editor Generic",
        {"space_type": 'GRAPH_EDITOR', "region_type": 'WINDOW'},
        {"items": items},
    )

    items.extend([
        *_template_space_region_type_toggle(
            params,
            sidebar_key={"type": 'N', "value": 'PRESS'},
        ),
        ("graph.extrapolation_type", {"type": 'E', "value": 'PRESS', "shift": True}, None),
        ("graph.fmodifier_add", {"type": 'M', "value": 'PRESS', "shift": True, "ctrl": True},
         {"properties": [("only_active", False)]}),
        ("anim.channels_select_filter", {"type": 'F', "value": 'PRESS', "ctrl": True}, None),
        *_template_items_hide_reveal_actions("graph.hide", "graph.reveal"),
        ("wm.context_set_enum", {"type": 'TAB', "value": 'PRESS', "ctrl": True},
         {"properties": [("data_path", 'area.type'), ("value", 'DOPESHEET_EDITOR')]}),
    ])

    return keymap


def km_graph_editor(params):
    items = []
    keymap = (
        "Graph Editor",
        {"space_type": 'GRAPH_EDITOR', "region_type": 'WINDOW'},
        {"items": items},
    )

    items.extend([
        ("wm.context_toggle", {"type": 'H', "value": 'PRESS', "ctrl": True},
         {"properties": [("data_path", 'space_data.show_handles')]}),
        ("graph.clickselect", {"type": params.select_mouse, "value": 'PRESS'},
         {"properties": [("deselect_all", not params.legacy)]}),
        ("graph.clickselect", {"type": params.select_mouse, "value": 'PRESS', "alt": True},
         {"properties": [("column", True)]}),
        ("graph.clickselect", {"type": params.select_mouse, "value": 'PRESS', "shift": True},
         {"properties": [("extend", True)]}),
        ("graph.clickselect", {"type": params.select_mouse, "value": 'PRESS', "shift": True, "alt": True},
         {"properties": [("extend", True), ("column", True)]}),
        ("graph.clickselect", {"type": params.select_mouse, "value": 'PRESS', "ctrl": True, "alt": True},
         {"properties": [("curves", True)]}),
        ("graph.clickselect", {"type": params.select_mouse, "value": 'PRESS', "shift": True, "ctrl": True, "alt": True},
         {"properties": [("extend", True), ("curves", True)]}),
        ("graph.select_leftright",
         {"type": params.select_mouse, "value": 'PRESS' if params.legacy else 'CLICK', "ctrl": True},
         {"properties": [("mode", 'CHECK')]}),
        ("graph.select_leftright",
         {"type": params.select_mouse, "value": 'PRESS' if params.legacy else 'CLICK', "ctrl": True, "shift": True},
         {"properties": [("mode", 'CHECK'), ("extend", True)]}),
        ("graph.select_leftright", {"type": 'LEFT_BRACKET', "value": 'PRESS'},
         {"properties": [("mode", 'LEFT')]}),
        ("graph.select_leftright", {"type": 'RIGHT_BRACKET', "value": 'PRESS'},
         {"properties": [("mode", 'RIGHT')]}),
        *_template_items_select_actions(params, "graph.select_all"),
        ("graph.select_box", {"type": 'B', "value": 'PRESS'}, None),
        ("graph.select_box", {"type": 'B', "value": 'PRESS', "alt": True},
         {"properties": [("axis_range", True)]}),
        ("graph.select_box", {"type": params.select_mouse, "value": 'CLICK_DRAG'},
         {"properties": [("tweak", True), ("mode", 'SET')]}),
        ("graph.select_box", {"type": params.select_mouse, "value": 'CLICK_DRAG', "shift": True},
         {"properties": [("tweak", True), ("mode", 'ADD')]}),
        ("graph.select_box", {"type": params.select_mouse, "value": 'CLICK_DRAG', "ctrl": True},
         {"properties": [("tweak", True), ("mode", 'SUB')]}),
        ("graph.select_lasso", {"type": params.action_mouse, "value": 'CLICK_DRAG', "ctrl": True},
         {"properties": [("mode", 'ADD')]}),
        ("graph.select_lasso", {"type": params.action_mouse, "value": 'CLICK_DRAG', "shift": True, "ctrl": True},
         {"properties": [("mode", 'SUB')]}),
        ("graph.select_circle", {"type": 'C', "value": 'PRESS'}, None),
        ("graph.select_column", {"type": 'K', "value": 'PRESS'},
         {"properties": [("mode", 'KEYS')]}),
        ("graph.select_column", {"type": 'K', "value": 'PRESS', "ctrl": True},
         {"properties": [("mode", 'CFRA')]}),
        ("graph.select_column", {"type": 'K', "value": 'PRESS', "shift": True},
         {"properties": [("mode", 'MARKERS_COLUMN')]}),
        ("graph.select_column", {"type": 'K', "value": 'PRESS', "alt": True},
         {"properties": [("mode", 'MARKERS_BETWEEN')]}),
        ("graph.select_more", {"type": 'NUMPAD_PLUS', "value": 'PRESS', "ctrl": True, "repeat": True}, None),
        ("graph.select_less", {"type": 'NUMPAD_MINUS', "value": 'PRESS', "ctrl": True, "repeat": True}, None),
        ("graph.select_linked", {"type": 'L', "value": 'PRESS'}, None),
        ("graph.frame_jump", {"type": 'G', "value": 'PRESS', "ctrl": True}, None),
        (
            op_menu_pie("GRAPH_MT_snap_pie", {"type": 'S', "value": 'PRESS', "shift": True})
            if not params.legacy else
            ("graph.snap", {"type": 'S', "value": 'PRESS', "shift": True}, None)
        ),
        ("graph.mirror", {"type": 'M', "value": 'PRESS', "ctrl": True}, None),
        ("graph.handle_type", {"type": 'V', "value": 'PRESS'}, None),
        ("graph.interpolation_type", {"type": 'T', "value": 'PRESS'}, None),
        ("graph.easing_type", {"type": 'E', "value": 'PRESS', "ctrl": True}, None),
        ("graph.smooth", {"type": 'O', "value": 'PRESS', "alt": True}, None),
        ("graph.bake_keys", {"type": 'O', "value": 'PRESS', "shift": True, "alt": True}, None),
        ("graph.keys_to_samples", {"type": 'C', "value": 'PRESS', "alt": True}, None),
        op_menu("GRAPH_MT_delete", {"type": 'X', "value": 'PRESS'}),
        ("graph.delete", {"type": 'DEL', "value": 'PRESS'}, {"properties": [("confirm", False)]}),
        ("graph.duplicate_move", {"type": 'D', "value": 'PRESS', "shift": True}, None),
        ("graph.keyframe_insert", {"type": 'I', "value": 'PRESS'}, None),
        ("graph.keyframe_jump", {"type": 'UP_ARROW', "value": 'PRESS', "repeat": True},
         {"properties": [("next", True)]}),
        ("graph.keyframe_jump", {"type": 'DOWN_ARROW', "value": 'PRESS', "repeat": True},
         {"properties": [("next", False)]}),
        ("graph.click_insert", {"type": params.action_mouse, "value": 'CLICK', "ctrl": True}, None),
        ("graph.click_insert", {"type": params.action_mouse, "value": 'CLICK', "shift": True, "ctrl": True},
         {"properties": [("extend", True)]}),
        ("graph.copy", {"type": 'C', "value": 'PRESS', "ctrl": True}, None),
        ("graph.paste", {"type": 'V', "value": 'PRESS', "ctrl": True}, None),
        ("graph.paste", {"type": 'V', "value": 'PRESS', "shift": True, "ctrl": True},
         {"properties": [("flipped", True)]}),
        op_menu("GRAPH_MT_key_smoothing", {"type": 'S', "value": 'PRESS', "alt": True}),
        op_menu("GRAPH_MT_key_blending", {"type": 'D', "value": 'PRESS', "alt": True}),
        ("graph.previewrange_set", {"type": 'P', "value": 'PRESS', "ctrl": True, "alt": True}, None),
        ("graph.view_all", {"type": 'HOME', "value": 'PRESS'}, None),
        ("graph.view_all", {"type": 'NDOF_BUTTON_FIT', "value": 'PRESS'}, None),
        ("graph.view_selected", {"type": 'NUMPAD_PERIOD', "value": 'PRESS'}, None),
        ("graph.view_frame", {"type": 'NUMPAD_0', "value": 'PRESS'}, None),
        op_menu_pie("GRAPH_MT_view_pie", {"type": 'ACCENT_GRAVE', "value": 'PRESS'}),
        ("anim.channels_editable_toggle", {"type": 'TAB', "value": 'PRESS'}, None),
        ("transform.translate", {"type": 'G', "value": 'PRESS'}, None),
        ("transform.translate", {"type": params.select_mouse, "value": 'CLICK_DRAG'}, None),
        ("transform.transform", {"type": 'E', "value": 'PRESS'},
         {"properties": [("mode", 'TIME_EXTEND')]}),
        ("transform.rotate", {"type": 'R', "value": 'PRESS'}, None),
        ("transform.resize", {"type": 'S', "value": 'PRESS'}, None),
        *_template_items_proportional_editing(
            params, connected=False, toggle_data_path='tool_settings.use_proportional_fcurve'),
        ("marker.add", {"type": 'M', "value": 'PRESS'}, None),
        *_template_items_context_menu("GRAPH_MT_context_menu", params.context_menu_event),
    ])

    if not params.legacy:
        items.extend([
            op_menu_pie("GRAPH_MT_pivot_pie", {"type": 'PERIOD', "value": 'PRESS'}),
        ])
    else:
        items.extend([
            # Old pivot.
            ("wm.context_set_enum", {"type": 'COMMA', "value": 'PRESS'},
             {"properties": [("data_path", 'space_data.pivot_point'), ("value", 'BOUNDING_BOX_CENTER')]}),
            ("wm.context_set_enum", {"type": 'PERIOD', "value": 'PRESS'},
             {"properties": [("data_path", 'space_data.pivot_point'), ("value", 'CURSOR')]}),
            ("wm.context_set_enum", {"type": 'PERIOD', "value": 'PRESS', "ctrl": True},
             {"properties": [("data_path", 'space_data.pivot_point'), ("value", 'INDIVIDUAL_ORIGINS')]}),
        ])

    if params.select_mouse == 'LEFTMOUSE' and not params.legacy:
        items.extend([
            ("graph.cursor_set", {"type": 'RIGHTMOUSE', "value": 'PRESS', "shift": True}, None),
        ])
    else:
        items.extend([
            ("graph.cursor_set", {"type": params.action_mouse, "value": 'PRESS'}, None),
        ])

    return keymap


# ------------------------------------------------------------------------------
# Editor (Image)

def km_image_generic(params):
    items = []
    keymap = (
        "Image Generic",
        {"space_type": 'IMAGE_EDITOR', "region_type": 'WINDOW'},
        {"items": items},
    )

    items.extend([
        *_template_space_region_type_toggle(
            params,
            toolbar_key={"type": 'T', "value": 'PRESS'},
            sidebar_key={"type": 'N', "value": 'PRESS'},
        ),
        ("image.new", {"type": 'N', "value": 'PRESS', "alt": True}, None),
        ("image.open", {"type": 'O', "value": 'PRESS', "alt": True}, None),
        ("image.reload", {"type": 'R', "value": 'PRESS', "alt": True}, None),
        ("image.read_viewlayers", {"type": 'R', "value": 'PRESS', "ctrl": True}, None),
        ("image.save", {"type": 'S', "value": 'PRESS', "alt": True}, None),
        ("image.cycle_render_slot", {"type": 'J', "value": 'PRESS', "repeat": True}, None),
        ("image.cycle_render_slot", {"type": 'J', "value": 'PRESS', "alt": True, "repeat": True},
         {"properties": [("reverse", True)]}),
        op_menu_pie("IMAGE_MT_view_pie", {"type": 'ACCENT_GRAVE', "value": 'PRESS'}),
    ])

    if not params.legacy:
        items.extend([
            ("image.save_as", {"type": 'S', "value": 'PRESS', "shift": True, "alt": True}, None),
        ])
    else:
        items.extend([
            ("image.save_as", {"type": 'F3', "value": 'PRESS'}, None),
        ])

    return keymap


def km_image(params):
    items = []
    keymap = (
        "Image",
        {"space_type": 'IMAGE_EDITOR', "region_type": 'WINDOW'},
        {"items": items},
    )

    items.extend([
        ("image.view_all", {"type": 'HOME', "value": 'PRESS'}, None),
        ("image.view_all", {"type": 'HOME', "value": 'PRESS', "shift": True},
         {"properties": [("fit_view", True)]}),
        ("image.view_selected", {"type": 'NUMPAD_PERIOD', "value": 'PRESS'}, None),
        ("image.view_cursor_center", {"type": 'C', "value": 'PRESS', "shift": True}, None),
        ("image.view_pan", {"type": 'MIDDLEMOUSE', "value": 'PRESS'}, None),
        ("image.view_pan", {"type": 'MIDDLEMOUSE', "value": 'PRESS', "shift": True}, None),
        ("image.view_pan", {"type": 'TRACKPADPAN', "value": 'ANY'}, None),
        ("image.view_all", {"type": 'NDOF_BUTTON_FIT', "value": 'PRESS'}, None),
        ("image.view_ndof", {"type": 'NDOF_MOTION', "value": 'ANY'}, None),
        ("image.view_zoom_in", {"type": 'WHEELINMOUSE', "value": 'PRESS'}, None),
        ("image.view_zoom_out", {"type": 'WHEELOUTMOUSE', "value": 'PRESS'}, None),
        ("image.view_zoom_in", {"type": 'NUMPAD_PLUS', "value": 'PRESS', "repeat": True}, None),
        ("image.view_zoom_out", {"type": 'NUMPAD_MINUS', "value": 'PRESS', "repeat": True}, None),
        ("image.view_zoom", {"type": 'MIDDLEMOUSE', "value": 'PRESS', "ctrl": True}, None),
        ("image.view_zoom", {"type": 'TRACKPADZOOM', "value": 'ANY'}, None),
        ("image.view_zoom", {"type": 'TRACKPADPAN', "value": 'ANY', "ctrl": True}, None),
        ("image.view_zoom_border", {"type": 'B', "value": 'PRESS', "shift": True}, None),
        ("image.view_zoom_ratio", {"type": 'NUMPAD_8', "value": 'PRESS', "ctrl": True},
         {"properties": [("ratio", 8.0)]}),
        ("image.view_zoom_ratio", {"type": 'NUMPAD_4', "value": 'PRESS', "ctrl": True},
         {"properties": [("ratio", 4.0)]}),
        ("image.view_zoom_ratio", {"type": 'NUMPAD_2', "value": 'PRESS', "ctrl": True},
         {"properties": [("ratio", 2.0)]}),
        ("image.view_zoom_ratio", {"type": 'NUMPAD_8', "value": 'PRESS', "shift": True},
         {"properties": [("ratio", 8.0)]}),
        ("image.view_zoom_ratio", {"type": 'NUMPAD_4', "value": 'PRESS', "shift": True},
         {"properties": [("ratio", 4.0)]}),
        ("image.view_zoom_ratio", {"type": 'NUMPAD_2', "value": 'PRESS', "shift": True},
         {"properties": [("ratio", 2.0)]}),
        ("image.view_zoom_ratio", {"type": 'NUMPAD_1', "value": 'PRESS'},
         {"properties": [("ratio", 1.0)]}),
        ("image.view_zoom_ratio", {"type": 'NUMPAD_2', "value": 'PRESS'},
         {"properties": [("ratio", 0.5)]}),
        ("image.view_zoom_ratio", {"type": 'NUMPAD_4', "value": 'PRESS'},
         {"properties": [("ratio", 0.25)]}),
        ("image.view_zoom_ratio", {"type": 'NUMPAD_8', "value": 'PRESS'},
         {"properties": [("ratio", 0.125)]}),
        ("image.change_frame", {"type": 'LEFTMOUSE', "value": 'PRESS'}, None),
        ("image.sample", {"type": params.action_mouse, "value": 'PRESS'}, None),
        ("image.curves_point_set", {"type": params.action_mouse, "value": 'PRESS', "ctrl": True},
         {"properties": [("point", 'BLACK_POINT')]}),
        ("image.curves_point_set", {"type": params.action_mouse, "value": 'PRESS', "shift": True},
         {"properties": [("point", 'WHITE_POINT')]}),
        ("object.mode_set", {"type": 'TAB', "value": 'PRESS'},
         {"properties": [("mode", 'EDIT'), ("toggle", True)]}),
        *(
            (("wm.context_set_int",
              {"type": NUMBERS_1[i], "value": 'PRESS'},
              {"properties": [("data_path", 'space_data.image.render_slots.active_index'), ("value", i)]})
             for i in range(9)
             )
        ),
        ("image.render_border", {"type": 'B', "value": 'PRESS', "ctrl": True}, None),
        ("image.clear_render_border", {"type": 'B', "value": 'PRESS', "ctrl": True, "alt": True}, None),
        ("wm.context_toggle", {"type": 'ACCENT_GRAVE', "value": 'PRESS', "ctrl": True},
         {"properties": [("data_path", 'space_data.show_gizmo')]}),
        ("wm.context_toggle", {"type": 'Z', "value": 'PRESS', "alt": True, "shift": True},
         {"properties": [("data_path", "space_data.overlay.show_overlays")]}),
        *_template_items_context_menu("IMAGE_MT_mask_context_menu", params.context_menu_event),
    ])

    if not params.legacy:
        items.extend([
            op_menu_pie("IMAGE_MT_pivot_pie", {"type": 'PERIOD', "value": 'PRESS'}),
        ])
    else:
        items.extend([
            # Old pivot.
            ("wm.context_set_enum", {"type": 'COMMA', "value": 'PRESS'},
             {"properties": [("data_path", 'space_data.pivot_point'), ("value", 'CENTER')]}),
            ("wm.context_set_enum", {"type": 'COMMA', "value": 'PRESS', "ctrl": True},
             {"properties": [("data_path", 'space_data.pivot_point'), ("value", 'MEDIAN')]}),
            ("wm.context_set_enum", {"type": 'PERIOD', "value": 'PRESS'},
             {"properties": [("data_path", 'space_data.pivot_point'), ("value", 'CURSOR')]}),

            ("image.view_center_cursor", {"type": 'HOME', "value": 'PRESS', "alt": True}, None),
        ])

    return keymap


# ------------------------------------------------------------------------------
# Editor (Node)

def km_node_generic(params):
    items = []
    keymap = (
        "Node Generic",
        {"space_type": 'NODE_EDITOR', "region_type": 'WINDOW'},
        {"items": items},
    )

    items.extend([
        *_template_space_region_type_toggle(
            params,
            toolbar_key={"type": 'T', "value": 'PRESS'},
            sidebar_key={"type": 'N', "value": 'PRESS'},
        ),
    ])

    return keymap


def km_node_editor(params):
    items = []
    keymap = (
        "Node Editor",
        {"space_type": 'NODE_EDITOR', "region_type": 'WINDOW'},
        {"items": items},
    )

    if not params.legacy:
        items.extend(_template_node_select(
            type=params.select_mouse,
            value=params.select_mouse_value,
            select_passthrough=True,
        ))
        # Allow node selection with both for RMB select.
        if params.select_mouse == 'RIGHTMOUSE':
            items.extend(_template_node_select(type='LEFTMOUSE', value='PRESS', select_passthrough=True))
        else:
            items.extend([
                op_tool_cycle("builtin.select_box", {"type": 'W', "value": 'PRESS'}),
            ])
    else:
        items.extend(_template_node_select(
            type='RIGHTMOUSE',
            value=params.select_mouse_value,
            select_passthrough=True,
        ))
        items.extend(_template_node_select(
            type='LEFTMOUSE',
            value='PRESS',
            select_passthrough=True,
        ))

    items.extend([
        ("node.select_box", {"type": params.select_mouse, "value": 'CLICK_DRAG'},
         {"properties": [("tweak", True)]}),
        ("node.select_lasso", {"type": 'LEFTMOUSE', "value": 'CLICK_DRAG', "ctrl": True, "alt": True},
         {"properties": [("mode", 'ADD')]}),
        ("node.select_lasso", {"type": 'LEFTMOUSE', "value": 'CLICK_DRAG', "shift": True, "ctrl": True, "alt": True},
         {"properties": [("mode", 'SUB')]}),
        op_tool_optional(
            ("node.select_box", {"type": 'B', "value": 'PRESS'},
             {"properties": [("tweak", False)]}),
            (op_tool, "builtin.select_box"), params),
        op_tool_optional(
            ("node.select_circle", {"type": 'C', "value": 'PRESS'}, None),
            (op_tool, "builtin.select_circle"), params),
        ("node.link", {"type": 'LEFTMOUSE', "value": 'CLICK_DRAG'},
         {"properties": [("detach", False)]}),
        ("node.link", {"type": 'LEFTMOUSE', "value": 'CLICK_DRAG', "ctrl": True},
         {"properties": [("detach", True)]}),
        ("node.resize", {"type": 'LEFTMOUSE', "value": 'CLICK_DRAG'}, None),
        ("node.add_reroute",
         {"type": 'LEFTMOUSE' if params.legacy else 'RIGHTMOUSE', "value": 'CLICK_DRAG', "shift": True}, None),
        ("node.links_cut",
         {"type": 'LEFTMOUSE' if params.legacy else 'RIGHTMOUSE', "value": 'CLICK_DRAG', "ctrl": True}, None),
        ("node.links_mute", {"type": 'RIGHTMOUSE', "value": 'CLICK_DRAG', "ctrl": True, "alt": True}, None),
        ("node.select_link_viewer", {"type": 'LEFTMOUSE', "value": 'PRESS', "shift": True, "ctrl": True}, None),
        ("node.backimage_move", {"type": 'MIDDLEMOUSE', "value": 'PRESS', "alt": True}, None),
        ("node.backimage_zoom", {"type": 'V', "value": 'PRESS', "repeat": True},
         {"properties": [("factor", 1.0 / 1.2)]}),
        ("node.backimage_zoom", {"type": 'V', "value": 'PRESS', "alt": True, "repeat": True},
         {"properties": [("factor", 1.2)]}),
        ("node.backimage_fit", {"type": 'HOME', "value": 'PRESS', "alt": True}, None),
        ("node.backimage_sample", {"type": params.action_mouse, "value": 'PRESS', "alt": True}, None),
        ("node.link_make", {"type": 'F', "value": 'PRESS'},
         {"properties": [("replace", False)]}),
        ("node.link_make", {"type": 'F', "value": 'PRESS', "shift": True},
         {"properties": [("replace", True)]}),
        op_menu("NODE_MT_add", {"type": 'A', "value": 'PRESS', "shift": True}),
        ("node.duplicate_move", {"type": 'D', "value": 'PRESS', "shift": True},
         {"properties": [("NODE_OT_translate_attach", [("TRANSFORM_OT_translate", [("view2d_edge_pan", True)])])]}),
        ("node.duplicate_move_linked", {"type": 'D', "value": 'PRESS', "alt": True},
         {"properties": [("NODE_OT_translate_attach", [("TRANSFORM_OT_translate", [("view2d_edge_pan", True)])])]}),
        ("node.duplicate_move_keep_inputs", {"type": 'D', "value": 'PRESS', "shift": True, "ctrl": True},
         {"properties": [("NODE_OT_translate_attach", [("TRANSFORM_OT_translate", [("view2d_edge_pan", True)])])]}),
        ("node.parent_set", {"type": 'P', "value": 'PRESS', "ctrl": True}, None),
        ("node.detach", {"type": 'P', "value": 'PRESS', "alt": True}, None),
        ("node.join", {"type": 'J', "value": 'PRESS', "ctrl": True}, None),
        ("node.hide_toggle", {"type": 'H', "value": 'PRESS'}, None),
        ("node.mute_toggle", {"type": 'M', "value": 'PRESS'}, None),
        ("node.preview_toggle", {"type": 'H', "value": 'PRESS', "shift": True}, None),
        ("node.hide_socket_toggle", {"type": 'H', "value": 'PRESS', "ctrl": True}, None),
        ("node.view_all", {"type": 'HOME', "value": 'PRESS'}, None),
        ("node.view_all", {"type": 'NDOF_BUTTON_FIT', "value": 'PRESS'}, None),
        ("node.view_selected", {"type": 'NUMPAD_PERIOD', "value": 'PRESS'}, None),
        op_menu_pie("NODE_MT_view_pie", {"type": 'ACCENT_GRAVE', "value": 'PRESS'}),
        ("node.delete", {"type": 'X', "value": 'PRESS'}, None),
        ("node.delete", {"type": 'DEL', "value": 'PRESS'}, None),
        ("node.delete_reconnect", {"type": 'X', "value": 'PRESS', "ctrl": True}, None),
        ("node.delete_reconnect", {"type": 'DEL', "value": 'PRESS', "ctrl": True}, None),
        *_template_items_select_actions(params, "node.select_all"),
        ("node.select_linked_to", {"type": 'L', "value": 'PRESS', "shift": True}, None),
        ("node.select_linked_from", {"type": 'L', "value": 'PRESS'}, None),
        ("node.select_grouped", {"type": 'G', "value": 'PRESS', "shift": True}, None),
        ("node.select_grouped", {"type": 'G', "value": 'PRESS', "shift": True, "ctrl": True},
         {"properties": [("extend", True)]}),
        ("node.select_same_type_step", {"type": 'RIGHT_BRACKET', "value": 'PRESS', "shift": True},
         {"properties": [("prev", False)]}),
        ("node.select_same_type_step", {"type": 'LEFT_BRACKET', "value": 'PRESS', "shift": True},
         {"properties": [("prev", True)]}),
        ("node.find_node", {"type": 'F', "value": 'PRESS', "ctrl": True}, None),
        ("node.group_make", {"type": 'G', "value": 'PRESS', "ctrl": True}, None),
        ("node.group_ungroup", {"type": 'G', "value": 'PRESS', "ctrl": True, "alt": True}, None),
        ("node.group_separate", {"type": 'P', "value": 'PRESS'}, None),
        ("node.group_edit", {"type": 'TAB', "value": 'PRESS'},
         {"properties": [("exit", False)]}),
        ("node.group_edit", {"type": 'TAB', "value": 'PRESS', "ctrl": True},
         {"properties": [("exit", True)]}),
        ("node.read_viewlayers", {"type": 'R', "value": 'PRESS', "ctrl": True}, None),
        ("node.render_changed", {"type": 'Z', "value": 'PRESS'}, None),
        ("node.clipboard_copy", {"type": 'C', "value": 'PRESS', "ctrl": True}, None),
        ("node.clipboard_paste", {"type": 'V', "value": 'PRESS', "ctrl": True}, None),
        ("node.viewer_border", {"type": 'B', "value": 'PRESS', "ctrl": True}, None),
        ("node.clear_viewer_border", {"type": 'B', "value": 'PRESS', "ctrl": True, "alt": True}, None),
        ("node.translate_attach",
         {"type": 'G', "value": 'PRESS'},
         {"properties": [("TRANSFORM_OT_translate", [("view2d_edge_pan", True)])]}),
        ("node.translate_attach",
         {"type": 'LEFTMOUSE', "value": 'CLICK_DRAG'},
         {"properties": [("TRANSFORM_OT_translate", [("view2d_edge_pan", True)])]}),
        # Avoid duplicating the previous item.
        *([] if params.select_mouse == 'LEFTMOUSE' else (
            ("node.translate_attach", {"type": params.select_mouse, "value": 'CLICK_DRAG'},
             {"properties": [("TRANSFORM_OT_translate", [("view2d_edge_pan", True)])]}),
        )),
        ("transform.translate", {"type": 'G', "value": 'PRESS'}, {"properties": [("view2d_edge_pan", True)]}),
        ("transform.translate", {"type": 'LEFTMOUSE', "value": 'CLICK_DRAG'},
         {"properties": [("release_confirm", True), ("view2d_edge_pan", True)]}),
        # Avoid duplicating the previous item.
        *([] if params.select_mouse == 'LEFTMOUSE' else (
            ("transform.translate", {"type": params.select_mouse, "value": 'CLICK_DRAG'},
             {"properties": [("release_confirm", True), ("view2d_edge_pan", True)]}),
        )),
        ("transform.rotate", {"type": 'R', "value": 'PRESS'}, None),
        ("transform.resize", {"type": 'S', "value": 'PRESS'}, None),
        ("node.move_detach_links_release",
         {"type": params.action_mouse, "value": 'CLICK_DRAG', "alt": True},
         {"properties": [("NODE_OT_translate_attach", [("TRANSFORM_OT_translate", [("view2d_edge_pan", True)])])]}),
        ("node.move_detach_links",
         {"type": params.select_mouse, "value": 'CLICK_DRAG', "alt": True},
         {"properties": [("TRANSFORM_OT_translate", [("view2d_edge_pan", True)])]}),
        ("wm.context_toggle", {"type": 'TAB', "value": 'PRESS', "shift": True},
         {"properties": [("data_path", 'tool_settings.use_snap_node')]}),
        ("wm.context_menu_enum", {"type": 'TAB', "value": 'PRESS', "shift": True, "ctrl": True},
         {"properties": [("data_path", 'tool_settings.snap_node_element')]}),
        ("wm.context_toggle", {"type": 'Z', "value": 'PRESS', "alt": True, "shift": True},
         {"properties": [("data_path", "space_data.overlay.show_overlays")]}),
        *_template_items_context_menu("NODE_MT_context_menu", params.context_menu_event),
    ])

    return keymap


# ------------------------------------------------------------------------------
# Editor (Info)

def km_info(params):
    items = []
    keymap = (
        "Info",
        {"space_type": 'INFO', "region_type": 'WINDOW'},
        {"items": items},
    )

    items.extend([
        ("info.select_pick", {"type": 'LEFTMOUSE', "value": 'CLICK'}, None),
        ("info.select_pick", {"type": 'LEFTMOUSE', "value": 'CLICK', "shift": True},
         {"properties": [("extend", True)]}),
        ("info.select_box", {"type": 'LEFTMOUSE', "value": 'CLICK_DRAG'},
         {"properties": [("wait_for_input", False)]}),
        *_template_items_select_actions(params, "info.select_all"),
        ("info.select_box", {"type": 'B', "value": 'PRESS'}, None),
        ("info.report_replay", {"type": 'R', "value": 'PRESS'}, None),
        ("info.report_delete", {"type": 'X', "value": 'PRESS'}, None),
        ("info.report_delete", {"type": 'DEL', "value": 'PRESS'}, None),
        ("info.report_copy", {"type": 'C', "value": 'PRESS', "ctrl": True}, None),
        *_template_items_context_menu("INFO_MT_context_menu", params.context_menu_event),
    ])

    return keymap


# ------------------------------------------------------------------------------
# Editor (File Browser)

def km_file_browser(params):
    items = []
    keymap = (
        "File Browser",
        {"space_type": 'FILE_BROWSER', "region_type": 'WINDOW'},
        {"items": items},
    )

    items.extend([
        *_template_space_region_type_toggle(
            params,
            toolbar_key={"type": 'T', "value": 'PRESS'},
        ),
        ("wm.context_toggle", {"type": 'N', "value": 'PRESS'},
         {"properties": [("data_path", 'space_data.show_region_tool_props')]}),
        ("file.parent", {"type": 'UP_ARROW', "value": 'PRESS', "alt": True}, None),
        ("file.previous", {"type": 'LEFT_ARROW', "value": 'PRESS', "alt": True}, None),
        ("file.next", {"type": 'RIGHT_ARROW', "value": 'PRESS', "alt": True}, None),
        # The two refresh operators have polls excluding each other (so only one is available depending on context).
        ("file.refresh", {"type": 'R', "value": 'PRESS'}, None),
        ("asset.library_refresh", {"type": 'R', "value": 'PRESS'}, None),
        ("file.parent", {"type": 'P', "value": 'PRESS'}, None),
        ("file.previous", {"type": 'BACK_SPACE', "value": 'PRESS'}, None),
        ("file.next", {"type": 'BACK_SPACE', "value": 'PRESS', "shift": True}, None),
        ("wm.context_toggle", {"type": 'H', "value": 'PRESS'},
         {"properties": [("data_path", 'space_data.params.show_hidden')]}),
        ("file.directory_new", {"type": 'I', "value": 'PRESS'},
         {"properties": [("confirm", False)]}),
        ("file.rename", {"type": 'F2', "value": 'PRESS'}, None),
        ("file.delete", {"type": 'X', "value": 'PRESS'}, None),
        ("file.delete", {"type": 'DEL', "value": 'PRESS'}, None),
        ("file.smoothscroll", {"type": 'TIMER1', "value": 'ANY', "any": True}, None),
        ("file.bookmark_add", {"type": 'B', "value": 'PRESS', "ctrl": True}, None),
        ("file.start_filter", {"type": 'F', "value": 'PRESS', "ctrl": True}, None),
        ("file.edit_directory_path", {"type": 'L', "value": 'PRESS', "ctrl": True}, None),
        ("file.filenum", {"type": 'NUMPAD_PLUS', "value": 'PRESS', "repeat": True},
         {"properties": [("increment", 1)]}),
        ("file.filenum", {"type": 'NUMPAD_PLUS', "value": 'PRESS', "shift": True, "repeat": True},
         {"properties": [("increment", 10)]}),
        ("file.filenum", {"type": 'NUMPAD_PLUS', "value": 'PRESS', "ctrl": True, "repeat": True},
         {"properties": [("increment", 100)]}),
        ("file.filenum", {"type": 'NUMPAD_MINUS', "value": 'PRESS', "repeat": True},
         {"properties": [("increment", -1)]}),
        ("file.filenum", {"type": 'NUMPAD_MINUS', "value": 'PRESS', "shift": True, "repeat": True},
         {"properties": [("increment", -10)]}),
        ("file.filenum", {"type": 'NUMPAD_MINUS', "value": 'PRESS', "ctrl": True, "repeat": True},
         {"properties": [("increment", -100)]}),
        op_menu_pie("FILEBROWSER_MT_view_pie", {"type": 'ACCENT_GRAVE', "value": 'PRESS'}),

        # Select file under cursor before spawning the context menu.
        ("file.select", {"type": 'RIGHTMOUSE', "value": 'PRESS'},
         {"properties": [
             ("open", False),
             ("only_activate_if_selected", params.select_mouse == 'LEFTMOUSE'), ("pass_through", True),
         ]}),
        *_template_items_context_menu("FILEBROWSER_MT_context_menu", params.context_menu_event),
    ])

    return keymap


def km_file_browser_main(params):
    items = []
    keymap = (
        "File Browser Main",
        {"space_type": 'FILE_BROWSER', "region_type": 'WINDOW'},
        {"items": items},
    )

    if not params.use_file_single_click:
        items.extend([
            ("file.select", {"type": 'LEFTMOUSE', "value": 'DOUBLE_CLICK'},
             {"properties": [("open", True), ("deselect_all", not params.legacy)]}),
        ])

    items.extend([
        ("file.mouse_execute", {"type": 'LEFTMOUSE', "value": 'DOUBLE_CLICK'}, None),
        # Both .execute and .select are needed here. The former only works if
        # there's a file operator (i.e. not in regular editor mode) but is
        # needed to load files. The latter makes selection work if there's no
        # operator (i.e. in regular editor mode).
        ("file.select", {"type": 'LEFTMOUSE', "value": 'PRESS'},
         {"properties": [("open", params.use_file_single_click), ("deselect_all", not params.legacy)]}),
        ("file.select", {"type": 'LEFTMOUSE', "value": 'CLICK', "ctrl": True},
         {"properties": [("extend", True), ("open", False)]}),
        ("file.select", {"type": 'LEFTMOUSE', "value": 'CLICK', "shift": True},
         {"properties": [("extend", True), ("fill", True), ("open", False)]}),
        ("file.select_walk", {"type": 'UP_ARROW', "value": 'PRESS', "repeat": True},
         {"properties": [("direction", 'UP')]}),
        ("file.select_walk", {"type": 'UP_ARROW', "value": 'PRESS', "shift": True},
         {"properties": [("direction", 'UP'), ("extend", True)]}),
        ("file.select_walk", {"type": 'UP_ARROW', "value": 'PRESS', "shift": True, "ctrl": True, "repeat": True},
         {"properties": [("direction", 'UP'), ("extend", True), ("fill", True)]}),
        ("file.select_walk", {"type": 'DOWN_ARROW', "value": 'PRESS', "repeat": True},
         {"properties": [("direction", 'DOWN')]}),
        ("file.select_walk", {"type": 'DOWN_ARROW', "value": 'PRESS', "shift": True, "repeat": True},
         {"properties": [("direction", 'DOWN'), ("extend", True)]}),
        ("file.select_walk", {"type": 'DOWN_ARROW', "value": 'PRESS', "shift": True, "ctrl": True, "repeat": True},
         {"properties": [("direction", 'DOWN'), ("extend", True), ("fill", True)]}),
        ("file.select_walk", {"type": 'LEFT_ARROW', "value": 'PRESS', "repeat": True},
         {"properties": [("direction", 'LEFT')]}),
        ("file.select_walk", {"type": 'LEFT_ARROW', "value": 'PRESS', "shift": True, "repeat": True},
         {"properties": [("direction", 'LEFT'), ("extend", True)]}),
        ("file.select_walk", {"type": 'LEFT_ARROW', "value": 'PRESS', "shift": True, "ctrl": True, "repeat": True},
         {"properties": [("direction", 'LEFT'), ("extend", True), ("fill", True)]}),
        ("file.select_walk", {"type": 'RIGHT_ARROW', "value": 'PRESS', "repeat": True},
         {"properties": [("direction", 'RIGHT')]}),
        ("file.select_walk", {"type": 'RIGHT_ARROW', "value": 'PRESS', "shift": True, "repeat": True},
         {"properties": [("direction", 'RIGHT'), ("extend", True)]}),
        ("file.select_walk", {"type": 'RIGHT_ARROW', "value": 'PRESS', "shift": True, "ctrl": True, "repeat": True},
         {"properties": [("direction", 'RIGHT'), ("extend", True), ("fill", True)]}),
        ("file.previous", {"type": 'BUTTON4MOUSE', "value": 'CLICK'}, None),
        ("file.next", {"type": 'BUTTON5MOUSE', "value": 'CLICK'}, None),
        *_template_items_select_actions(params, "file.select_all"),
        ("file.select_box", {"type": 'B', "value": 'PRESS'}, None),
        ("file.select_box", {"type": 'LEFTMOUSE', "value": 'CLICK_DRAG'}, None),
        ("file.select_box", {"type": 'LEFTMOUSE', "value": 'CLICK_DRAG', "shift": True},
         {"properties": [("mode", 'ADD')]}),
        ("file.select_box", {"type": 'LEFTMOUSE', "value": 'CLICK_DRAG', "ctrl": True},
         {"properties": [("mode", 'SUB')]}),
        ("file.highlight", {"type": 'MOUSEMOVE', "value": 'ANY', "any": True}, None),
        ("file.sort_column_ui_context", {"type": 'LEFTMOUSE', "value": 'PRESS', "any": True}, None),
        ("file.view_selected", {"type": 'NUMPAD_PERIOD', "value": 'PRESS'}, None),
        *_template_items_context_menu("ASSETBROWSER_MT_context_menu", params.context_menu_event),
    ])

    return keymap


def km_file_browser_buttons(_params):
    items = []
    keymap = (
        "File Browser Buttons",
        {"space_type": 'FILE_BROWSER', "region_type": 'WINDOW'},
        {"items": items},
    )

    items.extend([
        ("file.filenum", {"type": 'NUMPAD_PLUS', "value": 'PRESS', "repeat": True},
         {"properties": [("increment", 1)]}),
        ("file.filenum", {"type": 'NUMPAD_PLUS', "value": 'PRESS', "shift": True, "repeat": True},
         {"properties": [("increment", 10)]}),
        ("file.filenum", {"type": 'NUMPAD_PLUS', "value": 'PRESS', "ctrl": True, "repeat": True},
         {"properties": [("increment", 100)]}),
        ("file.filenum", {"type": 'NUMPAD_MINUS', "value": 'PRESS', "repeat": True},
         {"properties": [("increment", -1)]}),
        ("file.filenum", {"type": 'NUMPAD_MINUS', "value": 'PRESS', "shift": True, "repeat": True},
         {"properties": [("increment", -10)]}),
        ("file.filenum", {"type": 'NUMPAD_MINUS', "value": 'PRESS', "ctrl": True, "repeat": True},
         {"properties": [("increment", -100)]}),
    ])

    return keymap


# ------------------------------------------------------------------------------
# Editor (Dope Sheet)

def km_dopesheet_generic(params):
    items = []
    keymap = (
        "Dopesheet Generic",
        {"space_type": 'DOPESHEET_EDITOR', "region_type": 'WINDOW'},
        {"items": items},
    )

    items.extend([
        *_template_space_region_type_toggle(
            params,
            sidebar_key={"type": 'N', "value": 'PRESS'},
        ),
        ("wm.context_set_enum", {"type": 'TAB', "value": 'PRESS', "ctrl": True},
         {"properties": [("data_path", 'area.type'), ("value", 'GRAPH_EDITOR')]}),
        ("action.extrapolation_type", {"type": 'E', "value": 'PRESS', "shift": True}, None),
    ])

    return keymap


def km_dopesheet(params):
    items = []
    keymap = (
        "Dopesheet",
        {"space_type": 'DOPESHEET_EDITOR', "region_type": 'WINDOW'},
        {"items": items},
    )

    items.extend([
        ("action.clickselect",
         {"type": params.select_mouse, "value": 'PRESS'},
         {"properties": [("deselect_all", not params.legacy)]}),
        ("action.clickselect",
         {"type": params.select_mouse, "value": 'PRESS', "alt": True},
         {"properties": [("column", True)]}),
        ("action.clickselect",
         {"type": params.select_mouse, "value": 'PRESS', "shift": True},
         {"properties": [("extend", True)]}),
        ("action.clickselect",
         {"type": params.select_mouse, "value": 'PRESS', "shift": True, "alt": True},
         {"properties": [("extend", True), ("column", True)]}),
        ("action.clickselect",
         {"type": params.select_mouse, "value": 'PRESS', "ctrl": True, "alt": True},
         {"properties": [("channel", True)]}),
        ("action.clickselect",
         {"type": params.select_mouse, "value": 'PRESS', "shift": True, "ctrl": True, "alt": True},
         {"properties": [("extend", True), ("channel", True)]}),
        ("action.select_leftright",
         {"type": params.select_mouse, "value": 'PRESS' if params.legacy else 'CLICK', "ctrl": True},
         {"properties": [("mode", 'CHECK')]}),
        ("action.select_leftright",
         {"type": params.select_mouse, "value": 'PRESS' if params.legacy else 'CLICK', "ctrl": True, "shift": True},
         {"properties": [("mode", 'CHECK'), ("extend", True)]}),
        ("action.select_leftright", {"type": 'LEFT_BRACKET', "value": 'PRESS'},
         {"properties": [("mode", 'LEFT')]}),
        ("action.select_leftright", {"type": 'RIGHT_BRACKET', "value": 'PRESS'},
         {"properties": [("mode", 'RIGHT')]}),
        *_template_items_select_actions(params, "action.select_all"),
        ("action.select_box", {"type": 'B', "value": 'PRESS'},
         {"properties": [("axis_range", False)]}),
        ("action.select_box", {"type": 'B', "value": 'PRESS', "alt": True},
         {"properties": [("axis_range", True)]}),
        ("action.select_box", {"type": params.select_mouse, "value": 'CLICK_DRAG'},
         {"properties": [("tweak", True), ("mode", 'SET')]}),
        ("action.select_box", {"type": params.select_mouse, "value": 'CLICK_DRAG', "shift": True},
         {"properties": [("tweak", True), ("mode", 'ADD')]}),
        ("action.select_box", {"type": params.select_mouse, "value": 'CLICK_DRAG', "ctrl": True},
         {"properties": [("tweak", True), ("mode", 'SUB')]}),
        ("action.select_lasso", {"type": params.action_mouse, "value": 'CLICK_DRAG', "ctrl": True},
         {"properties": [("mode", 'ADD')]}),
        ("action.select_lasso", {"type": params.action_mouse, "value": 'CLICK_DRAG', "shift": True, "ctrl": True},
         {"properties": [("mode", 'SUB')]}),
        ("action.select_circle", {"type": 'C', "value": 'PRESS'}, None),
        ("action.select_column", {"type": 'K', "value": 'PRESS'},
         {"properties": [("mode", 'KEYS')]}),
        ("action.select_column", {"type": 'K', "value": 'PRESS', "ctrl": True},
         {"properties": [("mode", 'CFRA')]}),
        ("action.select_column", {"type": 'K', "value": 'PRESS', "shift": True},
         {"properties": [("mode", 'MARKERS_COLUMN')]}),
        ("action.select_column", {"type": 'K', "value": 'PRESS', "alt": True},
         {"properties": [("mode", 'MARKERS_BETWEEN')]}),
        ("action.select_more", {"type": 'NUMPAD_PLUS', "value": 'PRESS', "ctrl": True, "repeat": True}, None),
        ("action.select_less", {"type": 'NUMPAD_MINUS', "value": 'PRESS', "ctrl": True, "repeat": True}, None),
        ("action.select_linked", {"type": 'L', "value": 'PRESS'}, None),
        ("action.frame_jump", {"type": 'G', "value": 'PRESS', "ctrl": True}, None),
        (
            op_menu_pie("DOPESHEET_MT_snap_pie", {"type": 'S', "value": 'PRESS', "shift": True})
            if not params.legacy else
            ("action.snap", {"type": 'S', "value": 'PRESS', "shift": True}, None)
        ),
        ("action.mirror", {"type": 'M', "value": 'PRESS', "ctrl": True}, None),
        ("action.handle_type", {"type": 'V', "value": 'PRESS'}, None),
        ("action.interpolation_type", {"type": 'T', "value": 'PRESS'}, None),
        ("action.extrapolation_type", {"type": 'E', "value": 'PRESS', "shift": True}, None),
        ("action.easing_type", {"type": 'E', "value": 'PRESS', "ctrl": True}, None),
        ("action.keyframe_type", {"type": 'R', "value": 'PRESS'}, None),
        ("action.bake_keys", {"type": 'O', "value": 'PRESS', "shift": True, "alt": True}, None),
        op_menu("DOPESHEET_MT_delete", {"type": 'X', "value": 'PRESS'}),
        ("action.delete", {"type": 'DEL', "value": 'PRESS'}, {"properties": [("confirm", False)]}),
        ("action.duplicate_move", {"type": 'D', "value": 'PRESS', "shift": True}, None),
        ("action.keyframe_insert", {"type": 'I', "value": 'PRESS'}, None),
        ("action.copy", {"type": 'C', "value": 'PRESS', "ctrl": True}, None),
        ("action.paste", {"type": 'V', "value": 'PRESS', "ctrl": True}, None),
        ("action.paste", {"type": 'V', "value": 'PRESS', "shift": True, "ctrl": True},
         {"properties": [("flipped", True)]}),
        ("action.previewrange_set", {"type": 'P', "value": 'PRESS', "ctrl": True, "alt": True}, None),
        ("action.view_all", {"type": 'HOME', "value": 'PRESS'}, None),
        ("action.view_all", {"type": 'NDOF_BUTTON_FIT', "value": 'PRESS'}, None),
        ("action.view_selected", {"type": 'NUMPAD_PERIOD', "value": 'PRESS'}, None),
        ("action.view_frame", {"type": 'NUMPAD_0', "value": 'PRESS'}, None),
        op_menu_pie("DOPESHEET_MT_view_pie", {"type": 'ACCENT_GRAVE', "value": 'PRESS'}),
        ("anim.channels_editable_toggle", {"type": 'TAB', "value": 'PRESS'}, None),
        ("anim.channels_select_filter", {"type": 'F', "value": 'PRESS', "ctrl": True}, None),
        ("transform.transform", {"type": 'G', "value": 'PRESS'},
         {"properties": [("mode", 'TIME_TRANSLATE')]}),
        ("transform.transform", {"type": params.select_mouse, "value": 'CLICK_DRAG'},
         {"properties": [("mode", 'TIME_TRANSLATE')]}),
        ("transform.transform", {"type": 'E', "value": 'PRESS'},
         {"properties": [("mode", 'TIME_EXTEND')]}),
        ("transform.transform", {"type": 'S', "value": 'PRESS'},
         {"properties": [("mode", 'TIME_SCALE')]}),
        ("transform.transform", {"type": 'T', "value": 'PRESS', "shift": True},
         {"properties": [("mode", 'TIME_SLIDE')]}),
        *_template_items_proportional_editing(
            params, connected=False, toggle_data_path='tool_settings.use_proportional_action'),
        ("marker.add", {"type": 'M', "value": 'PRESS'}, None),
        ("marker.camera_bind", {"type": 'B', "value": 'PRESS', "ctrl": True}, None),
        *_template_items_context_menu("DOPESHEET_MT_context_menu", params.context_menu_event),
        *_template_items_change_frame(params),
    ])

    return keymap


# ------------------------------------------------------------------------------
# Editor (NLA)

def km_nla_generic(params):
    items = []
    keymap = (
        "NLA Generic",
        {"space_type": 'NLA_EDITOR', "region_type": 'WINDOW'},
        {"items": items},
    )

    items.extend([
        *_template_space_region_type_toggle(
            params,
            sidebar_key={"type": 'N', "value": 'PRESS'},
        ),
        ("nla.tweakmode_enter", {"type": 'TAB', "value": 'PRESS'},
         {"properties": [("use_upper_stack_evaluation", True)]}),
        ("nla.tweakmode_exit", {"type": 'TAB', "value": 'PRESS'}, None),
        ("nla.tweakmode_enter", {"type": 'TAB', "value": 'PRESS', "shift": True},
         {"properties": [("isolate_action", True)]}),
        ("nla.tweakmode_exit", {"type": 'TAB', "value": 'PRESS', "shift": True},
         {"properties": [("isolate_action", True)]}),
        ("anim.channels_select_filter", {"type": 'F', "value": 'PRESS', "ctrl": True}, None),
    ])

    return keymap


def km_nla_tracks(params):
    items = []
    keymap = (
        "NLA Tracks",
        {"space_type": 'NLA_EDITOR', "region_type": 'WINDOW'},
        {"items": items},
    )

    items.extend([
        ("nla.channels_click", {"type": 'LEFTMOUSE', "value": 'PRESS'}, None),
        ("nla.channels_click", {"type": 'LEFTMOUSE', "value": 'PRESS', "shift": True},
         {"properties": [("extend", True)]}),
        ("nla.tracks_add", {"type": 'A', "value": 'PRESS', "shift": True},
         {"properties": [("above_selected", False)]}),
        ("nla.tracks_add", {"type": 'A', "value": 'PRESS', "shift": True, "ctrl": True},
         {"properties": [("above_selected", True)]}),
        ("nla.tracks_delete", {"type": 'X', "value": 'PRESS'}, None),
        ("nla.tracks_delete", {"type": 'DEL', "value": 'PRESS'}, None),
        *_template_items_context_menu("NLA_MT_channel_context_menu", params.context_menu_event),
    ])

    return keymap


def km_nla_editor(params):
    items = []
    keymap = (
        "NLA Editor",
        {"space_type": 'NLA_EDITOR', "region_type": 'WINDOW'},
        {"items": items},
    )

    items.extend([
        ("nla.click_select", {"type": params.select_mouse, "value": 'PRESS'},
         {"properties": [("deselect_all", not params.legacy)]}),
        ("nla.click_select", {"type": params.select_mouse, "value": 'PRESS', "shift": True},
         {"properties": [("extend", True)]}),
        ("nla.select_leftright",
         {"type": params.select_mouse, "value": 'PRESS' if params.legacy else 'CLICK', "ctrl": True},
         {"properties": [("mode", 'CHECK')]}),
        ("nla.select_leftright",
         {"type": params.select_mouse, "value": 'PRESS' if params.legacy else 'CLICK', "ctrl": True, "shift": True},
         {"properties": [("mode", 'CHECK'), ("extend", True)]}),
        ("nla.select_leftright", {"type": 'LEFT_BRACKET', "value": 'PRESS'},
         {"properties": [("mode", 'LEFT')]}),
        ("nla.select_leftright", {"type": 'RIGHT_BRACKET', "value": 'PRESS'},
         {"properties": [("mode", 'RIGHT')]}),
        *_template_items_select_actions(params, "nla.select_all"),
        ("nla.select_box", {"type": 'B', "value": 'PRESS'},
         {"properties": [("axis_range", False)]}),
        ("nla.select_box", {"type": 'B', "value": 'PRESS', "alt": True},
         {"properties": [("axis_range", True)]}),
        ("nla.select_box", {"type": params.select_mouse, "value": 'CLICK_DRAG'},
         {"properties": [("tweak", True), ("mode", 'SET')]}),
        ("nla.select_box", {"type": params.select_mouse, "value": 'CLICK_DRAG', "shift": True},
         {"properties": [("tweak", True), ("mode", 'ADD')]}),
        ("nla.select_box", {"type": params.select_mouse, "value": 'CLICK_DRAG', "ctrl": True},
         {"properties": [("tweak", True), ("mode", 'SUB')]}),
        ("nla.previewrange_set", {"type": 'P', "value": 'PRESS', "ctrl": True, "alt": True}, None),
        ("nla.view_all", {"type": 'HOME', "value": 'PRESS'}, None),
        ("nla.view_all", {"type": 'NDOF_BUTTON_FIT', "value": 'PRESS'}, None),
        ("nla.view_selected", {"type": 'NUMPAD_PERIOD', "value": 'PRESS'}, None),
        ("nla.view_frame", {"type": 'NUMPAD_0', "value": 'PRESS'}, None),
        op_menu_pie("NLA_MT_view_pie", {"type": 'ACCENT_GRAVE', "value": 'PRESS'}),
        ("nla.actionclip_add", {"type": 'A', "value": 'PRESS', "shift": True}, None),
        ("nla.transition_add", {"type": 'T', "value": 'PRESS', "shift": True}, None),
        ("nla.soundclip_add", {"type": 'K', "value": 'PRESS', "shift": True}, None),
        ("nla.meta_add", {"type": 'G', "value": 'PRESS', "ctrl": True}, None),
        ("nla.meta_remove", {"type": 'G', "value": 'PRESS', "ctrl": True, "alt": True}, None),
        ("nla.duplicate_linked_move", {"type": 'D', "value": 'PRESS', "shift": True}, None),
        ("nla.duplicate_move", {"type": 'D', "value": 'PRESS', "alt": True}, None),
        ("nla.make_single_user", {"type": 'U', "value": 'PRESS'}, None),
        ("nla.delete", {"type": 'X', "value": 'PRESS'}, None),
        ("nla.delete", {"type": 'DEL', "value": 'PRESS'}, None),
        ("nla.split", {"type": 'Y', "value": 'PRESS'}, None),
        ("nla.mute_toggle", {"type": 'H', "value": 'PRESS'}, None),
        ("nla.swap", {"type": 'F', "value": 'PRESS', "alt": True}, None),
        ("nla.move_up", {"type": 'PAGE_UP', "value": 'PRESS', "repeat": True}, None),
        ("nla.move_down", {"type": 'PAGE_DOWN', "value": 'PRESS', "repeat": True}, None),
        ("nla.apply_scale", {"type": 'A', "value": 'PRESS', "ctrl": True}, None),
        ("nla.clear_scale", {"type": 'S', "value": 'PRESS', "alt": True}, None),
        (
            op_menu_pie("NLA_MT_snap_pie", {"type": 'S', "value": 'PRESS', "shift": True})
            if not params.legacy else
            ("nla.snap", {"type": 'S', "value": 'PRESS', "shift": True}, None)
        ),
        ("nla.fmodifier_add", {"type": 'M', "value": 'PRESS', "shift": True, "ctrl": True}, None),
        ("transform.transform", {"type": 'G', "value": 'PRESS'},
         {"properties": [("mode", 'TRANSLATION')]}),
        ("transform.transform", {"type": params.select_mouse, "value": 'CLICK_DRAG'},
         {"properties": [("mode", 'TRANSLATION')]}),
        ("transform.transform", {"type": 'E', "value": 'PRESS'},
         {"properties": [("mode", 'TIME_EXTEND')]}),
        ("transform.transform", {"type": 'S', "value": 'PRESS'},
         {"properties": [("mode", 'TIME_SCALE')]}),
        ("marker.add", {"type": 'M', "value": 'PRESS'}, None),
        *_template_items_context_menu("NLA_MT_context_menu", params.context_menu_event),
        *_template_items_change_frame(params),
    ])

    return keymap


# ------------------------------------------------------------------------------
# Editor (Text)

def km_text_generic(params):
    items = []
    keymap = (
        "Text Generic",
        {"space_type": 'TEXT_EDITOR', "region_type": 'WINDOW'},
        {"items": items},
    )

    items.extend([
        *_template_space_region_type_toggle(
            params,
            sidebar_key={"type": 'T', "value": 'PRESS', "ctrl": True},
        ),
        ("text.start_find", {"type": 'F', "value": 'PRESS', "ctrl": True}, None),
        ("text.jump", {"type": 'J', "value": 'PRESS', "ctrl": True}, None),
        ("text.find_set_selected", {"type": 'G', "value": 'PRESS', "ctrl": True}, None),
        ("text.replace", {"type": 'H', "value": 'PRESS', "ctrl": True}, None),
    ])

    return keymap


def km_text(params):
    items = []
    keymap = (
        "Text",
        {"space_type": 'TEXT_EDITOR', "region_type": 'WINDOW'},
        {"items": items},
    )

    items.extend([
        ("wm.context_cycle_int", {"type": 'WHEELUPMOUSE', "value": 'PRESS', "ctrl": True},
         {"properties": [("data_path", 'space_data.font_size'), ("reverse", False)]}),
        ("wm.context_cycle_int", {"type": 'WHEELDOWNMOUSE', "value": 'PRESS', "ctrl": True},
         {"properties": [("data_path", 'space_data.font_size'), ("reverse", True)]}),
        ("wm.context_cycle_int", {"type": 'NUMPAD_PLUS', "value": 'PRESS', "ctrl": True, "repeat": True},
         {"properties": [("data_path", 'space_data.font_size'), ("reverse", False)]}),
        ("wm.context_cycle_int", {"type": 'NUMPAD_MINUS', "value": 'PRESS', "ctrl": True, "repeat": True},
         {"properties": [("data_path", 'space_data.font_size'), ("reverse", True)]}),
    ])

    if not params.legacy:
        items.extend([
            ("text.new", {"type": 'N', "value": 'PRESS', "alt": True}, None),
        ])
    else:
        items.extend([
            ("text.new", {"type": 'N', "value": 'PRESS', "ctrl": True}, None),

            ("text.move", {"type": 'LEFT_ARROW', "value": 'PRESS', "alt": True, "repeat": True},
             {"properties": [("type", 'PREVIOUS_WORD')]}),
            ("text.move", {"type": 'RIGHT_ARROW', "value": 'PRESS', "alt": True, "repeat": True},
             {"properties": [("type", 'NEXT_WORD')]}),
        ])

    items.extend([
        ("text.open", {"type": 'O', "value": 'PRESS', "alt": True}, None),
        ("text.reload", {"type": 'R', "value": 'PRESS', "alt": True}, None),
        ("text.save", {"type": 'S', "value": 'PRESS', "alt": True}, None),
        ("text.save_as", {"type": 'S', "value": 'PRESS', "shift": True, "ctrl": True, "alt": True}, None),
        ("text.run_script", {"type": 'P', "value": 'PRESS', "alt": True}, None),
        ("text.cut", {"type": 'X', "value": 'PRESS', "ctrl": True}, None),
        ("text.copy", {"type": 'C', "value": 'PRESS', "ctrl": True}, None),
        ("text.paste", {"type": 'V', "value": 'PRESS', "ctrl": True, "repeat": True}, None),
        ("text.cut", {"type": 'DEL', "value": 'PRESS', "shift": True}, None),
        ("text.copy", {"type": 'INSERT', "value": 'PRESS', "ctrl": True}, None),
        ("text.paste", {"type": 'INSERT', "value": 'PRESS', "shift": True, "repeat": True}, None),
        ("text.duplicate_line", {"type": 'D', "value": 'PRESS', "ctrl": True, "repeat": True}, None),
        ("text.select_all", {"type": 'A', "value": 'PRESS', "ctrl": True}, None),
        ("text.select_line", {"type": 'A', "value": 'PRESS', "shift": True, "ctrl": True}, None),
        ("text.select_word", {"type": 'LEFTMOUSE', "value": 'DOUBLE_CLICK'}, None),
        ("text.move_lines", {"type": 'UP_ARROW', "value": 'PRESS', "shift": True, "ctrl": True, "repeat": True},
         {"properties": [("direction", 'UP')]}),
        ("text.move_lines", {"type": 'DOWN_ARROW', "value": 'PRESS', "shift": True, "ctrl": True, "repeat": True},
         {"properties": [("direction", 'DOWN')]}),
        ("text.indent_or_autocomplete", {"type": 'TAB', "value": 'PRESS', "repeat": True}, None),
        ("text.unindent", {"type": 'TAB', "value": 'PRESS', "shift": True, "repeat": True}, None),
        ("text.comment_toggle", {"type": 'SLASH', "value": 'PRESS', "ctrl": True}, None),
        ("text.move", {"type": 'HOME', "value": 'PRESS'},
         {"properties": [("type", 'LINE_BEGIN')]}),
        ("text.move", {"type": 'END', "value": 'PRESS'},
         {"properties": [("type", 'LINE_END')]}),
        ("text.move", {"type": 'E', "value": 'PRESS', "ctrl": True},
         {"properties": [("type", 'LINE_END')]}),
        ("text.move", {"type": 'E', "value": 'PRESS', "shift": True, "ctrl": True},
         {"properties": [("type", 'LINE_END')]}),
        ("text.move", {"type": 'LEFT_ARROW', "value": 'PRESS', "repeat": True},
         {"properties": [("type", 'PREVIOUS_CHARACTER')]}),
        ("text.move", {"type": 'RIGHT_ARROW', "value": 'PRESS', "repeat": True},
         {"properties": [("type", 'NEXT_CHARACTER')]}),
        ("text.move", {"type": 'LEFT_ARROW', "value": 'PRESS', "ctrl": True, "repeat": True},
         {"properties": [("type", 'PREVIOUS_WORD')]}),
        ("text.move", {"type": 'RIGHT_ARROW', "value": 'PRESS', "ctrl": True, "repeat": True},
         {"properties": [("type", 'NEXT_WORD')]}),
        ("text.move", {"type": 'UP_ARROW', "value": 'PRESS', "repeat": True},
         {"properties": [("type", 'PREVIOUS_LINE')]}),
        ("text.move", {"type": 'DOWN_ARROW', "value": 'PRESS', "repeat": True},
         {"properties": [("type", 'NEXT_LINE')]}),
        ("text.move", {"type": 'PAGE_UP', "value": 'PRESS', "repeat": True},
         {"properties": [("type", 'PREVIOUS_PAGE')]}),
        ("text.move", {"type": 'PAGE_DOWN', "value": 'PRESS', "repeat": True},
         {"properties": [("type", 'NEXT_PAGE')]}),
        ("text.move", {"type": 'HOME', "value": 'PRESS', "ctrl": True},
         {"properties": [("type", 'FILE_TOP')]}),
        ("text.move", {"type": 'END', "value": 'PRESS', "ctrl": True},
         {"properties": [("type", 'FILE_BOTTOM')]}),
        ("text.move_select", {"type": 'HOME', "value": 'PRESS', "shift": True},
         {"properties": [("type", 'LINE_BEGIN')]}),
        ("text.move_select", {"type": 'END', "value": 'PRESS', "shift": True},
         {"properties": [("type", 'LINE_END')]}),
        ("text.move_select", {"type": 'LEFT_ARROW', "value": 'PRESS', "shift": True, "repeat": True},
         {"properties": [("type", 'PREVIOUS_CHARACTER')]}),
        ("text.move_select", {"type": 'RIGHT_ARROW', "value": 'PRESS', "shift": True, "repeat": True},
         {"properties": [("type", 'NEXT_CHARACTER')]}),
        ("text.move_select", {"type": 'LEFT_ARROW', "value": 'PRESS', "shift": True, "ctrl": True, "repeat": True},
         {"properties": [("type", 'PREVIOUS_WORD')]}),
        ("text.move_select", {"type": 'RIGHT_ARROW', "value": 'PRESS', "shift": True, "ctrl": True, "repeat": True},
         {"properties": [("type", 'NEXT_WORD')]}),
        ("text.move_select", {"type": 'UP_ARROW', "value": 'PRESS', "shift": True, "repeat": True},
         {"properties": [("type", 'PREVIOUS_LINE')]}),
        ("text.move_select", {"type": 'DOWN_ARROW', "value": 'PRESS', "shift": True, "repeat": True},
         {"properties": [("type", 'NEXT_LINE')]}),
        ("text.move_select", {"type": 'PAGE_UP', "value": 'PRESS', "shift": True, "repeat": True},
         {"properties": [("type", 'PREVIOUS_PAGE')]}),
        ("text.move_select", {"type": 'PAGE_DOWN', "value": 'PRESS', "shift": True, "repeat": True},
         {"properties": [("type", 'NEXT_PAGE')]}),
        ("text.move_select", {"type": 'HOME', "value": 'PRESS', "shift": True, "ctrl": True},
         {"properties": [("type", 'FILE_TOP')]}),
        ("text.move_select", {"type": 'END', "value": 'PRESS', "shift": True, "ctrl": True},
         {"properties": [("type", 'FILE_BOTTOM')]}),
        ("text.delete", {"type": 'DEL', "value": 'PRESS', "repeat": True},
         {"properties": [("type", 'NEXT_CHARACTER')]}),
        ("text.delete", {"type": 'BACK_SPACE', "value": 'PRESS', "repeat": True},
         {"properties": [("type", 'PREVIOUS_CHARACTER')]}),
        ("text.delete", {"type": 'BACK_SPACE', "value": 'PRESS', "shift": True, "repeat": True},
         {"properties": [("type", 'PREVIOUS_CHARACTER')]}),
        ("text.delete", {"type": 'DEL', "value": 'PRESS', "ctrl": True, "repeat": True},
         {"properties": [("type", 'NEXT_WORD')]}),
        ("text.delete", {"type": 'BACK_SPACE', "value": 'PRESS', "ctrl": True, "repeat": True},
         {"properties": [("type", 'PREVIOUS_WORD')]}),
        ("text.overwrite_toggle", {"type": 'INSERT', "value": 'PRESS'}, None),
        ("text.scroll_bar", {"type": 'LEFTMOUSE', "value": 'PRESS'}, None),
        ("text.scroll_bar", {"type": 'MIDDLEMOUSE', "value": 'PRESS'}, None),
        ("text.scroll", {"type": 'MIDDLEMOUSE', "value": 'PRESS'}, None),
        ("text.scroll", {"type": 'TRACKPADPAN', "value": 'ANY'}, None),
        ("text.selection_set", {"type": 'LEFTMOUSE', "value": 'CLICK_DRAG'}, None),
        ("text.cursor_set", {"type": 'LEFTMOUSE', "value": 'PRESS'}, None),
        ("text.selection_set", {"type": 'LEFTMOUSE', "value": 'PRESS', "shift": True}, None),
        ("text.scroll", {"type": 'WHEELUPMOUSE', "value": 'PRESS'},
         {"properties": [("lines", -1)]}),
        ("text.scroll", {"type": 'WHEELDOWNMOUSE', "value": 'PRESS'},
         {"properties": [("lines", 1)]}),
        ("text.line_break", {"type": 'RET', "value": 'PRESS', "repeat": True}, None),
        ("text.line_break", {"type": 'NUMPAD_ENTER', "value": 'PRESS', "repeat": True}, None),
        ("text.line_number", {"type": 'TEXTINPUT', "value": 'ANY', "any": True, "repeat": True}, None),
        op_menu("TEXT_MT_context_menu", {"type": 'RIGHTMOUSE', "value": 'PRESS'}),
        ("text.insert", {"type": 'TEXTINPUT', "value": 'ANY', "any": True, "repeat": True}, None),
    ])

    return keymap


# ------------------------------------------------------------------------------
# Editor (Sequencer)

def km_sequencercommon(params):
    items = []
    keymap = (
        "SequencerCommon",
        {"space_type": 'SEQUENCE_EDITOR', "region_type": 'WINDOW'},
        {"items": items},
    )

    items.extend([
        *_template_space_region_type_toggle(
            params,
            toolbar_key={"type": 'T', "value": 'PRESS'},
            sidebar_key={"type": 'N', "value": 'PRESS'},
        ),
        ("wm.context_toggle", {"type": 'O', "value": 'PRESS', "shift": True},
         {"properties": [("data_path", 'scene.sequence_editor.show_overlay_frame')]}),
        ("wm.context_toggle_enum", {"type": 'TAB', "value": 'PRESS', "ctrl": True},
         {"properties": [("data_path", 'space_data.view_type'), ("value_1", 'SEQUENCER'), ("value_2", 'PREVIEW')]}),
        ("sequencer.refresh_all", {"type": 'E', "value": 'PRESS', "ctrl": True}, None),
    ])

    if params.select_mouse == 'LEFTMOUSE' and not params.legacy:
        # Quick switch to select tool, since left select can't easily
        # select with any tool active.
        items.extend([
            op_tool_cycle("builtin.select_box", {"type": 'W', "value": 'PRESS'}),
        ])

    return keymap


def km_sequencer(params):
    items = []
    keymap = (
        "Sequencer",
        {"space_type": 'SEQUENCE_EDITOR', "region_type": 'WINDOW'},
        {"items": items},
    )

    items.extend([
        *_template_items_select_actions(params, "sequencer.select_all"),
        ("sequencer.split", {"type": 'K', "value": 'PRESS'},
         {"properties": [("type", 'SOFT')]}),
        ("sequencer.split", {"type": 'K', "value": 'PRESS', "shift": True},
         {"properties": [("type", 'HARD')]}),
        ("sequencer.mute", {"type": 'H', "value": 'PRESS'},
         {"properties": [("unselected", False)]}),
        ("sequencer.mute", {"type": 'H', "value": 'PRESS', "shift": True},
         {"properties": [("unselected", True)]}),
        ("sequencer.unmute", {"type": 'H', "value": 'PRESS', "alt": True},
         {"properties": [("unselected", False)]}),
        ("sequencer.unmute", {"type": 'H', "value": 'PRESS', "shift": True, "alt": True},
         {"properties": [("unselected", True)]}),
        ("sequencer.lock", {"type": 'H', "value": 'PRESS', "ctrl": True}, None),
        ("sequencer.unlock", {"type": 'H', "value": 'PRESS', "ctrl": True, "alt": True}, None),
        ("sequencer.reassign_inputs", {"type": 'R', "value": 'PRESS'}, None),
        ("sequencer.reload", {"type": 'R', "value": 'PRESS', "alt": True}, None),
        ("sequencer.reload", {"type": 'R', "value": 'PRESS', "shift": True, "alt": True},
         {"properties": [("adjust_length", True)]}),
        ("sequencer.offset_clear", {"type": 'O', "value": 'PRESS', "alt": True}, None),
        ("sequencer.duplicate_move", {"type": 'D', "value": 'PRESS', "shift": True}, None),
        ("sequencer.delete", {"type": 'X', "value": 'PRESS'}, None),
        ("sequencer.delete", {"type": 'DEL', "value": 'PRESS'}, None),
        ("sequencer.copy", {"type": 'C', "value": 'PRESS', "ctrl": True}, None),
        ("sequencer.paste", {"type": 'V', "value": 'PRESS', "ctrl": True}, None),
        ("sequencer.paste", {"type": 'V', "value": 'PRESS', "ctrl": True, "shift": True},
         {"properties": [("keep_offset", True)]}),
        ("sequencer.images_separate", {"type": 'Y', "value": 'PRESS'}, None),
        ("sequencer.meta_toggle", {"type": 'TAB', "value": 'PRESS'}, None),
        ("sequencer.meta_make", {"type": 'G', "value": 'PRESS', "ctrl": True}, None),
        ("sequencer.meta_separate", {"type": 'G', "value": 'PRESS', "ctrl": True, "alt": True}, None),
        ("sequencer.view_all", {"type": 'HOME', "value": 'PRESS'}, None),
        ("sequencer.view_all", {"type": 'NDOF_BUTTON_FIT', "value": 'PRESS'}, None),
        ("sequencer.view_selected", {"type": 'NUMPAD_PERIOD', "value": 'PRESS'}, None),
        ("sequencer.view_frame", {"type": 'NUMPAD_0', "value": 'PRESS'}, None),
        ("sequencer.strip_jump", {"type": 'PAGE_UP', "value": 'PRESS', "repeat": True},
         {"properties": [("next", True), ("center", False)]}),
        ("sequencer.strip_jump", {"type": 'PAGE_DOWN', "value": 'PRESS', "repeat": True},
         {"properties": [("next", False), ("center", False)]}),
        ("sequencer.strip_jump", {"type": 'PAGE_UP', "value": 'PRESS', "alt": True, "repeat": True},
         {"properties": [("next", True), ("center", True)]}),
        ("sequencer.strip_jump", {"type": 'PAGE_DOWN', "value": 'PRESS', "alt": True, "repeat": True},
         {"properties": [("next", False), ("center", True)]}),
        ("sequencer.swap", {"type": 'LEFT_ARROW', "value": 'PRESS', "alt": True, "repeat": True},
         {"properties": [("side", 'LEFT')]}),
        ("sequencer.swap", {"type": 'RIGHT_ARROW', "value": 'PRESS', "alt": True, "repeat": True},
         {"properties": [("side", 'RIGHT')]}),
        ("sequencer.gap_remove", {"type": 'BACK_SPACE', "value": 'PRESS'},
         {"properties": [("all", False)]}),
        ("sequencer.gap_remove", {"type": 'BACK_SPACE', "value": 'PRESS', "shift": True},
         {"properties": [("all", True)]}),
        ("sequencer.gap_insert", {"type": 'EQUAL', "value": 'PRESS', "shift": True}, None),
        ("sequencer.snap", {"type": 'S', "value": 'PRESS', "shift": True}, None),
        ("sequencer.swap_inputs", {"type": 'S', "value": 'PRESS', "alt": True}, None),
        *(
            (("sequencer.split_multicam",
              {"type": NUMBERS_1[i], "value": 'PRESS'},
              {"properties": [("camera", i + 1)]})
             for i in range(10)
             )
        ),
        *_template_sequencer_timeline_select(
            type=params.select_mouse,
            value=params.select_mouse_value_fallback,
            legacy=params.legacy,
        ),
        ("sequencer.select_more", {"type": 'NUMPAD_PLUS', "value": 'PRESS', "ctrl": True, "repeat": True}, None),
        ("sequencer.select_less", {"type": 'NUMPAD_MINUS', "value": 'PRESS', "ctrl": True, "repeat": True}, None),
        ("sequencer.select_linked_pick", {"type": 'L', "value": 'PRESS'}, None),
        ("sequencer.select_linked_pick", {"type": 'L', "value": 'PRESS', "shift": True},
         {"properties": [("extend", True)]}),
        ("sequencer.select_linked", {"type": 'L', "value": 'PRESS', "ctrl": True}, None),
        ("sequencer.select_box", {"type": params.select_mouse, "value": 'CLICK_DRAG'},
         {"properties": [("tweak", True), ("mode", 'SET')]}),
        ("sequencer.select_box", {"type": params.select_mouse, "value": 'CLICK_DRAG', "shift": True},
         {"properties": [("tweak", True), ("mode", 'ADD')]}),
        ("sequencer.select_box", {"type": params.select_mouse, "value": 'CLICK_DRAG', "ctrl": True},
         {"properties": [("tweak", True), ("mode", 'SUB')]}),
        ("sequencer.select_box", {"type": 'B', "value": 'PRESS'}, None),
        ("sequencer.select_box", {"type": 'B', "value": 'PRESS', "ctrl": True},
         {"properties": [("include_handles", True)]}),
        ("sequencer.select_grouped", {"type": 'G', "value": 'PRESS', "shift": True}, None),
        op_menu("SEQUENCER_MT_add", {"type": 'A', "value": 'PRESS', "shift": True}),
        op_menu("SEQUENCER_MT_change", {"type": 'C', "value": 'PRESS'}),
        op_menu_pie("SEQUENCER_MT_view_pie", {"type": 'ACCENT_GRAVE', "value": 'PRESS'}),
        ("sequencer.slip", {"type": 'S', "value": 'PRESS'}, None),
        ("wm.context_set_int", {"type": 'O', "value": 'PRESS'},
         {"properties": [("data_path", 'scene.sequence_editor.overlay_frame'), ("value", 0)]}),
        ("transform.seq_slide", {"type": 'G', "value": 'PRESS'},
         {"properties": [("view2d_edge_pan", True)]}),
        ("transform.seq_slide", {"type": params.select_mouse, "value": 'CLICK_DRAG'},
         {"properties": [("view2d_edge_pan", True)]}),
        ("transform.transform", {"type": 'E', "value": 'PRESS'},
         {"properties": [("mode", 'TIME_EXTEND')]}),
        ("marker.add", {"type": 'M', "value": 'PRESS'}, None),
        ("sequencer.select_side_of_frame", {"type": 'LEFT_BRACKET', "value": 'PRESS'},
         {"properties": [("side", 'LEFT')]}),
        ("sequencer.select_side_of_frame", {"type": 'RIGHT_BRACKET', "value": 'PRESS'},
         {"properties": [("side", 'RIGHT')]}),
        ("wm.context_toggle", {"type": 'TAB', "value": 'PRESS', "shift": True},
         {"properties": [("data_path", 'tool_settings.use_snap_sequencer')]}),
        ("wm.context_toggle", {"type": 'Z', "value": 'PRESS', "alt": True, "shift": True},
         {"properties": [("data_path", "space_data.show_overlays")]}),
        *_template_items_context_menu("SEQUENCER_MT_context_menu", params.context_menu_event),
        op_menu("SEQUENCER_MT_retiming", {"type": 'I', "value": 'PRESS'}),
        ("sequencer.retiming_segment_speed_set", {"type": 'R', "value": 'PRESS'}, None),
        ("sequencer.retiming_show", {"type": 'R', "value": 'PRESS', "ctrl": True}, None),
    ])

    return keymap


def km_sequencerpreview(params):
    items = []
    keymap = (
        "SequencerPreview",
        {"space_type": 'SEQUENCE_EDITOR', "region_type": 'WINDOW'},
        {"items": items},
    )

    items.extend([
        # Selection.
        *_template_sequencer_preview_select(
            type=params.select_mouse,
            value=params.select_mouse_value_fallback,
            legacy=params.legacy,
        ),
        *_template_items_select_actions(params, "sequencer.select_all"),
        ("sequencer.select_box", {"type": 'B', "value": 'PRESS'}, None),

        # View.
        ("sequencer.view_selected", {"type": 'NUMPAD_PERIOD', "value": 'PRESS'}, None),
        ("sequencer.view_all_preview", {"type": 'HOME', "value": 'PRESS'}, None),
        ("sequencer.view_all_preview", {"type": 'NDOF_BUTTON_FIT', "value": 'PRESS'}, None),
        ("sequencer.view_ghost_border", {"type": 'O', "value": 'PRESS'}, None),
        ("sequencer.view_zoom_ratio", {"type": 'NUMPAD_8', "value": 'PRESS', "ctrl": True},
         {"properties": [("ratio", 8.0)]}),
        ("sequencer.view_zoom_ratio", {"type": 'NUMPAD_4', "value": 'PRESS', "ctrl": True},
         {"properties": [("ratio", 4.0)]}),
        ("sequencer.view_zoom_ratio", {"type": 'NUMPAD_2', "value": 'PRESS', "ctrl": True},
         {"properties": [("ratio", 2.0)]}),
        ("sequencer.view_zoom_ratio", {"type": 'NUMPAD_1', "value": 'PRESS'},
         {"properties": [("ratio", 1.0)]}),
        ("sequencer.view_zoom_ratio", {"type": 'NUMPAD_2', "value": 'PRESS'},
         {"properties": [("ratio", 0.5)]}),
        ("sequencer.view_zoom_ratio", {"type": 'NUMPAD_4', "value": 'PRESS'},
         {"properties": [("ratio", 0.25)]}),
        ("sequencer.view_zoom_ratio", {"type": 'NUMPAD_8', "value": 'PRESS'},
         {"properties": [("ratio", 0.125)]}),
        op_menu_pie("SEQUENCER_MT_preview_view_pie", {"type": 'ACCENT_GRAVE', "value": 'PRESS'}),

        # Transform Actions.
        *_template_items_transform_actions(params, use_mirror=True),

        # Edit.
        ("sequencer.strip_transform_clear", {"type": 'G', "alt": True, "value": 'PRESS'},
         {"properties": [("property", 'POSITION')]}),
        ("sequencer.strip_transform_clear", {"type": 'S', "alt": True, "value": 'PRESS'},
         {"properties": [("property", 'SCALE')]}),
        ("sequencer.strip_transform_clear", {"type": 'R', "alt": True, "value": 'PRESS'},
         {"properties": [("property", 'ROTATION')]}),

        ("sequencer.delete", {"type": 'X', "value": 'PRESS'}, None),
        ("sequencer.delete", {"type": 'DEL', "value": 'PRESS'}, None),

        *_template_items_context_menu("SEQUENCER_MT_preview_context_menu", params.context_menu_event),
    ])

    if not params.legacy:
        # New pie menus.
        items.extend([
            ("wm.context_toggle", {"type": 'ACCENT_GRAVE', "value": 'PRESS', "ctrl": True},
             {"properties": [("data_path", 'space_data.show_gizmo')]}),
            op_menu_pie("SEQUENCER_MT_pivot_pie", {"type": 'PERIOD', "value": 'PRESS'}),
            ("wm.context_toggle", {"type": 'Z', "value": 'PRESS', "alt": True, "shift": True},
             {"properties": [("data_path", "space_data.show_overlays")]}),
        ])

    # 2D cursor.
    if params.cursor_tweak_event:
        items.extend([
            ("sequencer.cursor_set", params.cursor_set_event, None),
            ("transform.translate", params.cursor_tweak_event,
             {"properties": [("release_confirm", True), ("cursor_transform", True)]}),
        ])
    else:
        items.extend([
            ("sequencer.cursor_set", params.cursor_set_event, None),
        ])

    return keymap


def km_sequencer_channels(_params):
    items = []
    keymap = (
        "Sequencer Channels",
        {"space_type": 'SEQUENCE_EDITOR', "region_type": 'WINDOW'},
        {"items": items},
    )

    items.extend([
        # Rename.
        ("sequencer.rename_channel", {"type": 'LEFTMOUSE', "value": 'PRESS', "ctrl": True}, None),
        ("sequencer.rename_channel", {"type": 'LEFTMOUSE', "value": 'DOUBLE_CLICK'}, None),
    ])
    return keymap


# ------------------------------------------------------------------------------
# Editor (Console)

def km_console(_params):
    items = []
    keymap = (
        "Console",
        {"space_type": 'CONSOLE', "region_type": 'WINDOW'},
        {"items": items},
    )

    items.extend([
        ("console.move", {"type": 'LEFT_ARROW', "value": 'PRESS', "ctrl": True, "repeat": True},
         {"properties": [("type", 'PREVIOUS_WORD')]}),
        ("console.move", {"type": 'LEFT_ARROW', "value": 'PRESS', "ctrl": True, "shift": True, "repeat": True},
         {"properties": [("type", 'PREVIOUS_WORD'), ("select", True)]}),
        ("console.move", {"type": 'RIGHT_ARROW', "value": 'PRESS', "ctrl": True, "repeat": True},
         {"properties": [("type", 'NEXT_WORD')]}),
        ("console.move", {"type": 'RIGHT_ARROW', "value": 'PRESS', "ctrl": True, "shift": True, "repeat": True},
         {"properties": [("type", 'NEXT_WORD'), ("select", True)]}),
        ("console.move", {"type": 'HOME', "value": 'PRESS'},
         {"properties": [("type", 'LINE_BEGIN')]}),
        ("console.move", {"type": 'HOME', "value": 'PRESS', "shift": True},
         {"properties": [("type", 'LINE_BEGIN'), ("select", True)]}),
        ("console.move", {"type": 'END', "value": 'PRESS'},
         {"properties": [("type", 'LINE_END')]}),
        ("console.move", {"type": 'END', "value": 'PRESS', "shift": True},
         {"properties": [("type", 'LINE_END'), ("select", True)]}),
        ("wm.context_cycle_int", {"type": 'WHEELUPMOUSE', "value": 'PRESS', "ctrl": True},
         {"properties": [("data_path", 'space_data.font_size'), ("reverse", False)]}),
        ("wm.context_cycle_int", {"type": 'WHEELDOWNMOUSE', "value": 'PRESS', "ctrl": True},
         {"properties": [("data_path", 'space_data.font_size'), ("reverse", True)]}),
        ("wm.context_cycle_int", {"type": 'NUMPAD_PLUS', "value": 'PRESS', "ctrl": True, "repeat": True},
         {"properties": [("data_path", 'space_data.font_size'), ("reverse", False)]}),
        ("wm.context_cycle_int", {"type": 'NUMPAD_MINUS', "value": 'PRESS', "ctrl": True, "repeat": True},
         {"properties": [("data_path", 'space_data.font_size'), ("reverse", True)]}),
        ("console.move", {"type": 'LEFT_ARROW', "value": 'PRESS', "repeat": True},
         {"properties": [("type", 'PREVIOUS_CHARACTER')]}),
        ("console.move", {"type": 'LEFT_ARROW', "value": 'PRESS', "repeat": True, "shift": True},
         {"properties": [("type", 'PREVIOUS_CHARACTER'), ("select", True)]}),
        ("console.move", {"type": 'RIGHT_ARROW', "value": 'PRESS', "repeat": True},
         {"properties": [("type", 'NEXT_CHARACTER')]}),
        ("console.move", {"type": 'RIGHT_ARROW', "value": 'PRESS', "repeat": True, "shift": True},
         {"properties": [("type", 'NEXT_CHARACTER'), ("select", True)]}),
        ("console.history_cycle", {"type": 'UP_ARROW', "value": 'PRESS', "repeat": True},
         {"properties": [("reverse", True)]}),
        ("console.history_cycle", {"type": 'DOWN_ARROW', "value": 'PRESS', "repeat": True},
         {"properties": [("reverse", False)]}),
        ("console.delete", {"type": 'DEL', "value": 'PRESS', "repeat": True},
         {"properties": [("type", 'NEXT_CHARACTER')]}),
        ("console.delete", {"type": 'BACK_SPACE', "value": 'PRESS', "repeat": True},
         {"properties": [("type", 'PREVIOUS_CHARACTER')]}),
        ("console.delete", {"type": 'BACK_SPACE', "value": 'PRESS', "shift": True, "repeat": True},
         {"properties": [("type", 'PREVIOUS_CHARACTER')]}),
        ("console.delete", {"type": 'DEL', "value": 'PRESS', "ctrl": True, "repeat": True},
         {"properties": [("type", 'NEXT_WORD')]}),
        ("console.delete", {"type": 'BACK_SPACE', "value": 'PRESS', "ctrl": True, "repeat": True},
         {"properties": [("type", 'PREVIOUS_WORD')]}),
        ("console.clear_line", {"type": 'RET', "value": 'PRESS', "shift": True}, None),
        ("console.clear_line", {"type": 'NUMPAD_ENTER', "value": 'PRESS', "shift": True}, None),
        ("console.execute", {"type": 'RET', "value": 'PRESS'},
         {"properties": [("interactive", True)]}),
        ("console.execute", {"type": 'NUMPAD_ENTER', "value": 'PRESS'},
         {"properties": [("interactive", True)]}),
        ("console.copy_as_script", {"type": 'C', "value": 'PRESS', "shift": True, "ctrl": True}, None),
        ("console.copy", {"type": 'C', "value": 'PRESS', "ctrl": True}, None),
        ("console.copy", {"type": 'X', "value": 'PRESS', "ctrl": True}, {"properties": [("delete", True)]}),
        ("console.paste", {"type": 'V', "value": 'PRESS', "ctrl": True, "repeat": True}, None),
        ("console.select_set", {"type": 'LEFTMOUSE', "value": 'PRESS'}, None),
        ("console.select_all", {"type": 'A', "value": 'PRESS', "ctrl": True}, None),
        ("console.select_word", {"type": 'LEFTMOUSE', "value": 'DOUBLE_CLICK'}, None),
        ("console.insert", {"type": 'TAB', "value": 'PRESS', "ctrl": True, "repeat": True},
         {"properties": [("text", '\t')]}),
        ("console.indent_or_autocomplete", {"type": 'TAB', "value": 'PRESS', "repeat": True}, None),
        ("console.unindent", {"type": 'TAB', "value": 'PRESS', "shift": True, "repeat": True}, None),
        *_template_items_context_menu("CONSOLE_MT_context_menu", {"type": 'RIGHTMOUSE', "value": 'PRESS'}),
        ("console.insert", {"type": 'TEXTINPUT', "value": 'ANY', "any": True, "repeat": True}, None),
    ])

    return keymap


# ------------------------------------------------------------------------------
# Editor (Clip)

def km_clip(params):
    items = []
    keymap = (
        "Clip",
        {"space_type": 'CLIP_EDITOR', "region_type": 'WINDOW'},
        {"items": items},
    )

    items.extend([
        *_template_space_region_type_toggle(
            params,
            toolbar_key={"type": 'T', "value": 'PRESS'},
            sidebar_key={"type": 'N', "value": 'PRESS'},
        ),
        ("clip.open", {"type": 'O', "value": 'PRESS', "alt": True}, None),
        ("clip.track_markers", {"type": 'LEFT_ARROW', "value": 'PRESS', "alt": True, "repeat": True},
         {"properties": [("backwards", True), ("sequence", False)]}),
        ("clip.track_markers", {"type": 'RIGHT_ARROW', "value": 'PRESS', "alt": True, "repeat": True},
         {"properties": [("backwards", False), ("sequence", False)]}),
        ("clip.track_markers", {"type": 'T', "value": 'PRESS', "ctrl": True},
         {"properties": [("backwards", False), ("sequence", True)]}),
        ("clip.track_markers", {"type": 'T', "value": 'PRESS', "shift": True, "ctrl": True},
         {"properties": [("backwards", True), ("sequence", True)]}),
        ("wm.context_toggle_enum", {"type": 'TAB', "value": 'PRESS'},
         {"properties": [("data_path", 'space_data.mode'), ("value_1", 'TRACKING'), ("value_2", 'MASK')]}),
        ("clip.prefetch", {"type": 'P', "value": 'PRESS'}, None),
        op_menu_pie("CLIP_MT_tracking_pie", {"type": 'E', "value": 'PRESS'}),
        op_menu_pie("CLIP_MT_solving_pie", {"type": 'S', "value": 'PRESS', "shift": True}),
        op_menu_pie("CLIP_MT_marker_pie", {"type": 'E', "value": 'PRESS', "shift": True}),
        op_menu_pie("CLIP_MT_reconstruction_pie", {"type": 'W', "value": 'PRESS', "shift": True}),
        op_menu_pie("CLIP_MT_view_pie", {"type": 'ACCENT_GRAVE', "value": 'PRESS'}),
    ])

    return keymap


def km_clip_editor(params):
    items = []
    keymap = (
        "Clip Editor",
        {"space_type": 'CLIP_EDITOR', "region_type": 'WINDOW'},
        {"items": items},
    )

    items.extend([
        ("clip.view_pan", {"type": 'MIDDLEMOUSE', "value": 'PRESS'}, None),
        ("clip.view_pan", {"type": 'MIDDLEMOUSE', "value": 'PRESS', "shift": True}, None),
        ("clip.view_pan", {"type": 'TRACKPADPAN', "value": 'ANY'}, None),
        ("clip.view_zoom", {"type": 'MIDDLEMOUSE', "value": 'PRESS', "ctrl": True}, None),
        ("clip.view_zoom", {"type": 'TRACKPADZOOM', "value": 'ANY'}, None),
        ("clip.view_zoom", {"type": 'TRACKPADPAN', "value": 'ANY', "ctrl": True}, None),
        ("clip.view_zoom_in", {"type": 'WHEELINMOUSE', "value": 'PRESS'}, None),
        ("clip.view_zoom_out", {"type": 'WHEELOUTMOUSE', "value": 'PRESS'}, None),
        ("clip.view_zoom_in", {"type": 'NUMPAD_PLUS', "value": 'PRESS', "repeat": True}, None),
        ("clip.view_zoom_out", {"type": 'NUMPAD_MINUS', "value": 'PRESS', "repeat": True}, None),
        ("clip.view_zoom_ratio", {"type": 'NUMPAD_8', "value": 'PRESS', "ctrl": True},
         {"properties": [("ratio", 8.0)]}),
        ("clip.view_zoom_ratio", {"type": 'NUMPAD_4', "value": 'PRESS', "ctrl": True},
         {"properties": [("ratio", 4.0)]}),
        ("clip.view_zoom_ratio", {"type": 'NUMPAD_2', "value": 'PRESS', "ctrl": True},
         {"properties": [("ratio", 2.0)]}),
        ("clip.view_zoom_ratio", {"type": 'NUMPAD_8', "value": 'PRESS', "shift": True},
         {"properties": [("ratio", 8.0)]}),
        ("clip.view_zoom_ratio", {"type": 'NUMPAD_4', "value": 'PRESS', "shift": True},
         {"properties": [("ratio", 4.0)]}),
        ("clip.view_zoom_ratio", {"type": 'NUMPAD_2', "value": 'PRESS', "shift": True},
         {"properties": [("ratio", 2.0)]}),
        ("clip.view_zoom_ratio", {"type": 'NUMPAD_1', "value": 'PRESS'},
         {"properties": [("ratio", 1.0)]}),
        ("clip.view_zoom_ratio", {"type": 'NUMPAD_2', "value": 'PRESS'},
         {"properties": [("ratio", 0.5)]}),
        ("clip.view_zoom_ratio", {"type": 'NUMPAD_4', "value": 'PRESS'},
         {"properties": [("ratio", 0.25)]}),
        ("clip.view_zoom_ratio", {"type": 'NUMPAD_8', "value": 'PRESS'},
         {"properties": [("ratio", 0.125)]}),
        ("clip.view_all", {"type": 'HOME', "value": 'PRESS'}, None),
        ("clip.view_all", {"type": 'F', "value": 'PRESS'},
         {"properties": [("fit_view", True)]}),
        ("clip.view_selected", {"type": 'NUMPAD_PERIOD', "value": 'PRESS'}, None),
        ("clip.view_all", {"type": 'NDOF_BUTTON_FIT', "value": 'PRESS'}, None),
        ("clip.view_ndof", {"type": 'NDOF_MOTION', "value": 'ANY'}, None),
        ("clip.frame_jump", {"type": 'LEFT_ARROW', "value": 'PRESS', "shift": True, "ctrl": True, "repeat": True},
         {"properties": [("position", 'PATHSTART')]}),
        ("clip.frame_jump", {"type": 'RIGHT_ARROW', "value": 'PRESS', "shift": True, "ctrl": True, "repeat": True},
         {"properties": [("position", 'PATHEND')]}),
        ("clip.frame_jump", {"type": 'LEFT_ARROW', "value": 'PRESS', "shift": True, "alt": True, "repeat": True},
         {"properties": [("position", 'FAILEDPREV')]}),
        ("clip.frame_jump", {"type": 'RIGHT_ARROW', "value": 'PRESS', "shift": True, "alt": True, "repeat": True},
         {"properties": [("position", 'PATHSTART')]}),
        ("clip.change_frame", {"type": 'LEFTMOUSE', "value": 'PRESS'}, None),
        ("clip.select", {"type": params.select_mouse, "value": 'PRESS'},
         {"properties": [("deselect_all", not params.legacy)]}),
        ("clip.select", {"type": params.select_mouse, "value": 'PRESS', "shift": True},
         {"properties": [("extend", True)]}),
        *_template_items_select_actions(params, "clip.select_all"),
        ("clip.select_box", {"type": 'B', "value": 'PRESS'}, None),
        ("clip.select_circle", {"type": 'C', "value": 'PRESS'}, None),
        op_menu("CLIP_MT_select_grouped", {"type": 'G', "value": 'PRESS', "shift": True}),
        ("clip.select_lasso", {"type": params.action_mouse, "value": 'CLICK_DRAG', "ctrl": True, "alt": True},
         {"properties": [("mode", 'ADD')]}),
        ("clip.select_lasso", {"type": params.action_mouse, "value": 'CLICK_DRAG', "shift": True, "ctrl": True, "alt": True},
         {"properties": [("mode", 'SUB')]}),
        ("clip.add_marker_slide", {"type": 'LEFTMOUSE', "value": 'PRESS', "ctrl": True}, None),
        ("clip.delete_marker", {"type": 'X', "value": 'PRESS', "shift": True}, None),
        ("clip.delete_marker", {"type": 'DEL', "value": 'PRESS', "shift": True}, None),
        ("clip.slide_marker", {"type": 'LEFTMOUSE', "value": 'PRESS'}, None),
        ("clip.disable_markers", {"type": 'D', "value": 'PRESS', "shift": True},
         {"properties": [("action", 'TOGGLE')]}),
        ("clip.delete_track", {"type": 'X', "value": 'PRESS'}, None),
        ("clip.delete_track", {"type": 'DEL', "value": 'PRESS'}, None),
        ("clip.lock_tracks", {"type": 'L', "value": 'PRESS', "ctrl": True},
         {"properties": [("action", 'LOCK')]}),
        ("clip.lock_tracks", {"type": 'L', "value": 'PRESS', "alt": True},
         {"properties": [("action", 'UNLOCK')]}),
        *_template_items_hide_reveal_actions("clip.hide_tracks", "clip.hide_tracks_clear"),
        ("clip.slide_plane_marker", {"type": 'LEFTMOUSE', "value": 'CLICK_DRAG'}, None),
        ("clip.keyframe_insert", {"type": 'I', "value": 'PRESS'}, None),
        ("clip.keyframe_delete", {"type": 'I', "value": 'PRESS', "alt": True}, None),
        ("clip.join_tracks", {"type": 'J', "value": 'PRESS', "ctrl": True}, None),
        ("clip.lock_selection_toggle", {"type": 'L', "value": 'PRESS'}, None),
        ("wm.context_toggle", {"type": 'D', "value": 'PRESS', "alt": True},
         {"properties": [("data_path", 'space_data.show_disabled')]}),
        ("wm.context_toggle", {"type": 'S', "value": 'PRESS', "alt": True},
         {"properties": [("data_path", 'space_data.show_marker_search')]}),
        ("wm.context_toggle", {"type": 'M', "value": 'PRESS'},
         {"properties": [("data_path", 'space_data.use_mute_footage')]}),
        ("transform.translate", {"type": 'G', "value": 'PRESS'}, None),
        ("transform.translate", {"type": params.select_mouse, "value": 'CLICK_DRAG'}, None),
        ("transform.resize", {"type": 'S', "value": 'PRESS'}, None),
        ("transform.rotate", {"type": 'R', "value": 'PRESS'}, None),
        ("clip.clear_track_path", {"type": 'T', "value": 'PRESS', "alt": True},
         {"properties": [("action", 'REMAINED'), ("clear_active", False)]}),
        ("clip.clear_track_path", {"type": 'T', "value": 'PRESS', "shift": True},
         {"properties": [("action", 'UPTO'), ("clear_active", False)]}),
        ("clip.clear_track_path", {"type": 'T', "value": 'PRESS', "shift": True, "alt": True},
         {"properties": [("action", 'ALL'), ("clear_active", False)]}),
        ("clip.cursor_set", params.cursor_set_event, None),
        ("clip.copy_tracks", {"type": 'C', "value": 'PRESS', "ctrl": True}, None),
        ("clip.paste_tracks", {"type": 'V', "value": 'PRESS', "ctrl": True}, None),
        *_template_items_context_menu("CLIP_MT_tracking_context_menu", params.context_menu_event),
    ])

    if not params.legacy:
        items.extend([
            op_menu_pie("CLIP_MT_pivot_pie", {"type": 'PERIOD', "value": 'PRESS'}),
        ])
    else:
        items.extend([
            # Old pivot.
            ("wm.context_set_enum", {"type": 'COMMA', "value": 'PRESS'},
             {"properties": [("data_path", 'space_data.pivot_point'), ("value", 'BOUNDING_BOX_CENTER')]}),
            ("wm.context_set_enum", {"type": 'COMMA', "value": 'PRESS', "ctrl": True},
             {"properties": [("data_path", 'space_data.pivot_point'), ("value", 'MEDIAN_POINT')]}),
            ("wm.context_set_enum", {"type": 'PERIOD', "value": 'PRESS'},
             {"properties": [("data_path", 'space_data.pivot_point'), ("value", 'CURSOR')]}),
            ("wm.context_set_enum", {"type": 'PERIOD', "value": 'PRESS', "ctrl": True},
             {"properties": [("data_path", 'space_data.pivot_point'), ("value", 'INDIVIDUAL_ORIGINS')]}),

            ("clip.view_center_cursor", {"type": 'HOME', "value": 'PRESS', "alt": True}, None),
        ])

    return keymap


def km_clip_graph_editor(params):
    items = []
    keymap = (
        "Clip Graph Editor",
        {"space_type": 'CLIP_EDITOR', "region_type": 'WINDOW'},
        {"items": items},
    )

    items.extend([
        ("clip.graph_select", {"type": params.select_mouse, "value": 'PRESS'}, None),
        ("clip.graph_select", {"type": params.select_mouse, "value": 'PRESS', "shift": True},
         {"properties": [("extend", True)]}),
        *_template_items_select_actions(params, "clip.graph_select_all_markers"),
        ("clip.graph_select_box", {"type": 'B', "value": 'PRESS'}, None),
        ("clip.graph_delete_curve", {"type": 'X', "value": 'PRESS'}, None),
        ("clip.graph_delete_curve", {"type": 'DEL', "value": 'PRESS'}, None),
        ("clip.graph_delete_knot", {"type": 'X', "value": 'PRESS', "shift": True}, None),
        ("clip.graph_delete_knot", {"type": 'DEL', "value": 'PRESS', "shift": True}, None),
        ("clip.graph_view_all", {"type": 'HOME', "value": 'PRESS'}, None),
        ("clip.graph_view_all", {"type": 'NDOF_BUTTON_FIT', "value": 'PRESS'}, None),
        ("clip.graph_center_current_frame", {"type": 'NUMPAD_0', "value": 'PRESS'}, None),
        ("wm.context_toggle", {"type": 'L', "value": 'PRESS'},
         {"properties": [("data_path", 'space_data.lock_time_cursor')]}),
        ("clip.clear_track_path", {"type": 'T', "value": 'PRESS', "alt": True},
         {"properties": [("action", 'REMAINED'), ("clear_active", True)]}),
        ("clip.clear_track_path", {"type": 'T', "value": 'PRESS', "shift": True},
         {"properties": [("action", 'UPTO'), ("clear_active", True)]}),
        ("clip.clear_track_path", {"type": 'T', "value": 'PRESS', "shift": True, "alt": True},
         {"properties": [("action", 'ALL'), ("clear_active", True)]}),
        ("clip.graph_disable_markers", {"type": 'D', "value": 'PRESS', "shift": True},
         {"properties": [("action", 'TOGGLE')]}),
        ("transform.translate", {"type": 'G', "value": 'PRESS'}, None),
        ("transform.translate", {"type": params.select_mouse, "value": 'CLICK_DRAG'}, None),
        ("transform.resize", {"type": 'S', "value": 'PRESS'}, None),
        ("transform.rotate", {"type": 'R', "value": 'PRESS'}, None),
    ])

    if params.select_mouse == 'LEFTMOUSE' and not params.legacy:
        items.extend([
            ("clip.change_frame", {"type": 'RIGHTMOUSE', "value": 'PRESS', "shift": True}, None),
        ])
    else:
        items.extend([
            ("clip.change_frame", {"type": params.action_mouse, "value": 'PRESS'}, None),
        ])

    return keymap


def km_clip_dopesheet_editor(_params):
    items = []
    keymap = (
        "Clip Dopesheet Editor",
        {"space_type": 'CLIP_EDITOR', "region_type": 'WINDOW'},
        {"items": items},
    )

    items.extend([
        ("clip.dopesheet_select_channel", {"type": 'LEFTMOUSE', "value": 'PRESS'},
         {"properties": [("extend", True)]}),
        ("clip.dopesheet_view_all", {"type": 'HOME', "value": 'PRESS'}, None),
        ("clip.dopesheet_view_all", {"type": 'NDOF_BUTTON_FIT', "value": 'PRESS'}, None),
    ])

    return keymap


# ------------------------------------------------------------------------------
# Editor (Spreadsheet)

def km_spreadsheet_generic(params):
    items = []
    keymap = (
        "Spreadsheet Generic",
        {"space_type": 'SPREADSHEET', "region_type": 'WINDOW'},
        {"items": items},
    )

    items.extend([
        *_template_space_region_type_toggle(
            params,
            sidebar_key={"type": 'N', "value": 'PRESS'},
            channels_key={"type": 'T', "value": 'PRESS'},
        ),
    ])

    return keymap


# ------------------------------------------------------------------------------
# Animation

def km_frames(params):
    items = []
    keymap = (
        "Frames",
        {"space_type": 'EMPTY', "region_type": 'WINDOW'},
        {"items": items},
    )

    items.extend([
        # Frame offsets
        ("screen.frame_offset", {"type": 'LEFT_ARROW', "value": 'PRESS', "repeat": True},
         {"properties": [("delta", -1)]}),
        ("screen.frame_offset", {"type": 'RIGHT_ARROW', "value": 'PRESS', "repeat": True},
         {"properties": [("delta", 1)]}),
        ("screen.frame_jump", {"type": 'RIGHT_ARROW', "value": 'PRESS', "shift": True, "repeat": True},
         {"properties": [("end", True)]}),
        ("screen.frame_jump", {"type": 'LEFT_ARROW', "value": 'PRESS', "shift": True, "repeat": True},
         {"properties": [("end", False)]}),
        ("screen.keyframe_jump", {"type": 'UP_ARROW', "value": 'PRESS', "repeat": True},
         {"properties": [("next", True)]}),
        ("screen.keyframe_jump", {"type": 'DOWN_ARROW', "value": 'PRESS', "repeat": True},
         {"properties": [("next", False)]}),
        ("screen.keyframe_jump", {"type": 'MEDIA_LAST', "value": 'PRESS'},
         {"properties": [("next", True)]}),
        ("screen.keyframe_jump", {"type": 'MEDIA_FIRST', "value": 'PRESS'},
         {"properties": [("next", False)]}),
        ("screen.frame_offset", {"type": 'WHEELDOWNMOUSE', "value": 'PRESS', "alt": True},
         {"properties": [("delta", 1)]}),
        ("screen.frame_offset", {"type": 'WHEELUPMOUSE', "value": 'PRESS', "alt": True},
         {"properties": [("delta", -1)]}),
    ])

    if not params.legacy:
        # New playback
        if params.spacebar_action in {'TOOL', 'SEARCH'}:
            items.append(
                ("screen.animation_play", {"type": 'SPACE', "value": 'PRESS', "shift": True}, None),
            )
        elif params.spacebar_action == 'PLAY':
            items.append(
                ("screen.animation_play", {"type": 'SPACE', "value": 'PRESS'}, None),
            )
        else:
            assert False

        items.extend([
            ("screen.animation_play", {"type": 'SPACE', "value": 'PRESS', "shift": True, "ctrl": True},
             {"properties": [("reverse", True)]}),
        ])
    else:
        # Old playback
        items.extend([
            ("screen.frame_offset", {"type": 'UP_ARROW', "value": 'PRESS', "shift": True, "repeat": True},
             {"properties": [("delta", 10)]}),
            ("screen.frame_offset", {"type": 'DOWN_ARROW', "value": 'PRESS', "shift": True, "repeat": True},
             {"properties": [("delta", -10)]}),
            ("screen.frame_jump", {"type": 'UP_ARROW', "value": 'PRESS', "shift": True, "ctrl": True, "repeat": True},
             {"properties": [("end", True)]}),
            ("screen.frame_jump", {"type": 'DOWN_ARROW', "value": 'PRESS', "shift": True, "ctrl": True, "repeat": True},
             {"properties": [("end", False)]}),
            ("screen.animation_play", {"type": 'A', "value": 'PRESS', "alt": True}, None),
            ("screen.animation_play", {"type": 'A', "value": 'PRESS', "shift": True, "alt": True},
             {"properties": [("reverse", True)]}),
        ])

    items.extend([
        ("screen.animation_cancel", {"type": 'ESC', "value": 'PRESS'}, None),
        ("screen.animation_play", {"type": 'MEDIA_PLAY', "value": 'PRESS'}, None),
        ("screen.animation_cancel", {"type": 'MEDIA_STOP', "value": 'PRESS'}, None),
    ])

    return keymap


def km_animation(_params):
    items = []
    keymap = (
        "Animation",
        {"space_type": 'EMPTY', "region_type": 'WINDOW'},
        {"items": items},
    )

    items.extend([
        # Frame management.
        ("wm.context_toggle", {"type": 'T', "value": 'PRESS', "ctrl": True},
         {"properties": [("data_path", 'space_data.show_seconds')]}),
        # Preview range.
        ("anim.previewrange_set", {"type": 'P', "value": 'PRESS'}, None),
        ("anim.previewrange_clear", {"type": 'P', "value": 'PRESS', "alt": True}, None),
        ("anim.start_frame_set", {"type": 'HOME', "value": 'PRESS', "ctrl": True}, None),
        ("anim.end_frame_set", {"type": 'END', "value": 'PRESS', "ctrl": True}, None),
    ])

    return keymap


def km_animation_channels(params):
    items = []
    keymap = (
        "Animation Channels",
        {"space_type": 'EMPTY', "region_type": 'WINDOW'},
        {"items": items},
    )

    items.extend([
        # Click select.
        ("anim.channels_click", {"type": 'LEFTMOUSE', "value": 'PRESS'}, None),
        ("anim.channels_click", {"type": 'LEFTMOUSE', "value": 'CLICK', "shift": True},
         {"properties": [("extend_range", True)]}),
        ("anim.channels_click", {"type": 'LEFTMOUSE', "value": 'CLICK', "ctrl": True},
         {"properties": [("extend", True)]}),
        ("anim.channels_click", {"type": 'LEFTMOUSE', "value": 'PRESS', "shift": True, "ctrl": True},
         {"properties": [("children_only", True)]}),
        # Rename.
        ("anim.channels_rename", {"type": 'LEFTMOUSE', "value": 'DOUBLE_CLICK'}, None),
        # Select keys.
        ("anim.channel_select_keys", {"type": 'LEFTMOUSE', "value": 'DOUBLE_CLICK'}, None),
        ("anim.channel_select_keys", {"type": 'LEFTMOUSE', "value": 'DOUBLE_CLICK', "shift": True},
         {"properties": [("extend", True)]}),
        # Find (setting the name filter).
        ("anim.channels_select_filter", {"type": 'F', "value": 'PRESS', "ctrl": True}, None),
        # Selection.
        *_template_items_select_actions(params, "anim.channels_select_all"),
        ("anim.channels_select_box", {"type": 'B', "value": 'PRESS'}, None),
        ("anim.channels_select_box", {"type": 'LEFTMOUSE', "value": 'CLICK_DRAG'},
         {"properties": [("extend", False)]}),
        ("anim.channels_select_box", {"type": 'LEFTMOUSE', "value": 'CLICK_DRAG', "shift": True},
         {"properties": [("extend", True)]}),
        ("anim.channels_select_box", {"type": 'LEFTMOUSE', "value": 'CLICK_DRAG', "ctrl": True},
         {"properties": [("deselect", True)]}),
        # Delete.
        ("anim.channels_delete", {"type": 'X', "value": 'PRESS'}, None),
        ("anim.channels_delete", {"type": 'DEL', "value": 'PRESS'}, None),
        # Settings.
        ("anim.channels_setting_toggle", {"type": 'W', "value": 'PRESS', "shift": True}, None),
        ("anim.channels_setting_enable", {"type": 'W', "value": 'PRESS', "shift": True, "ctrl": True}, None),
        ("anim.channels_setting_disable", {"type": 'W', "value": 'PRESS', "alt": True}, None),
        ("anim.channels_editable_toggle", {"type": 'TAB', "value": 'PRESS'}, None),
        # Expand/collapse.
        ("anim.channels_expand", {"type": 'NUMPAD_PLUS', "value": 'PRESS'}, None),
        ("anim.channels_collapse", {"type": 'NUMPAD_MINUS', "value": 'PRESS'}, None),
        ("anim.channels_expand", {"type": 'NUMPAD_PLUS', "value": 'PRESS', "ctrl": True},
         {"properties": [("all", False)]}),
        ("anim.channels_collapse", {"type": 'NUMPAD_MINUS', "value": 'PRESS', "ctrl": True},
         {"properties": [("all", False)]}),
        # Move.
        ("anim.channels_move", {"type": 'PAGE_UP', "value": 'PRESS', "repeat": True},
         {"properties": [("direction", 'UP')]}),
        ("anim.channels_move", {"type": 'PAGE_DOWN', "value": 'PRESS', "repeat": True},
         {"properties": [("direction", 'DOWN')]}),
        ("anim.channels_move", {"type": 'PAGE_UP', "value": 'PRESS', "shift": True},
         {"properties": [("direction", 'TOP')]}),
        ("anim.channels_move", {"type": 'PAGE_DOWN', "value": 'PRESS', "shift": True},
         {"properties": [("direction", 'BOTTOM')]}),
        # Group.
        ("anim.channels_group", {"type": 'G', "value": 'PRESS', "ctrl": True}, None),
        ("anim.channels_ungroup", {"type": 'G', "value": 'PRESS', "ctrl": True, "alt": True}, None),
        # Menus.
        *_template_items_context_menu("DOPESHEET_MT_channel_context_menu", params.context_menu_event),
        # View
        ("anim.channel_view_pick", {"type": 'MIDDLEMOUSE', "value": 'PRESS', "alt": True}, None),
        ("anim.channels_view_selected", {"type": 'NUMPAD_PERIOD', "value": 'PRESS'}, None),
    ])

    return keymap


# ------------------------------------------------------------------------------
# Object Grease Pencil Modes

def km_grease_pencil(params):
    items = []
    keymap = (
        "Grease Pencil",
        {"space_type": 'EMPTY', "region_type": 'WINDOW'},
        {"items": items},
    )

    if params.use_key_activate_tools:
        items.extend([
            op_tool_cycle("builtin.annotate", {"type": 'D', "value": 'PRESS'}),
        ])
    else:
        items.extend([
            # Draw
            ("gpencil.annotate",
             {"type": 'LEFTMOUSE', "value": 'PRESS', "key_modifier": 'D'},
             {"properties": [("mode", 'DRAW'), ("wait_for_input", False)]}),
            ("gpencil.annotate",
             {"type": 'LEFTMOUSE', "value": 'PRESS', "key_modifier": 'D', "shift": True},
             {"properties": [("mode", 'DRAW'), ("wait_for_input", False)]}),
            # Draw - straight lines
            ("gpencil.annotate",
             {"type": 'LEFTMOUSE', "value": 'PRESS', "alt": True, "key_modifier": 'D'},
             {"properties": [("mode", 'DRAW_STRAIGHT'), ("wait_for_input", False)]}),
            # Draw - poly lines
            ("gpencil.annotate",
             {"type": 'LEFTMOUSE', "value": 'PRESS', "shift": True, "alt": True, "key_modifier": 'D'},
             {"properties": [("mode", 'DRAW_POLY'), ("wait_for_input", False)]}),
            # Erase
            ("gpencil.annotate",
             {"type": 'RIGHTMOUSE', "value": 'PRESS', "key_modifier": 'D'},
             {"properties": [("mode", 'ERASER'), ("wait_for_input", False)]}),
        ])

    return keymap


def _grease_pencil_selection(params, *, alt_select=False):
    return [
        # Select all
        *_template_items_select_actions(params, "gpencil.select_all"),
        # Circle select
        op_tool_optional(
            ("gpencil.select_circle", {"type": 'C', "value": 'PRESS'}, None),
            (op_tool, "builtin.select_circle"), params),
        # Box select
        op_tool_optional(
            ("gpencil.select_box", {"type": 'B', "value": 'PRESS'}, None),
            (op_tool, "builtin.select_box"), params),
        *_template_view3d_gpencil_select(
            type=params.select_mouse,
            value=params.select_mouse_value_fallback,
            legacy=params.legacy,
            alt_select=alt_select
        ),
        # Select linked
        ("gpencil.select_linked", {"type": 'L', "value": 'PRESS', "ctrl": True}, None),
        # Whole stroke select: Same behavior and use case as select linked pick.
        ("gpencil.select", {"type": 'L', "value": 'PRESS'},
         {"properties": [("extend", True), ("entire_strokes", True)]}),
        ("gpencil.select", {"type": 'L', "value": 'PRESS', "shift": True},
         {"properties": [("deselect", True), ("extend", True), ("entire_strokes", True)]}),
        # Select grouped
        ("gpencil.select_grouped", {"type": 'G', "value": 'PRESS', "shift": True}, None),
        # Select more/less
        ("gpencil.select_more", {"type": 'NUMPAD_PLUS', "value": 'PRESS', "ctrl": True, "repeat": True}, None),
        ("gpencil.select_less", {"type": 'NUMPAD_MINUS', "value": 'PRESS', "ctrl": True, "repeat": True}, None),
    ]


def _grease_pencil_display():
    return [
        ("wm.context_toggle", {"type": 'Q', "value": 'PRESS', "shift": True},
         {"properties": [("data_path", 'space_data.overlay.use_gpencil_edit_lines')]}),
        ("wm.context_toggle", {"type": 'Q', "value": 'PRESS', "shift": True, "alt": True},
         {"properties": [("data_path", 'space_data.overlay.use_gpencil_multiedit_line_only')]}),
    ]


def km_grease_pencil_stroke_edit_mode(params):
    items = []
    keymap = (
        "Grease Pencil Stroke Edit Mode",
        {"space_type": 'EMPTY', "region_type": 'WINDOW'},
        {"items": items},
    )

    items.extend([
        # Interpolation
        op_tool_optional(
            ("gpencil.interpolate", {"type": 'E', "value": 'PRESS', "ctrl": True}, None),
            (op_tool_cycle, "builtin.interpolate"), params),
        ("gpencil.interpolate_sequence", {"type": 'E', "value": 'PRESS', "shift": True, "ctrl": True}, None),
        # Selection
        *_grease_pencil_selection(params),
        ("gpencil.select_lasso", {"type": params.action_mouse, "value": 'CLICK_DRAG', "ctrl": True},
         {"properties": [("mode", 'ADD')]}),
        ("gpencil.select_lasso", {"type": params.action_mouse, "value": 'CLICK_DRAG', "shift": True, "ctrl": True},
         {"properties": [("mode", 'SUB')]}),
        # Duplicate and move selected points
        ("gpencil.duplicate_move", {"type": 'D', "value": 'PRESS', "shift": True}, None),
        # Extrude and move selected points
        op_tool_optional(
            ("gpencil.extrude_move", {"type": 'E', "value": 'PRESS'}, None),
            (op_tool_cycle, "builtin.extrude"), params),
        # Delete
        op_menu("VIEW3D_MT_edit_gpencil_delete", {"type": 'X', "value": 'PRESS'}),
        op_menu("VIEW3D_MT_edit_gpencil_delete", {"type": 'DEL', "value": 'PRESS'}),
        ("gpencil.dissolve", {"type": 'X', "value": 'PRESS', "ctrl": True}, None),
        ("gpencil.dissolve", {"type": 'DEL', "value": 'PRESS', "ctrl": True}, None),
        # Animation menu
        ("gpencil.blank_frame_add", {"type": 'I', "value": 'PRESS', "shift": True}, None),
        # Delete Animation menu
        op_menu("GPENCIL_MT_gpencil_draw_delete", {"type": 'I', "value": 'PRESS', "alt": True}),
        ("gpencil.active_frames_delete_all", {"type": 'DEL', "value": 'PRESS', "shift": True}, None),
        # Separate
        ("gpencil.stroke_separate", {"type": 'P', "value": 'PRESS'}, None),
        # Split and joint strokes
        ("gpencil.stroke_split", {"type": 'V', "value": 'PRESS'}, None),
        ("gpencil.stroke_join", {"type": 'J', "value": 'PRESS', "ctrl": True}, None),
        ("gpencil.stroke_join", {"type": 'J', "value": 'PRESS', "shift": True, "ctrl": True},
         {"properties": [("type", 'JOINCOPY')]}),
        # Close strokes
        ("gpencil.stroke_cyclical_set", {"type": 'F', "value": 'PRESS'},
         {"properties": [("type", 'CLOSE'), ("geometry", True)]}),
        # Copy + paste.
        ("gpencil.copy", {"type": 'C', "value": 'PRESS', "ctrl": True}, None),
        ("gpencil.paste", {"type": 'V', "value": 'PRESS', "ctrl": True}, None),
        # Snap
        (
            op_menu_pie("GPENCIL_MT_snap_pie", {"type": 'S', "value": 'PRESS', "shift": True})
            if not params.legacy else
            op_menu("GPENCIL_MT_snap", {"type": 'S', "value": 'PRESS', "shift": True})
        ),
        # Show/hide
        *_template_items_hide_reveal_actions("gpencil.hide", "gpencil.reveal"),
        ("gpencil.selection_opacity_toggle", {"type": 'H', "value": 'PRESS', "ctrl": True}, None),
        # Display
        *_grease_pencil_display(),
        # Isolate layer
        ("gpencil.layer_isolate", {"type": 'NUMPAD_ASTERIX', "value": 'PRESS'}, None),
        # Move to layer
        op_menu("GPENCIL_MT_move_to_layer", {"type": 'M', "value": 'PRESS'}),
        # Merge Layer
        ("gpencil.layer_merge", {"type": 'M', "value": 'PRESS', "shift": True, "ctrl": True}, None),

        # Transform Actions.
        *_template_items_transform_actions(params, use_bend=True, use_mirror=True, use_tosphere=True, use_shear=True),
        op_tool_optional(
            ("transform.transform", {"type": 'S', "value": 'PRESS', "alt": True},
             {"properties": [("mode", 'GPENCIL_SHRINKFATTEN')]}),
            (op_tool_cycle, "builtin.radius"), params),
        ("transform.transform", {"type": 'F', "value": 'PRESS', "shift": True},
         {"properties": [("mode", 'GPENCIL_OPACITY')]}),

        # Proportional editing.
        *_template_items_proportional_editing(
            params, connected=True, toggle_data_path='tool_settings.use_proportional_edit'),
        # Curve edit mode toggle.
        ("wm.context_toggle", {"type": 'U', "value": 'PRESS'},
         {"properties": [("data_path", 'gpencil_data.use_curve_edit')]}),
        # Add menu
        ("object.gpencil_add", {"type": 'A', "value": 'PRESS', "shift": True}, None),
        # Vertex group menu
        op_menu("GPENCIL_MT_gpencil_vertex_group", {"type": 'G', "value": 'PRESS', "ctrl": True}),
        # Select mode
        *(("gpencil.selectmode_toggle", {"type": NUMBERS_1[i], "value": 'PRESS'},
           {"properties": [("mode", i)]})
          for i in range(3)),
        # Active layer
        op_menu("GPENCIL_MT_layer_active", {"type": 'Y', "value": 'PRESS'}),
        # Keyframe menu
        op_menu("VIEW3D_MT_gpencil_animation", {"type": 'I', "value": 'PRESS'}),
        # Context menu
        *_template_items_context_menu("VIEW3D_MT_gpencil_edit_context_menu", params.context_menu_event),
    ])

    if params.legacy:
        items.extend([
            # Convert to geometry
            ("gpencil.convert", {"type": 'C', "value": 'PRESS', "alt": True}, None),
        ])

    return keymap


def km_grease_pencil_stroke_curve_edit_mode(_params):
    items = []
    keymap = (
        "Grease Pencil Stroke Curve Edit Mode",
        {"space_type": 'EMPTY', "region_type": 'WINDOW'},
        {"items": items},
    )

    items.extend([
        # Set handle type
        ("gpencil.stroke_editcurve_set_handle_type", {"type": 'V', "value": 'PRESS'}, None),
    ])

    return keymap


def km_grease_pencil_stroke_paint_mode(params):
    items = []
    keymap = (
        "Grease Pencil Stroke Paint Mode",
        {"space_type": 'EMPTY', "region_type": 'WINDOW'},
        {"items": items},
    )

    items.extend([
        # Brush strength
        ("wm.radial_control", {"type": 'F', "value": 'PRESS', "shift": True},
         {"properties": [("data_path_primary", 'tool_settings.gpencil_paint.brush.gpencil_settings.pen_strength')]}),
        # Brush size
        ("wm.radial_control", {"type": 'F', "value": 'PRESS'},
         {"properties": [("data_path_primary", 'tool_settings.gpencil_paint.brush.size')]}),
        # Increase/Decrease brush size
        ("brush.scale_size", {"type": 'LEFT_BRACKET', "value": 'PRESS', "repeat": True},
         {"properties": [("scalar", 0.9)]}),
        ("brush.scale_size", {"type": 'RIGHT_BRACKET', "value": 'PRESS', "repeat": True},
         {"properties": [("scalar", 1.0 / 0.9)]}),
        # Animation menu
        ("gpencil.blank_frame_add", {"type": 'I', "value": 'PRESS', "shift": True}, None),
        # Delete Animation menu
        op_menu("GPENCIL_MT_gpencil_draw_delete", {"type": 'I', "value": 'PRESS', "alt": True}),
        ("gpencil.active_frames_delete_all", {"type": 'DEL', "value": 'PRESS', "shift": True}, None),
        # Interpolation
        op_tool_optional(
            ("gpencil.interpolate", {"type": 'E', "value": 'PRESS', "ctrl": True}, None),
            (op_tool_cycle, "builtin.interpolate"), params),
        ("gpencil.interpolate_sequence", {"type": 'E', "value": 'PRESS', "shift": True, "ctrl": True}, None),
        # Show/hide
        *_template_items_hide_reveal_actions("gpencil.hide", "gpencil.reveal"),
        # Active layer
        op_menu("GPENCIL_MT_layer_active", {"type": 'Y', "value": 'PRESS'}),
        # Merge Layer
        ("gpencil.layer_merge", {"type": 'M', "value": 'PRESS', "shift": True, "ctrl": True}, None),
        # Active material
        op_menu("GPENCIL_MT_material_active", {"type": 'U', "value": 'PRESS'}),
        # Keyframe menu
        op_menu("VIEW3D_MT_gpencil_animation", {"type": 'I', "value": 'PRESS'}),
        # Draw context menu
        *_template_items_context_panel("VIEW3D_PT_gpencil_draw_context_menu", params.context_menu_event),
        # Erase Gestures
        # Box erase
        ("gpencil.select_box", {"type": 'B', "value": 'PRESS'}, None),
        # Lasso erase
        ("gpencil.select_lasso", {"type": params.action_mouse, "value": 'CLICK_DRAG', "ctrl": True, "alt": True}, None),
    ])

    return keymap


def km_grease_pencil_stroke_paint_draw_brush(params):
    items = []
    keymap = (
        "Grease Pencil Stroke Paint (Draw brush)",
        {"space_type": 'EMPTY', "region_type": 'WINDOW'},
        {"items": items},
    )

    # Draw
    items.extend([
        ("gpencil.draw", {"type": 'LEFTMOUSE', "value": 'PRESS'},
            {"properties": [("mode", 'DRAW'), ("wait_for_input", False)]}),
        ("gpencil.draw", {"type": 'LEFTMOUSE', "value": 'PRESS', "shift": True},
            {"properties": [("mode", 'DRAW'), ("wait_for_input", False)]}),
        # Draw - straight lines
        ("gpencil.draw", {"type": 'LEFTMOUSE', "value": 'PRESS', "alt": True},
            {"properties": [("mode", 'DRAW_STRAIGHT'), ("wait_for_input", False)]}),
        # Erase
        ("gpencil.draw", {"type": 'LEFTMOUSE', "value": 'PRESS', "ctrl": True},
            {"properties": [("mode", 'ERASER'), ("wait_for_input", False)]}),
    ])

    items.extend([
        # Tablet Mappings for Drawing ------------------ */
        # For now, only support direct drawing using the eraser, as most users using a tablet
        # may still want to use that as their primary pointing device!
        ("gpencil.draw", {"type": 'ERASER', "value": 'PRESS'},
         {"properties": [("mode", 'ERASER'), ("wait_for_input", False)]}),
    ])

    return keymap


def km_grease_pencil_stroke_paint_erase(_params):
    items = []
    keymap = (
        "Grease Pencil Stroke Paint (Erase)",
        {"space_type": 'EMPTY', "region_type": 'WINDOW'},
        {"items": items},
    )

    items.extend([
        # Erase
        ("gpencil.draw", {"type": 'LEFTMOUSE', "value": 'PRESS'},
         {"properties": [("mode", 'ERASER'), ("wait_for_input", False)]}),
        ("gpencil.draw", {"type": 'ERASER', "value": 'PRESS'},
         {"properties": [("mode", 'ERASER'), ("wait_for_input", False)]}),
    ])

    return keymap


def km_grease_pencil_stroke_paint_fill(_params):
    items = []
    keymap = (
        "Grease Pencil Stroke Paint (Fill)",
        {"space_type": 'EMPTY', "region_type": 'WINDOW'},
        {"items": items},
    )

    items.extend([
        # Fill
        ("gpencil.fill", {"type": 'LEFTMOUSE', "value": 'PRESS'},
         {"properties": [("on_back", False)]}),
        ("gpencil.fill", {"type": 'LEFTMOUSE', "value": 'PRESS', "ctrl": True},
         {"properties": [("on_back", False)]}),
        # If press alternate key, the brush now it's for drawing areas
        ("gpencil.draw", {"type": 'LEFTMOUSE', "value": 'PRESS', "shift": True},
         {"properties": [
             ("mode", 'DRAW'),
             ("wait_for_input", False),
             ("disable_straight", True),
             ("disable_stabilizer", True),
         ]}),
        # If press alternative key, the brush now it's for drawing lines
        ("gpencil.draw", {"type": 'LEFTMOUSE', "value": 'PRESS', "alt": True},
         {"properties": [
             ("mode", 'DRAW'),
             ("wait_for_input", False),
             ("disable_straight", True),
             ("disable_stabilizer", True),
             ("disable_fill", True),
         ]}),
    ])

    return keymap


def km_grease_pencil_stroke_paint_tint(_params):
    items = []
    keymap = (
        "Grease Pencil Stroke Paint (Tint)",
        {"space_type": 'EMPTY', "region_type": 'WINDOW'},
        {"items": items},
    )

    items.extend([
        # Tint
        ("gpencil.vertex_paint", {"type": 'LEFTMOUSE', "value": 'PRESS'},
         {"properties": [("wait_for_input", False)]}),
        ("gpencil.vertex_paint", {"type": 'LEFTMOUSE', "value": 'PRESS', "ctrl": True},
         {"properties": [("wait_for_input", False)]}),
    ])

    return keymap


def km_grease_pencil_stroke_sculpt_mode(params):
    items = []
    keymap = (
        "Grease Pencil Stroke Sculpt Mode",
        {"space_type": 'EMPTY', "region_type": 'WINDOW'},
        {"items": items}
    )

    items.extend([
        # Selection
        *_grease_pencil_selection(params, alt_select=True),
        *_template_items_select_lasso(params, "gpencil.select_lasso"),
        # Selection mode
        ("wm.context_toggle", {"type": 'ONE', "value": 'PRESS'},
         {"properties": [("data_path", 'scene.tool_settings.use_gpencil_select_mask_point')]}),
        ("wm.context_toggle", {"type": 'TWO', "value": 'PRESS'},
         {"properties": [("data_path", 'scene.tool_settings.use_gpencil_select_mask_stroke')]}),
        ("wm.context_toggle", {"type": 'THREE', "value": 'PRESS'},
         {"properties": [("data_path", 'scene.tool_settings.use_gpencil_select_mask_segment')]}),
        # Brush strength
        ("wm.radial_control", {"type": 'F', "value": 'PRESS', "shift": True},
         {"properties": [("data_path_primary", 'tool_settings.gpencil_sculpt_paint.brush.strength')]}),
        # Brush size
        ("wm.radial_control", {"type": 'F', "value": 'PRESS'},
         {"properties": [("data_path_primary", 'tool_settings.gpencil_sculpt_paint.brush.size')]}),
        # Increase/Decrease brush size
        ("brush.scale_size", {"type": 'LEFT_BRACKET', "value": 'PRESS', "repeat": True},
         {"properties": [("scalar", 0.9)]}),
        ("brush.scale_size", {"type": 'RIGHT_BRACKET', "value": 'PRESS', "repeat": True},
         {"properties": [("scalar", 1.0 / 0.9)]}),
        # Copy
        ("gpencil.copy", {"type": 'C', "value": 'PRESS', "ctrl": True}, None),
        # Display
        *_grease_pencil_display(),
        # Active layer
        op_menu("GPENCIL_MT_layer_active", {"type": 'Y', "value": 'PRESS'}),
        # Active material
        op_menu("GPENCIL_MT_material_active", {"type": 'U', "value": 'PRESS'}),
        # Merge Layer
        ("gpencil.layer_merge", {"type": 'M', "value": 'PRESS', "shift": True, "ctrl": True}, None),
        # Animation menu
        op_menu("VIEW3D_MT_gpencil_animation", {"type": 'I', "value": 'PRESS'}),
        # Insert blank keyframe
        ("gpencil.blank_frame_add", {"type": 'I', "value": 'PRESS', "shift": True}, None),
        # Delete Animation menu
        op_menu("GPENCIL_MT_gpencil_draw_delete", {"type": 'I', "value": 'PRESS', "alt": True}),
        ("gpencil.active_frames_delete_all", {"type": 'DEL', "value": 'PRESS', "shift": True}, None),
        # Context menu
        *_template_items_context_panel("VIEW3D_PT_gpencil_sculpt_context_menu", params.context_menu_event),
        # Auto-masking Pie menu.
        op_menu_pie(
            "VIEW3D_MT_sculpt_gpencil_automasking_pie",
            {"type": 'A', "shift": True, "alt": True, "value": 'PRESS'},
        ),
    ])

    return keymap


def km_grease_pencil_stroke_sculpt_smooth(_params):
    items = []
    keymap = (
        "Grease Pencil Stroke Sculpt (Smooth)",
        {"space_type": 'EMPTY', "region_type": 'WINDOW'},
        {"items": items},
    )

    items.extend([
        ("gpencil.sculpt_paint", {"type": 'LEFTMOUSE', "value": 'PRESS'},
         {"properties": [("wait_for_input", False)]}),
        ("gpencil.sculpt_paint", {"type": 'LEFTMOUSE', "value": 'PRESS', "ctrl": True},
         {"properties": [("wait_for_input", False)]}),
        ("gpencil.sculpt_paint", {"type": 'LEFTMOUSE', "value": 'PRESS', "shift": True},
         {"properties": [("wait_for_input", False)]}),
    ])

    return keymap


def km_grease_pencil_stroke_sculpt_thickness(_params):
    items = []
    keymap = (
        "Grease Pencil Stroke Sculpt (Thickness)",
        {"space_type": 'EMPTY', "region_type": 'WINDOW'},
        {"items": items},
    )

    items.extend([
        ("gpencil.sculpt_paint", {"type": 'LEFTMOUSE', "value": 'PRESS'},
         {"properties": [("wait_for_input", False)]}),
        ("gpencil.sculpt_paint", {"type": 'LEFTMOUSE', "value": 'PRESS', "ctrl": True},
         {"properties": [("wait_for_input", False)]}),
        ("gpencil.sculpt_paint", {"type": 'LEFTMOUSE', "value": 'PRESS', "shift": True},
         {"properties": [("wait_for_input", False)]}),
    ])

    return keymap


def km_grease_pencil_stroke_sculpt_strength(_params):
    items = []
    keymap = (
        "Grease Pencil Stroke Sculpt (Strength)",
        {"space_type": 'EMPTY', "region_type": 'WINDOW'},
        {"items": items},
    )

    items.extend([
        ("gpencil.sculpt_paint", {"type": 'LEFTMOUSE', "value": 'PRESS'},
         {"properties": [("wait_for_input", False)]}),
        ("gpencil.sculpt_paint", {"type": 'LEFTMOUSE', "value": 'PRESS', "ctrl": True},
         {"properties": [("wait_for_input", False)]}),
        ("gpencil.sculpt_paint", {"type": 'LEFTMOUSE', "value": 'PRESS', "shift": True},
         {"properties": [("wait_for_input", False)]}),
    ])

    return keymap


def km_grease_pencil_stroke_sculpt_grab(_params):
    items = []
    keymap = (
        "Grease Pencil Stroke Sculpt (Grab)",
        {"space_type": 'EMPTY', "region_type": 'WINDOW'},
        {"items": items},
    )

    items.extend([
        ("gpencil.sculpt_paint", {"type": 'LEFTMOUSE', "value": 'PRESS'},
         {"properties": [("wait_for_input", False)]}),
        ("gpencil.sculpt_paint", {"type": 'LEFTMOUSE', "value": 'PRESS', "ctrl": True},
         {"properties": [("wait_for_input", False)]}),
        ("gpencil.sculpt_paint", {"type": 'LEFTMOUSE', "value": 'PRESS', "shift": True},
         {"properties": [("wait_for_input", False)]}),
    ])

    return keymap


def km_grease_pencil_stroke_sculpt_push(_params):
    items = []
    keymap = (
        "Grease Pencil Stroke Sculpt (Push)",
        {"space_type": 'EMPTY', "region_type": 'WINDOW'},
        {"items": items},
    )

    items.extend([
        ("gpencil.sculpt_paint", {"type": 'LEFTMOUSE', "value": 'PRESS'},
         {"properties": [("wait_for_input", False)]}),
        ("gpencil.sculpt_paint", {"type": 'LEFTMOUSE', "value": 'PRESS', "ctrl": True},
         {"properties": [("wait_for_input", False)]}),
        ("gpencil.sculpt_paint", {"type": 'LEFTMOUSE', "value": 'PRESS', "shift": True},
         {"properties": [("wait_for_input", False)]}),
    ])

    return keymap


def km_grease_pencil_stroke_sculpt_twist(_params):
    items = []
    keymap = (
        "Grease Pencil Stroke Sculpt (Twist)",
        {"space_type": 'EMPTY', "region_type": 'WINDOW'},
        {"items": items},
    )

    items.extend([
        ("gpencil.sculpt_paint", {"type": 'LEFTMOUSE', "value": 'PRESS'},
         {"properties": [("wait_for_input", False)]}),
        ("gpencil.sculpt_paint", {"type": 'LEFTMOUSE', "value": 'PRESS', "ctrl": True},
         {"properties": [("wait_for_input", False)]}),
        ("gpencil.sculpt_paint", {"type": 'LEFTMOUSE', "value": 'PRESS', "shift": True},
         {"properties": [("wait_for_input", False)]}),
    ])

    return keymap


def km_grease_pencil_stroke_sculpt_pinch(_params):
    items = []
    keymap = (
        "Grease Pencil Stroke Sculpt (Pinch)",
        {"space_type": 'EMPTY', "region_type": 'WINDOW'},
        {"items": items},
    )

    items.extend([
        ("gpencil.sculpt_paint", {"type": 'LEFTMOUSE', "value": 'PRESS'},
         {"properties": [("wait_for_input", False)]}),
        ("gpencil.sculpt_paint", {"type": 'LEFTMOUSE', "value": 'PRESS', "ctrl": True},
         {"properties": [("wait_for_input", False)]}),
        ("gpencil.sculpt_paint", {"type": 'LEFTMOUSE', "value": 'PRESS', "shift": True},
         {"properties": [("wait_for_input", False)]}),
    ])

    return keymap


def km_grease_pencil_stroke_sculpt_randomize(_params):
    items = []
    keymap = (
        "Grease Pencil Stroke Sculpt (Randomize)",
        {"space_type": 'EMPTY', "region_type": 'WINDOW'},
        {"items": items},
    )

    items.extend([
        ("gpencil.sculpt_paint", {"type": 'LEFTMOUSE', "value": 'PRESS'},
         {"properties": [("wait_for_input", False)]}),
        ("gpencil.sculpt_paint", {"type": 'LEFTMOUSE', "value": 'PRESS', "ctrl": True},
         {"properties": [("wait_for_input", False)]}),
        ("gpencil.sculpt_paint", {"type": 'LEFTMOUSE', "value": 'PRESS', "shift": True},
         {"properties": [("wait_for_input", False)]}),
    ])

    return keymap


def km_grease_pencil_stroke_sculpt_clone(_params):
    items = []
    keymap = (
        "Grease Pencil Stroke Sculpt (Clone)",
        {"space_type": 'EMPTY', "region_type": 'WINDOW'},
        {"items": items},
    )

    items.extend([
        ("gpencil.sculpt_paint", {"type": 'LEFTMOUSE', "value": 'PRESS'},
         {"properties": [("wait_for_input", False)]}),
        ("gpencil.sculpt_paint", {"type": 'LEFTMOUSE', "value": 'PRESS', "ctrl": True},
         {"properties": [("wait_for_input", False)]}),
        ("gpencil.sculpt_paint", {"type": 'LEFTMOUSE', "value": 'PRESS', "shift": True},
         {"properties": [("wait_for_input", False)]}),
    ])

    return keymap


def km_grease_pencil_stroke_weight_mode(params):
    items = []
    keymap = (
        "Grease Pencil Stroke Weight Mode",
        {"space_type": 'EMPTY', "region_type": 'WINDOW'},
        {"items": items},
    )

    items.extend([
        # Brush strength
        ("wm.radial_control", {"type": 'F', "value": 'PRESS', "shift": True},
         {"properties": [("data_path_primary", 'tool_settings.gpencil_weight_paint.brush.strength')]}),
        # Brush size
        ("wm.radial_control", {"type": 'F', "value": 'PRESS'},
         {"properties": [("data_path_primary", 'tool_settings.gpencil_weight_paint.brush.size')]}),
        # Brush weight
        ("wm.radial_control", {"type": 'F', "value": 'PRESS', "ctrl": True},
         {"properties": [("data_path_primary", 'tool_settings.gpencil_weight_paint.brush.weight')]}),
        # Increase/Decrease brush size
        ("brush.scale_size", {"type": 'LEFT_BRACKET', "value": 'PRESS', "repeat": True},
         {"properties": [("scalar", 0.9)]}),
        ("brush.scale_size", {"type": 'RIGHT_BRACKET', "value": 'PRESS', "repeat": True},
         {"properties": [("scalar", 1.0 / 0.9)]}),
        # Display
        *_grease_pencil_display(),
        # Active layer
        op_menu("GPENCIL_MT_layer_active", {"type": 'Y', "value": 'PRESS'}),
        # Merge Layer
        ("gpencil.layer_merge", {"type": 'M', "value": 'PRESS', "shift": True, "ctrl": True}, None),
        # Keyframe menu
        op_menu("VIEW3D_MT_gpencil_animation", {"type": 'I', "value": 'PRESS'}),
        # Insert blank keyframe
        ("gpencil.blank_frame_add", {"type": 'I', "value": 'PRESS', "shift": True}, None),
        # Delete Animation menu
        op_menu("GPENCIL_MT_gpencil_draw_delete", {"type": 'I', "value": 'PRESS', "alt": True}),
        ("gpencil.active_frames_delete_all", {"type": 'DEL', "value": 'PRESS', "shift": True}, None),
        # Context menu
        *_template_items_context_panel("VIEW3D_PT_gpencil_weight_context_menu", params.context_menu_event),
        # Toggle Add/Subtract for weight draw tool
        ("gpencil.weight_toggle_direction", {"type": 'D', "value": 'PRESS'}, None),
        # Weight sample
        ("gpencil.weight_sample", {"type": 'X', "value": 'PRESS', "shift": True}, None),
    ])

    if params.select_mouse == 'LEFTMOUSE':
        # Bone selection for combined weight paint + pose mode.
        items.extend([
            ("view3d.select", {"type": 'LEFTMOUSE', "value": 'PRESS', "ctrl": True}, None),
        ])

    return keymap


def km_grease_pencil_stroke_weight_draw(_params):
    items = []
    keymap = (
        "Grease Pencil Stroke Weight (Draw)",
        {"space_type": 'EMPTY', "region_type": 'WINDOW'},
        {"items": items},
    )

    items.extend([
        # Draw
        ("gpencil.weight_paint", {"type": 'LEFTMOUSE', "value": 'PRESS'},
         {"properties": [("wait_for_input", False)]}),
    ])

    return keymap


def km_grease_pencil_stroke_weight_blur(_params):
    items = []
    keymap = (
        "Grease Pencil Stroke Weight (Blur)",
        {"space_type": 'EMPTY', "region_type": 'WINDOW'},
        {"items": items},
    )

    items.extend([
        # Blur
        ("gpencil.weight_paint", {"type": 'LEFTMOUSE', "value": 'PRESS'},
         {"properties": [("wait_for_input", False)]}),
    ])

    return keymap


def km_grease_pencil_stroke_weight_average(_params):
    items = []
    keymap = (
        "Grease Pencil Stroke Weight (Average)",
        {"space_type": 'EMPTY', "region_type": 'WINDOW'},
        {"items": items},
    )

    items.extend([
        # Average
        ("gpencil.weight_paint", {"type": 'LEFTMOUSE', "value": 'PRESS'},
         {"properties": [("wait_for_input", False)]}),
    ])

    return keymap


def km_grease_pencil_stroke_weight_smear(_params):
    items = []
    keymap = (
        "Grease Pencil Stroke Weight (Smear)",
        {"space_type": 'EMPTY', "region_type": 'WINDOW'},
        {"items": items},
    )

    items.extend([
        # Smear
        ("gpencil.weight_paint", {"type": 'LEFTMOUSE', "value": 'PRESS'},
         {"properties": [("wait_for_input", False)]}),
    ])

    return keymap


def km_grease_pencil_stroke_vertex_mode(params):
    items = []
    keymap = (
        "Grease Pencil Stroke Vertex Mode",
        {"space_type": 'EMPTY', "region_type": 'WINDOW'},
        {"items": items},
    )

    items.extend([
        # Selection
        *_grease_pencil_selection(params, alt_select=True),
        *_template_items_select_lasso(params, "gpencil.select_lasso"),
        # Selection mode
        ("wm.context_toggle", {"type": 'ONE', "value": 'PRESS'},
         {"properties": [("data_path", 'scene.tool_settings.use_gpencil_vertex_select_mask_point')]}),
        ("wm.context_toggle", {"type": 'TWO', "value": 'PRESS'},
         {"properties": [("data_path", 'scene.tool_settings.use_gpencil_vertex_select_mask_stroke')]}),
        ("wm.context_toggle", {"type": 'THREE', "value": 'PRESS'},
         {"properties": [("data_path", 'scene.tool_settings.use_gpencil_vertex_select_mask_segment')]}),
        # Brush strength
        ("wm.radial_control", {"type": 'F', "value": 'PRESS', "shift": True},
         {"properties": [
             ("data_path_primary", 'tool_settings.gpencil_vertex_paint.brush.gpencil_settings.pen_strength'),
         ]}),
        # Brush size
        ("wm.radial_control", {"type": 'F', "value": 'PRESS'},
         {"properties": [("data_path_primary", 'tool_settings.gpencil_vertex_paint.brush.size')]}),
        # Increase/Decrease brush size
        ("brush.scale_size", {"type": 'LEFT_BRACKET', "value": 'PRESS', "repeat": True},
         {"properties": [("scalar", 0.9)]}),
        ("brush.scale_size", {"type": 'RIGHT_BRACKET', "value": 'PRESS', "repeat": True},
         {"properties": [("scalar", 1.0 / 0.9)]}),
        # Color Flip
        ("gpencil.tint_flip", {"type": 'X', "value": 'PRESS'}, None),
        # Display
        *_grease_pencil_display(),
        # Active layer
        op_menu("GPENCIL_MT_layer_active", {"type": 'Y', "value": 'PRESS'}),
        # Merge Layer
        ("gpencil.layer_merge", {"type": 'M', "value": 'PRESS', "shift": True, "ctrl": True}, None),
        # Animation menu
        op_menu("VIEW3D_MT_gpencil_animation", {"type": 'I', "value": 'PRESS'}),
        # Insert blank keyframe
        ("gpencil.blank_frame_add", {"type": 'I', "value": 'PRESS', "shift": True}, None),
        # Delete Animation menu
        op_menu("GPENCIL_MT_gpencil_draw_delete", {"type": 'I', "value": 'PRESS', "alt": True}),
        ("gpencil.active_frames_delete_all", {"type": 'DEL', "value": 'PRESS', "shift": True}, None),

        # Vertex Paint context menu
        op_panel("VIEW3D_PT_gpencil_vertex_context_menu", params.context_menu_event),
    ])

    return keymap


def km_grease_pencil_stroke_vertex_draw(_params):
    items = []
    keymap = (
        "Grease Pencil Stroke Vertex (Draw)",
        {"space_type": 'EMPTY', "region_type": 'WINDOW'},
        {"items": items},
    )

    items.extend([
        # Tint
        ("gpencil.vertex_paint", {"type": 'LEFTMOUSE', "value": 'PRESS'},
         {"properties": [("wait_for_input", False)]}),
        ("gpencil.vertex_paint", {"type": 'LEFTMOUSE', "value": 'PRESS', "ctrl": True},
         {"properties": [("wait_for_input", False)]}),
        # Brush strength
        ("wm.radial_control", {"type": 'F', "value": 'PRESS', "shift": True},
         {"properties": [
             ("data_path_primary", 'tool_settings.gpencil_vertex_paint.brush.gpencil_settings.pen_strength'),
         ]}),
        # Brush size
        ("wm.radial_control", {"type": 'F', "value": 'PRESS'},
         {"properties": [("data_path_primary", 'tool_settings.gpencil_vertex_paint.brush.size')]}),
    ])

    return keymap


def km_grease_pencil_stroke_vertex_blur(_params):
    items = []
    keymap = (
        "Grease Pencil Stroke Vertex (Blur)",
        {"space_type": 'EMPTY', "region_type": 'WINDOW'},
        {"items": items},
    )

    items.extend([
        # Tint
        ("gpencil.vertex_paint", {"type": 'LEFTMOUSE', "value": 'PRESS'},
         {"properties": [("wait_for_input", False)]}),
        # Brush strength
        ("wm.radial_control", {"type": 'F', "value": 'PRESS', "shift": True},
         {"properties": [
             ("data_path_primary", 'tool_settings.gpencil_vertex_paint.brush.gpencil_settings.pen_strength'),
         ]}),
        # Brush size
        ("wm.radial_control", {"type": 'F', "value": 'PRESS'},
         {"properties": [("data_path_primary", 'tool_settings.gpencil_vertex_paint.brush.size')]}),
    ])

    return keymap


def km_grease_pencil_stroke_vertex_average(_params):
    items = []
    keymap = (
        "Grease Pencil Stroke Vertex (Average)",
        {"space_type": 'EMPTY', "region_type": 'WINDOW'},
        {"items": items},
    )

    items.extend([
        # Tint
        ("gpencil.vertex_paint", {"type": 'LEFTMOUSE', "value": 'PRESS'},
         {"properties": [("wait_for_input", False)]}),
        ("gpencil.vertex_paint", {"type": 'LEFTMOUSE', "value": 'PRESS', "ctrl": True},
         {"properties": [("wait_for_input", False)]}),
        # Brush strength
        ("wm.radial_control", {"type": 'F', "value": 'PRESS', "shift": True},
         {"properties": [
             ("data_path_primary", 'tool_settings.gpencil_vertex_paint.brush.gpencil_settings.pen_strength')],
          }),
        # Brush size
        ("wm.radial_control", {"type": 'F', "value": 'PRESS'},
         {"properties": [("data_path_primary", 'tool_settings.gpencil_vertex_paint.brush.size')]}),
    ])

    return keymap


def km_grease_pencil_stroke_vertex_smear(_params):
    items = []
    keymap = (
        "Grease Pencil Stroke Vertex (Smear)",
        {"space_type": 'EMPTY', "region_type": 'WINDOW'},
        {"items": items},
    )

    items.extend([
        # Tint
        ("gpencil.vertex_paint", {"type": 'LEFTMOUSE', "value": 'PRESS'},
         {"properties": [("wait_for_input", False)]}),
        # Brush strength
        ("wm.radial_control", {"type": 'F', "value": 'PRESS', "shift": True},
         {"properties": [
             ("data_path_primary", 'tool_settings.gpencil_vertex_paint.brush.gpencil_settings.pen_strength'),
         ]}),
        # Brush size
        ("wm.radial_control", {"type": 'F', "value": 'PRESS'},
         {"properties": [("data_path_primary", 'tool_settings.gpencil_vertex_paint.brush.size')]}),
    ])

    return keymap


def km_grease_pencil_stroke_vertex_replace(_params):
    items = []
    keymap = (
        "Grease Pencil Stroke Vertex (Replace)",
        {"space_type": 'EMPTY', "region_type": 'WINDOW'},
        {"items": items},
    )

    items.extend([
        # Tint
        ("gpencil.vertex_paint", {"type": 'LEFTMOUSE', "value": 'PRESS'},
         {"properties": [("wait_for_input", False)]}),
        # Brush size
        ("wm.radial_control", {"type": 'F', "value": 'PRESS'},
         {"properties": [("data_path_primary", 'tool_settings.gpencil_vertex_paint.brush.size')]}),
    ])

    return keymap


# Grease Pencil v3
def km_grease_pencil_paint_mode(_params):
    items = []
    keymap = (
        "Grease Pencil Paint Mode",
        {"space_type": 'EMPTY', "region_type": 'WINDOW'},
        {"items": items},
    )

    items.extend([
        ("brush.scale_size", {"type": 'LEFT_BRACKET', "value": 'PRESS', "repeat": True},
         {"properties": [("scalar", 0.9)]}),
        ("brush.scale_size", {"type": 'RIGHT_BRACKET', "value": 'PRESS', "repeat": True},
         {"properties": [("scalar", 1.0 / 0.9)]}),
        ("grease_pencil.brush_stroke", {"type": 'LEFTMOUSE', "value": 'PRESS'}, None),
        ("grease_pencil.brush_stroke", {"type": 'LEFTMOUSE', "value": 'PRESS', "ctrl": True},
         {"properties": [("mode", 'INVERT')]}),
        ("grease_pencil.brush_stroke", {"type": 'LEFTMOUSE', "value": 'PRESS', "shift": True},
         {"properties": [("mode", 'SMOOTH')]}),
        *_template_paint_radial_control("gpencil_paint"),
        # Active material
        op_menu("VIEW3D_MT_greasepencil_material_active", {"type": 'U', "value": 'PRESS'}),
        # Active layer
        op_menu("GREASE_PENCIL_MT_layer_active", {"type": 'Y', "value": 'PRESS'}),

        # Show/hide
        *_template_items_hide_reveal_actions("grease_pencil.layer_hide", "grease_pencil.layer_reveal"),

        ("paint.sample_color", {"type": 'X', "value": 'PRESS', "shift": True}, None),

        # Isolate Layer
        ("grease_pencil.layer_isolate", {"type": 'NUMPAD_ASTERIX', "value": 'PRESS'}, None),
    ])

    return keymap


<<<<<<< HEAD
def km_grease_pencil_fill(_params):
    items = []
    keymap = (
        "Grease Pencil Paint Mode (Fill)",
        {"space_type": 'EMPTY', "region_type": 'WINDOW'},
        {"items": items},
    )

    items.extend([
        ("grease_pencil.fill", {"type": 'LEFTMOUSE', "value": 'PRESS'}, None),
    ])

    return keymap


def km_grease_pencil_edit(params):
=======
def km_grease_pencil_edit_mode(params):
>>>>>>> 0ca9f633
    items = []
    keymap = (
        "Grease Pencil Edit Mode",
        {"space_type": 'EMPTY', "region_type": 'WINDOW'},
        {"items": items},
    )

    items.extend([
        *_template_items_select_actions(params, "grease_pencil.select_all"),
        # Select linked
        ("grease_pencil.select_linked", {"type": 'L', "value": 'PRESS'}, None),
        ("grease_pencil.select_linked", {"type": 'L', "value": 'PRESS', "ctrl": True}, None),
        ("grease_pencil.select_more", {"type": 'NUMPAD_PLUS', "value": 'PRESS', "ctrl": True, "repeat": True}, None),
        ("grease_pencil.select_less", {"type": 'NUMPAD_MINUS', "value": 'PRESS', "ctrl": True, "repeat": True}, None),
        # Delete menu
        op_menu("VIEW3D_MT_edit_greasepencil_delete", {"type": 'X', "value": 'PRESS'}),
        op_menu("VIEW3D_MT_edit_greasepencil_delete", {"type": 'DEL', "value": 'PRESS'}),
        # Dissolve
        ("grease_pencil.dissolve", {"type": 'X', "value": 'PRESS', "ctrl": True}, None),
        ("grease_pencil.dissolve", {"type": 'DEL', "value": 'PRESS', "ctrl": True}, None),
        # Copy/paste
        ("grease_pencil.copy", {"type": 'C', "value": 'PRESS', "ctrl": True}, None),
        ("grease_pencil.paste", {"type": 'V', "value": 'PRESS', "ctrl": True}, None),
        ("grease_pencil.paste", {"type": 'V', "value": 'PRESS', "shift": True, "ctrl": True},
         {"properties": [("paste_back", True)]}),
        # Separate
        ("grease_pencil.separate", {"type": 'P', "value": 'PRESS'}, None),
        # Delete all active frames
        ("grease_pencil.delete_frame", {"type": 'DEL', "value": 'PRESS', "shift": True},
         {"properties": [("type", "ALL_FRAMES")]}),
        # Keyframe Menu
        op_menu("VIEW3D_MT_edit_greasepencil_animation", {"type": 'I', "value": 'PRESS'}),

        # Show/hide
        *_template_items_hide_reveal_actions("grease_pencil.layer_hide", "grease_pencil.layer_reveal"),

        # Transform Actions.
        *_template_items_transform_actions(params, use_bend=True, use_mirror=True, use_tosphere=True, use_shear=True),
        ("transform.transform", {"type": 'S', "value": 'PRESS', "alt": True},
         {"properties": [("mode", 'CURVE_SHRINKFATTEN')]}),
        ("transform.transform", {"type": 'F', "value": 'PRESS', "shift": True},
         {"properties": [("mode", 'GPENCIL_OPACITY')]}),

        # Proportional editing.
        *_template_items_proportional_editing(
            params, connected=True, toggle_data_path='tool_settings.use_proportional_edit'),

        # Cyclical set
        ("grease_pencil.cyclical_set", {"type": 'F', "value": 'PRESS'}, {"properties": [("type", "CLOSE")]}),
        ("grease_pencil.cyclical_set", {"type": 'C', "value": 'PRESS',
         "alt": True}, {"properties": [("type", "TOGGLE")]}),

        ("grease_pencil.duplicate_move", {"type": 'D', "value": 'PRESS', "shift": True}, None),

        # Active layer
        op_menu("GREASE_PENCIL_MT_layer_active", {"type": 'Y', "value": 'PRESS'}),

        # Move to layer
        op_menu("GREASE_PENCIL_MT_move_to_layer", {"type": 'M', "value": 'PRESS'}),

        # Context menu
        *_template_items_context_menu("VIEW3D_MT_greasepencil_edit_context_menu", params.context_menu_event),

        # Reorder
        ("grease_pencil.reorder", {"type": 'UP_ARROW', "value": 'PRESS',
         "ctrl": True, "shift": True}, {"properties": [("direction", "TOP")]}),
        ("grease_pencil.reorder", {"type": 'UP_ARROW', "value": 'PRESS',
         "ctrl": True, "repeat": True}, {"properties": [("direction", "UP")]}),
        ("grease_pencil.reorder", {"type": 'DOWN_ARROW', "value": 'PRESS',
         "ctrl": True, "repeat": True}, {"properties": [("direction", "DOWN")]}),
        ("grease_pencil.reorder", {"type": 'DOWN_ARROW', "value": 'PRESS',
         "ctrl": True, "shift": True}, {"properties": [("direction", "BOTTOM")]}),

        # Isolate Layer
        ("grease_pencil.layer_isolate", {"type": 'NUMPAD_ASTERIX', "value": 'PRESS'}, None),

        # Select mode
        ("grease_pencil.set_selection_mode", {"type": 'ONE', "value": 'PRESS'}, {"properties": [("mode", 'POINT')]}),
        ("grease_pencil.set_selection_mode", {"type": 'TWO', "value": 'PRESS'}, {"properties": [("mode", 'STROKE')]}),

    ])

    return keymap


# ------------------------------------------------------------------------------
# Object/Pose Modes

def km_object_mode(params):
    items = []
    keymap = (
        "Object Mode",
        {"space_type": 'EMPTY', "region_type": 'WINDOW'},
        {"items": items},
    )

    items.extend([
        *_template_items_proportional_editing(
            params, connected=False, toggle_data_path='tool_settings.use_proportional_edit_objects'),
        *_template_items_select_actions(params, "object.select_all"),
        ("object.select_more", {"type": 'NUMPAD_PLUS', "value": 'PRESS', "ctrl": True, "repeat": True}, None),
        ("object.select_less", {"type": 'NUMPAD_MINUS', "value": 'PRESS', "ctrl": True, "repeat": True}, None),
        ("object.select_linked", {"type": 'L', "value": 'PRESS', "shift": True}, None),
        ("object.select_grouped", {"type": 'G', "value": 'PRESS', "shift": True}, None),
        ("object.select_hierarchy", {"type": 'LEFT_BRACKET', "value": 'PRESS', "repeat": True},
         {"properties": [("direction", 'PARENT'), ("extend", False)]}),
        ("object.select_hierarchy", {"type": 'LEFT_BRACKET', "value": 'PRESS', "shift": True, "repeat": True},
         {"properties": [("direction", 'PARENT'), ("extend", True)]}),
        ("object.select_hierarchy", {"type": 'RIGHT_BRACKET', "value": 'PRESS', "repeat": True},
         {"properties": [("direction", 'CHILD'), ("extend", False)]}),
        ("object.select_hierarchy", {"type": 'RIGHT_BRACKET', "value": 'PRESS', "shift": True, "repeat": True},
         {"properties": [("direction", 'CHILD'), ("extend", True)]}),
        ("object.parent_set", {"type": 'P', "value": 'PRESS', "ctrl": True}, None),
        ("object.parent_clear", {"type": 'P', "value": 'PRESS', "alt": True}, None),
        # Transform Actions.
        *_template_items_transform_actions(params, use_mirror=True),
        ("object.transform_axis_target", {"type": 'T', "value": 'PRESS', "shift": True}, None),
        ("object.location_clear", {"type": 'G', "value": 'PRESS', "alt": True},
         {"properties": [("clear_delta", False)]}),
        ("object.rotation_clear", {"type": 'R', "value": 'PRESS', "alt": True},
         {"properties": [("clear_delta", False)]}),
        ("object.scale_clear", {"type": 'S', "value": 'PRESS', "alt": True},
         {"properties": [("clear_delta", False)]}),
        ("object.delete", {"type": 'X', "value": 'PRESS'},
         {"properties": [("use_global", False)]}),
        ("object.delete", {"type": 'X', "value": 'PRESS', "shift": True},
         {"properties": [("use_global", True)]}),
        ("object.delete", {"type": 'DEL', "value": 'PRESS'},
         {"properties": [("use_global", False), ("confirm", False)]}),
        ("object.delete", {"type": 'DEL', "value": 'PRESS', "shift": True},
         {"properties": [("use_global", True), ("confirm", False)]}),
        op_menu("VIEW3D_MT_add", {"type": 'A', "value": 'PRESS', "shift": True}),
        op_menu("VIEW3D_MT_object_apply", {"type": 'A', "value": 'PRESS', "ctrl": True}),
        op_menu("VIEW3D_MT_make_links", {"type": 'L', "value": 'PRESS', "ctrl": True}),
        ("object.duplicate_move", {"type": 'D', "value": 'PRESS', "shift": True}, None),
        ("object.duplicate_move_linked", {"type": 'D', "value": 'PRESS', "alt": True}, None),
        ("object.join", {"type": 'J', "value": 'PRESS', "ctrl": True}, None),
        ("wm.context_toggle", {"type": 'PERIOD', "value": 'PRESS', "ctrl": True},
         {"properties": [("data_path", 'tool_settings.use_transform_data_origin')]}),
        ("anim.keyframe_insert_menu", {"type": 'K', "value": 'PRESS'}, {"properties": [("always_prompt", True)]}),
        ("anim.keyframe_delete_v3d", {"type": 'I', "value": 'PRESS', "alt": True}, None),
        ("anim.keying_set_active_set", {"type": 'K', "value": 'PRESS', "shift": True}, None),
        ("collection.create", {"type": 'G', "value": 'PRESS', "ctrl": True}, None),
        ("collection.objects_remove", {"type": 'G', "value": 'PRESS', "ctrl": True, "alt": True}, None),
        ("collection.objects_remove_all",
         {"type": 'G', "value": 'PRESS', "shift": True, "ctrl": True, "alt": True}, None),
        ("collection.objects_add_active",
         {"type": 'G', "value": 'PRESS', "shift": True, "ctrl": True}, None),
        ("collection.objects_remove_active", {"type": 'G', "value": 'PRESS', "shift": True, "alt": True}, None),
        *_template_items_object_subdivision_set(),
        ("object.move_to_collection", {"type": 'M', "value": 'PRESS'}, None),
        ("object.link_to_collection", {"type": 'M', "value": 'PRESS', "shift": True}, None),
        *_template_items_hide_reveal_actions("object.hide_view_set", "object.hide_view_clear"),
        ("object.hide_collection", {"type": 'H', "value": 'PRESS', "ctrl": True}, None),
        *_template_object_hide_collection_from_number_keys(),
        *_template_items_context_menu("VIEW3D_MT_object_context_menu", params.context_menu_event),
    ])

    if params.use_pie_click_drag:
        items.extend([
            ("anim.keyframe_insert", {"type": 'I', "value": 'CLICK'}, None),
            op_menu_pie("ANIM_MT_keyframe_insert_pie", {"type": 'I', "value": 'CLICK_DRAG'}),
        ])
    else:
        items.extend([
            ("anim.keyframe_insert", {"type": 'I', "value": 'PRESS'}, None),
        ])

    if params.legacy:
        items.extend([
            ("object.select_mirror", {"type": 'M', "value": 'PRESS', "shift": True, "ctrl": True}, None),
            ("object.parent_no_inverse_set", {"type": 'P', "value": 'PRESS', "shift": True, "ctrl": True}, None),
            ("object.track_set", {"type": 'T', "value": 'PRESS', "ctrl": True}, None),
            ("object.track_clear", {"type": 'T', "value": 'PRESS', "alt": True}, None),
            ("object.constraint_add_with_targets", {"type": 'C', "value": 'PRESS', "shift": True, "ctrl": True}, None),
            ("object.constraints_clear", {"type": 'C', "value": 'PRESS', "ctrl": True, "alt": True}, None),
            ("object.origin_clear", {"type": 'O', "value": 'PRESS', "alt": True}, None),
            ("object.duplicates_make_real", {"type": 'A', "value": 'PRESS', "shift": True, "ctrl": True}, None),
            op_menu("VIEW3D_MT_make_single_user", {"type": 'U', "value": 'PRESS'}),
            ("object.convert", {"type": 'C', "value": 'PRESS', "alt": True}, None),
            ("object.make_local", {"type": 'L', "value": 'PRESS'}, None),
            ("object.data_transfer", {"type": 'T', "value": 'PRESS', "shift": True, "ctrl": True}, None),
        ])

    return keymap


def km_object_non_modal(params):
    items = []
    keymap = (
        "Object Non-modal",
        {"space_type": 'EMPTY', "region_type": 'WINDOW'},
        {"items": items},
    )

    if params.legacy:
        items.extend([
            ("object.mode_set", {"type": 'TAB', "value": 'PRESS'},
             {"properties": [("mode", 'EDIT'), ("toggle", True)]}),
            ("object.mode_set", {"type": 'TAB', "value": 'PRESS', "ctrl": True},
             {"properties": [("mode", 'POSE'), ("toggle", True)]}),
            ("object.mode_set", {"type": 'V', "value": 'PRESS'},
             {"properties": [("mode", 'VERTEX_PAINT'), ("toggle", True)]}),
            ("object.mode_set", {"type": 'TAB', "value": 'PRESS', "ctrl": True},
             {"properties": [("mode", 'WEIGHT_PAINT'), ("toggle", True)]}),

            ("object.origin_set", {"type": 'C', "value": 'PRESS', "shift": True, "ctrl": True, "alt": True}, None),
        ])
    else:
        items.extend([
            # NOTE: this shortcut (while not temporary) is not ideal, see: #89757.
            ("object.transfer_mode", {"type": 'Q', "value": 'PRESS', "alt": True}, None),
        ])

        if params.use_pie_click_drag:
            items.extend([
                ("object.mode_set", {"type": 'TAB', "value": 'CLICK'},
                 {"properties": [("mode", 'EDIT'), ("toggle", True)]}),
                op_menu_pie("VIEW3D_MT_object_mode_pie", {"type": 'TAB', "value": 'CLICK_DRAG'}),
                ("view3d.object_mode_pie_or_toggle", {"type": 'TAB', "value": 'PRESS', "ctrl": True}, None),
            ])
        elif params.use_v3d_tab_menu:
            # Swap Tab/Ctrl-Tab
            items.extend([
                ("object.mode_set", {"type": 'TAB', "value": 'PRESS', "ctrl": True},
                 {"properties": [("mode", 'EDIT'), ("toggle", True)]}),
                op_menu_pie("VIEW3D_MT_object_mode_pie", {"type": 'TAB', "value": 'PRESS'}),
            ])
        else:
            items.extend([
                ("object.mode_set", {"type": 'TAB', "value": 'PRESS'},
                 {"properties": [("mode", 'EDIT'), ("toggle", True)]}),
                ("view3d.object_mode_pie_or_toggle", {"type": 'TAB', "value": 'PRESS', "ctrl": True}, None),
            ])

    return keymap


def km_pose(params):
    items = []
    keymap = (
        "Pose",
        {"space_type": 'EMPTY', "region_type": 'WINDOW'},
        {"items": items},
    )

    items.extend([
        # Transform Actions.
        *_template_items_transform_actions(params, use_mirror=True),

        ("object.parent_set", {"type": 'P', "value": 'PRESS', "ctrl": True}, None),
        *_template_items_hide_reveal_actions("pose.hide", "pose.reveal"),
        op_menu("VIEW3D_MT_pose_apply", {"type": 'A', "value": 'PRESS', "ctrl": True}),
        ("pose.rot_clear", {"type": 'R', "value": 'PRESS', "alt": True}, None),
        ("pose.loc_clear", {"type": 'G', "value": 'PRESS', "alt": True}, None),
        ("pose.scale_clear", {"type": 'S', "value": 'PRESS', "alt": True}, None),
        ("pose.quaternions_flip", {"type": 'F', "value": 'PRESS', "alt": True}, None),
        ("pose.rotation_mode_set", {"type": 'R', "value": 'PRESS', "ctrl": True}, None),
        ("pose.copy", {"type": 'C', "value": 'PRESS', "ctrl": True}, None),
        ("pose.paste", {"type": 'V', "value": 'PRESS', "ctrl": True},
         {"properties": [("flipped", False)]}),
        ("pose.paste", {"type": 'V', "value": 'PRESS', "shift": True, "ctrl": True},
         {"properties": [("flipped", True)]}),
        *_template_items_select_actions(params, "pose.select_all"),
        ("pose.select_parent", {"type": 'P', "value": 'PRESS', "shift": True}, None),
        ("pose.select_hierarchy", {"type": 'LEFT_BRACKET', "value": 'PRESS', "repeat": True},
         {"properties": [("direction", 'PARENT'), ("extend", False)]}),
        ("pose.select_hierarchy", {"type": 'LEFT_BRACKET', "value": 'PRESS', "shift": True, "repeat": True},
         {"properties": [("direction", 'PARENT'), ("extend", True)]}),
        ("pose.select_hierarchy", {"type": 'RIGHT_BRACKET', "value": 'PRESS', "repeat": True},
         {"properties": [("direction", 'CHILD'), ("extend", False)]}),
        ("pose.select_hierarchy", {"type": 'RIGHT_BRACKET', "value": 'PRESS', "shift": True, "repeat": True},
         {"properties": [("direction", 'CHILD'), ("extend", True)]}),
        ("pose.select_linked", {"type": 'L', "value": 'PRESS', "ctrl": True}, None),
        ("pose.select_linked_pick", {"type": 'L', "value": 'PRESS'}, None),
        ("pose.select_grouped", {"type": 'G', "value": 'PRESS', "shift": True}, None),
        ("pose.select_mirror", {"type": 'M', "value": 'PRESS', "shift": True, "ctrl": True}, None),
        ("pose.constraint_add_with_targets", {"type": 'C', "value": 'PRESS', "shift": True, "ctrl": True}, None),
        ("pose.constraints_clear", {"type": 'C', "value": 'PRESS', "ctrl": True, "alt": True}, None),
        ("pose.ik_add", {"type": 'I', "value": 'PRESS', "shift": True}, None),
        ("pose.ik_clear", {"type": 'I', "value": 'PRESS', "ctrl": True, "alt": True}, None),
        op_menu("VIEW3D_MT_bone_options_toggle", {"type": 'W', "value": 'PRESS', "shift": True}),
        op_menu("VIEW3D_MT_bone_options_enable", {"type": 'W', "value": 'PRESS', "shift": True, "ctrl": True}),
        op_menu("VIEW3D_MT_bone_options_disable", {"type": 'W', "value": 'PRESS', "alt": True}),
        ("armature.collection_show_all", {"type": 'ACCENT_GRAVE', "value": 'PRESS', "ctrl": True}, None),
        ("armature.assign_to_collection", {"type": 'M', "value": 'PRESS', "shift": True}, None),
        ("armature.move_to_collection", {"type": 'M', "value": 'PRESS'}, None),
        ("transform.bbone_resize", {"type": 'S', "value": 'PRESS', "shift": True, "ctrl": True, "alt": True}, None),
        ("anim.keyframe_insert_menu", {"type": 'K', "value": 'PRESS'}, {"properties": [("always_prompt", True)]}),
        ("anim.keyframe_delete_v3d", {"type": 'I', "value": 'PRESS', "alt": True}, None),
        ("anim.keying_set_active_set", {"type": 'K', "value": 'PRESS', "shift": True}, None),
        ("pose.push", {"type": 'E', "value": 'PRESS', "ctrl": True}, None),
        ("pose.relax", {"type": 'E', "value": 'PRESS', "alt": True}, None),
        ("pose.breakdown", {"type": 'E', "value": 'PRESS', "shift": True}, None),
        ("pose.blend_to_neighbor", {"type": 'E', "value": 'PRESS', "shift": True, "alt": True}, None),
        op_menu("VIEW3D_MT_pose_propagate", {"type": 'P', "value": 'PRESS', "alt": True}),
        *_template_items_context_menu("VIEW3D_MT_pose_context_menu", params.context_menu_event),
    ])

    if params.use_pie_click_drag:
        items.extend([
            ("anim.keyframe_insert", {"type": 'I', "value": 'CLICK'}, None),
            op_menu_pie("ANIM_MT_keyframe_insert_pie", {"type": 'I', "value": 'CLICK_DRAG'}),
        ])
    else:
        items.extend([
            ("anim.keyframe_insert", {"type": 'I', "value": 'PRESS'}, None),
        ])

    return keymap


# ------------------------------------------------------------------------------
# Object Paint Modes

def km_paint_curve(params):
    items = []
    keymap = (
        "Paint Curve",
        {"space_type": 'EMPTY', "region_type": 'WINDOW'},
        {"items": items},
    )

    items.extend([
        ("paintcurve.add_point_slide", {"type": params.action_mouse, "value": 'PRESS', "ctrl": True}, None),
        ("paintcurve.select", {"type": params.select_mouse, "value": 'PRESS'}, None),
        ("paintcurve.select", {"type": params.select_mouse, "value": 'PRESS', "shift": True},
         {"properties": [("extend", True)]}),
        ("paintcurve.slide", {"type": params.action_mouse, "value": 'PRESS'},
         {"properties": [("align", False)]}),
        ("paintcurve.slide", {"type": params.action_mouse, "value": 'PRESS', "shift": True},
         {"properties": [("align", True)]}),
        ("paintcurve.select", {"type": 'A', "value": 'PRESS'},
         {"properties": [("toggle", True)]}),
        ("paintcurve.cursor", {"type": params.action_mouse, "value": 'PRESS', "shift": True, "ctrl": True}, None),
        ("paintcurve.delete_point", {"type": 'X', "value": 'PRESS'}, None),
        ("paintcurve.delete_point", {"type": 'DEL', "value": 'PRESS'}, None),
        ("paintcurve.draw", {"type": 'RET', "value": 'PRESS'}, None),
        ("paintcurve.draw", {"type": 'NUMPAD_ENTER', "value": 'PRESS'}, None),
        ("transform.translate", {"type": 'G', "value": 'PRESS'}, None),
        ("transform.translate", {"type": params.select_mouse, "value": 'CLICK_DRAG'}, None),
        ("transform.rotate", {"type": 'R', "value": 'PRESS'}, None),
        ("transform.resize", {"type": 'S', "value": 'PRESS'}, None),
    ])

    return keymap


# Radial control setup helpers, this operator has a lot of properties.


def radial_control_properties(paint, prop, secondary_prop, secondary_rotation=False, color=False, zoom=False):
    brush_path = 'tool_settings.' + paint + '.brush'
    unified_path = 'tool_settings.unified_paint_settings'
    rotation = 'mask_texture_slot.angle' if secondary_rotation else 'texture_slot.angle'
    return {
        "properties": [
            ("data_path_primary", brush_path + '.' + prop),
            ("data_path_secondary", unified_path + '.' + prop if secondary_prop else ''),
            ("use_secondary", unified_path + '.' + secondary_prop if secondary_prop else ''),
            ("rotation_path", brush_path + '.' + rotation),
            ("color_path", brush_path + '.cursor_color_add'),
            ("fill_color_path", brush_path + '.color' if color else ''),
            ("fill_color_override_path", unified_path + '.color' if color else ''),
            ("fill_color_override_test_path", unified_path + '.use_unified_color' if color else ''),
            ("zoom_path", 'space_data.zoom' if zoom else ''),
            ("image_id", brush_path + ''),
            ("secondary_tex", secondary_rotation),
        ],
    }

# Radial controls for the paint and sculpt modes.


def _template_paint_radial_control(paint, rotation=False, secondary_rotation=False, color=False, zoom=False):
    items = []

    items.extend([
        ("wm.radial_control", {"type": 'F', "value": 'PRESS'},
         radial_control_properties(
             paint, 'size', 'use_unified_size', secondary_rotation=secondary_rotation, color=color, zoom=zoom)),
        ("wm.radial_control", {"type": 'F', "value": 'PRESS', "shift": True},
         radial_control_properties(
             paint, 'strength', 'use_unified_strength', secondary_rotation=secondary_rotation, color=color)),
    ])

    if rotation:
        items.extend([
            ("wm.radial_control", {"type": 'F', "value": 'PRESS', "ctrl": True},
             radial_control_properties(paint, 'texture_slot.angle', None, color=color)),
        ])

    if secondary_rotation:
        items.extend([
            ("wm.radial_control", {"type": 'F', "value": 'PRESS', "ctrl": True, "alt": True},
             radial_control_properties(
                 paint, 'mask_texture_slot.angle', None, secondary_rotation=secondary_rotation, color=color)),
        ])

    return items


def _template_view3d_select(*, type, value, legacy, select_passthrough, exclude_mod=None):
    # NOTE: `exclude_mod` is needed since we don't want this tool to exclude Control-RMB actions when this is used
    # as a tool key-map with RMB-select and `use_fallback_tool` is enabled with RMB select. See #92467.

    # See: `use_tweak_select_passthrough` doc-string.
    if select_passthrough and (value in {'CLICK', 'RELEASE'}):
        select_passthrough = False

    items = [(
        "view3d.select",
        {"type": type, "value": value, **{m: True for m in mods}},
        {"properties": [(c, True) for c in props]},
    ) for props, mods in (
        ((("deselect_all", "select_passthrough") if select_passthrough else
          ("deselect_all",)) if not legacy else (), ()),
        (("toggle",), ("shift",)),
        (("center", "object"), ("ctrl",)),
        (("enumerate",), ("alt",)),
        (("toggle", "center"), ("shift", "ctrl")),
        (("center", "enumerate"), ("ctrl", "alt")),
        (("toggle", "enumerate"), ("shift", "alt")),
        (("toggle", "center", "enumerate"), ("shift", "ctrl", "alt")),
    ) if exclude_mod is None or exclude_mod not in mods]

    if select_passthrough:
        # Add an additional click item to de-select all other items,
        # needed so pass-through is able to de-select other items.
        items.append((
            "view3d.select",
            {"type": type, "value": 'CLICK'},
            {"properties": [
                (c, True)
                for c in ("deselect_all",)
            ]},
        ))

    return items


def _template_view3d_paint_mask_select_loop(params):
    # NOTE: loop select is isolate so it can optionally be in the tool-select map,
    # so that with LMB select, Alt-LMB can be used for selection picking.
    # While the selection tool can still use Alt-LMB for loop selection.
    return [
        ("paint.face_select_loop",
         {"type": params.select_mouse, "value": 'PRESS', "alt": True},
         {"properties": [('extend', False), ('select', True)]}),
        ("paint.face_select_loop",
         {"type": params.select_mouse, "value": 'PRESS', "alt": True, "shift": True},
         {"properties": [('extend', True), ('select', True)]}),
        ("paint.face_select_loop",
         {"type": params.select_mouse, "value": 'PRESS', "alt": True, "shift": True, "ctrl": True},
         {"properties": [('extend', True), ('select', False)]}),
    ]


def _template_view3d_gpencil_select(*, type, value, legacy, alt_select=False):
    items = [
        ("gpencil.select", {"type": type, "value": value},
         {"properties": [("deselect_all", not legacy)]}),
        ("gpencil.select", {"type": type, "value": value, "shift": True},
         {"properties": [("extend", True), ("toggle", True)]}),
    ]
    if type == 'LEFTMOUSE' and alt_select:
        items.extend([
            # Selection shortcuts for when brushes are active on LMB-select.
            ("gpencil.select", {"type": type, "value": value, "alt": True},
             {"properties": [("deselect_all", True)]}),
            ("gpencil.select", {"type": type, "value": value, "alt": True, "shift": True},
             {"properties": [("extend", True), ("toggle", True)]}),
        ])

    return items


def _template_node_select(*, type, value, select_passthrough):
    items = [
        ("node.select", {"type": type, "value": value},
         {"properties": [("deselect_all", True), ("select_passthrough", select_passthrough)]}),
        ("node.select", {"type": type, "value": value, "ctrl": True}, None),
        ("node.select", {"type": type, "value": value, "alt": True}, None),
        ("node.select", {"type": type, "value": value, "ctrl": True, "alt": True}, None),
        ("node.select", {"type": type, "value": value, "shift": True},
         {"properties": [("toggle", True)]}),
        ("node.select", {"type": type, "value": value, "shift": True, "ctrl": True},
         {"properties": [("toggle", True)]}),
        ("node.select", {"type": type, "value": value, "shift": True, "alt": True},
         {"properties": [("toggle", True)]}),
        ("node.select", {"type": type, "value": value, "shift": True, "ctrl": True, "alt": True},
         {"properties": [("toggle", True)]}),
    ]

    if select_passthrough and (value == 'PRESS'):
        # Add an additional click item to de-select all other items,
        # needed so pass-through is able to de-select other items.
        items.append((
            "node.select",
            {"type": type, "value": 'CLICK'},
            {"properties": [("deselect_all", True)]},
        ))

    return items


def _template_uv_select(*, type, value, select_passthrough, legacy):

    # See: `use_tweak_select_passthrough` doc-string.
    if select_passthrough and (value in {'CLICK', 'RELEASE'}):
        select_passthrough = False

    items = [
        ("uv.select", {"type": type, "value": value},
         {"properties": [
             *((("deselect_all", True),) if not legacy else ()),
             *((("select_passthrough", True),) if select_passthrough else ()),
         ]}),
        ("uv.select", {"type": type, "value": value, "shift": True},
         {"properties": [("toggle", True)]}),
    ]

    if select_passthrough:
        # Add an additional click item to de-select all other items,
        # needed so pass-through is able to de-select other items.
        items.append((
            "uv.select",
            {"type": type, "value": 'CLICK'},
            {"properties": [("deselect_all", True)]},
        ))

    return items


def _template_sequencer_generic_select(*, type, value, legacy):
    return [(
        "sequencer.select",
        {"type": type, "value": value, **{m: True for m in mods}},
        {"properties": [(c, True) for c in props]},
    ) for props, mods in (
        (("deselect_all",) if not legacy else (), ()),
        (("toggle",), ("shift",)),
    )]


def _template_sequencer_preview_select(*, type, value, legacy):
    return _template_sequencer_generic_select(
        type=type, value=value, legacy=legacy,
    ) + [(
        "sequencer.select",
        {"type": type, "value": value, **{m: True for m in mods}},
        {"properties": [(c, True) for c in props]},
    ) for props, mods in (
        (("center",), ("ctrl",)),
        # TODO:
        # (("enumerate",), ("alt",)),
        (("toggle", "center"), ("shift", "ctrl")),
        # (("center", "enumerate"), ("ctrl", "alt")),
        # (("toggle", "enumerate"), ("shift", "alt")),
        # (("toggle", "center", "enumerate"), ("shift", "ctrl", "alt")),
    )]


def _template_sequencer_timeline_select(*, type, value, legacy):
    return _template_sequencer_generic_select(
        type=type, value=value, legacy=legacy,
    ) + [(
        "sequencer.select",
        {"type": type, "value": value, **{m: True for m in mods}},
        {"properties": [(c, True) for c in props]},
    ) for props, mods in (
        (("linked_handle",), ("alt",)),
        (("linked_handle", "extend"), ("shift", "alt",)),

        (("side_of_frame", "linked_time"), ("ctrl",)),
        (("side_of_frame", "linked_time", "extend"), ("ctrl", "shift")),
    )]


def km_image_paint(params):
    items = []
    keymap = (
        "Image Paint",
        {"space_type": 'EMPTY', "region_type": 'WINDOW'},
        {"items": items},
    )

    items.extend([
        ("paint.image_paint", {"type": 'LEFTMOUSE', "value": 'PRESS'}, None),
        ("paint.image_paint", {"type": 'LEFTMOUSE', "value": 'PRESS', "ctrl": True},
         {"properties": [("mode", 'INVERT')]}),
        ("paint.image_paint", {"type": 'LEFTMOUSE', "value": 'PRESS', "shift": True},
         {"properties": [("mode", 'SMOOTH')]}),
        ("paint.brush_colors_flip", {"type": 'X', "value": 'PRESS'}, None),
        ("paint.grab_clone", {"type": 'RIGHTMOUSE', "value": 'PRESS'}, None),
        ("paint.sample_color", {"type": 'X', "value": 'PRESS', "shift": True}, None),
        ("brush.scale_size", {"type": 'LEFT_BRACKET', "value": 'PRESS', "repeat": True},
         {"properties": [("scalar", 0.9)]}),
        ("brush.scale_size", {"type": 'RIGHT_BRACKET', "value": 'PRESS', "repeat": True},
         {"properties": [("scalar", 1.0 / 0.9)]}),
        *_template_paint_radial_control("image_paint", color=True, zoom=True, rotation=True, secondary_rotation=True),
        ("brush.stencil_control", {"type": 'RIGHTMOUSE', "value": 'PRESS'},
         {"properties": [("mode", 'TRANSLATION')]}),
        ("brush.stencil_control", {"type": 'RIGHTMOUSE', "value": 'PRESS', "shift": True},
         {"properties": [("mode", 'SCALE')]}),
        ("brush.stencil_control", {"type": 'RIGHTMOUSE', "value": 'PRESS', "ctrl": True},
         {"properties": [("mode", 'ROTATION')]}),
        ("brush.stencil_control", {"type": 'RIGHTMOUSE', "value": 'PRESS', "alt": True},
         {"properties": [("mode", 'TRANSLATION'), ("texmode", 'SECONDARY')]}),
        ("brush.stencil_control", {"type": 'RIGHTMOUSE', "value": 'PRESS', "shift": True, "alt": True},
         {"properties": [("mode", 'SCALE'), ("texmode", 'SECONDARY')]}),
        ("brush.stencil_control", {"type": 'RIGHTMOUSE', "value": 'PRESS', "ctrl": True, "alt": True},
         {"properties": [("mode", 'ROTATION'), ("texmode", 'SECONDARY')]}),
        ("wm.context_toggle", {"type": 'ONE', "value": 'PRESS'},
         {"properties": [("data_path", 'image_paint_object.data.use_paint_mask')]}),
        ("wm.context_toggle", {"type": 'S', "value": 'PRESS', "shift": True},
         {"properties": [("data_path", 'tool_settings.image_paint.brush.use_smooth_stroke')]}),
        ("wm.context_menu_enum", {"type": 'E', "value": 'PRESS', "alt": True},
         {"properties": [("data_path", 'tool_settings.image_paint.brush.stroke_method')]}),
        *_template_items_context_panel("VIEW3D_PT_paint_texture_context_menu", params.context_menu_event),
    ])

    if params.legacy:
        items.extend(_template_items_legacy_tools_from_numbers())

    return keymap


def km_vertex_paint(params):
    items = []
    keymap = (
        "Vertex Paint",
        {"space_type": 'EMPTY', "region_type": 'WINDOW'},
        {"items": items},
    )

    items.extend([
        ("paint.vertex_paint", {"type": 'LEFTMOUSE', "value": 'PRESS'}, None),
        ("paint.vertex_paint", {"type": 'LEFTMOUSE', "value": 'PRESS', "ctrl": True},
         {"properties": [("mode", 'INVERT')]}),
        ("paint.vertex_paint", {"type": 'LEFTMOUSE', "value": 'PRESS', "shift": True},
         {"properties": [("mode", 'SMOOTH')]}),
        ("paint.brush_colors_flip", {"type": 'X', "value": 'PRESS'}, None),
        ("paint.sample_color", {"type": 'X', "value": 'PRESS', "shift": True}, None),
        ("paint.vertex_color_set", {"type": 'X', "value": 'PRESS', "ctrl": True}, None),
        ("brush.scale_size", {"type": 'LEFT_BRACKET', "value": 'PRESS', "repeat": True},
         {"properties": [("scalar", 0.9)]}),
        ("brush.scale_size", {"type": 'RIGHT_BRACKET', "value": 'PRESS', "repeat": True},
         {"properties": [("scalar", 1.0 / 0.9)]}),
        *_template_paint_radial_control("vertex_paint", color=True, rotation=True),
        ("brush.stencil_control", {"type": 'RIGHTMOUSE', "value": 'PRESS'},
         {"properties": [("mode", 'TRANSLATION')]}),
        ("brush.stencil_control", {"type": 'RIGHTMOUSE', "value": 'PRESS', "shift": True},
         {"properties": [("mode", 'SCALE')]}),
        ("brush.stencil_control", {"type": 'RIGHTMOUSE', "value": 'PRESS', "ctrl": True},
         {"properties": [("mode", 'ROTATION')]}),
        ("brush.stencil_control", {"type": 'RIGHTMOUSE', "value": 'PRESS', "alt": True},
         {"properties": [("mode", 'TRANSLATION'), ("texmode", 'SECONDARY')]}),
        ("brush.stencil_control", {"type": 'RIGHTMOUSE', "value": 'PRESS', "shift": True, "alt": True},
         {"properties": [("mode", 'SCALE'), ("texmode", 'SECONDARY')]}),
        ("brush.stencil_control", {"type": 'RIGHTMOUSE', "value": 'PRESS', "ctrl": True, "alt": True},
         {"properties": [("mode", 'ROTATION'), ("texmode", 'SECONDARY')]}),
        ("wm.context_toggle", {"type": 'ONE', "value": 'PRESS'},
         {"properties": [("data_path", 'vertex_paint_object.data.use_paint_mask')]}),
        ("wm.context_toggle", {"type": 'S', "value": 'PRESS', "shift": True},
         {"properties": [("data_path", 'tool_settings.vertex_paint.brush.use_smooth_stroke')]}),
        ("wm.context_menu_enum", {"type": 'E', "value": 'PRESS', "alt": True},
         {"properties": [("data_path", 'tool_settings.vertex_paint.brush.stroke_method')]}),
        ("paint.face_vert_reveal", {"type": 'H', "value": 'PRESS', "alt": True}, None),
        *_template_items_context_panel("VIEW3D_PT_paint_vertex_context_menu", params.context_menu_event),
    ])

    if params.legacy:
        items.extend(_template_items_legacy_tools_from_numbers())
    else:
        items.append(
            ("wm.context_toggle", {"type": 'TWO', "value": 'PRESS'},
             {"properties": [("data_path", 'vertex_paint_object.data.use_paint_mask_vertex')]})
        )

    return keymap


def km_weight_paint(params):
    # NOTE: This keymap falls through to "Pose" when an armature modifying the mesh
    # is selected in weight paint mode. When editing the key-map take care that pose operations
    # (such as transforming bones) is not impacted.
    items = []
    keymap = (
        "Weight Paint",
        {"space_type": 'EMPTY', "region_type": 'WINDOW'},
        {"items": items},
    )

    items.extend([
        ("paint.weight_paint", {"type": 'LEFTMOUSE', "value": 'PRESS'}, None),
        ("paint.weight_paint", {"type": 'LEFTMOUSE', "value": 'PRESS', "ctrl": True},
         {"properties": [("mode", 'INVERT')]}),
        ("paint.weight_paint", {"type": 'LEFTMOUSE', "value": 'PRESS', "shift": True},
         {"properties": [("mode", 'SMOOTH')]}),
        ("paint.weight_sample", {"type": 'X', "value": 'PRESS', "shift": True}, None),
        ("paint.weight_sample_group", {"type": 'X', "value": 'PRESS', "ctrl": True, "shift": True}, None),
        ("paint.weight_gradient", {"type": 'A', "value": 'PRESS', "shift": True, "alt": True},
         {"properties": [("type", 'RADIAL')]}),
        ("paint.weight_gradient", {"type": 'A', "value": 'PRESS', "shift": True},
         {"properties": [("type", 'LINEAR')]}),
        ("paint.weight_set", {"type": 'X', "value": 'PRESS', "ctrl": True}, None),
        ("brush.scale_size", {"type": 'LEFT_BRACKET', "value": 'PRESS', "repeat": True},
         {"properties": [("scalar", 0.9)]}),
        ("brush.scale_size", {"type": 'RIGHT_BRACKET', "value": 'PRESS', "repeat": True},
         {"properties": [("scalar", 1.0 / 0.9)]}),
        *_template_paint_radial_control("weight_paint"),
        ("wm.radial_control", {"type": 'F', "value": 'PRESS', "ctrl": True},
         radial_control_properties("weight_paint", 'weight', 'use_unified_weight')),
        ("wm.context_menu_enum", {"type": 'E', "value": 'PRESS', "alt": True},
         {"properties": [("data_path", 'tool_settings.vertex_paint.brush.stroke_method')]}),
        ("wm.context_toggle", {"type": 'ONE', "value": 'PRESS'},
         {"properties": [("data_path", 'weight_paint_object.data.use_paint_mask')]}),
        ("wm.context_toggle", {"type": 'TWO', "value": 'PRESS'},
         {"properties": [("data_path", 'weight_paint_object.data.use_paint_mask_vertex')]}),
        ("wm.context_toggle", {"type": 'THREE', "value": 'PRESS'},
         {"properties": [("data_path", 'weight_paint_object.data.use_paint_bone_selection')]}),
        ("wm.context_toggle", {"type": 'S', "value": 'PRESS', "shift": True},
         {"properties": [("data_path", 'tool_settings.weight_paint.brush.use_smooth_stroke')]}),
        op_menu_pie("VIEW3D_MT_wpaint_vgroup_lock_pie", {"type": 'K', "value": 'PRESS'}),
        ("paint.face_vert_reveal", {"type": 'H', "value": 'PRESS', "alt": True}, None),
        *_template_items_context_panel("VIEW3D_PT_paint_weight_context_menu", params.context_menu_event),
    ])

    if params.select_mouse == 'LEFTMOUSE':
        # Bone selection for combined weight paint + pose mode (Alt).
        items.extend([
            ("view3d.select", {"type": 'LEFTMOUSE', "value": 'PRESS', "alt": True}, None),
            ("view3d.select", {"type": 'LEFTMOUSE', "value": 'PRESS', "shift": True, "alt": True},
             {"properties": [("toggle", True)]}),

            # Ctrl-Shift-LMB is needed for MMB emulation (which conflicts with Alt).
            # NOTE: this works reasonably well for pose-mode where typically selecting a single bone is sufficient.
            # For selecting faces/vertices, this is less useful. Selection tools are needed in this case.
            ("view3d.select", {"type": 'LEFTMOUSE', "value": 'PRESS', "ctrl": True, "shift": True}, None),
        ])

    if params.legacy:
        items.extend(_template_items_legacy_tools_from_numbers())

    return keymap


def km_paint_face_mask(params):
    # Use for vertex-paint & weight-paint modes.
    items = []
    keymap = (
        "Paint Face Mask (Weight, Vertex, Texture)",
        {"space_type": 'EMPTY', "region_type": 'WINDOW'},
        {"items": items},
    )

    items.extend([
        *_template_items_select_actions(params, "paint.face_select_all"),
        *_template_items_select_lasso(params, "view3d.select_lasso"),
        *_template_items_hide_reveal_actions("paint.face_select_hide", "paint.face_vert_reveal"),
        ("paint.face_select_linked", {"type": 'L', "value": 'PRESS', "ctrl": True}, None),
        ("paint.face_select_linked_pick", {"type": 'L', "value": 'PRESS'},
         {"properties": [("deselect", False)]}),
        ("paint.face_select_linked_pick", {"type": 'L', "value": 'PRESS', "shift": True},
         {"properties": [("deselect", True)]}),
        ("paint.face_select_more", {"type": 'NUMPAD_PLUS', "value": 'PRESS', "ctrl": True}, None),
        ("paint.face_select_less", {"type": 'NUMPAD_MINUS', "value": 'PRESS', "ctrl": True}, None),
    ])

    # For left mouse the tool key-maps are used because this interferes with Alt-LMB for regular selection.
    if params.select_mouse == 'RIGHTMOUSE':
        items.extend(_template_view3d_paint_mask_select_loop(params))

    return keymap


def km_paint_vertex_mask(params):
    # Use for vertex-paint & weight-paint modes.
    items = []
    keymap = (
        "Paint Vertex Selection (Weight, Vertex)",
        {"space_type": 'EMPTY', "region_type": 'WINDOW'},
        {"items": items},
    )

    items.extend([
        *_template_items_select_actions(params, "paint.vert_select_all"),
        *_template_items_select_lasso(params, "view3d.select_lasso"),
        *_template_items_hide_reveal_actions("paint.vert_select_hide", "paint.face_vert_reveal"),
        ("view3d.select_box", {"type": 'B', "value": 'PRESS'}, None),
        ("view3d.select_circle", {"type": 'C', "value": 'PRESS'}, None),
        ("paint.vert_select_linked", {"type": 'L', "value": 'PRESS', "ctrl": True}, None),
        ("paint.vert_select_linked_pick", {"type": 'L', "value": 'PRESS'},
         {"properties": [("select", True)]}),
        ("paint.vert_select_linked_pick", {"type": 'L', "value": 'PRESS', "shift": True},
         {"properties": [("select", False)]}),
        ("paint.vert_select_more", {"type": 'NUMPAD_PLUS', "value": 'PRESS', "ctrl": True}, None),
        ("paint.vert_select_less", {"type": 'NUMPAD_MINUS', "value": 'PRESS', "ctrl": True}, None),
    ])

    # TODO: use `_template_view3d_paint_mask_select_loop` if loop-select is supported.
    # See: `km_paint_face_mask`.

    return keymap


# ------------------------------------------------------------------------------
# Object Sculpt Modes

def km_sculpt(params):
    items = []
    keymap = (
        "Sculpt",
        {"space_type": 'EMPTY', "region_type": 'WINDOW'},
        {"items": items},
    )

    items.extend([
        # Brush strokes
        ("sculpt.brush_stroke", {"type": 'LEFTMOUSE', "value": 'PRESS'}, None),
        ("sculpt.brush_stroke", {"type": 'LEFTMOUSE', "value": 'PRESS', "ctrl": True},
         {"properties": [("mode", 'INVERT')]}),
        ("sculpt.brush_stroke", {"type": 'LEFTMOUSE', "value": 'PRESS', "shift": True},
         {"properties": [("mode", 'SMOOTH')]}),
        # Expand
        ("sculpt.expand", {"type": 'A', "value": 'PRESS', "shift": True},
         {"properties": [
             ("target", "MASK"),
             ("falloff_type", "GEODESIC"),
             ("invert", False),
             ("use_auto_mask", False),
             ("use_mask_preserve", True),
         ]}),
        ("sculpt.expand", {"type": 'A', "value": 'PRESS', "shift": True, "alt": True},
         {"properties": [
             ("target", "MASK"),
             ("falloff_type", "NORMALS"),
             ("invert", False),
             ("use_mask_preserve", True),
         ]}),
        ("sculpt.expand", {"type": 'W', "value": 'PRESS', "shift": True},
         {"properties": [
             ("target", "FACE_SETS"),
             ("falloff_type", "GEODESIC"),
             ("invert", False),
             ("use_mask_preserve", False),
             ("use_modify_active", False),
         ]}),
        ("sculpt.expand", {"type": 'W', "value": 'PRESS', "shift": True, "alt": True},
         {"properties": [
             ("target", "FACE_SETS"),
             ("falloff_type", "BOUNDARY_FACE_SET"),
             ("invert", False),
             ("use_mask_preserve", False),
             ("use_modify_active", True),
         ]}),
        # Partial Visibility Show/hide
        # Match keys from: `_template_items_hide_reveal_actions`, cannot use because arguments aren't compatible.
        ("sculpt.face_set_change_visibility", {"type": 'H', "value": 'PRESS', "shift": True},
         {"properties": [("mode", 'TOGGLE')]}),
        ("sculpt.face_set_change_visibility", {"type": 'H', "value": 'PRESS'},
         {"properties": [("mode", 'HIDE_ACTIVE')]}),
        ("paint.hide_show_all", {"type": 'H', "value": 'PRESS', "alt": True},
         {"properties": [("action", "SHOW")]}),
        ("sculpt.face_set_edit", {"type": 'W', "value": 'PRESS', "ctrl": True},
         {"properties": [("mode", 'GROW')]}),
        ("sculpt.face_set_edit", {"type": 'W', "value": 'PRESS', "ctrl": True, "alt": True},
         {"properties": [("mode", 'SHRINK')]}),
        # Subdivision levels
        *_template_items_object_subdivision_set(),
        ("object.subdivision_set", {"type": 'ONE', "value": 'PRESS', "alt": True, "repeat": True},
         {"properties": [("level", -1), ("relative", True)]}),
        ("object.subdivision_set", {"type": 'TWO', "value": 'PRESS', "alt": True, "repeat": True},
         {"properties": [("level", 1), ("relative", True)]}),
        # Mask
        ("paint.mask_flood_fill", {"type": 'M', "value": 'PRESS', "alt": True},
         {"properties": [("mode", 'VALUE'), ("value", 0.0)]}),
        ("paint.mask_flood_fill", {"type": 'I', "value": 'PRESS', "ctrl": True},
         {"properties": [("mode", 'INVERT')]}),
        ("paint.mask_box_gesture", {"type": 'B', "value": 'PRESS'},
         {"properties": [("mode", 'VALUE'), ("value", 0.0)]}),
        # Dynamic topology
        ("sculpt.dyntopo_detail_size_edit", {"type": 'R', "value": 'PRESS'}, None),
        ("sculpt.detail_flood_fill", {"type": 'R', "value": 'PRESS', "ctrl": True}, None),
        # Remesh
        ("object.voxel_remesh", {"type": 'R', "value": 'PRESS', "ctrl": True}, None),
        ("object.voxel_size_edit", {"type": 'R', "value": 'PRESS'}, None),
        # Color
        ("sculpt.sample_color", {"type": 'X', "value": 'PRESS', "shift": True}, None),
        ("paint.brush_colors_flip", {"type": 'X', "value": 'PRESS', }, None),
        # Brush properties
        ("brush.scale_size", {"type": 'LEFT_BRACKET', "value": 'PRESS', "repeat": True},
         {"properties": [("scalar", 0.9)]}),
        ("brush.scale_size", {"type": 'RIGHT_BRACKET', "value": 'PRESS', "repeat": True},
         {"properties": [("scalar", 1.0 / 0.9)]}),
        *_template_paint_radial_control("sculpt", rotation=True),
        # Stencil
        ("brush.stencil_control", {"type": 'RIGHTMOUSE', "value": 'PRESS'},
         {"properties": [("mode", 'TRANSLATION')]}),
        ("brush.stencil_control", {"type": 'RIGHTMOUSE', "value": 'PRESS', "shift": True},
         {"properties": [("mode", 'SCALE')]}),
        ("brush.stencil_control", {"type": 'RIGHTMOUSE', "value": 'PRESS', "ctrl": True},
         {"properties": [("mode", 'ROTATION')]}),
        ("brush.stencil_control", {"type": 'RIGHTMOUSE', "value": 'PRESS', "alt": True},
         {"properties": [("mode", 'TRANSLATION'), ("texmode", 'SECONDARY')]}),
        ("brush.stencil_control", {"type": 'RIGHTMOUSE', "value": 'PRESS', "shift": True, "alt": True},
         {"properties": [("mode", 'SCALE'), ("texmode", 'SECONDARY')]}),
        ("brush.stencil_control", {"type": 'RIGHTMOUSE', "value": 'PRESS', "ctrl": True, "alt": True},
         {"properties": [("mode", 'ROTATION'), ("texmode", 'SECONDARY')]}),
        # Sculpt Session Pivot Point
        ("sculpt.set_pivot_position", {"type": 'RIGHTMOUSE', "value": 'PRESS', "shift": True},
         {"properties": [("mode", 'SURFACE')]}),
        # Menus
        ("wm.context_menu_enum", {"type": 'E', "value": 'PRESS', "alt": True},
         {"properties": [("data_path", 'tool_settings.sculpt.brush.stroke_method')]}),
        ("wm.context_toggle", {"type": 'S', "value": 'PRESS', "shift": True},
         {"properties": [("data_path", 'tool_settings.sculpt.brush.use_smooth_stroke')]}),
        op_menu_pie("VIEW3D_MT_sculpt_mask_edit_pie", {"type": 'A', "value": 'PRESS'}),
        op_menu_pie("VIEW3D_MT_sculpt_automasking_pie", {"type": 'A', "alt": True, "value": 'PRESS'}),
        op_menu_pie("VIEW3D_MT_sculpt_face_sets_edit_pie", {"type": 'W', "value": 'PRESS', "alt": True}),
        *_template_items_context_panel("VIEW3D_PT_sculpt_context_menu", params.context_menu_event),
        # Tools
        ("paint.brush_select", {"type": 'V', "value": 'PRESS'},
         {"properties": [("sculpt_tool", 'DRAW')]}),
        ("paint.brush_select", {"type": 'S', "value": 'PRESS'},
         {"properties": [("sculpt_tool", 'SMOOTH')]}),
        ("paint.brush_select", {"type": 'P', "value": 'PRESS'},
         {"properties": [("sculpt_tool", 'PINCH')]}),
        ("paint.brush_select", {"type": 'I', "value": 'PRESS'},
         {"properties": [("sculpt_tool", 'INFLATE')]}),
        ("paint.brush_select", {"type": 'G', "value": 'PRESS'},
         {"properties": [("sculpt_tool", 'GRAB')]}),
        ("paint.brush_select", {"type": 'T', "value": 'PRESS', "shift": True},
         {"properties": [("sculpt_tool", 'SCRAPE')]}),
        ("paint.brush_select", {"type": 'C', "value": 'PRESS'},
         {"properties": [("sculpt_tool", 'CLAY_STRIPS')]}),
        ("paint.brush_select", {"type": 'C', "value": 'PRESS', "shift": True},
         {"properties": [("sculpt_tool", 'CREASE')]}),
        ("paint.brush_select", {"type": 'K', "value": 'PRESS'},
         {"properties": [("sculpt_tool", 'SNAKE_HOOK')]}),
        ("paint.brush_select", {"type": 'M', "value": 'PRESS'},
         {"properties": [("sculpt_tool", 'MASK'), ("toggle", True), ("create_missing", True)]}),
    ])

    # Lasso Masking.
    # Needed because of shortcut conflicts on CTRL-LMB on right click select,
    # all modifier keys are used together to unmask (equivalent of selecting).
    if params.select_mouse == 'RIGHTMOUSE':
        items.extend([
            ("paint.mask_lasso_gesture",
             {"type": 'LEFTMOUSE', "value": 'PRESS', "shift": True, "ctrl": True},
             {"properties": [("value", 1.0)]}),
            ("paint.mask_lasso_gesture",
             {"type": 'LEFTMOUSE', "value": 'PRESS', "shift": True, "ctrl": True, "alt": True},
             {"properties": [("value", 0.0)]}),
        ])
    else:
        items.extend([
            ("paint.mask_lasso_gesture", {"type": 'RIGHTMOUSE', "value": 'PRESS', "shift": True, "ctrl": True},
             {"properties": [("value", 1.0)]}),
            ("paint.mask_lasso_gesture", {"type": 'RIGHTMOUSE', "value": 'PRESS', "ctrl": True},
             {"properties": [("value", 0.0)]}),
        ])

    if params.legacy:
        items.extend(_template_items_legacy_tools_from_numbers())

    return keymap


def km_sculpt_curves(params):
    items = []
    keymap = (
        "Sculpt Curves",
        {"space_type": 'EMPTY', "region_type": 'WINDOW'},
        {"items": items},
    )

    items.extend([
        ("sculpt_curves.brush_stroke", {"type": 'LEFTMOUSE', "value": 'PRESS'}, None),
        ("sculpt_curves.brush_stroke", {"type": 'LEFTMOUSE', "value": 'PRESS', "ctrl": True},
         {"properties": [("mode", 'INVERT')]}),
        ("sculpt_curves.brush_stroke", {"type": 'LEFTMOUSE', "value": 'PRESS', "shift": True},
         {"properties": [("mode", 'SMOOTH')]}),
        ("curves.set_selection_domain", {"type": 'ONE', "value": 'PRESS'}, {"properties": [("domain", 'POINT')]}),
        ("curves.set_selection_domain", {"type": 'TWO', "value": 'PRESS'}, {"properties": [("domain", 'CURVE')]}),
        *_template_paint_radial_control("curves_sculpt"),
        ("brush.scale_size", {"type": 'LEFT_BRACKET', "value": 'PRESS', "repeat": True},
         {"properties": [("scalar", 0.9)]}),
        ("brush.scale_size", {"type": 'RIGHT_BRACKET', "value": 'PRESS', "repeat": True},
         {"properties": [("scalar", 1.0 / 0.9)]}),
        *_template_items_select_actions(params, "curves.select_all"),
        ("sculpt_curves.min_distance_edit", {"type": 'R', "value": 'PRESS'}, {}),
        ("sculpt_curves.select_grow", {"type": 'A', "value": 'PRESS', "shift": True}, {}),
    ])

    return keymap


# ------------------------------------------------------------------------------
# Object Edit Modes

# Mesh edit mode.
def km_edit_mesh(params):
    items = []
    keymap = (
        "Mesh",
        {"space_type": 'EMPTY', "region_type": 'WINDOW'},
        {"items": items},
    )

    items.extend([
        # Transform Actions.
        *_template_items_transform_actions(params, use_bend=True, use_mirror=True, use_tosphere=True, use_shear=True),
        ("transform.skin_resize", {"type": 'A', "value": 'PRESS', "ctrl": True}, None),

        # Tools.
        op_tool_optional(
            ("mesh.loopcut_slide", {"type": 'R', "value": 'PRESS', "ctrl": True},
             {"properties": [("TRANSFORM_OT_edge_slide", [("release_confirm", False)],)]}),
            (op_tool_cycle, "builtin.loop_cut"), params),
        op_tool_optional(
            ("mesh.offset_edge_loops_slide", {"type": 'R', "value": 'PRESS', "shift": True, "ctrl": True},
             {"properties": [("TRANSFORM_OT_edge_slide", [("release_confirm", False)],)]}),
            (op_tool_cycle, "builtin.offset_edge_loop_cut"), params),
        op_tool_optional(
            ("mesh.inset", {"type": 'I', "value": 'PRESS'}, None),
            (op_tool_cycle, "builtin.inset_faces"), params),
        op_tool_optional(
            ("mesh.bevel", {"type": 'B', "value": 'PRESS', "ctrl": True},
             {"properties": [("affect", 'EDGES')]}),
            (op_tool_cycle, "builtin.bevel"), params),
        op_tool_optional(
            ("transform.shrink_fatten", {"type": 'S', "value": 'PRESS', "alt": True}, None),
            (op_tool_cycle, "builtin.shrink_fatten"), params),
        ("mesh.bevel", {"type": 'B', "value": 'PRESS', "shift": True, "ctrl": True},
         {"properties": [("affect", 'VERTICES')]}),
        # Selection modes.
        *_template_items_editmode_mesh_select_mode(params),
        # Loop Select with alt. Double click in case MMB emulation is on (below).
        ("mesh.loop_select",
         {"type": params.select_mouse, "value": params.select_mouse_value, "alt": True}, None),
        ("mesh.loop_select",
         {"type": params.select_mouse, "value": params.select_mouse_value, "shift": True, "alt": True},
         {"properties": [("toggle", True)]}),
        # Selection
        ("mesh.edgering_select",
         {"type": params.select_mouse, "value": params.select_mouse_value, "ctrl": True, "alt": True}, None),
        ("mesh.edgering_select",
         {"type": params.select_mouse, "value": params.select_mouse_value, "shift": True, "ctrl": True, "alt": True},
         {"properties": [("toggle", True)]}),
        ("mesh.shortest_path_pick",
         {"type": params.select_mouse, "value": params.select_mouse_value_fallback, "ctrl": True},
         {"properties": [("use_fill", False)]}),
        ("mesh.shortest_path_pick",
         {"type": params.select_mouse, "value": params.select_mouse_value_fallback, "shift": True, "ctrl": True},
         {"properties": [("use_fill", True)]}),
        *_template_items_select_actions(params, "mesh.select_all"),
        ("mesh.select_more", {"type": 'NUMPAD_PLUS', "value": 'PRESS', "ctrl": True, "repeat": True}, None),
        ("mesh.select_less", {"type": 'NUMPAD_MINUS', "value": 'PRESS', "ctrl": True, "repeat": True}, None),
        ("mesh.select_next_item",
         {"type": 'NUMPAD_PLUS', "value": 'PRESS', "shift": True, "ctrl": True, "repeat": True}, None),
        ("mesh.select_prev_item",
         {"type": 'NUMPAD_MINUS', "value": 'PRESS', "shift": True, "ctrl": True, "repeat": True}, None),
        ("mesh.select_linked", {"type": 'L', "value": 'PRESS', "ctrl": True}, None),
        ("mesh.select_linked_pick", {"type": 'L', "value": 'PRESS'},
         {"properties": [("deselect", False)]}),
        ("mesh.select_linked_pick", {"type": 'L', "value": 'PRESS', "shift": True},
         {"properties": [("deselect", True)]}),
        ("mesh.select_mirror", {"type": 'M', "value": 'PRESS', "shift": True, "ctrl": True}, None),
        op_menu("VIEW3D_MT_edit_mesh_select_similar", {"type": 'G', "value": 'PRESS', "shift": True}),
        # Hide/reveal.
        *_template_items_hide_reveal_actions("mesh.hide", "mesh.reveal"),
        # Tools.
        ("mesh.normals_make_consistent", {"type": 'N', "value": 'PRESS', "ctrl" if params.legacy else "shift": True},
         {"properties": [("inside", False)]}),
        ("mesh.normals_make_consistent", {"type": 'N', "value": 'PRESS', "shift": True, "ctrl": True},
         {"properties": [("inside", True)]}),
        op_tool_optional(
            ("view3d.edit_mesh_extrude_move_normal", {"type": 'E', "value": 'PRESS'}, None),
            (op_tool_cycle, "builtin.extrude_region"), params),
        op_menu("VIEW3D_MT_edit_mesh_extrude", {"type": 'E', "value": 'PRESS', "alt": True}),
        ("transform.edge_crease", {"type": 'E', "value": 'PRESS', "shift": True}, None),
        ("mesh.fill", {"type": 'F', "value": 'PRESS', "alt": True}, None),
        ("mesh.quads_convert_to_tris", {"type": 'T', "value": 'PRESS', "ctrl": True},
         {"properties": [("quad_method", 'BEAUTY'), ("ngon_method", 'BEAUTY')]}),
        ("mesh.quads_convert_to_tris", {"type": 'T', "value": 'PRESS', "shift": True, "ctrl": True},
         {"properties": [("quad_method", 'FIXED'), ("ngon_method", 'CLIP')]}),
        ("mesh.tris_convert_to_quads", {"type": 'J', "value": 'PRESS', "alt": True}, None),
        op_tool_optional(
            ("mesh.rip_move", {"type": 'V', "value": 'PRESS'},
             {"properties": [("MESH_OT_rip", [("use_fill", False)],)]}),
            (op_tool_cycle, "builtin.rip_region"), params),
        # No tool is available for this.
        ("mesh.rip_move", {"type": 'V', "value": 'PRESS', "alt": True},
         {"properties": [("MESH_OT_rip", [("use_fill", True)],)]}),
        ("mesh.rip_edge_move", {"type": 'D', "value": 'PRESS', "alt": True}, None),
        op_menu("VIEW3D_MT_edit_mesh_merge", {"type": 'M', "value": 'PRESS'}),
        op_menu("VIEW3D_MT_edit_mesh_split", {"type": 'M', "value": 'PRESS', "alt": True}),
        ("mesh.edge_face_add", {"type": 'F', "value": 'PRESS', "repeat": True}, None),
        ("mesh.duplicate_move", {"type": 'D', "value": 'PRESS', "shift": True}, None),
        op_menu("VIEW3D_MT_mesh_add", {"type": 'A', "value": 'PRESS', "shift": True}),
        ("mesh.separate", {"type": 'P', "value": 'PRESS'}, None),
        ("mesh.split", {"type": 'Y', "value": 'PRESS'}, None),
        ("mesh.vert_connect_path", {"type": 'J', "value": 'PRESS'}, None),
        ("mesh.point_normals", {"type": 'L', "value": 'PRESS', "alt": True}, None),
        op_tool_optional(
            ("transform.vert_slide", {"type": 'V', "value": 'PRESS', "shift": True}, None),
            (op_tool_cycle, "builtin.vertex_slide"), params),
        ("mesh.dupli_extrude_cursor", {"type": params.action_mouse, "value": 'CLICK', "ctrl": True},
         {"properties": [("rotate_source", True)]}),
        ("mesh.dupli_extrude_cursor", {"type": params.action_mouse, "value": 'CLICK', "shift": True, "ctrl": True},
         {"properties": [("rotate_source", False)]}),
        op_menu("VIEW3D_MT_edit_mesh_delete", {"type": 'X', "value": 'PRESS'}),
        op_menu("VIEW3D_MT_edit_mesh_delete", {"type": 'DEL', "value": 'PRESS'}),
        ("mesh.dissolve_mode", {"type": 'X', "value": 'PRESS', "ctrl": True}, None),
        ("mesh.dissolve_mode", {"type": 'DEL', "value": 'PRESS', "ctrl": True}, None),
        op_tool_optional(
            ("mesh.knife_tool", {"type": 'K', "value": 'PRESS'},
             {"properties": [("use_occlude_geometry", True), ("only_selected", False)]}),
            (op_tool_cycle, "builtin.knife"), params),
        ("mesh.knife_tool", {"type": 'K', "value": 'PRESS', "shift": True},
         {"properties": [("use_occlude_geometry", False), ("only_selected", True)]}),
        ("object.vertex_parent_set", {"type": 'P', "value": 'PRESS', "ctrl": True}, None),
        # Menus.
        op_menu("VIEW3D_MT_edit_mesh_faces", {"type": 'F', "value": 'PRESS', "ctrl": True}),
        op_menu("VIEW3D_MT_edit_mesh_edges", {"type": 'E', "value": 'PRESS', "ctrl": True}),
        op_menu("VIEW3D_MT_edit_mesh_vertices", {"type": 'V', "value": 'PRESS', "ctrl": True}),
        op_menu("VIEW3D_MT_hook", {"type": 'H', "value": 'PRESS', "ctrl": True}),
        op_menu("VIEW3D_MT_uv_map", {"type": 'U', "value": 'PRESS'}),
        op_menu("VIEW3D_MT_vertex_group", {"type": 'G', "value": 'PRESS', "ctrl": True}),
        op_menu("VIEW3D_MT_edit_mesh_normals", {"type": 'N', "value": 'PRESS', "alt": True}),
        ("object.vertex_group_remove_from", {"type": 'G', "value": 'PRESS', "ctrl": True, "alt": True}, None),
        *_template_items_proportional_editing(
            params, connected=True, toggle_data_path='tool_settings.use_proportional_edit'),
        *_template_items_context_menu("VIEW3D_MT_edit_mesh_context_menu", params.context_menu_event),
    ])

    if params.use_mouse_emulate_3_button and params.select_mouse == 'LEFTMOUSE':
        items.extend([
            ("mesh.loop_select", {"type": params.select_mouse, "value": 'DOUBLE_CLICK'}, None),
            ("mesh.loop_select", {"type": params.select_mouse, "value": 'DOUBLE_CLICK', "shift": True},
             {"properties": [("extend", True)]}),
            ("mesh.loop_select", {"type": params.select_mouse, "value": 'DOUBLE_CLICK', "alt": True},
             {"properties": [("deselect", True)]}),
            ("mesh.edgering_select",
             {"type": params.select_mouse, "value": 'DOUBLE_CLICK', "ctrl": True}, None),
            ("mesh.edgering_select",
             {"type": params.select_mouse, "value": 'DOUBLE_CLICK', "shift": True, "ctrl": True},
             {"properties": [("toggle", True)]}),
        ])

    if params.legacy:
        items.extend([
            ("mesh.poke", {"type": 'P', "value": 'PRESS', "alt": True}, None),
            ("mesh.select_non_manifold",
             {"type": 'M', "value": 'PRESS', "shift": True, "ctrl": True, "alt": True}, None),
            ("mesh.faces_select_linked_flat",
             {"type": 'F', "value": 'PRESS', "shift": True, "ctrl": True, "alt": True}, None),
            ("mesh.spin", {"type": 'R', "value": 'PRESS', "alt": True}, None),
            ("mesh.beautify_fill", {"type": 'F', "value": 'PRESS', "shift": True, "alt": True}, None),
            *_template_items_object_subdivision_set(),
        ])

    return keymap


# Armature edit mode
def km_edit_armature(params):
    items = []
    keymap = (
        "Armature",
        {"space_type": 'EMPTY', "region_type": 'WINDOW'},
        {"items": items},
    )

    items.extend([
        # Transform Actions.
        *_template_items_transform_actions(params, use_mirror=True),

        # Hide/reveal.
        *_template_items_hide_reveal_actions("armature.hide", "armature.reveal"),
        # Align & roll.
        ("armature.align", {"type": 'A', "value": 'PRESS', "ctrl": True, "alt": True}, None),
        ("armature.calculate_roll", {"type": 'N', "value": 'PRESS', "ctrl" if params.legacy else "shift": True}, None),
        ("armature.roll_clear", {"type": 'R', "value": 'PRESS', "alt": True}, None),
        ("armature.switch_direction", {"type": 'F', "value": 'PRESS', "alt": True}, None),
        # Add.
        ("armature.bone_primitive_add", {"type": 'A', "value": 'PRESS', "shift": True}, None),
        # Parenting.
        ("armature.parent_set", {"type": 'P', "value": 'PRESS', "ctrl": True}, None),
        ("armature.parent_clear", {"type": 'P', "value": 'PRESS', "alt": True}, None),
        # Selection.
        *_template_items_select_actions(params, "armature.select_all"),
        ("armature.select_mirror", {"type": 'M', "value": 'PRESS', "shift": True, "ctrl": True},
         {"properties": [("extend", False)]}),
        ("armature.select_hierarchy", {"type": 'LEFT_BRACKET', "value": 'PRESS'},
         {"properties": [("direction", 'PARENT'), ("extend", False)]}),
        ("armature.select_hierarchy", {"type": 'LEFT_BRACKET', "value": 'PRESS', "shift": True},
         {"properties": [("direction", 'PARENT'), ("extend", True)]}),
        ("armature.select_hierarchy", {"type": 'RIGHT_BRACKET', "value": 'PRESS'},
         {"properties": [("direction", 'CHILD'), ("extend", False)]}),
        ("armature.select_hierarchy", {"type": 'RIGHT_BRACKET', "value": 'PRESS', "shift": True},
         {"properties": [("direction", 'CHILD'), ("extend", True)]}),
        ("armature.select_more", {"type": 'NUMPAD_PLUS', "value": 'PRESS', "ctrl": True, "repeat": True}, None),
        ("armature.select_less", {"type": 'NUMPAD_MINUS', "value": 'PRESS', "ctrl": True, "repeat": True}, None),
        ("armature.select_similar", {"type": 'G', "value": 'PRESS', "shift": True}, None),
        ("armature.select_linked_pick", {"type": 'L', "value": 'PRESS'},
         {"properties": [("deselect", False)]}),
        ("armature.select_linked_pick", {"type": 'L', "value": 'PRESS', "shift": True},
         {"properties": [("deselect", True)]}),
        ("armature.select_linked", {"type": 'L', "value": 'PRESS', "ctrl": True}, None),
        ("armature.shortest_path_pick",
         {"type": params.select_mouse, "value": params.select_mouse_value_fallback, "ctrl": True}, None),
        # Editing.
        op_menu("VIEW3D_MT_edit_armature_delete", {"type": 'X', "value": 'PRESS'}),
        op_menu("VIEW3D_MT_edit_armature_delete", {"type": 'DEL', "value": 'PRESS'}),
        ("armature.duplicate_move", {"type": 'D', "value": 'PRESS', "shift": True}, None),
        ("armature.dissolve", {"type": 'X', "value": 'PRESS', "ctrl": True}, None),
        ("armature.dissolve", {"type": 'DEL', "value": 'PRESS', "ctrl": True}, None),
        op_tool_optional(
            ("armature.extrude_move", {"type": 'E', "value": 'PRESS'}, None),
            (op_tool_cycle, "builtin.extrude"), params),
        ("armature.extrude_forked", {"type": 'E', "value": 'PRESS', "shift": True}, None),
        ("armature.click_extrude", {"type": params.action_mouse, "value": 'CLICK', "ctrl": True}, None),
        ("armature.fill", {"type": 'F', "value": 'PRESS'}, None),
        ("armature.split", {"type": 'Y', "value": 'PRESS'}, None),
        ("armature.separate", {"type": 'P', "value": 'PRESS'}, None),
        # Set flags.
        op_menu("VIEW3D_MT_bone_options_toggle", {"type": 'W', "value": 'PRESS', "shift": True}),
        op_menu("VIEW3D_MT_bone_options_enable", {"type": 'W', "value": 'PRESS', "shift": True, "ctrl": True}),
        op_menu("VIEW3D_MT_bone_options_disable", {"type": 'W', "value": 'PRESS', "alt": True}),
        # Armature/bone layers.
        ("armature.collection_show_all", {"type": 'ACCENT_GRAVE', "value": 'PRESS', "ctrl": True}, None),
        ("armature.assign_to_collection", {"type": 'M', "value": 'PRESS', "shift": True}, None),
        ("armature.move_to_collection", {"type": 'M', "value": 'PRESS'}, None),
        # Special transforms.
        op_tool_optional(
            ("transform.bbone_resize", {"type": 'S', "value": 'PRESS', "shift": True, "ctrl": True, "alt": True}, None),
            (op_tool_cycle, "builtin.bone_size"), params),
        op_tool_optional(
            ("transform.transform", {"type": 'S', "value": 'PRESS', "alt": True},
             {"properties": [("mode", 'BONE_ENVELOPE')]}),
            (op_tool_cycle, "builtin.bone_envelope"), params),
        op_tool_optional(
            ("transform.transform", {"type": 'R', "value": 'PRESS', "ctrl": True},
             {"properties": [("mode", 'BONE_ROLL')]}),
            (op_tool_cycle, "builtin.roll"), params),
        # Menus.
        *_template_items_context_menu("VIEW3D_MT_armature_context_menu", params.context_menu_event),
    ])

    return keymap


# Meta-ball edit mode.
def km_edit_metaball(params):
    items = []
    keymap = (
        "Metaball",
        {"space_type": 'EMPTY', "region_type": 'WINDOW'},
        {"items": items},
    )

    items.extend([
        # Transform Actions.
        *_template_items_transform_actions(params, use_mirror=True),

        ("object.metaball_add", {"type": 'A', "value": 'PRESS', "shift": True}, None),
        *_template_items_hide_reveal_actions("mball.hide_metaelems", "mball.reveal_metaelems"),
        ("mball.delete_metaelems", {"type": 'X', "value": 'PRESS'}, None),
        ("mball.delete_metaelems", {"type": 'DEL', "value": 'PRESS'}, None),
        ("mball.duplicate_move", {"type": 'D', "value": 'PRESS', "shift": True}, None),
        *_template_items_select_actions(params, "mball.select_all"),
        ("mball.select_similar", {"type": 'G', "value": 'PRESS', "shift": True}, None),
        *_template_items_proportional_editing(
            params, connected=True, toggle_data_path='tool_settings.use_proportional_edit'),
        *_template_items_context_menu("VIEW3D_MT_edit_metaball_context_menu", params.context_menu_event),
    ])

    return keymap


# Lattice edit mode.
def km_edit_lattice(params):
    items = []
    keymap = (
        "Lattice",
        {"space_type": 'EMPTY', "region_type": 'WINDOW'},
        {"items": items},
    )

    items.extend([
        # Transform Actions.
        *_template_items_transform_actions(params, use_bend=True, use_mirror=True, use_tosphere=True, use_shear=True),

        *_template_items_select_actions(params, "lattice.select_all"),
        ("lattice.select_more", {"type": 'NUMPAD_PLUS', "value": 'PRESS', "ctrl": True, "repeat": True}, None),
        ("lattice.select_less", {"type": 'NUMPAD_MINUS', "value": 'PRESS', "ctrl": True, "repeat": True}, None),
        ("object.vertex_parent_set", {"type": 'P', "value": 'PRESS', "ctrl": True}, None),
        ("lattice.flip", {"type": 'F', "value": 'PRESS', "alt": True}, None),
        op_menu("VIEW3D_MT_hook", {"type": 'H', "value": 'PRESS', "ctrl": True}),
        *_template_items_proportional_editing(
            params, connected=False, toggle_data_path='tool_settings.use_proportional_edit'),
        *_template_items_context_menu("VIEW3D_MT_edit_lattice_context_menu", params.context_menu_event),
    ])

    return keymap


# Particle edit mode.
def km_edit_particle(params):
    items = []
    keymap = (
        "Particle",
        {"space_type": 'EMPTY', "region_type": 'WINDOW'},
        {"items": items},
    )

    items.extend([
        *_template_items_select_actions(params, "particle.select_all"),
        ("particle.select_more", {"type": 'NUMPAD_PLUS', "value": 'PRESS', "ctrl": True, "repeat": True}, None),
        ("particle.select_less", {"type": 'NUMPAD_MINUS', "value": 'PRESS', "ctrl": True, "repeat": True}, None),
        ("particle.select_linked_pick", {"type": 'L', "value": 'PRESS'},
         {"properties": [("deselect", False)]}),
        ("particle.select_linked_pick", {"type": 'L', "value": 'PRESS', "shift": True},
         {"properties": [("deselect", True)]}),
        ("particle.select_linked", {"type": 'L', "value": 'PRESS', "ctrl": True}, None),
        ("particle.delete", {"type": 'X', "value": 'PRESS'}, None),
        ("particle.delete", {"type": 'DEL', "value": 'PRESS'}, None),
        *_template_items_hide_reveal_actions("particle.hide", "particle.reveal"),
        ("particle.brush_edit", {"type": 'LEFTMOUSE', "value": 'PRESS'}, None),
        ("particle.brush_edit", {"type": 'LEFTMOUSE', "value": 'PRESS', "shift": True}, None),
        ("wm.radial_control", {"type": 'F', "value": 'PRESS'},
         {"properties": [("data_path_primary", 'tool_settings.particle_edit.brush.size')]}),
        ("wm.radial_control", {"type": 'F', "value": 'PRESS', "shift": True},
         {"properties": [("data_path_primary", 'tool_settings.particle_edit.brush.strength')]}),
        ("particle.weight_set", {"type": 'K', "value": 'PRESS', "shift": True}, None),
        *(
            (("wm.context_set_enum",
              {"type": NUMBERS_1[i], "value": 'PRESS'},
              {"properties": [("data_path", "tool_settings.particle_edit.select_mode"), ("value", value)]})
             for i, value in enumerate(('PATH', 'POINT', 'TIP'))
             )
        ),
        *_template_items_proportional_editing(
            params, connected=False, toggle_data_path='tool_settings.use_proportional_edit'),
        *_template_items_context_menu("VIEW3D_MT_particle_context_menu", params.context_menu_event),
        *_template_items_transform_actions(params),
    ])

    return keymap


# Text edit mode.
def km_edit_font(params):
    items = []
    keymap = (
        "Font",
        {"space_type": 'EMPTY', "region_type": 'WINDOW'},
        {"items": items},
    )

    items.extend([
        ("font.style_toggle", {"type": 'B', "value": 'PRESS', "ctrl": True},
         {"properties": [("style", 'BOLD')]}),
        ("font.style_toggle", {"type": 'I', "value": 'PRESS', "ctrl": True},
         {"properties": [("style", 'ITALIC')]}),
        ("font.style_toggle", {"type": 'U', "value": 'PRESS', "ctrl": True},
         {"properties": [("style", 'UNDERLINE')]}),
        ("font.style_toggle", {"type": 'P', "value": 'PRESS', "ctrl": True},
         {"properties": [("style", 'SMALL_CAPS')]}),
        ("font.delete", {"type": 'DEL', "value": 'PRESS', "repeat": True},
         {"properties": [("type", 'NEXT_OR_SELECTION')]}),
        ("font.delete", {"type": 'DEL', "value": 'PRESS', "ctrl": True, "repeat": True},
         {"properties": [("type", 'NEXT_WORD')]}),
        ("font.delete", {"type": 'BACK_SPACE', "value": 'PRESS', "repeat": True},
         {"properties": [("type", 'PREVIOUS_OR_SELECTION')]}),
        ("font.delete", {"type": 'BACK_SPACE', "value": 'PRESS', "shift": True, "repeat": True},
         {"properties": [("type", 'PREVIOUS_OR_SELECTION')]}),
        ("font.delete", {"type": 'BACK_SPACE', "value": 'PRESS', "ctrl": True, "repeat": True},
         {"properties": [("type", 'PREVIOUS_WORD')]}),
        ("font.move", {"type": 'HOME', "value": 'PRESS'},
         {"properties": [("type", 'LINE_BEGIN')]}),
        ("font.move", {"type": 'END', "value": 'PRESS'},
         {"properties": [("type", 'LINE_END')]}),
        ("font.move", {"type": 'LEFT_ARROW', "value": 'PRESS', "repeat": True},
         {"properties": [("type", 'PREVIOUS_CHARACTER')]}),
        ("font.move", {"type": 'RIGHT_ARROW', "value": 'PRESS', "repeat": True},
         {"properties": [("type", 'NEXT_CHARACTER')]}),
        ("font.move", {"type": 'LEFT_ARROW', "value": 'PRESS', "ctrl": True, "repeat": True},
         {"properties": [("type", 'PREVIOUS_WORD')]}),
        ("font.move", {"type": 'RIGHT_ARROW', "value": 'PRESS', "ctrl": True, "repeat": True},
         {"properties": [("type", 'NEXT_WORD')]}),
        ("font.move", {"type": 'UP_ARROW', "value": 'PRESS', "repeat": True},
         {"properties": [("type", 'PREVIOUS_LINE')]}),
        ("font.move", {"type": 'DOWN_ARROW', "value": 'PRESS', "repeat": True},
         {"properties": [("type", 'NEXT_LINE')]}),
        ("font.move", {"type": 'PAGE_UP', "value": 'PRESS', "repeat": True},
         {"properties": [("type", 'PREVIOUS_PAGE')]}),
        ("font.move", {"type": 'PAGE_DOWN', "value": 'PRESS', "repeat": True},
         {"properties": [("type", 'NEXT_PAGE')]}),
        ("font.move", {"type": 'HOME', "value": 'PRESS', "ctrl": True, "repeat": True},
         {"properties": [("type", 'TEXT_BEGIN')]}),
        ("font.move", {"type": 'END', "value": 'PRESS', "ctrl": True, "repeat": True},
         {"properties": [("type", 'TEXT_END')]}),
        ("font.move_select", {"type": 'HOME', "value": 'PRESS', "shift": True},
         {"properties": [("type", 'LINE_BEGIN')]}),
        ("font.move_select", {"type": 'END', "value": 'PRESS', "shift": True},
         {"properties": [("type", 'LINE_END')]}),
        ("font.move_select", {"type": 'LEFT_ARROW', "value": 'PRESS', "shift": True, "repeat": True},
         {"properties": [("type", 'PREVIOUS_CHARACTER')]}),
        ("font.move_select", {"type": 'RIGHT_ARROW', "value": 'PRESS', "shift": True, "repeat": True},
         {"properties": [("type", 'NEXT_CHARACTER')]}),
        ("font.move_select", {"type": 'LEFT_ARROW', "value": 'PRESS', "shift": True, "ctrl": True, "repeat": True},
         {"properties": [("type", 'PREVIOUS_WORD')]}),
        ("font.move_select", {"type": 'RIGHT_ARROW', "value": 'PRESS', "shift": True, "ctrl": True, "repeat": True},
         {"properties": [("type", 'NEXT_WORD')]}),
        ("font.move_select", {"type": 'UP_ARROW', "value": 'PRESS', "shift": True, "repeat": True},
         {"properties": [("type", 'PREVIOUS_LINE')]}),
        ("font.move_select", {"type": 'DOWN_ARROW', "value": 'PRESS', "shift": True, "repeat": True},
         {"properties": [("type", 'NEXT_LINE')]}),
        ("font.move_select", {"type": 'PAGE_UP', "value": 'PRESS', "shift": True, "repeat": True},
         {"properties": [("type", 'PREVIOUS_PAGE')]}),
        ("font.move_select", {"type": 'PAGE_DOWN', "value": 'PRESS', "shift": True, "repeat": True},
         {"properties": [("type", 'NEXT_PAGE')]}),
        ("font.move_select", {"type": 'HOME', "value": 'PRESS', "shift": True, "ctrl": True, "repeat": True},
         {"properties": [("type", 'TEXT_BEGIN')]}),
        ("font.move_select", {"type": 'END', "value": 'PRESS', "shift": True, "ctrl": True, "repeat": True},
         {"properties": [("type", 'TEXT_END')]}),
        ("font.change_spacing", {"type": 'LEFT_ARROW', "value": 'PRESS', "alt": True, "repeat": True},
         {"properties": [("delta", -1.0)]}),
        ("font.change_spacing", {"type": 'RIGHT_ARROW', "value": 'PRESS', "alt": True, "repeat": True},
         {"properties": [("delta", 1.0)]}),
        ("font.change_spacing", {"type": 'LEFT_ARROW', "value": 'PRESS', "shift": True, "alt": True, "repeat": True},
         {"properties": [("delta", -0.1)]}),
        ("font.change_spacing", {"type": 'RIGHT_ARROW', "value": 'PRESS', "shift": True, "alt": True, "repeat": True},
         {"properties": [("delta", 0.1)]}),
        ("font.change_character", {"type": 'UP_ARROW', "value": 'PRESS', "alt": True, "repeat": True},
         {"properties": [("delta", 1)]}),
        ("font.change_character", {"type": 'DOWN_ARROW', "value": 'PRESS', "alt": True, "repeat": True},
         {"properties": [("delta", -1)]}),
        ("font.select_all", {"type": 'A', "value": 'PRESS', "ctrl": True}, None),
        ("font.text_copy", {"type": 'C', "value": 'PRESS', "ctrl": True}, None),
        ("font.text_cut", {"type": 'X', "value": 'PRESS', "ctrl": True}, None),
        ("font.text_paste", {"type": 'V', "value": 'PRESS', "ctrl": True, "repeat": True}, None),
        ("font.line_break", {"type": 'RET', "value": 'PRESS', "repeat": True}, None),
        ("font.line_break", {"type": 'NUMPAD_ENTER', "value": 'PRESS', "repeat": True}, None),
        ("font.text_insert", {"type": 'TEXTINPUT', "value": 'ANY', "any": True, "repeat": True}, None),
        ("font.text_insert", {"type": 'BACK_SPACE', "value": 'PRESS', "alt": True, "repeat": True},
         {"properties": [("accent", True)]}),
        *_template_items_context_menu("VIEW3D_MT_edit_font_context_menu", params.context_menu_event),
    ])

    return keymap


def km_edit_curve_legacy(params):
    items = []
    keymap = (
        "Curve",
        {"space_type": 'EMPTY', "region_type": 'WINDOW'},
        {"items": items},
    )

    items.extend([
        # Transform Actions.
        *_template_items_transform_actions(params, use_bend=True, use_mirror=True),

        op_menu("TOPBAR_MT_edit_curve_add", {"type": 'A', "value": 'PRESS', "shift": True}),
        ("curve.handle_type_set", {"type": 'V', "value": 'PRESS'}, None),
        ("curve.vertex_add", {"type": params.action_mouse, "value": 'CLICK', "ctrl": True}, None),
        *_template_items_select_actions(params, "curve.select_all"),
        ("curve.select_row", {"type": 'R', "value": 'PRESS', "shift": True}, None),
        ("curve.select_more", {"type": 'NUMPAD_PLUS', "value": 'PRESS', "ctrl": True, "repeat": True}, None),
        ("curve.select_less", {"type": 'NUMPAD_MINUS', "value": 'PRESS', "ctrl": True, "repeat": True}, None),
        ("curve.select_linked", {"type": 'L', "value": 'PRESS', "ctrl": True}, None),
        ("curve.select_similar", {"type": 'G', "value": 'PRESS', "shift": True}, None),
        ("curve.select_linked_pick", {"type": 'L', "value": 'PRESS'},
         {"properties": [("deselect", False)]}),
        ("curve.select_linked_pick", {"type": 'L', "value": 'PRESS', "shift": True},
         {"properties": [("deselect", True)]}),
        ("curve.shortest_path_pick",
         {"type": params.select_mouse, "value": params.select_mouse_value_fallback, "ctrl": True}, None),
        ("curve.separate", {"type": 'P', "value": 'PRESS'}, None),
        ("curve.split", {"type": 'Y', "value": 'PRESS'}, None),
        op_tool_optional(
            ("curve.extrude_move", {"type": 'E', "value": 'PRESS'}, None),
            (op_tool_cycle, "builtin.extrude"), params),
        ("curve.duplicate_move", {"type": 'D', "value": 'PRESS', "shift": True}, None),
        ("curve.make_segment", {"type": 'F', "value": 'PRESS'}, None),
        ("curve.cyclic_toggle", {"type": 'C', "value": 'PRESS', "alt": True}, None),
        op_menu("VIEW3D_MT_edit_curve_delete", {"type": 'X', "value": 'PRESS'}),
        op_menu("VIEW3D_MT_edit_curve_delete", {"type": 'DEL', "value": 'PRESS'}),
        ("curve.dissolve_verts", {"type": 'X', "value": 'PRESS', "ctrl": True}, None),
        ("curve.dissolve_verts", {"type": 'DEL', "value": 'PRESS', "ctrl": True}, None),
        ("curve.tilt_clear", {"type": 'T', "value": 'PRESS', "alt": True}, None),
        op_tool_optional(
            ("transform.tilt", {"type": 'T', "value": 'PRESS', "ctrl": True}, None),
            (op_tool_cycle, "builtin.tilt"), params),
        ("transform.transform", {"type": 'S', "value": 'PRESS', "alt": True},
         {"properties": [("mode", 'CURVE_SHRINKFATTEN')]}),
        *_template_items_hide_reveal_actions("curve.hide", "curve.reveal"),
        ("curve.normals_make_consistent",
         {"type": 'N', "value": 'PRESS', "ctrl" if params.legacy else "shift": True}, None),
        ("object.vertex_parent_set", {"type": 'P', "value": 'PRESS', "ctrl": True}, None),
        op_menu("VIEW3D_MT_hook", {"type": 'H', "value": 'PRESS', "ctrl": True}),
        *_template_items_proportional_editing(
            params, connected=True, toggle_data_path='tool_settings.use_proportional_edit'),
        *_template_items_context_menu("VIEW3D_MT_edit_curve_context_menu", params.context_menu_event),
    ])

    return keymap


# Curves edit mode.
def km_edit_curves(params):
    items = []
    keymap = (
        "Curves",
        {"space_type": 'EMPTY', "region_type": 'WINDOW'},
        {"items": items},
    )

    items.extend([
        # Transform Actions.
        *_template_items_transform_actions(params, use_bend=True, use_mirror=True),

        ("curves.set_selection_domain", {"type": 'ONE', "value": 'PRESS'}, {"properties": [("domain", 'POINT')]}),
        ("curves.set_selection_domain", {"type": 'TWO', "value": 'PRESS'}, {"properties": [("domain", 'CURVE')]}),
        ("curves.duplicate_move", {"type": 'D', "value": 'PRESS', "shift": True}, None),
        *_template_items_select_actions(params, "curves.select_all"),
        ("curves.extrude_move", {"type": 'E', "value": 'PRESS'}, None),
        ("curves.select_linked", {"type": 'L', "value": 'PRESS', "ctrl": True}, None),
        ("curves.delete", {"type": 'X', "value": 'PRESS'}, None),
        ("curves.delete", {"type": 'DEL', "value": 'PRESS'}, None),
        ("curves.select_more", {"type": 'NUMPAD_PLUS', "value": 'PRESS', "ctrl": True, "repeat": True}, None),
        ("curves.select_less", {"type": 'NUMPAD_MINUS', "value": 'PRESS', "ctrl": True, "repeat": True}, None),
        *_template_items_proportional_editing(
            params, connected=True, toggle_data_path='tool_settings.use_proportional_edit'),
        ("curves.tilt_clear", {"type": 'T', "value": 'PRESS', "alt": True}, None),
        op_tool_optional(
            ("transform.tilt", {"type": 'T', "value": 'PRESS', "ctrl": True}, None),
            (op_tool_cycle, "builtin.tilt"), params),
        ("transform.transform", {"type": 'S', "value": 'PRESS', "alt": True},
         {"properties": [("mode", 'CURVE_SHRINKFATTEN')]}),
    ])

    return keymap


# ------------------------------------------------------------------------------
# Modal Maps and Gizmos

def km_eyedropper_modal_map(_params):
    items = []
    keymap = (
        "Eyedropper Modal Map",
        {"space_type": 'EMPTY', "region_type": 'WINDOW', "modal": True},
        {"items": items},
    )

    items.extend([
        ("CANCEL", {"type": 'ESC', "value": 'PRESS', "any": True}, None),
        ("CANCEL", {"type": 'RIGHTMOUSE', "value": 'PRESS', "any": True}, None),
        ("SAMPLE_CONFIRM", {"type": 'RET', "value": 'RELEASE', "any": True}, None),
        ("SAMPLE_CONFIRM", {"type": 'NUMPAD_ENTER', "value": 'RELEASE', "any": True}, None),
        ("SAMPLE_CONFIRM", {"type": 'LEFTMOUSE', "value": 'RELEASE', "any": True}, None),
        ("SAMPLE_BEGIN", {"type": 'LEFTMOUSE', "value": 'PRESS', "any": True}, None),
        ("SAMPLE_RESET", {"type": 'SPACE', "value": 'RELEASE', "any": True}, None),
    ])

    return keymap


def km_eyedropper_colorramp_pointsampling_map(_params):
    items = []
    keymap = (
        "Eyedropper ColorRamp PointSampling Map",
        {"space_type": 'EMPTY', "region_type": 'WINDOW', "modal": True},
        {"items": items},
    )

    items.extend([
        ("CANCEL", {"type": 'ESC', "value": 'PRESS', "any": True}, None),
        ("CANCEL", {"type": 'BACK_SPACE', "value": 'PRESS', "any": True}, None),
        ("SAMPLE_CONFIRM", {"type": 'RIGHTMOUSE', "value": 'PRESS', "any": True}, None),
        ("SAMPLE_CONFIRM", {"type": 'RET', "value": 'RELEASE', "any": True}, None),
        ("SAMPLE_CONFIRM", {"type": 'NUMPAD_ENTER', "value": 'RELEASE', "any": True}, None),
        ("SAMPLE_SAMPLE", {"type": 'LEFTMOUSE', "value": 'PRESS', "any": True}, None),
        ("SAMPLE_RESET", {"type": 'SPACE', "value": 'RELEASE', "any": True}, None),
    ])

    return keymap


def km_transform_modal_map(params):
    items = []
    keymap = (
        "Transform Modal Map",
        {"space_type": 'EMPTY', "region_type": 'WINDOW', "modal": True},
        {"items": items},
    )

    alt_without_navigaton = {} if params.use_alt_navigation else {"alt": True}

    items.extend([
        ("CONFIRM", {"type": 'LEFTMOUSE', "value": 'PRESS', "any": True}, None),
        ("CONFIRM", {"type": 'RET', "value": 'PRESS', "any": True}, None),
        ("CONFIRM", {"type": 'NUMPAD_ENTER', "value": 'PRESS', "any": True}, None),
        ("CONFIRM", {"type": 'SPACE', "value": 'PRESS', "any": True}, None),
        ("CANCEL", {"type": 'RIGHTMOUSE', "value": 'PRESS', "any": True}, None),
        ("CANCEL", {"type": 'ESC', "value": 'PRESS', "any": True}, None),
        ("AXIS_X", {"type": 'X', "value": 'PRESS'}, None),
        ("AXIS_Y", {"type": 'Y', "value": 'PRESS'}, None),
        ("AXIS_Z", {"type": 'Z', "value": 'PRESS'}, None),
        ("PLANE_X", {"type": 'X', "value": 'PRESS', "shift": True}, None),
        ("PLANE_Y", {"type": 'Y', "value": 'PRESS', "shift": True}, None),
        ("PLANE_Z", {"type": 'Z', "value": 'PRESS', "shift": True}, None),
        ("CONS_OFF", {"type": 'C', "value": 'PRESS'}, None),
        ("TRANSLATE", {"type": 'G', "value": 'PRESS'}, None),
        ("VERT_EDGE_SLIDE", {"type": 'G', "value": 'PRESS'}, None),
        ("ROTATE", {"type": 'R', "value": 'PRESS'}, None),
        ("TRACKBALL", {"type": 'R', "value": 'PRESS'}, None),
        ("RESIZE", {"type": 'S', "value": 'PRESS'}, None),
        ("ROTATE_NORMALS", {"type": 'N', "value": 'PRESS'}, None),
        ("EDIT_SNAP_SOURCE_ON", {"type": 'B', "value": 'PRESS'}, None),
        ("EDIT_SNAP_SOURCE_OFF", {"type": 'B', "value": 'PRESS'}, None),
        ("SNAP_TOGGLE", {"type": 'TAB', "value": 'PRESS', "shift": True}, None),
        ("SNAP_INV_ON", {"type": 'LEFT_CTRL', "value": 'PRESS', "any": True}, None),
        ("SNAP_INV_OFF", {"type": 'LEFT_CTRL', "value": 'RELEASE', "any": True}, None),
        ("SNAP_INV_ON", {"type": 'RIGHT_CTRL', "value": 'PRESS', "any": True}, None),
        ("SNAP_INV_OFF", {"type": 'RIGHT_CTRL', "value": 'RELEASE', "any": True}, None),
        ("ADD_SNAP", {"type": 'A', "value": 'PRESS'}, None),
        ("ADD_SNAP", {"type": 'A', "value": 'PRESS', "ctrl": True}, None),
        ("REMOVE_SNAP", {"type": 'A', "value": 'PRESS', "alt": True}, None),
        ("PROPORTIONAL_SIZE_UP", {"type": 'PAGE_UP', "value": 'PRESS', "repeat": True}, None),
        ("PROPORTIONAL_SIZE_DOWN", {"type": 'PAGE_DOWN', "value": 'PRESS', "repeat": True}, None),
        ("PROPORTIONAL_SIZE_UP", {"type": 'PAGE_UP', "value": 'PRESS', "shift": True, "repeat": True}, None),
        ("PROPORTIONAL_SIZE_DOWN", {"type": 'PAGE_DOWN', "value": 'PRESS', "shift": True, "repeat": True}, None),
        ("PROPORTIONAL_SIZE_UP", {"type": 'WHEELDOWNMOUSE', "value": 'PRESS', **alt_without_navigaton}, None),
        ("PROPORTIONAL_SIZE_DOWN", {"type": 'WHEELUPMOUSE', "value": 'PRESS', **alt_without_navigaton}, None),
        ("PROPORTIONAL_SIZE_UP", {"type": 'WHEELDOWNMOUSE', "value": 'PRESS', "shift": True}, None),
        ("PROPORTIONAL_SIZE_DOWN", {"type": 'WHEELUPMOUSE', "value": 'PRESS', "shift": True}, None),
        ("PROPORTIONAL_SIZE", {"type": 'TRACKPADPAN', "value": 'ANY', **alt_without_navigaton}, None),
        ("AUTOIK_CHAIN_LEN_UP", {"type": 'PAGE_UP', "value": 'PRESS', "repeat": True}, None),
        ("AUTOIK_CHAIN_LEN_DOWN", {"type": 'PAGE_DOWN', "value": 'PRESS', "repeat": True}, None),
        ("AUTOIK_CHAIN_LEN_UP", {"type": 'PAGE_UP', "value": 'PRESS', "shift": True, "repeat": True}, None),
        ("AUTOIK_CHAIN_LEN_DOWN", {"type": 'PAGE_DOWN', "value": 'PRESS', "shift": True, "repeat": True}, None),
        ("AUTOIK_CHAIN_LEN_UP", {"type": 'WHEELDOWNMOUSE', "value": 'PRESS', **alt_without_navigaton}, None),
        ("AUTOIK_CHAIN_LEN_DOWN", {"type": 'WHEELUPMOUSE', "value": 'PRESS', **alt_without_navigaton}, None),
        ("AUTOIK_CHAIN_LEN_UP", {"type": 'WHEELDOWNMOUSE', "value": 'PRESS', "shift": True}, None),
        ("AUTOIK_CHAIN_LEN_DOWN", {"type": 'WHEELUPMOUSE', "value": 'PRESS', "shift": True}, None),
        ("INSERTOFS_TOGGLE_DIR", {"type": 'T', "value": 'PRESS'}, None),
        ("NODE_ATTACH_ON", {"type": 'LEFT_ALT', "value": 'RELEASE', "any": True}, None),
        ("NODE_ATTACH_OFF", {"type": 'LEFT_ALT', "value": 'PRESS', "any": True}, None),
        ("AUTOCONSTRAIN", {"type": 'MIDDLEMOUSE', "value": 'ANY', **alt_without_navigaton}, None),
        ("AUTOCONSTRAINPLANE", {"type": 'MIDDLEMOUSE', "value": 'ANY', "shift": True, **alt_without_navigaton}, None),
        ("PRECISION", {"type": 'LEFT_SHIFT', "value": 'ANY', "any": True}, None),
        ("PRECISION", {"type": 'RIGHT_SHIFT', "value": 'ANY', "any": True}, None),
    ])

    if params.use_alt_navigation:
        items.append(("PASSTHROUGH_NAVIGATE", {"type": 'LEFT_ALT', "value": 'ANY', "any": True}, None))

    return keymap


def km_view3d_interactive_add_tool_modal(_params):
    items = []
    keymap = (
        "View3D Placement Modal",
        {"space_type": 'EMPTY', "region_type": 'WINDOW', "modal": True},
        {"items": items},
    )

    items.extend([
        ("PIVOT_CENTER_ON", {"type": 'LEFT_ALT', "value": 'PRESS', "any": True}, None),
        ("PIVOT_CENTER_OFF", {"type": 'LEFT_ALT', "value": 'RELEASE', "any": True}, None),
        ("PIVOT_CENTER_ON", {"type": 'RIGHT_ALT', "value": 'PRESS', "any": True}, None),
        ("PIVOT_CENTER_OFF", {"type": 'RIGHT_ALT', "value": 'RELEASE', "any": True}, None),
        ("FIXED_ASPECT_ON", {"type": 'LEFT_SHIFT', "value": 'PRESS', "any": True}, None),
        ("FIXED_ASPECT_OFF", {"type": 'LEFT_SHIFT', "value": 'RELEASE', "any": True}, None),
        ("FIXED_ASPECT_ON", {"type": 'RIGHT_SHIFT', "value": 'PRESS', "any": True}, None),
        ("FIXED_ASPECT_OFF", {"type": 'RIGHT_SHIFT', "value": 'RELEASE', "any": True}, None),
        ("SNAP_ON", {"type": 'LEFT_CTRL', "value": 'PRESS', "any": True}, None),
        ("SNAP_OFF", {"type": 'LEFT_CTRL', "value": 'RELEASE', "any": True}, None),
        ("SNAP_ON", {"type": 'RIGHT_CTRL', "value": 'PRESS', "any": True}, None),
        ("SNAP_OFF", {"type": 'RIGHT_CTRL', "value": 'RELEASE', "any": True}, None),
    ])

    return keymap


def km_view3d_gesture_circle(_params):
    items = []
    keymap = (
        "View3D Gesture Circle",
        {"space_type": 'EMPTY', "region_type": 'WINDOW', "modal": True},
        {"items": items},
    )

    items.extend([
        # Note: use 'KM_ANY' for release, so the circle exits on any mouse release,
        # this is needed when circle select is activated as a tool.
        ("CANCEL", {"type": 'ESC', "value": 'PRESS', "any": True}, None),
        ("CANCEL", {"type": 'RIGHTMOUSE', "value": 'ANY', "any": True}, None),
        ("CONFIRM", {"type": 'RET', "value": 'PRESS', "any": True}, None),
        ("CONFIRM", {"type": 'NUMPAD_ENTER', "value": 'PRESS'}, None),
        ("SELECT", {"type": 'LEFTMOUSE', "value": 'PRESS'}, None),
        ("DESELECT", {"type": 'LEFTMOUSE', "value": 'PRESS', "shift": True}, None),
        ("NOP", {"type": 'LEFTMOUSE', "value": 'RELEASE', "any": True}, None),
        ("DESELECT", {"type": 'MIDDLEMOUSE', "value": 'PRESS'}, None),
        ("NOP", {"type": 'MIDDLEMOUSE', "value": 'RELEASE', "any": True}, None),
        ("SUBTRACT", {"type": 'WHEELUPMOUSE', "value": 'PRESS'}, None),
        ("SUBTRACT", {"type": 'NUMPAD_MINUS', "value": 'PRESS', "repeat": True}, None),
        ("ADD", {"type": 'WHEELDOWNMOUSE', "value": 'PRESS'}, None),
        ("ADD", {"type": 'NUMPAD_PLUS', "value": 'PRESS', "repeat": True}, None),
        ("SIZE", {"type": 'TRACKPADPAN', "value": 'ANY'}, None),
    ])

    return keymap


def km_gesture_border(_params):
    items = []
    keymap = (
        "Gesture Box",
        {"space_type": 'EMPTY', "region_type": 'WINDOW', "modal": True},
        {"items": items},
    )

    items.extend([
        ("CANCEL", {"type": 'ESC', "value": 'PRESS', "any": True}, None),
        ("CANCEL", {"type": 'RIGHTMOUSE', "value": 'PRESS', "any": True}, None),
        ("SELECT", {"type": 'RIGHTMOUSE', "value": 'RELEASE', "any": True}, None),
        ("BEGIN", {"type": 'LEFTMOUSE', "value": 'PRESS', "shift": True}, None),
        ("DESELECT", {"type": 'LEFTMOUSE', "value": 'RELEASE', "shift": True}, None),
        ("BEGIN", {"type": 'LEFTMOUSE', "value": 'PRESS'}, None),
        ("SELECT", {"type": 'LEFTMOUSE', "value": 'RELEASE', "any": True}, None),
        ("BEGIN", {"type": 'MIDDLEMOUSE', "value": 'PRESS'}, None),
        ("DESELECT", {"type": 'MIDDLEMOUSE', "value": 'RELEASE'}, None),
        ("MOVE", {"type": 'SPACE', "value": 'ANY', "any": True}, None),
    ])

    return keymap


def km_gesture_zoom_border(_params):
    items = []
    keymap = (
        "Gesture Zoom Border",
        {"space_type": 'EMPTY', "region_type": 'WINDOW', "modal": True},
        {"items": items},
    )

    items.extend([
        ("CANCEL", {"type": 'ESC', "value": 'PRESS', "any": True}, None),
        ("CANCEL", {"type": 'RIGHTMOUSE', "value": 'ANY', "any": True}, None),
        ("BEGIN", {"type": 'LEFTMOUSE', "value": 'PRESS'}, None),
        ("IN", {"type": 'LEFTMOUSE', "value": 'RELEASE'}, None),
        ("BEGIN", {"type": 'MIDDLEMOUSE', "value": 'PRESS'}, None),
        ("OUT", {"type": 'MIDDLEMOUSE', "value": 'RELEASE'}, None),
    ])

    return keymap


def km_gesture_straight_line(_params):
    items = []
    keymap = (
        "Gesture Straight Line",
        {"space_type": 'EMPTY', "region_type": 'WINDOW', "modal": True},
        {"items": items},
    )

    items.extend([
        ("CANCEL", {"type": 'ESC', "value": 'PRESS', "any": True}, None),
        ("CANCEL", {"type": 'RIGHTMOUSE', "value": 'ANY', "any": True}, None),
        ("BEGIN", {"type": 'LEFTMOUSE', "value": 'PRESS'}, None),
        ("SELECT", {"type": 'LEFTMOUSE', "value": 'RELEASE', "any": True}, None),
        ("MOVE", {"type": 'SPACE', "value": 'ANY', "any": True}, None),
        ("SNAP", {"type": 'LEFT_CTRL', "value": 'ANY', "any": True}, None),
        ("FLIP", {"type": 'F', "value": 'PRESS', "any": True}, None),
    ])

    return keymap


def km_gesture_lasso(_params):
    items = []
    keymap = (
        "Gesture Lasso",
        {"space_type": 'EMPTY', "region_type": 'WINDOW', "modal": True},
        {"items": items},
    )

    items.extend([
        ("MOVE", {"type": 'SPACE', "value": 'ANY', "any": True}, None),
    ])

    return keymap


def km_standard_modal_map(_params):
    items = []
    keymap = (
        "Standard Modal Map",
        {"space_type": 'EMPTY', "region_type": 'WINDOW', "modal": True},
        {"items": items},
    )

    items.extend([
        ("CANCEL", {"type": 'ESC', "value": 'PRESS', "any": True}, None),
        ("APPLY", {"type": 'LEFTMOUSE', "value": 'ANY', "any": True}, None),
        ("APPLY", {"type": 'RET', "value": 'PRESS', "any": True}, None),
        ("APPLY", {"type": 'NUMPAD_ENTER', "value": 'PRESS', "any": True}, None),
        ("SNAP", {"type": 'LEFT_CTRL', "value": 'PRESS', "any": True}, None),
        ("SNAP_OFF", {"type": 'LEFT_CTRL', "value": 'RELEASE', "any": True}, None),
        ("SNAP", {"type": 'RIGHT_CTRL', "value": 'PRESS', "any": True}, None),
        ("SNAP_OFF", {"type": 'RIGHT_CTRL', "value": 'RELEASE', "any": True}, None),
    ])

    return keymap


def km_knife_tool_modal_map(_params):
    items = []
    keymap = (
        "Knife Tool Modal Map",
        {"space_type": 'EMPTY', "region_type": 'WINDOW', "modal": True},
        {"items": items},
    )

    items.extend([
        ("CANCEL", {"type": 'ESC', "value": 'PRESS', "any": True}, None),
        ("PANNING", {"type": 'MIDDLEMOUSE', "value": 'ANY', "any": True}, None),
        ("ADD_CUT_CLOSED", {"type": 'LEFTMOUSE', "value": 'DOUBLE_CLICK', "any": True}, None),
        ("ADD_CUT", {"type": 'LEFTMOUSE', "value": 'ANY', "any": True}, None),
        ("UNDO", {"type": 'Z', "value": 'PRESS', "ctrl": True}, None),
        ("CONFIRM", {"type": 'RET', "value": 'PRESS', "any": True}, None),
        ("CONFIRM", {"type": 'NUMPAD_ENTER', "value": 'PRESS', "any": True}, None),
        ("CONFIRM", {"type": 'SPACE', "value": 'PRESS', "any": True}, None),
        ("NEW_CUT", {"type": 'RIGHTMOUSE', "value": 'PRESS'}, None),
        ("SNAP_MIDPOINTS_ON", {"type": 'LEFT_SHIFT', "value": 'PRESS', "any": True}, None),
        ("SNAP_MIDPOINTS_OFF", {"type": 'LEFT_SHIFT', "value": 'RELEASE', "any": True}, None),
        ("SNAP_MIDPOINTS_ON", {"type": 'RIGHT_SHIFT', "value": 'PRESS', "any": True}, None),
        ("SNAP_MIDPOINTS_OFF", {"type": 'RIGHT_SHIFT', "value": 'RELEASE', "any": True}, None),
        ("IGNORE_SNAP_ON", {"type": 'LEFT_CTRL', "value": 'PRESS', "any": True}, None),
        ("IGNORE_SNAP_OFF", {"type": 'LEFT_CTRL', "value": 'RELEASE', "any": True}, None),
        ("IGNORE_SNAP_ON", {"type": 'RIGHT_CTRL', "value": 'PRESS', "any": True}, None),
        ("IGNORE_SNAP_OFF", {"type": 'RIGHT_CTRL', "value": 'RELEASE', "any": True}, None),
        ("X_AXIS", {"type": 'X', "value": 'PRESS'}, None),
        ("Y_AXIS", {"type": 'Y', "value": 'PRESS'}, None),
        ("Z_AXIS", {"type": 'Z', "value": 'PRESS'}, None),
        ("ANGLE_SNAP_TOGGLE", {"type": 'A', "value": 'PRESS'}, None),
        ("CYCLE_ANGLE_SNAP_EDGE", {"type": 'R', "value": 'PRESS'}, None),
        ("CUT_THROUGH_TOGGLE", {"type": 'C', "value": 'PRESS'}, None),
        ("SHOW_DISTANCE_ANGLE_TOGGLE", {"type": 'S', "value": 'PRESS'}, None),
        ("DEPTH_TEST_TOGGLE", {"type": 'V', "value": 'PRESS'}, None),
    ])

    return keymap


def km_custom_normals_modal_map(_params):
    items = []
    keymap = (
        "Custom Normals Modal Map",
        {"space_type": 'EMPTY', "region_type": 'WINDOW', "modal": True},
        {"items": items},
    )

    items.extend([
        ("CANCEL", {"type": 'ESC', "value": 'PRESS', "any": True}, None),
        ("CANCEL", {"type": 'RIGHTMOUSE', "value": 'PRESS'}, None),
        ("CONFIRM", {"type": 'RET', "value": 'PRESS', "any": True}, None),
        ("CONFIRM", {"type": 'NUMPAD_ENTER', "value": 'PRESS', "any": True}, None),
        ("CONFIRM", {"type": 'LEFTMOUSE', "value": 'PRESS'}, None),
        ("RESET", {"type": 'R', "value": 'PRESS'}, None),
        ("INVERT", {"type": 'I', "value": 'PRESS'}, None),
        ("SPHERIZE", {"type": 'S', "value": 'PRESS'}, None),
        ("ALIGN", {"type": 'A', "value": 'PRESS'}, None),
        ("USE_MOUSE", {"type": 'M', "value": 'PRESS'}, None),
        ("USE_PIVOT", {"type": 'L', "value": 'PRESS'}, None),
        ("USE_OBJECT", {"type": 'O', "value": 'PRESS'}, None),
        ("SET_USE_3DCURSOR", {"type": 'LEFTMOUSE', "value": 'CLICK', "ctrl": True}, None),
        ("SET_USE_SELECTED", {"type": 'RIGHTMOUSE', "value": 'CLICK', "ctrl": True}, None),
    ])

    return keymap


def km_bevel_modal_map(_params):
    items = []
    keymap = (
        "Bevel Modal Map",
        {"space_type": 'EMPTY', "region_type": 'WINDOW', "modal": True},
        {"items": items},
    )

    items.extend([
        ("CANCEL", {"type": 'ESC', "value": 'PRESS', "any": True}, None),
        ("CANCEL", {"type": 'RIGHTMOUSE', "value": 'PRESS', "any": True}, None),
        ("CONFIRM", {"type": 'RET', "value": 'PRESS', "any": True}, None),
        ("CONFIRM", {"type": 'NUMPAD_ENTER', "value": 'PRESS', "any": True}, None),
        ("CONFIRM", {"type": 'LEFTMOUSE', "value": 'PRESS', "any": True}, None),
        ("VALUE_OFFSET", {"type": 'A', "value": 'PRESS', "any": True}, None),
        ("VALUE_PROFILE", {"type": 'P', "value": 'PRESS', "any": True}, None),
        ("VALUE_SEGMENTS", {"type": 'S', "value": 'PRESS', "any": True}, None),
        ("SEGMENTS_UP", {"type": 'WHEELUPMOUSE', "value": 'PRESS', "any": True}, None),
        ("SEGMENTS_UP", {"type": 'NUMPAD_PLUS', "value": 'PRESS', "any": True}, None),
        ("SEGMENTS_DOWN", {"type": 'WHEELDOWNMOUSE', "value": 'PRESS', "any": True}, None),
        ("SEGMENTS_DOWN", {"type": 'NUMPAD_MINUS', "value": 'PRESS', "any": True}, None),
        ("OFFSET_MODE_CHANGE", {"type": 'M', "value": 'PRESS', "any": True}, None),
        ("CLAMP_OVERLAP_TOGGLE", {"type": 'C', "value": 'PRESS', "any": True}, None),
        ("AFFECT_CHANGE", {"type": 'V', "value": 'PRESS', "any": True}, None),
        ("HARDEN_NORMALS_TOGGLE", {"type": 'H', "value": 'PRESS', "any": True}, None),
        ("MARK_SEAM_TOGGLE", {"type": 'U', "value": 'PRESS', "any": True}, None),
        ("MARK_SHARP_TOGGLE", {"type": 'K', "value": 'PRESS', "any": True}, None),
        ("OUTER_MITER_CHANGE", {"type": 'O', "value": 'PRESS', "any": True}, None),
        ("INNER_MITER_CHANGE", {"type": 'I', "value": 'PRESS', "any": True}, None),
        ("PROFILE_TYPE_CHANGE", {"type": 'Z', "value": 'PRESS', "any": True}, None),
        ("VERTEX_MESH_CHANGE", {"type": 'N', "value": 'PRESS', "any": True}, None),
    ])

    return keymap


def km_view3d_fly_modal(_params):
    items = []
    keymap = (
        "View3D Fly Modal",
        {"space_type": 'EMPTY', "region_type": 'WINDOW', "modal": True},
        {"items": items},
    )

    items.extend([
        ("CANCEL", {"type": 'RIGHTMOUSE', "value": 'ANY', "any": True}, None),
        ("CANCEL", {"type": 'ESC', "value": 'PRESS', "any": True}, None),
        ("CONFIRM", {"type": 'LEFTMOUSE', "value": 'ANY', "any": True}, None),
        ("CONFIRM", {"type": 'RET', "value": 'PRESS', "any": True}, None),
        ("CONFIRM", {"type": 'SPACE', "value": 'PRESS', "any": True}, None),
        ("CONFIRM", {"type": 'NUMPAD_ENTER', "value": 'PRESS', "any": True}, None),
        ("ACCELERATE", {"type": 'NUMPAD_PLUS', "value": 'PRESS', "any": True, "repeat": True}, None),
        ("DECELERATE", {"type": 'NUMPAD_MINUS', "value": 'PRESS', "any": True, "repeat": True}, None),
        ("ACCELERATE", {"type": 'WHEELUPMOUSE', "value": 'PRESS', "any": True}, None),
        ("DECELERATE", {"type": 'WHEELDOWNMOUSE', "value": 'PRESS', "any": True}, None),
        ("CONFIRM", {"type": 'TRACKPADPAN', "value": 'ANY'}, None),
        ("PAN_ENABLE", {"type": 'MIDDLEMOUSE', "value": 'PRESS', "any": True}, None),
        ("PAN_DISABLE", {"type": 'MIDDLEMOUSE', "value": 'RELEASE', "any": True}, None),
        ("FORWARD", {"type": 'W', "value": 'PRESS', "repeat": True}, None),
        ("BACKWARD", {"type": 'S', "value": 'PRESS', "repeat": True}, None),
        ("LEFT", {"type": 'A', "value": 'PRESS', "repeat": True}, None),
        ("RIGHT", {"type": 'D', "value": 'PRESS', "repeat": True}, None),
        ("UP", {"type": 'E', "value": 'PRESS', "repeat": True}, None),
        ("DOWN", {"type": 'Q', "value": 'PRESS', "repeat": True}, None),
        ("UP", {"type": 'R', "value": 'PRESS', "repeat": True}, None),
        ("DOWN", {"type": 'F', "value": 'PRESS', "repeat": True}, None),
        ("FORWARD", {"type": 'UP_ARROW', "value": 'PRESS', "repeat": True}, None),
        ("BACKWARD", {"type": 'DOWN_ARROW', "value": 'PRESS', "repeat": True}, None),
        ("LEFT", {"type": 'LEFT_ARROW', "value": 'PRESS', "repeat": True}, None),
        ("RIGHT", {"type": 'RIGHT_ARROW', "value": 'PRESS', "repeat": True}, None),
        ("AXIS_LOCK_X", {"type": 'X', "value": 'PRESS'}, None),
        ("AXIS_LOCK_Z", {"type": 'Z', "value": 'PRESS'}, None),
        ("PRECISION_ENABLE", {"type": 'LEFT_ALT', "value": 'PRESS', "any": True}, None),
        ("PRECISION_DISABLE", {"type": 'LEFT_ALT', "value": 'RELEASE', "any": True}, None),
        ("PRECISION_ENABLE", {"type": 'RIGHT_ALT', "value": 'PRESS', "any": True}, None),
        ("PRECISION_DISABLE", {"type": 'RIGHT_ALT', "value": 'RELEASE', "any": True}, None),
        ("PRECISION_ENABLE", {"type": 'LEFT_SHIFT', "value": 'PRESS', "any": True}, None),
        ("PRECISION_DISABLE", {"type": 'LEFT_SHIFT', "value": 'RELEASE', "any": True}, None),
        ("PRECISION_ENABLE", {"type": 'RIGHT_SHIFT', "value": 'PRESS', "any": True}, None),
        ("PRECISION_DISABLE", {"type": 'RIGHT_SHIFT', "value": 'RELEASE', "any": True}, None),
        ("FREELOOK_ENABLE", {"type": 'LEFT_CTRL', "value": 'PRESS', "any": True}, None),
        ("FREELOOK_DISABLE", {"type": 'LEFT_CTRL', "value": 'RELEASE', "any": True}, None),
        ("FREELOOK_ENABLE", {"type": 'RIGHT_CTRL', "value": 'PRESS', "any": True}, None),
        ("FREELOOK_DISABLE", {"type": 'RIGHT_CTRL', "value": 'RELEASE', "any": True}, None),
    ])

    return keymap


def km_view3d_walk_modal(_params):
    items = []
    keymap = (
        "View3D Walk Modal",
        {"space_type": 'EMPTY', "region_type": 'WINDOW', "modal": True},
        {"items": items},
    )

    items.extend([
        ("CANCEL", {"type": 'RIGHTMOUSE', "value": 'ANY', "any": True}, None),
        ("CANCEL", {"type": 'ESC', "value": 'PRESS', "any": True}, None),
        ("CONFIRM", {"type": 'LEFTMOUSE', "value": 'ANY', "any": True}, None),
        ("CONFIRM", {"type": 'RET', "value": 'PRESS', "any": True}, None),
        ("CONFIRM", {"type": 'NUMPAD_ENTER', "value": 'PRESS', "any": True}, None),
        ("FAST_ENABLE", {"type": 'LEFT_SHIFT', "value": 'PRESS', "any": True}, None),
        ("FAST_DISABLE", {"type": 'LEFT_SHIFT', "value": 'RELEASE', "any": True}, None),
        ("FAST_ENABLE", {"type": 'RIGHT_SHIFT', "value": 'PRESS', "any": True}, None),
        ("FAST_DISABLE", {"type": 'RIGHT_SHIFT', "value": 'RELEASE', "any": True}, None),
        ("SLOW_ENABLE", {"type": 'LEFT_ALT', "value": 'PRESS', "any": True}, None),
        ("SLOW_DISABLE", {"type": 'LEFT_ALT', "value": 'RELEASE', "any": True}, None),
        ("SLOW_ENABLE", {"type": 'RIGHT_ALT', "value": 'PRESS', "any": True}, None),
        ("SLOW_DISABLE", {"type": 'RIGHT_ALT', "value": 'RELEASE', "any": True}, None),
        ("FORWARD", {"type": 'W', "value": 'PRESS', "any": True}, None),
        ("BACKWARD", {"type": 'S', "value": 'PRESS', "any": True}, None),
        ("LEFT", {"type": 'A', "value": 'PRESS', "any": True}, None),
        ("RIGHT", {"type": 'D', "value": 'PRESS', "any": True}, None),
        ("UP", {"type": 'E', "value": 'PRESS', "any": True}, None),
        ("DOWN", {"type": 'Q', "value": 'PRESS', "any": True}, None),
        ("LOCAL_UP", {"type": 'R', "value": 'PRESS', "any": True}, None),
        ("LOCAL_DOWN", {"type": 'F', "value": 'PRESS', "any": True}, None),
        ("FORWARD_STOP", {"type": 'W', "value": 'RELEASE', "any": True}, None),
        ("BACKWARD_STOP", {"type": 'S', "value": 'RELEASE', "any": True}, None),
        ("LEFT_STOP", {"type": 'A', "value": 'RELEASE', "any": True}, None),
        ("RIGHT_STOP", {"type": 'D', "value": 'RELEASE', "any": True}, None),
        ("UP_STOP", {"type": 'E', "value": 'RELEASE', "any": True}, None),
        ("DOWN_STOP", {"type": 'Q', "value": 'RELEASE', "any": True}, None),
        ("LOCAL_UP_STOP", {"type": 'R', "value": 'RELEASE', "any": True}, None),
        ("LOCAL_DOWN_STOP", {"type": 'F', "value": 'RELEASE', "any": True}, None),
        ("FORWARD", {"type": 'UP_ARROW', "value": 'PRESS'}, None),
        ("BACKWARD", {"type": 'DOWN_ARROW', "value": 'PRESS'}, None),
        ("LEFT", {"type": 'LEFT_ARROW', "value": 'PRESS'}, None),
        ("RIGHT", {"type": 'RIGHT_ARROW', "value": 'PRESS'}, None),
        ("FORWARD_STOP", {"type": 'UP_ARROW', "value": 'RELEASE', "any": True}, None),
        ("BACKWARD_STOP", {"type": 'DOWN_ARROW', "value": 'RELEASE', "any": True}, None),
        ("LEFT_STOP", {"type": 'LEFT_ARROW', "value": 'RELEASE', "any": True}, None),
        ("RIGHT_STOP", {"type": 'RIGHT_ARROW', "value": 'RELEASE', "any": True}, None),
        ("GRAVITY_TOGGLE", {"type": 'TAB', "value": 'PRESS'}, None),
        ("GRAVITY_TOGGLE", {"type": 'G', "value": 'PRESS'}, None),
        ("JUMP", {"type": 'V', "value": 'PRESS', "any": True}, None),
        ("JUMP_STOP", {"type": 'V', "value": 'RELEASE', "any": True}, None),
        ("TELEPORT", {"type": 'SPACE', "value": 'PRESS', "any": True}, None),
        ("TELEPORT", {"type": 'MIDDLEMOUSE', "value": 'ANY', "any": True}, None),
        ("ACCELERATE", {"type": 'NUMPAD_PLUS', "value": 'PRESS', "any": True, "repeat": True}, None),
        ("DECELERATE", {"type": 'NUMPAD_MINUS', "value": 'PRESS', "any": True, "repeat": True}, None),
        ("ACCELERATE", {"type": 'WHEELUPMOUSE', "value": 'PRESS', "any": True}, None),
        ("DECELERATE", {"type": 'WHEELDOWNMOUSE', "value": 'PRESS', "any": True}, None),
        ("AXIS_LOCK_Z", {"type": 'Z', "value": 'PRESS'}, None),
        ("INCREASE_JUMP", {"type": 'PERIOD', "value": 'PRESS', "any": True}, None),
        ("DECREASE_JUMP", {"type": 'COMMA', "value": 'PRESS', "any": True}, None),
    ])

    return keymap


def km_view3d_rotate_modal(_params):
    items = []
    keymap = (
        "View3D Rotate Modal",
        {"space_type": 'EMPTY', "region_type": 'WINDOW', "modal": True},
        {"items": items},
    )

    items.extend([
        ("CANCEL", {"type": 'RIGHTMOUSE', "value": 'PRESS', "any": True}, None),
        ("AXIS_SNAP_ENABLE", {"type": 'LEFT_ALT', "value": 'PRESS', "any": True}, None),
        ("AXIS_SNAP_DISABLE", {"type": 'LEFT_ALT', "value": 'RELEASE', "any": True}, None),
        ("AXIS_SNAP_ENABLE", {"type": 'RIGHT_ALT', "value": 'PRESS', "any": True}, None),
        ("AXIS_SNAP_DISABLE", {"type": 'RIGHT_ALT', "value": 'RELEASE', "any": True}, None),
    ])

    return keymap


def km_view3d_move_modal(_params):
    items = []
    keymap = (
        "View3D Move Modal",
        {"space_type": 'EMPTY', "region_type": 'WINDOW', "modal": True},
        {"items": items},
    )

    items.extend([
        ("CANCEL", {"type": 'RIGHTMOUSE', "value": 'PRESS', "any": True}, None),
    ])

    return keymap


def km_view3d_zoom_modal(_params):
    items = []
    keymap = (
        "View3D Zoom Modal",
        {"space_type": 'EMPTY', "region_type": 'WINDOW', "modal": True},
        {"items": items},
    )

    items.extend([
        ("CANCEL", {"type": 'RIGHTMOUSE', "value": 'PRESS', "any": True}, None),
    ])

    return keymap


def km_view3d_dolly_modal(_params):
    items = []
    keymap = (
        "View3D Dolly Modal",
        {"space_type": 'EMPTY', "region_type": 'WINDOW', "modal": True},
        {"items": items},
    )

    items.extend([
        ("CANCEL", {"type": 'RIGHTMOUSE', "value": 'PRESS', "any": True}, None),
    ])

    return keymap


def km_paint_stroke_modal(_params):
    items = []
    keymap = (
        "Paint Stroke Modal",
        {"space_type": 'EMPTY', "region_type": 'WINDOW', "modal": True},
        {"items": items},
    )

    items.extend([
        ("CANCEL", {"type": 'ESC', "value": 'PRESS', "any": True}, None),
    ])

    return keymap


def km_sculpt_expand_modal(_params):
    items = []
    keymap = (
        "Sculpt Expand Modal",
        {"space_type": 'EMPTY', "region_type": 'WINDOW', "modal": True},
        {"items": items},
    )

    items.extend([
        ("CANCEL", {"type": 'ESC', "value": 'PRESS', "any": True}, None),
        ("CANCEL", {"type": 'RIGHTMOUSE', "value": 'PRESS', "any": True}, None),
        ("CONFIRM", {"type": 'LEFTMOUSE', "value": 'PRESS', "any": True}, None),
        ("CONFIRM", {"type": 'LEFTMOUSE', "value": 'RELEASE', "any": True}, None),
        ("INVERT", {"type": 'F', "value": 'PRESS', "any": True}, None),
        ("PRESERVE", {"type": 'E', "value": 'PRESS', "any": True}, None),
        ("GRADIENT", {"type": 'G', "value": 'PRESS', "any": True}, None),
        ("RECURSION_STEP_GEODESIC", {"type": 'R', "value": 'PRESS'}, None),
        ("RECURSION_STEP_TOPOLOGY", {"type": 'R', "value": 'PRESS', "alt": True}, None),
        ("MOVE_TOGGLE", {"type": 'SPACE', "value": 'ANY', "any": True}, None),
        *((e, {"type": NUMBERS_1[i], "value": 'PRESS', "any": True}, None) for i, e in enumerate(
            ("FALLOFF_GEODESICS", "FALLOFF_TOPOLOGY", "FALLOFF_TOPOLOGY_DIAGONALS", "FALLOFF_SPHERICAL"))),
        *((e, {"type": "NUMPAD_%i" % (i + 1), "value": 'PRESS', "any": True}, None) for i, e in enumerate(
            ("FALLOFF_GEODESICS", "FALLOFF_TOPOLOGY", "FALLOFF_TOPOLOGY_DIAGONALS", "FALLOFF_SPHERICAL"))),
        ("SNAP_TOGGLE", {"type": 'LEFT_CTRL', "value": 'ANY'}, None),
        ("SNAP_TOGGLE", {"type": 'RIGHT_CTRL', "value": 'ANY'}, None),
        ("LOOP_COUNT_INCREASE", {"type": 'W', "value": 'PRESS', "any": True, "repeat": True}, None),
        ("LOOP_COUNT_DECREASE", {"type": 'Q', "value": 'PRESS', "any": True, "repeat": True}, None),
        ("BRUSH_GRADIENT_TOGGLE", {"type": 'B', "value": 'PRESS', "any": True}, None),
        ("TEXTURE_DISTORTION_INCREASE", {"type": 'Y', "value": 'PRESS'}, None),
        ("TEXTURE_DISTORTION_DECREASE", {"type": 'T', "value": 'PRESS'}, None),
    ])
    return keymap


def km_sculpt_mesh_filter_modal_map(_params):
    items = []
    keymap = (
        "Mesh Filter Modal Map",
        {"space_type": 'EMPTY', "region_type": 'WINDOW', "modal": True},
        {"items": items},
    )

    items.extend([
        ("CONFIRM", {"type": 'LEFTMOUSE', "value": 'PRESS', "any": True}, None),
        ("CONFIRM", {"type": 'LEFTMOUSE', "value": 'RELEASE', "any": True}, None),
        ("CONFIRM", {"type": 'RET', "value": 'RELEASE', "any": True}, None),
        ("CONFIRM", {"type": 'NUMPAD_ENTER', "value": 'RELEASE', "any": True}, None),

        ("CANCEL", {"type": 'ESC', "value": 'PRESS', "any": True}, None),
        ("CANCEL", {"type": 'RIGHTMOUSE', "value": 'PRESS', "any": True}, None),
    ])
    return keymap


def km_curve_pen_modal_map(_params):
    items = []
    keymap = (
        "Curve Pen Modal Map",
        {"space_type": 'EMPTY', "region_type": 'WINDOW', "modal": True},
        {"items": items},
    )

    items.extend([
        ("FREE_ALIGN_TOGGLE", {"type": 'LEFT_SHIFT', "value": 'ANY', "any": True}, None),
        ("MOVE_ADJACENT", {"type": 'LEFT_CTRL', "value": 'ANY', "any": True}, None),
        ("MOVE_ENTIRE", {"type": 'SPACE', "value": 'ANY', "any": True}, None),
        ("LOCK_ANGLE", {"type": 'LEFT_ALT', "value": 'ANY', "any": True}, None),
        ("LINK_HANDLES", {"type": 'RIGHT_CTRL', "value": 'PRESS', "any": True}, None),
    ])

    return keymap


def km_node_link_modal_map(_params):
    items = []
    keymap = (
        "Node Link Modal Map",
        {"space_type": 'EMPTY', "region_type": 'WINDOW', "modal": True},
        {"items": items},
    )

    items.extend([
        ("BEGIN", {"type": 'LEFTMOUSE', "value": 'PRESS', "any": True}, None),
        ("CONFIRM", {"type": 'LEFTMOUSE', "value": 'RELEASE', "any": True}, None),
        ("CANCEL", {"type": 'RIGHTMOUSE', "value": 'PRESS', "any": True}, None),
        ("CANCEL", {"type": 'ESC', "value": 'PRESS', "any": True}, None),
        ("SWAP", {"type": 'LEFT_ALT', "value": 'ANY', "any": True}, None),
        ("SWAP", {"type": 'RIGHT_ALT', "value": 'ANY', "any": True}, None),
    ])

    return keymap


# Fallback for gizmos that don't have custom a custom key-map.
def km_generic_gizmo(_params):
    keymap = (
        "Generic Gizmo",
        {"space_type": 'EMPTY', "region_type": 'WINDOW'},
        {"items": _template_items_gizmo_tweak_value()},
    )

    return keymap


def km_generic_gizmo_drag(_params):
    keymap = (
        "Generic Gizmo Drag",
        {"space_type": 'EMPTY', "region_type": 'WINDOW'},
        {"items": _template_items_gizmo_tweak_value_drag()},
    )

    return keymap


def km_generic_gizmo_click_drag(_params):
    keymap = (
        "Generic Gizmo Click Drag",
        {"space_type": 'EMPTY', "region_type": 'WINDOW'},
        {"items": _template_items_gizmo_tweak_value_click_drag()},
    )

    return keymap


def km_generic_gizmo_maybe_drag(params):
    keymap = (
        "Generic Gizmo Maybe Drag",
        {"space_type": 'EMPTY', "region_type": 'WINDOW'},
        {"items":
         _template_items_gizmo_tweak_value_drag()
         if params.use_gizmo_drag else
         _template_items_gizmo_tweak_value()
         },
    )

    return keymap


def km_generic_gizmo_select(_params):
    keymap = (
        "Generic Gizmo Select",
        {"space_type": 'EMPTY', "region_type": 'WINDOW'},
        # TODO, currently in C code.
        {"items": _template_items_gizmo_tweak_value()},
    )

    return keymap


def km_generic_gizmo_tweak_modal_map(_params):
    keymap = (
        "Generic Gizmo Tweak Modal Map",
        {"space_type": 'EMPTY', "region_type": 'WINDOW', "modal": True},
        {"items": [
            ("CANCEL", {"type": 'ESC', "value": 'PRESS', "any": True}, None),
            ("CANCEL", {"type": 'RIGHTMOUSE', "value": 'PRESS', "any": True}, None),
            ("CONFIRM", {"type": 'RET', "value": 'PRESS', "any": True}, None),
            ("CONFIRM", {"type": 'NUMPAD_ENTER', "value": 'PRESS', "any": True}, None),
            ("PRECISION_ON", {"type": 'RIGHT_SHIFT', "value": 'PRESS', "any": True}, None),
            ("PRECISION_OFF", {"type": 'RIGHT_SHIFT', "value": 'RELEASE', "any": True}, None),
            ("PRECISION_ON", {"type": 'LEFT_SHIFT', "value": 'PRESS', "any": True}, None),
            ("PRECISION_OFF", {"type": 'LEFT_SHIFT', "value": 'RELEASE', "any": True}, None),
            ("SNAP_ON", {"type": 'RIGHT_CTRL', "value": 'PRESS', "any": True}, None),
            ("SNAP_OFF", {"type": 'RIGHT_CTRL', "value": 'RELEASE', "any": True}, None),
            ("SNAP_ON", {"type": 'LEFT_CTRL', "value": 'PRESS', "any": True}, None),
            ("SNAP_OFF", {"type": 'LEFT_CTRL', "value": 'RELEASE', "any": True}, None),
        ]},
    )
    return keymap


# ------------------------------------------------------------------------------
# Popup Key-maps

def km_popup_toolbar(_params):
    return (
        "Toolbar Popup",
        {"space_type": 'EMPTY', "region_type": 'TEMPORARY'},
        {"items": [
            op_tool("builtin.cursor", {"type": 'SPACE', "value": 'PRESS'}),
            op_tool("builtin.select", {"type": 'W', "value": 'PRESS'}),
            op_tool("builtin.select_lasso", {"type": 'L', "value": 'PRESS'}),
            op_tool("builtin.transform", {"type": 'T', "value": 'PRESS'}),
            op_tool("builtin.measure", {"type": 'M', "value": 'PRESS'}),
        ]},
    )


# ------------------------------------------------------------------------------
# Tool System (Generic)
#
# Named are auto-generated based on the tool name and it's toolbar.

def km_generic_tool_annotate(params):
    return (
        "Generic Tool: Annotate",
        {"space_type": 'EMPTY', "region_type": 'WINDOW'},
        {"items": [
            ("gpencil.annotate", {"type": params.tool_mouse, "value": 'PRESS'},
             {"properties": [("mode", 'DRAW'), ("wait_for_input", False)]}),
            ("gpencil.annotate", {"type": params.tool_mouse, "value": 'PRESS', "ctrl": True},
             {"properties": [("mode", 'ERASER'), ("wait_for_input", False)]}),
        ]},
    )


def km_generic_tool_annotate_line(params):
    return (
        "Generic Tool: Annotate Line",
        {"space_type": 'EMPTY', "region_type": 'WINDOW'},
        {"items": [
            ("gpencil.annotate", params.tool_maybe_tweak_event,
             {"properties": [("mode", 'DRAW_STRAIGHT'), ("wait_for_input", False)]}),
            ("gpencil.annotate", {"type": params.tool_mouse, "value": 'PRESS', "ctrl": True},
             {"properties": [("mode", 'ERASER'), ("wait_for_input", False)]}),
        ]},
    )


def km_generic_tool_annotate_polygon(params):
    return (
        "Generic Tool: Annotate Polygon",
        {"space_type": 'EMPTY', "region_type": 'WINDOW'},
        {"items": [
            ("gpencil.annotate", {"type": params.tool_mouse, "value": 'PRESS'},
             {"properties": [("mode", 'DRAW_POLY'), ("wait_for_input", False)]}),
            ("gpencil.annotate", {"type": params.tool_mouse, "value": 'PRESS', "ctrl": True},
             {"properties": [("mode", 'ERASER'), ("wait_for_input", False)]}),
        ]},
    )


def km_generic_tool_annotate_eraser(params):
    return (
        "Generic Tool: Annotate Eraser",
        {"space_type": 'EMPTY', "region_type": 'WINDOW'},
        {"items": [
            ("gpencil.annotate", {"type": params.tool_mouse, "value": 'PRESS'},
             {"properties": [("mode", 'ERASER'), ("wait_for_input", False)]}),
            ("gpencil.annotate", {"type": params.tool_mouse, "value": 'PRESS', "ctrl": True},
             {"properties": [("mode", 'ERASER'), ("wait_for_input", False)]}),
        ]},
    )


def km_image_editor_tool_generic_sample(params):
    return (
        "Image Editor Tool: Sample",
        {"space_type": 'IMAGE_EDITOR', "region_type": 'WINDOW'},
        {"items": [
            ("image.sample", {"type": params.tool_mouse, "value": 'PRESS'}, None),
        ]},
    )


# ------------------------------------------------------------------------------
# Tool System (UV Editor)

def km_image_editor_tool_uv_cursor(params):
    return (
        "Image Editor Tool: Uv, Cursor",
        {"space_type": 'IMAGE_EDITOR', "region_type": 'WINDOW'},
        {"items": [
            ("uv.cursor_set", {"type": params.tool_mouse, "value": 'PRESS'}, None),
            # Don't use `tool_maybe_tweak_event` since it conflicts with `PRESS` that places the cursor.
            ("transform.translate", params.tool_tweak_event,
             {"properties": [("release_confirm", True), ("cursor_transform", True)]}),
        ]},
    )


def km_image_editor_tool_uv_select(params, *, fallback):
    return (
        _fallback_id("Image Editor Tool: Uv, Tweak", fallback),
        {"space_type": 'IMAGE_EDITOR', "region_type": 'WINDOW'},
        {"items": [
            *([] if (fallback and (params.select_mouse == 'RIGHTMOUSE')) else _template_items_tool_select(
                params, "uv.select", "uv.cursor_set", fallback=fallback)),
            *([] if params.use_fallback_tool_select_handled else
              _template_uv_select(
                  type=params.select_mouse,
                  value=params.select_mouse_value,
                  select_passthrough=params.use_tweak_select_passthrough,
                  legacy=params.legacy,
            )),
        ]},
    )


def km_image_editor_tool_uv_select_box(params, *, fallback):
    return (
        _fallback_id("Image Editor Tool: Uv, Select Box", fallback),
        {"space_type": 'IMAGE_EDITOR', "region_type": 'WINDOW'},
        {"items": [
            *([] if (fallback and not params.use_fallback_tool) else _template_items_tool_select_actions_simple(
                "uv.select_box",
                # Don't use `tool_maybe_tweak_event`, see comment for this slot.
                **(params.select_tweak_event if (fallback and params.use_fallback_tool_select_mouse) else
                   params.tool_tweak_event))),
        ]},
    )


def km_image_editor_tool_uv_select_circle(params, *, fallback):
    return (
        _fallback_id("Image Editor Tool: Uv, Select Circle", fallback),
        {"space_type": 'IMAGE_EDITOR', "region_type": 'WINDOW'},
        {"items": [
            *([] if (fallback and not params.use_fallback_tool) else _template_items_tool_select_actions_simple(
                "uv.select_circle",
                **(params.select_tweak_event if (fallback and params.use_fallback_tool_select_mouse) else
                   {"type": params.tool_mouse, "value": 'PRESS'}),
                properties=[("wait_for_input", False)])),
            # No selection fallback since this operates on press.
        ]},
    )


def km_image_editor_tool_uv_select_lasso(params, *, fallback):
    return (
        _fallback_id("Image Editor Tool: Uv, Select Lasso", fallback),
        {"space_type": 'IMAGE_EDITOR', "region_type": 'WINDOW'},

        {"items": [
            *([] if (fallback and not params.use_fallback_tool) else _template_items_tool_select_actions_simple(
                "uv.select_lasso",
                **(params.select_tweak_event if (fallback and params.use_fallback_tool_select_mouse) else
                   params.tool_tweak_event))),
        ]},
    )


def km_image_editor_tool_uv_rip_region(params):
    return (
        "Image Editor Tool: Uv, Rip Region",
        {"space_type": 'IMAGE_EDITOR', "region_type": 'WINDOW'},
        {"items": [
            ("uv.rip_move", {**params.tool_maybe_tweak_event, **params.tool_modifier},
             {"properties": [("TRANSFORM_OT_translate", [("release_confirm", True)])]}),
        ]},
    )


def km_image_editor_tool_uv_sculpt_stroke(params):
    return (
        "Image Editor Tool: Uv, Sculpt Stroke",
        {"space_type": 'IMAGE_EDITOR', "region_type": 'WINDOW'},
        {"items": [
            ("sculpt.uv_sculpt_stroke", {"type": params.tool_mouse, "value": 'PRESS'}, None),
            ("sculpt.uv_sculpt_stroke", {"type": params.tool_mouse, "value": 'PRESS', "ctrl": True},
             {"properties": [("mode", 'INVERT')]}),
            ("sculpt.uv_sculpt_stroke", {"type": params.tool_mouse, "value": 'PRESS', "shift": True},
             {"properties": [("mode", 'RELAX')]}),
            ("brush.scale_size", {"type": 'LEFT_BRACKET', "value": 'PRESS', "repeat": True},
             {"properties": [("scalar", 0.9)]}),
            ("brush.scale_size", {"type": 'RIGHT_BRACKET', "value": 'PRESS', "repeat": True},
             {"properties": [("scalar", 1.0 / 0.9)]}),
            *_template_paint_radial_control("uv_sculpt"),
        ]},
    )


def km_image_editor_tool_uv_move(params):
    return (
        "Image Editor Tool: Uv, Move",
        {"space_type": 'IMAGE_EDITOR', "region_type": 'WINDOW'},
        {"items": [
            ("transform.translate", {**params.tool_maybe_tweak_event, **params.tool_modifier},
             {"properties": [("release_confirm", True)]}),
        ]},
    )


def km_image_editor_tool_uv_rotate(params):
    return (
        "Image Editor Tool: Uv, Rotate",
        {"space_type": 'IMAGE_EDITOR', "region_type": 'WINDOW'},
        {"items": [
            ("transform.rotate", {**params.tool_maybe_tweak_event, **params.tool_modifier},
             {"properties": [("release_confirm", True)]}),
        ]},
    )


def km_image_editor_tool_uv_scale(params):
    return (
        "Image Editor Tool: Uv, Scale",
        {"space_type": 'IMAGE_EDITOR', "region_type": 'WINDOW'},
        {"items": [
            ("transform.resize", {**params.tool_maybe_tweak_event, **params.tool_modifier},
             {"properties": [("release_confirm", True)]}),
        ]},
    )


# ------------------------------------------------------------------------------
# Tool System (Node Editor)

def km_node_editor_tool_select(params, *, fallback):
    return (
        _fallback_id("Node Tool: Tweak", fallback),
        {"space_type": 'NODE_EDITOR', "region_type": 'WINDOW'},
        {"items": [
            # The node key-map already selects, leave this empty.
            # NOTE: intentionally don't check `fallback` here (unlike other tweak tool checks).
            # as this should only be used on LMB select which would otherwise activate on click, not press.
            *([] if (params.select_mouse == 'RIGHTMOUSE') else
              _template_node_select(type=params.select_mouse, value='PRESS', select_passthrough=True)),
        ]},
    )


def km_node_editor_tool_select_box(params, *, fallback):
    return (
        _fallback_id("Node Tool: Select Box", fallback),
        {"space_type": 'NODE_EDITOR', "region_type": 'WINDOW'},
        {"items": [
            *([] if (fallback and not params.use_fallback_tool) else _template_items_tool_select_actions_simple(
                "node.select_box",
                # Don't use `tool_maybe_tweak_event`, see comment for this slot.
                **(params.select_tweak_event if (fallback and params.use_fallback_tool_select_mouse) else
                   params.tool_tweak_event),
                properties=[("tweak", True)],
            )),
            *([] if (params.select_mouse == 'RIGHTMOUSE') else
              _template_node_select(type='LEFTMOUSE', value='PRESS', select_passthrough=True)),
        ]},
    )


def km_node_editor_tool_select_lasso(params, *, fallback):
    return (
        _fallback_id("Node Tool: Select Lasso", fallback),
        {"space_type": 'NODE_EDITOR', "region_type": 'WINDOW'},
        {"items": [
            *([] if (fallback and not params.use_fallback_tool) else _template_items_tool_select_actions_simple(
                "node.select_lasso",
                **(params.select_tweak_event if (fallback and params.use_fallback_tool_select_mouse) else
                   params.tool_tweak_event),
                properties=[("tweak", True)]))
        ]},
    )


def km_node_editor_tool_select_circle(params, *, fallback):
    return (
        _fallback_id("Node Tool: Select Circle", fallback),
        {"space_type": 'NODE_EDITOR', "region_type": 'WINDOW'},
        {"items": [
            *([] if (fallback and not params.use_fallback_tool) else _template_items_tool_select_actions_simple(
                "node.select_circle",
                # Why circle select should be used on tweak?
                # So that RMB or Shift-RMB is still able to set an element as active.
                type=params.select_mouse if (fallback and params.use_fallback_tool_select_mouse) else params.tool_mouse,
                value='CLICK_DRAG' if (fallback and params.use_fallback_tool_select_mouse) else 'PRESS',
                properties=[("wait_for_input", False)])),
        ]},
    )


def km_node_editor_tool_links_cut(params):
    return (
        "Node Tool: Links Cut",
        {"space_type": 'NODE_EDITOR', "region_type": 'WINDOW'},
        {"items": [
            ("node.links_cut", {"type": params.tool_mouse, "value": 'PRESS'}, None),
        ]},
    )


# ------------------------------------------------------------------------------
# Tool System (3D View, Generic)

def km_3d_view_tool_cursor(params):
    return (
        "3D View Tool: Cursor",
        {"space_type": 'VIEW_3D', "region_type": 'WINDOW'},
        {"items": [
            ("view3d.cursor3d", {"type": params.tool_mouse, "value": 'PRESS'}, None),
            # Don't use `tool_maybe_tweak_event` since it conflicts with `PRESS` that places the cursor.
            ("transform.translate", params.tool_tweak_event,
             {"properties": [("release_confirm", True), ("cursor_transform", True)]}),
        ]},
    )


def km_3d_view_tool_text_select(_params):
    return (
        "3D View Tool: Edit Text, Select Text",
        {"space_type": 'VIEW_3D', "region_type": 'WINDOW'},
        {"items": [
            ("font.selection_set", {"type": 'LEFTMOUSE', "value": 'PRESS'}, None),
            ("font.select_word", {"type": 'LEFTMOUSE', "value": 'DOUBLE_CLICK'}, None),
        ]},
    )


def km_3d_view_tool_select(params, *, fallback):
    return (
        _fallback_id("3D View Tool: Tweak", fallback),
        {"space_type": 'VIEW_3D', "region_type": 'WINDOW'},
        {"items": [
            *([] if (fallback and (params.select_mouse == 'RIGHTMOUSE')) else _template_items_tool_select(
                params, "view3d.select", "view3d.cursor3d", fallback=fallback)),
            *([] if params.use_fallback_tool_select_handled else
              _template_view3d_select(
                  type=params.select_mouse,
                  value=params.select_mouse_value,
                  legacy=params.legacy,
                  select_passthrough=params.use_tweak_select_passthrough,
                  exclude_mod="ctrl",
            )),
            # Instance weight/vertex selection actions here, see code-comment for details.
            *([] if (params.select_mouse == 'RIGHTMOUSE') else _template_view3d_paint_mask_select_loop(params)),
        ]},
    )


def km_3d_view_tool_select_box(params, *, fallback):
    return (
        _fallback_id("3D View Tool: Select Box", fallback),
        {"space_type": 'VIEW_3D', "region_type": 'WINDOW'},
        {"items": [
            *([] if (fallback and not params.use_fallback_tool) else _template_items_tool_select_actions(
                "view3d.select_box",
                # Don't use `tool_maybe_tweak_event`, see comment for this slot.
                **(params.select_tweak_event if (fallback and params.use_fallback_tool_select_mouse) else
                   params.tool_tweak_event))),
            # Instance weight/vertex selection actions here, see code-comment for details.
            *([] if (params.select_mouse == 'RIGHTMOUSE') else _template_view3d_paint_mask_select_loop(params)),
        ]},
    )


def km_3d_view_tool_select_circle(params, *, fallback):
    return (
        _fallback_id("3D View Tool: Select Circle", fallback),
        {"space_type": 'VIEW_3D', "region_type": 'WINDOW'},
        {"items": [
            *([] if (fallback and not params.use_fallback_tool) else _template_items_tool_select_actions_simple(
                "view3d.select_circle",
                # Why circle select should be used on tweak?
                # So that RMB or Shift-RMB is still able to set an element as active.
                type=params.select_mouse if (fallback and params.use_fallback_tool_select_mouse) else params.tool_mouse,
                value='CLICK_DRAG' if (fallback and params.use_fallback_tool_select_mouse) else 'PRESS',
                properties=[("wait_for_input", False)])),
            # Instance weight/vertex selection actions here, see code-comment for details.
            *([] if (params.select_mouse == 'RIGHTMOUSE') else _template_view3d_paint_mask_select_loop(params)),
        ]},
    )


def km_3d_view_tool_select_lasso(params, *, fallback):
    return (
        _fallback_id("3D View Tool: Select Lasso", fallback),
        {"space_type": 'VIEW_3D', "region_type": 'WINDOW'},
        {"items": [
            *([] if (fallback and not params.use_fallback_tool) else _template_items_tool_select_actions(
                "view3d.select_lasso",
                **(params.select_tweak_event if (fallback and params.use_fallback_tool_select_mouse) else
                   params.tool_tweak_event))),
            # Instance weight/vertex selection actions here, see code-comment for details.
            *([] if (params.select_mouse == 'RIGHTMOUSE') else _template_view3d_paint_mask_select_loop(params)),
        ]}
    )


def km_3d_view_tool_transform(params):
    return (
        "3D View Tool: Transform",
        {"space_type": 'VIEW_3D', "region_type": 'WINDOW'},
        {"items": [
            ("transform.from_gizmo", {**params.tool_maybe_tweak_event, **params.tool_modifier}, None),
        ]},
    )


def km_3d_view_tool_move(params):
    return (
        "3D View Tool: Move",
        {"space_type": 'VIEW_3D', "region_type": 'WINDOW'},
        {"items": [
            ("transform.translate", {**params.tool_maybe_tweak_event, **params.tool_modifier},
             {"properties": [("release_confirm", True)]}),
        ]},
    )


def km_3d_view_tool_rotate(params):
    return (
        "3D View Tool: Rotate",
        {"space_type": 'VIEW_3D', "region_type": 'WINDOW'},
        {"items": [
            ("transform.rotate", {**params.tool_maybe_tweak_event, **params.tool_modifier},
             {"properties": [("release_confirm", True)]}),
        ]},
    )


def km_3d_view_tool_scale(params):
    return (
        "3D View Tool: Scale",
        {"space_type": 'VIEW_3D', "region_type": 'WINDOW'},
        {"items": [
            ("transform.resize", {**params.tool_maybe_tweak_event, **params.tool_modifier},
             {"properties": [("release_confirm", True)]}),
        ]},
    )


def km_3d_view_tool_shear(params):
    # Don't use 'tool_maybe_tweak_value' since we would loose tweak direction support.
    return (
        "3D View Tool: Shear",
        {"space_type": 'VIEW_3D', "region_type": 'WINDOW'},
        {"items": [
            ("transform.shear",
             {"type": params.tool_mouse, "value": 'CLICK_DRAG', "direction": 'NORTH', **params.tool_modifier},
             {"properties": [("release_confirm", True), ("orient_axis_ortho", 'Y')]}),
            ("transform.shear",
             {"type": params.tool_mouse, "value": 'CLICK_DRAG', "direction": 'SOUTH', **params.tool_modifier},
             {"properties": [("release_confirm", True), ("orient_axis_ortho", 'Y')]}),

            # Use as fallback to catch diagonals too.
            ("transform.shear",
             {"type": params.tool_mouse, "value": 'CLICK_DRAG', **params.tool_modifier},
             {"properties": [("release_confirm", True), ("orient_axis_ortho", 'X')]}),
        ]},
    )


def km_3d_view_tool_bend(params):
    return (
        "3D View Tool: Bend",
        {"space_type": 'VIEW_3D', "region_type": 'WINDOW'},
        {"items": [
            # No need for `tool_modifier` since this takes all input.
            ("transform.bend", params.tool_maybe_tweak_event,
             {"properties": [("release_confirm", True)]}),
        ]},
    )


def km_3d_view_tool_measure(params):
    return (
        "3D View Tool: Measure",
        {"space_type": 'VIEW_3D', "region_type": 'WINDOW'},
        {"items": [
            ("view3d.ruler_add", params.tool_maybe_tweak_event, None),
            ("view3d.ruler_remove", {"type": 'X', "value": 'PRESS'}, None),
            ("view3d.ruler_remove", {"type": 'DEL', "value": 'PRESS'}, None),
        ]},
    )


# ------------------------------------------------------------------------------
# Tool System (3D View, Pose Mode)

def km_3d_view_tool_pose_breakdowner(params):
    return (
        "3D View Tool: Pose, Breakdowner",
        {"space_type": 'VIEW_3D', "region_type": 'WINDOW'},
        {"items": [
            ("pose.breakdown", {**params.tool_maybe_tweak_event, **params.tool_modifier}, None),
        ]},
    )


def km_3d_view_tool_pose_push(params):
    return (
        "3D View Tool: Pose, Push",
        {"space_type": 'VIEW_3D', "region_type": 'WINDOW'},
        {"items": [
            ("pose.push", {**params.tool_maybe_tweak_event, **params.tool_modifier}, None),
        ]},
    )


def km_3d_view_tool_pose_relax(params):
    return (
        "3D View Tool: Pose, Relax",
        {"space_type": 'VIEW_3D', "region_type": 'WINDOW'},
        {"items": [
            ("pose.relax", {**params.tool_maybe_tweak_event, **params.tool_modifier}, None),
        ]},
    )


# ------------------------------------------------------------------------------
# Tool System (3D View, Edit Armature)

def km_3d_view_tool_edit_armature_roll(params):
    return (
        "3D View Tool: Edit Armature, Roll",
        {"space_type": 'VIEW_3D', "region_type": 'WINDOW'},
        {"items": [
            ("transform.transform", {**params.tool_maybe_tweak_event, **params.tool_modifier},
             {"properties": [("release_confirm", True), ("mode", 'BONE_ROLL')]}),
        ]},
    )


def km_3d_view_tool_edit_armature_bone_size(params):
    return (
        "3D View Tool: Edit Armature, Bone Size",
        {"space_type": 'VIEW_3D', "region_type": 'WINDOW'},
        {"items": [
            ("transform.transform", {**params.tool_maybe_tweak_event, **params.tool_modifier},
             {"properties": [("release_confirm", True), ("mode", 'BONE_ENVELOPE')]}),
        ]},
    )


def km_3d_view_tool_edit_armature_bone_envelope(params):
    return (
        "3D View Tool: Edit Armature, Bone Envelope",
        {"space_type": 'VIEW_3D', "region_type": 'WINDOW'},

        {"items": [
            ("transform.bbone_resize", {**params.tool_maybe_tweak_event, **params.tool_modifier},
             {"properties": [("release_confirm", True)]}),
        ]},
    )


def km_3d_view_tool_edit_armature_extrude(params):
    return (
        "3D View Tool: Edit Armature, Extrude",
        {"space_type": 'VIEW_3D', "region_type": 'WINDOW'},
        {"items": [
            ("armature.extrude_move", {**params.tool_maybe_tweak_event, **params.tool_modifier},
             {"properties": [("TRANSFORM_OT_translate", [("release_confirm", True)])]}),
        ]},
    )


def km_3d_view_tool_edit_armature_extrude_to_cursor(params):
    return (
        "3D View Tool: Edit Armature, Extrude to Cursor",
        {"space_type": 'VIEW_3D', "region_type": 'WINDOW'},
        {"items": [
            ("armature.click_extrude", {"type": params.tool_mouse, "value": 'PRESS', **params.tool_modifier}, None),
            # Support LMB click-drag for RMB key-map.
            *(([] if (params.select_mouse == 'LEFTMOUSE') else [
                ("transform.translate", {"type": params.tool_mouse, "value": 'CLICK_DRAG'},
                 {"properties": [("release_confirm", True)]})
            ])),
        ]},
    )


# ------------------------------------------------------------------------------
# Tool System (3D View, Object Mode)

def km_3d_view_tool_interactive_add(params):
    return (
        "3D View Tool: Object, Add Primitive",
        {"space_type": 'VIEW_3D', "region_type": 'WINDOW'},
        {"items": [
            ("view3d.interactive_add",
             {**params.tool_maybe_tweak_event,
              # While "Alt" isn't an important shortcut to support,
              # when the preferences to activate tools when "Alt" is held is used,
              # it's illogical not to support holding "Alt", even though it is not required.
              **({"any": True} if "alt" in params.tool_modifier else any_except("alt"))},
             {"properties": [("wait_for_input", False)]}),
        ]},
    )


# ------------------------------------------------------------------------------
# Tool System (3D View, Edit Mesh)

def km_3d_view_tool_edit_mesh_extrude_region(params):
    return (
        "3D View Tool: Edit Mesh, Extrude Region",
        {"space_type": 'VIEW_3D', "region_type": 'WINDOW'},
        {"items": [
            ("mesh.extrude_context_move", {**params.tool_maybe_tweak_event, **params.tool_modifier},
             {"properties": [("TRANSFORM_OT_translate", [("release_confirm", True)])]}),
        ]},
    )


def km_3d_view_tool_edit_mesh_extrude_manifold(params):
    return (
        "3D View Tool: Edit Mesh, Extrude Manifold",
        {"space_type": 'VIEW_3D', "region_type": 'WINDOW'},
        {"items": [
            ("mesh.extrude_manifold", {**params.tool_maybe_tweak_event, **params.tool_modifier},
             {"properties": [
                 ("MESH_OT_extrude_region", [("use_dissolve_ortho_edges", True)]),
                 ("TRANSFORM_OT_translate", [
                     ("release_confirm", True),
                     ("use_automerge_and_split", True),
                     ("constraint_axis", (False, False, True)),
                     ("orient_type", 'NORMAL'),
                 ]),
             ]}),
        ]},
    )


def km_3d_view_tool_edit_mesh_extrude_along_normals(params):
    return (
        "3D View Tool: Edit Mesh, Extrude Along Normals",
        {"space_type": 'VIEW_3D', "region_type": 'WINDOW'},
        {"items": [
            ("mesh.extrude_region_shrink_fatten", {**params.tool_maybe_tweak_event, **params.tool_modifier},
             {"properties": [("TRANSFORM_OT_shrink_fatten", [("release_confirm", True)])]}),
        ]},
    )


def km_3d_view_tool_edit_mesh_extrude_individual(params):
    return (
        "3D View Tool: Edit Mesh, Extrude Individual",
        {"space_type": 'VIEW_3D', "region_type": 'WINDOW'},
        {"items": [
            ("mesh.extrude_faces_move", {**params.tool_maybe_tweak_event, **params.tool_modifier},
             {"properties": [("TRANSFORM_OT_shrink_fatten", [("release_confirm", True)])]}),
        ]},
    )


def km_3d_view_tool_edit_mesh_extrude_to_cursor(params):
    return (
        "3D View Tool: Edit Mesh, Extrude to Cursor",
        {"space_type": 'VIEW_3D', "region_type": 'WINDOW'},
        {"items": [
            # No need for `tool_modifier` since this takes all input.
            ("mesh.dupli_extrude_cursor", {"type": params.tool_mouse, "value": 'PRESS'}, None),
            # Support LMB click-drag for RMB key-map.
            *(([] if (params.select_mouse == 'LEFTMOUSE') else [
                ("transform.translate", {"type": params.tool_mouse, "value": 'CLICK_DRAG'},
                 {"properties": [("release_confirm", True)]})
            ])),
        ]},
    )


def km_3d_view_tool_edit_mesh_inset_faces(params):
    return (
        "3D View Tool: Edit Mesh, Inset Faces",
        {"space_type": 'VIEW_3D', "region_type": 'WINDOW'},
        {"items": [
            ("mesh.inset", {**params.tool_maybe_tweak_event, **params.tool_modifier},
             {"properties": [("release_confirm", True)]}),
        ]},
    )


def km_3d_view_tool_edit_mesh_bevel(params):
    return (
        "3D View Tool: Edit Mesh, Bevel",
        {"space_type": 'VIEW_3D', "region_type": 'WINDOW'},
        {"items": [
            ("mesh.bevel", {**params.tool_maybe_tweak_event, **params.tool_modifier},
             {"properties": [("release_confirm", True)]}),
        ]},
    )


def km_3d_view_tool_edit_mesh_loop_cut(params):
    return (
        "3D View Tool: Edit Mesh, Loop Cut",
        {"space_type": 'VIEW_3D', "region_type": 'WINDOW'},
        {"items": [
            # No need for `tool_modifier` since this takes all input.
            ("mesh.loopcut_slide", {"type": params.tool_mouse, "value": 'PRESS'},
             {"properties": [("TRANSFORM_OT_edge_slide", [("release_confirm", True)])]}),
        ]},
    )


def km_3d_view_tool_edit_mesh_offset_edge_loop_cut(params):
    return (
        "3D View Tool: Edit Mesh, Offset Edge Loop Cut",
        {"space_type": 'VIEW_3D', "region_type": 'WINDOW'},
        {"items": [
            # No need for `tool_modifier` since this takes all input.
            ("mesh.offset_edge_loops_slide", {"type": params.tool_mouse, "value": 'PRESS'}, None),
        ]},
    )


def km_3d_view_tool_edit_mesh_knife(params):
    return (
        "3D View Tool: Edit Mesh, Knife",
        {"space_type": 'VIEW_3D', "region_type": 'WINDOW'},
        {"items": [
            # No need for `tool_modifier` since this takes all input.
            ("mesh.knife_tool", {"type": params.tool_mouse, "value": 'PRESS'},
             {"properties": [("wait_for_input", False)]}),
        ]},
    )


def km_3d_view_tool_edit_mesh_bisect(params):
    return (
        "3D View Tool: Edit Mesh, Bisect",
        {"space_type": 'VIEW_3D', "region_type": 'WINDOW'},
        {"items": [
            # No need for `tool_modifier` since this takes all input.
            ("mesh.bisect", params.tool_maybe_tweak_event, None),
        ]},
    )


def km_3d_view_tool_edit_mesh_poly_build(params):
    return (
        "3D View Tool: Edit Mesh, Poly Build",
        {"space_type": 'VIEW_3D', "region_type": 'WINDOW'},
        {"items": [
            # No need for `tool_modifier` since this takes all input.
            ("mesh.polybuild_extrude_at_cursor_move", {"type": params.tool_mouse, "value": 'PRESS'},
             {"properties": [("TRANSFORM_OT_translate", [("release_confirm", True)])]}),
            ("mesh.polybuild_face_at_cursor_move", {"type": params.tool_mouse, "value": 'PRESS', "ctrl": True},
             {"properties": [("TRANSFORM_OT_translate", [("release_confirm", True)])]}),
            ("mesh.polybuild_delete_at_cursor", {"type": params.tool_mouse, "value": 'CLICK', "shift": True}, None),
        ]},
    )


def km_3d_view_tool_edit_mesh_spin(params):
    return (
        "3D View Tool: Edit Mesh, Spin",
        {"space_type": 'VIEW_3D', "region_type": 'WINDOW'},
        {"items": [
            ("mesh.spin", {**params.tool_maybe_tweak_event, **params.tool_modifier}, None),
        ]},
    )


def km_3d_view_tool_edit_mesh_spin_duplicate(params):
    return (
        "3D View Tool: Edit Mesh, Spin Duplicates",
        {"space_type": 'VIEW_3D', "region_type": 'WINDOW'},
        {"items": [
            ("mesh.spin", {**params.tool_maybe_tweak_event, **params.tool_modifier},
             {"properties": [("dupli", True)]}),
        ]},
    )


def km_3d_view_tool_edit_mesh_smooth(params):
    return (
        "3D View Tool: Edit Mesh, Smooth",
        {"space_type": 'VIEW_3D', "region_type": 'WINDOW'},
        {"items": [
            ("mesh.vertices_smooth", {**params.tool_maybe_tweak_event, **params.tool_modifier},
             {"properties": [("wait_for_input", False)]}),
        ]},
    )


def km_3d_view_tool_edit_mesh_randomize(params):
    return (
        "3D View Tool: Edit Mesh, Randomize",
        {"space_type": 'VIEW_3D', "region_type": 'WINDOW'},
        {"items": [
            ("transform.vertex_random", {**params.tool_maybe_tweak_event, **params.tool_modifier},
             {"properties": [("wait_for_input", False)]}),
        ]},
    )


def km_3d_view_tool_edit_mesh_edge_slide(params):
    return (
        "3D View Tool: Edit Mesh, Edge Slide",
        {"space_type": 'VIEW_3D', "region_type": 'WINDOW'},
        {"items": [
            ("transform.edge_slide", {**params.tool_maybe_tweak_event, **params.tool_modifier},
             {"properties": [("release_confirm", True)]}),
        ]},
    )


def km_3d_view_tool_edit_mesh_vertex_slide(params):
    return (
        "3D View Tool: Edit Mesh, Vertex Slide",
        {"space_type": 'VIEW_3D', "region_type": 'WINDOW'},
        {"items": [
            ("transform.vert_slide", {**params.tool_maybe_tweak_event, **params.tool_modifier},
             {"properties": [("release_confirm", True)]}),
        ]},
    )


def km_3d_view_tool_edit_mesh_shrink_fatten(params):
    return (
        "3D View Tool: Edit Mesh, Shrink/Fatten",
        {"space_type": 'VIEW_3D', "region_type": 'WINDOW'},
        {"items": [
            ("transform.shrink_fatten", {**params.tool_maybe_tweak_event, **params.tool_modifier},
             {"properties": [("release_confirm", True)]}),
        ]},
    )


def km_3d_view_tool_edit_mesh_push_pull(params):
    return (
        "3D View Tool: Edit Mesh, Push/Pull",
        {"space_type": 'VIEW_3D', "region_type": 'WINDOW'},
        {"items": [
            ("transform.push_pull", {**params.tool_maybe_tweak_event, **params.tool_modifier},
             {"properties": [("release_confirm", True)]}),
        ]},
    )


def km_3d_view_tool_edit_mesh_to_sphere(params):
    return (
        "3D View Tool: Edit Mesh, To Sphere",
        {"space_type": 'VIEW_3D', "region_type": 'WINDOW'},
        {"items": [
            ("transform.tosphere", {**params.tool_maybe_tweak_event, **params.tool_modifier},
             {"properties": [("release_confirm", True)]}),
        ]},
    )


def km_3d_view_tool_edit_mesh_rip_region(params):
    return (
        "3D View Tool: Edit Mesh, Rip Region",
        {"space_type": 'VIEW_3D', "region_type": 'WINDOW'},
        {"items": [
            ("mesh.rip_move", {**params.tool_maybe_tweak_event, **params.tool_modifier},
             {"properties": [("TRANSFORM_OT_translate", [("release_confirm", True)])]}),
        ]},
    )


def km_3d_view_tool_edit_mesh_rip_edge(params):
    return (
        "3D View Tool: Edit Mesh, Rip Edge",
        {"space_type": 'VIEW_3D', "region_type": 'WINDOW'},
        {"items": [
            ("mesh.rip_edge_move", {**params.tool_maybe_tweak_event, **params.tool_modifier},
             {"properties": [("TRANSFORM_OT_translate", [("release_confirm", True)])]}),
        ]},
    )


# ------------------------------------------------------------------------------
# Tool System (3D View, Edit Curve)

def km_3d_view_tool_edit_curve_draw(params):
    return (
        "3D View Tool: Edit Curve, Draw",
        {"space_type": 'VIEW_3D', "region_type": 'WINDOW'},
        {"items": [
            # No need for `tool_modifier` since this takes all input.
            ("curve.draw", {"type": params.tool_mouse, "value": 'PRESS'},
             {"properties": [("wait_for_input", False)]}),
        ]},
    )


def km_3d_view_tool_edit_curves_draw(params):
    return (
        "3D View Tool: Edit Curves, Draw",
        {"space_type": 'VIEW_3D', "region_type": 'WINDOW'},
        {"items": [
            # No need for `tool_modifier` since this takes all input.
            ("curves.draw", {"type": params.tool_mouse, "value": 'PRESS'},
             {"properties": [("wait_for_input", False)]}),
        ]},
    )


def km_3d_view_tool_edit_curve_pen(params):
    return (
        "3D View Tool: Edit Curve, Curve Pen",
        {"space_type": 'VIEW_3D', "region_type": 'WINDOW'},
        {"items": [
            ("curve.pen", {"type": params.tool_mouse, "value": 'PRESS'},
             {"properties": [
                 ("extrude_point", True),
                 ("move_segment", True),
                 ("select_point", True),
                 ("move_point", True),
                 ("close_spline_method", "ON_CLICK"),
             ]}),
            ("curve.pen", {"type": params.tool_mouse, "value": 'PRESS', "ctrl": True},
             {"properties": [("insert_point", True), ("delete_point", True)]}),
            ("curve.pen", {"type": params.tool_mouse, "value": 'DOUBLE_CLICK'},
             {"properties": [("toggle_vector", True), ("cycle_handle_type", True), ]}),
        ]},
    )


def km_3d_view_tool_edit_curve_tilt(params):
    return (
        "3D View Tool: Edit Curve, Tilt",
        {"space_type": 'VIEW_3D', "region_type": 'WINDOW'},
        {"items": [
            ("transform.tilt", {**params.tool_maybe_tweak_event, **params.tool_modifier},
             {"properties": [("release_confirm", True)]}),
        ]},
    )


def km_3d_view_tool_edit_curve_radius(params):
    return (
        "3D View Tool: Edit Curve, Radius",
        {"space_type": 'VIEW_3D', "region_type": 'WINDOW'},
        {"items": [
            ("transform.transform", {**params.tool_maybe_tweak_event, **params.tool_modifier},
             {"properties": [("mode", 'CURVE_SHRINKFATTEN'), ("release_confirm", True)]}),
        ]},
    )


def km_3d_view_tool_edit_curve_randomize(params):
    return (
        "3D View Tool: Edit Curve, Randomize",
        {"space_type": 'VIEW_3D', "region_type": 'WINDOW'},
        {"items": [
            ("transform.vertex_random", {**params.tool_maybe_tweak_event, **params.tool_modifier},
             {"properties": [("wait_for_input", False)]}),
        ]},
    )


def km_3d_view_tool_edit_curve_extrude(params):
    return (
        "3D View Tool: Edit Curve, Extrude",
        {"space_type": 'VIEW_3D', "region_type": 'WINDOW'},
        {"items": [
            ("curve.extrude_move", {**params.tool_maybe_tweak_event, **params.tool_modifier},
             {"properties": [("TRANSFORM_OT_translate", [("release_confirm", True)])]}),
        ]},
    )


def km_3d_view_tool_edit_curve_extrude_to_cursor(params):
    return (
        "3D View Tool: Edit Curve, Extrude to Cursor",
        {"space_type": 'VIEW_3D', "region_type": 'WINDOW'},
        {"items": [
            # No need for `tool_modifier` since this takes all input.
            ("curve.vertex_add", {"type": params.tool_mouse, "value": 'PRESS'}, None),
            # Support LMB click-drag for RMB key-map.
            *(([] if (params.select_mouse == 'LEFTMOUSE') else [
                ("transform.translate", {"type": params.tool_mouse, "value": 'CLICK_DRAG'},
                 {"properties": [("release_confirm", True)]})
            ])),
        ]},
    )


# ------------------------------------------------------------------------------
# Tool System (3D View, Sculpt)

def km_3d_view_tool_sculpt_box_hide(params):
    return (
        "3D View Tool: Sculpt, Box Hide",
        {"space_type": 'VIEW_3D', "region_type": 'WINDOW'},
        {"items": [
            ("paint.hide_show", params.tool_maybe_tweak_event,
             {"properties": [("action", 'HIDE')]}),
            ("paint.hide_show", {**params.tool_maybe_tweak_event, "ctrl": True},
             {"properties": [("action", 'SHOW')]}),
            ("paint.hide_show_all", {"type": params.select_mouse, "value": params.select_mouse_value},
             {"properties": [("action", 'SHOW')]}),
        ]},
    )


def km_3d_view_tool_sculpt_box_mask(params):
    return (
        "3D View Tool: Sculpt, Box Mask",
        {"space_type": 'VIEW_3D', "region_type": 'WINDOW'},
        {"items": [
            ("paint.mask_box_gesture", params.tool_maybe_tweak_event,
             {"properties": [("value", 1.0)]}),
            ("paint.mask_box_gesture", {**params.tool_maybe_tweak_event, "ctrl": True},
             {"properties": [("value", 0.0)]}),
        ]},
    )


def km_3d_view_tool_sculpt_lasso_mask(params):
    return (
        "3D View Tool: Sculpt, Lasso Mask",
        {"space_type": 'VIEW_3D', "region_type": 'WINDOW'},
        {"items": [
            ("paint.mask_lasso_gesture", params.tool_maybe_tweak_event,
             {"properties": [("value", 1.0)]}),
            ("paint.mask_lasso_gesture", {**params.tool_maybe_tweak_event, "ctrl": True},
             {"properties": [("value", 0.0)]}),
        ]},
    )


def km_3d_view_tool_sculpt_box_face_set(params):
    return (
        "3D View Tool: Sculpt, Box Face Set",
        {"space_type": 'VIEW_3D', "region_type": 'WINDOW'},
        {"items": [
            ("sculpt.face_set_box_gesture", params.tool_maybe_tweak_event, None),
        ]},
    )


def km_3d_view_tool_sculpt_lasso_face_set(params):
    return (
        "3D View Tool: Sculpt, Lasso Face Set",
        {"space_type": 'VIEW_3D', "region_type": 'WINDOW'},
        {"items": [
            ("sculpt.face_set_lasso_gesture", params.tool_maybe_tweak_event, None),
        ]},
    )


def km_3d_view_tool_sculpt_box_trim(params):
    return (
        "3D View Tool: Sculpt, Box Trim",
        {"space_type": 'VIEW_3D', "region_type": 'WINDOW'},
        {"items": [
            ("sculpt.trim_box_gesture", params.tool_maybe_tweak_event, None),
        ]},
    )


def km_3d_view_tool_sculpt_lasso_trim(params):
    return (
        "3D View Tool: Sculpt, Lasso Trim",
        {"space_type": 'VIEW_3D', "region_type": 'WINDOW'},
        {"items": [
            ("sculpt.trim_lasso_gesture", params.tool_maybe_tweak_event, None),
        ]},
    )


def km_3d_view_tool_sculpt_line_mask(params):
    return (
        "3D View Tool: Sculpt, Line Mask",
        {"space_type": 'VIEW_3D', "region_type": 'WINDOW'},
        {"items": [
            ("paint.mask_line_gesture", params.tool_maybe_tweak_event,
             {"properties": [("value", 1.0)]}),
            ("paint.mask_line_gesture", {**params.tool_maybe_tweak_event, "ctrl": True},
             {"properties": [("value", 0.0)]}),
        ]},
    )


def km_3d_view_tool_sculpt_line_project(params):
    return (
        "3D View Tool: Sculpt, Line Project",
        {"space_type": 'VIEW_3D', "region_type": 'WINDOW'},
        {"items": [
            ("sculpt.project_line_gesture", params.tool_maybe_tweak_event, None),
        ]},
    )


def km_3d_view_tool_sculpt_mesh_filter(params):
    return (
        "3D View Tool: Sculpt, Mesh Filter",
        {"space_type": 'VIEW_3D', "region_type": 'WINDOW'},
        {"items": [
            ("sculpt.mesh_filter", params.tool_maybe_tweak_event, None)
        ]},
    )


def km_3d_view_tool_sculpt_cloth_filter(params):
    return (
        "3D View Tool: Sculpt, Cloth Filter",
        {"space_type": 'VIEW_3D', "region_type": 'WINDOW'},
        {"items": [
            ("sculpt.cloth_filter", params.tool_maybe_tweak_event, None)
        ]},
    )


def km_3d_view_tool_sculpt_color_filter(params):
    return (
        "3D View Tool: Sculpt, Color Filter",
        {"space_type": 'VIEW_3D', "region_type": 'WINDOW'},
        {"items": [
            ("sculpt.color_filter", params.tool_maybe_tweak_event, None)
        ]},
    )


def km_3d_view_tool_sculpt_mask_by_color(params):
    return (
        "3D View Tool: Sculpt, Mask by Color",
        {"space_type": 'VIEW_3D', "region_type": 'WINDOW'},
        {"items": [
            ("sculpt.mask_by_color", {"type": params.tool_mouse, "value": 'PRESS'}, None)
        ]},
    )


def km_3d_view_tool_sculpt_face_set_edit(params):
    return (
        "3D View Tool: Sculpt, Face Set Edit",
        {"space_type": 'VIEW_3D', "region_type": 'WINDOW'},
        {"items": [
            ("sculpt.face_set_edit", {"type": params.tool_mouse, "value": 'PRESS'}, None),
        ]},
    )


# ------------------------------------------------------------------------------
# Tool System (3D View, Weight Paint)

def km_3d_view_tool_paint_weight_sample_weight(params):
    return (
        "3D View Tool: Paint Weight, Sample Weight",
        {"space_type": 'VIEW_3D', "region_type": 'WINDOW'},
        {"items": [
            ("paint.weight_sample", {"type": params.tool_mouse, "value": 'PRESS'}, None),
        ]},
    )


def km_3d_view_tool_paint_weight_sample_vertex_group(params):
    return (
        "3D View Tool: Paint Weight, Sample Vertex Group",
        {"space_type": 'VIEW_3D', "region_type": 'WINDOW'},
        {"items": [
            ("paint.weight_sample_group", {"type": params.tool_mouse, "value": 'PRESS'}, None),
        ]},
    )


def km_3d_view_tool_paint_weight_gradient(params):
    return (
        "3D View Tool: Paint Weight, Gradient",
        {"space_type": 'VIEW_3D', "region_type": 'WINDOW'},
        {"items": [
            ("paint.weight_gradient", params.tool_maybe_tweak_event, None),
        ]},
    )


# ------------------------------------------------------------------------------
# Tool System (3D View, Grease Pencil, Paint)

def km_3d_view_tool_paint_gpencil_line(params):
    return (
        "3D View Tool: Paint Gpencil, Line",
        {"space_type": 'VIEW_3D', "region_type": 'WINDOW'},
        {"items": [
            ("gpencil.primitive_line", params.tool_maybe_tweak_event,
             {"properties": [("wait_for_input", False)]}),
            ("gpencil.primitive_line", {"type": 'LEFTMOUSE', "value": 'PRESS', "shift": True},
             {"properties": [("wait_for_input", False)]}),
            ("gpencil.primitive_line", {"type": 'LEFTMOUSE', "value": 'PRESS', "alt": True},
             {"properties": [("wait_for_input", False)]}),
            # Lasso select
            ("gpencil.select_lasso",
             {"type": params.action_mouse, "value": 'CLICK_DRAG', "ctrl": True, "alt": True}, None),
        ]},
    )


def km_3d_view_tool_paint_gpencil_polyline(params):
    return (
        "3D View Tool: Paint Gpencil, Polyline",
        {"space_type": 'VIEW_3D', "region_type": 'WINDOW'},
        {"items": [
            ("gpencil.primitive_polyline", params.tool_maybe_tweak_event,
             {"properties": [("wait_for_input", False)]}),
            ("gpencil.primitive_polyline", {"type": 'LEFTMOUSE', "value": 'PRESS', "shift": True},
             {"properties": [("wait_for_input", False)]}),
            # Lasso select
            ("gpencil.select_lasso",
             {"type": params.action_mouse, "value": 'CLICK_DRAG', "ctrl": True, "alt": True}, None),
        ]},
    )


def km_3d_view_tool_paint_gpencil_box(params):
    return (
        "3D View Tool: Paint Gpencil, Box",
        {"space_type": 'VIEW_3D', "region_type": 'WINDOW'},
        {"items": [
            ("gpencil.primitive_box", params.tool_maybe_tweak_event,
             {"properties": [("wait_for_input", False)]}),
            ("gpencil.primitive_box", {"type": 'LEFTMOUSE', "value": 'PRESS', "shift": True},
             {"properties": [("wait_for_input", False)]}),
            ("gpencil.primitive_box", {"type": 'LEFTMOUSE', "value": 'PRESS', "alt": True},
             {"properties": [("wait_for_input", False)]}),
            # Lasso select
            ("gpencil.select_lasso",
             {"type": params.action_mouse, "value": 'CLICK_DRAG', "ctrl": True, "alt": True}, None),
        ]},
    )


def km_3d_view_tool_paint_gpencil_circle(params):
    return (
        "3D View Tool: Paint Gpencil, Circle",
        {"space_type": 'VIEW_3D', "region_type": 'WINDOW'},
        {"items": [
            ("gpencil.primitive_circle", params.tool_maybe_tweak_event,
             {"properties": [("wait_for_input", False)]}),
            ("gpencil.primitive_circle", {"type": 'LEFTMOUSE', "value": 'PRESS', "shift": True},
             {"properties": [("wait_for_input", False)]}),
            ("gpencil.primitive_circle", {"type": 'LEFTMOUSE', "value": 'PRESS', "alt": True},
             {"properties": [("wait_for_input", False)]}),
            # Lasso select
            ("gpencil.select_lasso",
             {"type": params.action_mouse, "value": 'CLICK_DRAG', "ctrl": True, "alt": True}, None),
        ]},
    )


def km_3d_view_tool_paint_gpencil_arc(params):
    return (
        "3D View Tool: Paint Gpencil, Arc",
        {"space_type": 'VIEW_3D', "region_type": 'WINDOW'},
        {"items": [
            ("gpencil.primitive_curve", params.tool_maybe_tweak_event,
             {"properties": [("type", 'ARC'), ("wait_for_input", False)]}),
            ("gpencil.primitive_curve", {"type": 'LEFTMOUSE', "value": 'PRESS', "shift": True},
             {"properties": [("type", 'ARC'), ("wait_for_input", False)]}),
            ("gpencil.primitive_curve", {"type": 'LEFTMOUSE', "value": 'PRESS', "alt": True},
             {"properties": [("type", 'ARC'), ("wait_for_input", False)]}),
            # Lasso select
            ("gpencil.select_lasso",
             {"type": params.action_mouse, "value": 'CLICK_DRAG', "ctrl": True, "alt": True}, None),
        ]},
    )


def km_3d_view_tool_paint_gpencil_curve(params):
    return (
        "3D View Tool: Paint Gpencil, Curve",
        {"space_type": 'VIEW_3D', "region_type": 'WINDOW'},
        {"items": [
            ("gpencil.primitive_curve", params.tool_maybe_tweak_event,
             {"properties": [("type", 'CURVE'), ("wait_for_input", False)]}),
            # Lasso select
            ("gpencil.select_lasso",
             {"type": params.action_mouse, "value": 'CLICK_DRAG', "ctrl": True, "alt": True}, None),
        ]},
    )


def km_3d_view_tool_paint_gpencil_cutter(params):
    return (
        "3D View Tool: Paint Gpencil, Cutter",
        {"space_type": 'VIEW_3D', "region_type": 'WINDOW'},
        {"items": [
            ("gpencil.stroke_cutter", {"type": params.tool_mouse, "value": 'PRESS'}, None),
            # Lasso select
            ("gpencil.select_lasso",
             {"type": params.action_mouse, "value": 'CLICK_DRAG', "ctrl": True, "alt": True}, None),
        ]},
    )


def km_3d_view_tool_paint_gpencil_eyedropper(params):
    return (
        "3D View Tool: Paint Gpencil, Eyedropper",
        {"space_type": 'VIEW_3D', "region_type": 'WINDOW'},
        {"items": [
            ("ui.eyedropper_gpencil_color",
             {"type": params.tool_mouse, "value": 'PRESS'}, None),
            ("ui.eyedropper_gpencil_color",
             {"type": params.tool_mouse, "value": 'PRESS', "shift": True}, None),
            ("ui.eyedropper_gpencil_color",
             {"type": params.tool_mouse, "value": 'PRESS', "shift": True, "ctrl": True}, None),
        ]},
    )


def km_3d_view_tool_paint_gpencil_interpolate(params):
    return (
        "3D View Tool: Paint Gpencil, Interpolate",
        {"space_type": 'VIEW_3D', "region_type": 'WINDOW'},
        {"items": [
            ("gpencil.interpolate", params.tool_maybe_tweak_event,
             {"properties": [("release_confirm", True)]}),
        ]},
    )


# ------------------------------------------------------------------------------
# Tool System (3D View, Grease Pencil, Edit)

def km_3d_view_tool_edit_gpencil_select(params, *, fallback):
    return (
        _fallback_id("3D View Tool: Edit Gpencil, Tweak", fallback),
        {"space_type": 'VIEW_3D', "region_type": 'WINDOW'},
        {"items": [
            *([] if (fallback and (params.select_mouse == 'RIGHTMOUSE')) else _template_items_tool_select(
                params, "gpencil.select", "view3d.cursor3d", fallback=fallback)),
            *([] if params.use_fallback_tool_select_handled else
              _template_view3d_gpencil_select(
                  type=params.select_mouse,
                  value=params.select_mouse_value,
                  legacy=params.legacy,
            )),
        ]},
    )


def km_3d_view_tool_edit_gpencil_select_box(params, *, fallback):
    return (
        _fallback_id("3D View Tool: Edit Gpencil, Select Box", fallback),
        {"space_type": 'VIEW_3D', "region_type": 'WINDOW'},
        {"items": [
            *([] if (fallback and not params.use_fallback_tool) else _template_items_tool_select_actions(
                "gpencil.select_box",
                # Don't use `tool_maybe_tweak_event`, see comment for this slot.
                **(params.select_tweak_event if (fallback and params.use_fallback_tool_select_mouse) else
                   params.tool_tweak_event))),
        ]},
    )


def km_3d_view_tool_edit_gpencil_select_circle(params, *, fallback):
    return (
        _fallback_id("3D View Tool: Edit Gpencil, Select Circle", fallback),
        {"space_type": 'VIEW_3D', "region_type": 'WINDOW'},
        {"items": [
            *([] if (fallback and not params.use_fallback_tool) else _template_items_tool_select_actions_simple(
                "gpencil.select_circle",
                # Why circle select should be used on tweak?
                # So that RMB or Shift-RMB is still able to set an element as active.
                type=params.select_mouse if (fallback and params.use_fallback_tool_select_mouse) else params.tool_mouse,
                value='CLICK_DRAG' if (fallback and params.use_fallback_tool_select_mouse) else 'PRESS',
                properties=[("wait_for_input", False)])),
        ]},
    )


def km_3d_view_tool_edit_gpencil_select_lasso(params, *, fallback):
    return (
        _fallback_id("3D View Tool: Edit Gpencil, Select Lasso", fallback),
        {"space_type": 'VIEW_3D', "region_type": 'WINDOW'},
        {"items": [
            *([] if (fallback and not params.use_fallback_tool) else _template_items_tool_select_actions(
                "gpencil.select_lasso",
                **(params.select_tweak_event if (fallback and params.use_fallback_tool_select_mouse) else
                   params.tool_tweak_event))),
        ]}
    )


def km_3d_view_tool_edit_gpencil_extrude(params):
    return (
        "3D View Tool: Edit Gpencil, Extrude",
        {"space_type": 'VIEW_3D', "region_type": 'WINDOW'},
        {"items": [
            ("gpencil.extrude_move", {**params.tool_maybe_tweak_event, **params.tool_modifier}, None),
        ]},
    )


def km_3d_view_tool_edit_gpencil_radius(params):
    return (
        "3D View Tool: Edit Gpencil, Radius",
        {"space_type": 'VIEW_3D', "region_type": 'WINDOW'},
        {"items": [
            # No need for `tool_modifier` since this takes all input.
            ("transform.transform", params.tool_maybe_tweak_event,
             {"properties": [("mode", 'GPENCIL_SHRINKFATTEN'), ("release_confirm", True)]}),
        ]},
    )


def km_3d_view_tool_edit_gpencil_bend(params):
    return (
        "3D View Tool: Edit Gpencil, Bend",
        {"space_type": 'VIEW_3D', "region_type": 'WINDOW'},
        {"items": [
            # No need for `tool_modifier` since this takes all input.
            ("transform.bend", params.tool_maybe_tweak_event,
             {"properties": [("release_confirm", True)]}),
        ]},
    )


def km_3d_view_tool_edit_gpencil_shear(params):
    return (
        "3D View Tool: Edit Gpencil, Shear",
        {"space_type": 'VIEW_3D', "region_type": 'WINDOW'},
        {"items": [
            # No need for `tool_modifier` since this takes all input.
            ("transform.shear", params.tool_maybe_tweak_event,
             {"properties": [("release_confirm", True)]}),
        ]},
    )


def km_3d_view_tool_edit_gpencil_to_sphere(params):
    return (
        "3D View Tool: Edit Gpencil, To Sphere",
        {"space_type": 'VIEW_3D', "region_type": 'WINDOW'},
        {"items": [
            # No need for `tool_modifier` since this takes all input.
            ("transform.tosphere", params.tool_maybe_tweak_event,
             {"properties": [("release_confirm", True)]}),
        ]},
    )


def km_3d_view_tool_edit_gpencil_transform_fill(params):
    return (
        "3D View Tool: Edit Gpencil, Transform Fill",
        {"space_type": 'VIEW_3D', "region_type": 'WINDOW'},
        {"items": [
            # No need for `tool_modifier` since this takes all input.
            ("gpencil.transform_fill", params.tool_maybe_tweak_event,
             {"properties": [("release_confirm", True)]}),
        ]},
    )


def km_3d_view_tool_edit_gpencil_interpolate(params):
    return (
        "3D View Tool: Edit Gpencil, Interpolate",
        {"space_type": 'VIEW_3D', "region_type": 'WINDOW'},
        {"items": [
            ("gpencil.interpolate", params.tool_maybe_tweak_event,
             {"properties": [("release_confirm", True)]}),
        ]},
    )


# ------------------------------------------------------------------------------
# Tool System (3D View, Grease Pencil, Sculpt)

def km_3d_view_tool_sculpt_gpencil_select(params):
    return (
        "3D View Tool: Sculpt Gpencil, Tweak",
        {"space_type": 'VIEW_3D', "region_type": 'WINDOW'},
        {"items": _template_items_tool_select(params, "gpencil.select", "view3d.cursor3d")},
    )


def km_3d_view_tool_sculpt_gpencil_select_box(params):
    return (
        "3D View Tool: Sculpt Gpencil, Select Box",
        {"space_type": 'VIEW_3D', "region_type": 'WINDOW'},
        {"items": _template_items_tool_select_actions("gpencil.select_box", **params.tool_tweak_event)},
    )


def km_3d_view_tool_sculpt_gpencil_select_circle(params):
    return (
        "3D View Tool: Sculpt Gpencil, Select Circle",
        {"space_type": 'VIEW_3D', "region_type": 'WINDOW'},
        {"items": _template_items_tool_select_actions_simple(
            "gpencil.select_circle", type=params.tool_mouse, value='PRESS',
            properties=[("wait_for_input", False)],
        )},
    )


def km_3d_view_tool_sculpt_gpencil_select_lasso(params):
    return (
        "3D View Tool: Sculpt Gpencil, Select Lasso",
        {"space_type": 'VIEW_3D', "region_type": 'WINDOW'},
        {"items": _template_items_tool_select_actions("gpencil.select_lasso", **params.tool_tweak_event)},
    )


# ------------------------------------------------------------------------------
# Tool System (Sequencer, Generic)

def km_sequencer_editor_tool_generic_select(params, *, fallback):
    return (
        _fallback_id("Sequencer Tool: Tweak", fallback),
        {"space_type": 'SEQUENCE_EDITOR', "region_type": 'WINDOW'},
        {"items": [
            *([] if (fallback and (params.select_mouse == 'RIGHTMOUSE')) else _template_items_tool_select(
                params, "sequencer.select", "sequencer.cursor_set", cursor_prioritize=True, fallback=fallback)),

            *([] if params.use_fallback_tool_select_handled else
              _template_sequencer_preview_select(
                  type=params.select_mouse, value=params.select_mouse_value, legacy=params.legacy)),
            # Ignored for preview.
            *_template_items_change_frame(params),
        ]},
    )


def km_sequencer_editor_tool_generic_select_box(params, *, fallback):
    return (
        _fallback_id("Sequencer Tool: Select Box", fallback),
        {"space_type": 'SEQUENCE_EDITOR', "region_type": 'WINDOW'},
        {"items": [
            # Don't use `tool_maybe_tweak_event`, see comment for this slot.
            *([] if (fallback and not params.use_fallback_tool) else _template_items_tool_select_actions_simple(
                "sequencer.select_box",
                **(params.select_tweak_event if (fallback and params.use_fallback_tool_select_mouse) else
                   params.tool_tweak_event),
                properties=[("tweak", params.select_mouse == 'LEFTMOUSE')])),

            # RMB select can already set the frame, match the tweak tool.
            # Ignored for preview.
            *(_template_items_change_frame(params)
              if params.select_mouse == 'LEFTMOUSE' else []),
        ]},
    )


def km_sequencer_editor_tool_generic_cursor(params):
    return (
        "Sequencer Tool: Cursor",
        {"space_type": 'SEQUENCE_EDITOR', "region_type": 'WINDOW'},
        {"items": [
            ("sequencer.cursor_set", {"type": params.tool_mouse, "value": 'PRESS'}, None),
            # Don't use `tool_maybe_tweak_event` since it conflicts with `PRESS` that places the cursor.
            ("transform.translate", params.tool_tweak_event,
             {"properties": [("release_confirm", True), ("cursor_transform", True)]}),
        ]},
    )


# ------------------------------------------------------------------------------
# Tool System (Sequencer, Timeline)

def km_sequencer_editor_tool_blade(_params):
    return (
        "Sequencer Tool: Blade",
        {"space_type": 'SEQUENCE_EDITOR', "region_type": 'WINDOW'},
        {"items": [
            ("sequencer.split", {"type": 'LEFTMOUSE', "value": 'PRESS'},
             {"properties": [
                 ("type", 'SOFT'),
                 ("side", 'NO_CHANGE'),
                 ("use_cursor_position", True),
                 ("ignore_selection", True),
             ]}),
        ]},
    )


# ------------------------------------------------------------------------------
# Tool System (Sequencer, Preview)

def km_sequencer_editor_tool_sample(params):
    return (
        "Sequencer Tool: Sample",
        {"space_type": 'SEQUENCE_EDITOR', "region_type": 'WINDOW'},
        {"items": [
            ("sequencer.sample", {"type": params.tool_mouse, "value": 'PRESS'}, None),
        ]},
    )


def km_sequencer_editor_tool_move(params):
    return (
        "Sequencer Tool: Move",
        {"space_type": 'SEQUENCE_EDITOR', "region_type": 'WINDOW'},
        {"items": [
            ("transform.translate", {**params.tool_maybe_tweak_event, **params.tool_modifier},
             {"properties": [("release_confirm", True)]}),
        ]},
    )


def km_sequencer_editor_tool_rotate(params):
    return (
        "Sequencer Tool: Rotate",
        {"space_type": 'SEQUENCE_EDITOR', "region_type": 'WINDOW'},
        {"items": [
            ("transform.rotate", {**params.tool_maybe_tweak_event, **params.tool_modifier},
             {"properties": [("release_confirm", True)]}),
        ]},
    )


def km_sequencer_editor_tool_scale(params):
    return (
        "Sequencer Tool: Scale",
        {"space_type": 'SEQUENCE_EDITOR', "region_type": 'WINDOW'},
        {"items": [
            ("transform.resize", {**params.tool_maybe_tweak_event, **params.tool_modifier},
             {"properties": [("release_confirm", True)]}),
        ]},
    )


# ------------------------------------------------------------------------------
# Full Configuration

def generate_keymaps(params=None):
    if params is None:
        params = Params()
    return [
        # Window, screen, area, region.
        km_window(params),
        km_screen(params),
        km_screen_editing(params),
        km_screen_region_context_menu(params),
        km_view2d(params),
        km_view2d_buttons_list(params),
        km_user_interface(params),
        km_property_editor(params),

        # Editors.
        km_outliner(params),
        km_uv_editor(params),
        km_view3d_generic(params),
        km_view3d(params),
        km_mask_editing(params),
        km_markers(params),
        km_time_scrub(params),
        km_time_scrub_clip(params),
        km_graph_editor_generic(params),
        km_graph_editor(params),
        km_image_generic(params),
        km_image(params),
        km_node_generic(params),
        km_node_editor(params),
        km_spreadsheet_generic(params),
        km_info(params),
        km_file_browser(params),
        km_file_browser_main(params),
        km_file_browser_buttons(params),
        km_dopesheet_generic(params),
        km_dopesheet(params),
        km_nla_generic(params),
        km_nla_tracks(params),
        km_nla_editor(params),
        km_text_generic(params),
        km_text(params),
        km_sequencercommon(params),
        km_sequencer(params),
        km_sequencerpreview(params),
        km_sequencer_channels(params),
        km_console(params),
        km_clip(params),
        km_clip_editor(params),
        km_clip_graph_editor(params),
        km_clip_dopesheet_editor(params),

        # Animation.
        km_frames(params),
        km_animation(params),
        km_animation_channels(params),

        # Modes.
        km_grease_pencil(params),  # TODO: Rename to km_annotate
        km_grease_pencil_stroke_curve_edit_mode(params),
        km_grease_pencil_stroke_edit_mode(params),
        km_grease_pencil_stroke_paint_mode(params),
        km_grease_pencil_stroke_paint_draw_brush(params),
        km_grease_pencil_stroke_paint_erase(params),
        km_grease_pencil_stroke_paint_fill(params),
        km_grease_pencil_stroke_paint_tint(params),
        km_grease_pencil_stroke_sculpt_mode(params),
        km_grease_pencil_stroke_sculpt_smooth(params),
        km_grease_pencil_stroke_sculpt_thickness(params),
        km_grease_pencil_stroke_sculpt_strength(params),
        km_grease_pencil_stroke_sculpt_grab(params),
        km_grease_pencil_stroke_sculpt_push(params),
        km_grease_pencil_stroke_sculpt_twist(params),
        km_grease_pencil_stroke_sculpt_pinch(params),
        km_grease_pencil_stroke_sculpt_randomize(params),
        km_grease_pencil_stroke_sculpt_clone(params),
        km_grease_pencil_stroke_weight_mode(params),
        km_grease_pencil_stroke_weight_draw(params),
        km_grease_pencil_stroke_weight_blur(params),
        km_grease_pencil_stroke_weight_average(params),
        km_grease_pencil_stroke_weight_smear(params),
        km_grease_pencil_stroke_vertex_mode(params),
        km_grease_pencil_stroke_vertex_draw(params),
        km_grease_pencil_stroke_vertex_blur(params),
        km_grease_pencil_stroke_vertex_average(params),
        km_grease_pencil_stroke_vertex_smear(params),
        km_grease_pencil_stroke_vertex_replace(params),
<<<<<<< HEAD
        km_grease_pencil_paint(params),
        km_grease_pencil_fill(params),
        km_grease_pencil_edit(params),
=======
        # Grease Pencil v3
        km_grease_pencil_paint_mode(params),
        km_grease_pencil_edit_mode(params),
>>>>>>> 0ca9f633
        # Object mode.
        km_object_mode(params),
        km_object_non_modal(params),
        km_pose(params),
        # Object paint modes.
        km_paint_curve(params),
        km_image_paint(params),
        km_vertex_paint(params),
        km_weight_paint(params),
        km_paint_face_mask(params),
        km_paint_vertex_mask(params),
        # Object sculpt modes.
        km_sculpt(params),
        km_sculpt_curves(params),
        # Object edit modes.
        km_edit_mesh(params),
        km_edit_armature(params),
        km_edit_metaball(params),
        km_edit_lattice(params),
        km_edit_particle(params),
        km_edit_font(params),
        km_edit_curve_legacy(params),
        km_edit_curves(params),

        # Modal maps.
        km_eyedropper_modal_map(params),
        km_eyedropper_colorramp_pointsampling_map(params),
        km_transform_modal_map(params),
        km_view3d_interactive_add_tool_modal(params),
        km_view3d_gesture_circle(params),
        km_gesture_border(params),
        km_gesture_zoom_border(params),
        km_gesture_straight_line(params),
        km_gesture_lasso(params),
        km_standard_modal_map(params),
        km_knife_tool_modal_map(params),
        km_custom_normals_modal_map(params),
        km_bevel_modal_map(params),
        km_view3d_fly_modal(params),
        km_view3d_walk_modal(params),
        km_view3d_rotate_modal(params),
        km_view3d_move_modal(params),
        km_view3d_zoom_modal(params),
        km_view3d_dolly_modal(params),
        km_paint_stroke_modal(params),
        km_sculpt_expand_modal(params),
        km_sculpt_mesh_filter_modal_map(params),
        km_curve_pen_modal_map(params),
        km_node_link_modal_map(params),

        # Gizmos.
        km_generic_gizmo(params),
        km_generic_gizmo_drag(params),
        km_generic_gizmo_maybe_drag(params),
        km_generic_gizmo_click_drag(params),
        km_generic_gizmo_select(params),
        km_generic_gizmo_tweak_modal_map(params),

        # Pop-Up Key-maps.
        km_popup_toolbar(params),

        # Tool System.
        km_generic_tool_annotate(params),
        km_generic_tool_annotate_line(params),
        km_generic_tool_annotate_polygon(params),
        km_generic_tool_annotate_eraser(params),

        km_image_editor_tool_generic_sample(params),
        km_image_editor_tool_uv_cursor(params),
        *(km_image_editor_tool_uv_select(params, fallback=fallback) for fallback in (False, True)),
        *(km_image_editor_tool_uv_select_box(params, fallback=fallback) for fallback in (False, True)),
        *(km_image_editor_tool_uv_select_circle(params, fallback=fallback) for fallback in (False, True)),
        *(km_image_editor_tool_uv_select_lasso(params, fallback=fallback) for fallback in (False, True)),
        km_image_editor_tool_uv_rip_region(params),
        km_image_editor_tool_uv_sculpt_stroke(params),
        km_image_editor_tool_uv_move(params),
        km_image_editor_tool_uv_rotate(params),
        km_image_editor_tool_uv_scale(params),
        *(km_node_editor_tool_select(params, fallback=fallback) for fallback in (False, True)),
        *(km_node_editor_tool_select_box(params, fallback=fallback) for fallback in (False, True)),
        *(km_node_editor_tool_select_lasso(params, fallback=fallback) for fallback in (False, True)),
        *(km_node_editor_tool_select_circle(params, fallback=fallback) for fallback in (False, True)),
        km_node_editor_tool_links_cut(params),
        km_3d_view_tool_cursor(params),
        km_3d_view_tool_text_select(params),
        *(km_3d_view_tool_select(params, fallback=fallback) for fallback in (False, True)),
        *(km_3d_view_tool_select_box(params, fallback=fallback) for fallback in (False, True)),
        *(km_3d_view_tool_select_circle(params, fallback=fallback) for fallback in (False, True)),
        *(km_3d_view_tool_select_lasso(params, fallback=fallback) for fallback in (False, True)),
        km_3d_view_tool_transform(params),
        km_3d_view_tool_move(params),
        km_3d_view_tool_rotate(params),
        km_3d_view_tool_scale(params),
        km_3d_view_tool_shear(params),
        km_3d_view_tool_bend(params),
        km_3d_view_tool_measure(params),
        km_3d_view_tool_interactive_add(params),
        km_3d_view_tool_pose_breakdowner(params),
        km_3d_view_tool_pose_push(params),
        km_3d_view_tool_pose_relax(params),
        km_3d_view_tool_edit_armature_roll(params),
        km_3d_view_tool_edit_armature_bone_size(params),
        km_3d_view_tool_edit_armature_bone_envelope(params),
        km_3d_view_tool_edit_armature_extrude(params),
        km_3d_view_tool_edit_armature_extrude_to_cursor(params),
        km_3d_view_tool_edit_mesh_extrude_region(params),
        km_3d_view_tool_edit_mesh_extrude_manifold(params),
        km_3d_view_tool_edit_mesh_extrude_along_normals(params),
        km_3d_view_tool_edit_mesh_extrude_individual(params),
        km_3d_view_tool_edit_mesh_extrude_to_cursor(params),
        km_3d_view_tool_edit_mesh_inset_faces(params),
        km_3d_view_tool_edit_mesh_bevel(params),
        km_3d_view_tool_edit_mesh_loop_cut(params),
        km_3d_view_tool_edit_mesh_offset_edge_loop_cut(params),
        km_3d_view_tool_edit_mesh_knife(params),
        km_3d_view_tool_edit_mesh_bisect(params),
        km_3d_view_tool_edit_mesh_poly_build(params),
        km_3d_view_tool_edit_mesh_spin(params),
        km_3d_view_tool_edit_mesh_spin_duplicate(params),
        km_3d_view_tool_edit_mesh_smooth(params),
        km_3d_view_tool_edit_mesh_randomize(params),
        km_3d_view_tool_edit_mesh_edge_slide(params),
        km_3d_view_tool_edit_mesh_vertex_slide(params),
        km_3d_view_tool_edit_mesh_shrink_fatten(params),
        km_3d_view_tool_edit_mesh_push_pull(params),
        km_3d_view_tool_edit_mesh_to_sphere(params),
        km_3d_view_tool_edit_mesh_rip_region(params),
        km_3d_view_tool_edit_mesh_rip_edge(params),
        km_3d_view_tool_edit_curve_draw(params),
        km_3d_view_tool_edit_curve_pen(params),
        km_3d_view_tool_edit_curve_radius(params),
        km_3d_view_tool_edit_curve_tilt(params),
        km_3d_view_tool_edit_curve_randomize(params),
        km_3d_view_tool_edit_curve_extrude(params),
        km_3d_view_tool_edit_curve_extrude_to_cursor(params),
        km_3d_view_tool_edit_curves_draw(params),
        km_3d_view_tool_sculpt_box_hide(params),
        km_3d_view_tool_sculpt_box_mask(params),
        km_3d_view_tool_sculpt_lasso_mask(params),
        km_3d_view_tool_sculpt_box_face_set(params),
        km_3d_view_tool_sculpt_lasso_face_set(params),
        km_3d_view_tool_sculpt_box_trim(params),
        km_3d_view_tool_sculpt_lasso_trim(params),
        km_3d_view_tool_sculpt_line_mask(params),
        km_3d_view_tool_sculpt_line_project(params),
        km_3d_view_tool_sculpt_mesh_filter(params),
        km_3d_view_tool_sculpt_cloth_filter(params),
        km_3d_view_tool_sculpt_color_filter(params),
        km_3d_view_tool_sculpt_mask_by_color(params),
        km_3d_view_tool_sculpt_face_set_edit(params),
        km_3d_view_tool_paint_weight_sample_weight(params),
        km_3d_view_tool_paint_weight_sample_vertex_group(params),
        km_3d_view_tool_paint_weight_gradient(params),
        km_3d_view_tool_paint_gpencil_line(params),
        km_3d_view_tool_paint_gpencil_polyline(params),
        km_3d_view_tool_paint_gpencil_box(params),
        km_3d_view_tool_paint_gpencil_circle(params),
        km_3d_view_tool_paint_gpencil_arc(params),
        km_3d_view_tool_paint_gpencil_curve(params),
        km_3d_view_tool_paint_gpencil_cutter(params),
        km_3d_view_tool_paint_gpencil_eyedropper(params),
        km_3d_view_tool_paint_gpencil_interpolate(params),
        *(km_3d_view_tool_edit_gpencil_select(params, fallback=fallback) for fallback in (False, True)),
        *(km_3d_view_tool_edit_gpencil_select_box(params, fallback=fallback) for fallback in (False, True)),
        *(km_3d_view_tool_edit_gpencil_select_circle(params, fallback=fallback) for fallback in (False, True)),
        *(km_3d_view_tool_edit_gpencil_select_lasso(params, fallback=fallback) for fallback in (False, True)),
        km_3d_view_tool_edit_gpencil_extrude(params),
        km_3d_view_tool_edit_gpencil_radius(params),
        km_3d_view_tool_edit_gpencil_bend(params),
        km_3d_view_tool_edit_gpencil_shear(params),
        km_3d_view_tool_edit_gpencil_to_sphere(params),
        km_3d_view_tool_edit_gpencil_transform_fill(params),
        km_3d_view_tool_edit_gpencil_interpolate(params),
        km_3d_view_tool_sculpt_gpencil_select(params),
        km_3d_view_tool_sculpt_gpencil_select_box(params),
        km_3d_view_tool_sculpt_gpencil_select_circle(params),
        km_3d_view_tool_sculpt_gpencil_select_lasso(params),
        *(km_sequencer_editor_tool_generic_select(params, fallback=fallback) for fallback in (False, True)),
        *(km_sequencer_editor_tool_generic_select_box(params, fallback=fallback) for fallback in (False, True)),
        km_sequencer_editor_tool_generic_cursor(params),
        km_sequencer_editor_tool_blade(params),
        km_sequencer_editor_tool_sample(params),
        km_sequencer_editor_tool_move(params),
        km_sequencer_editor_tool_rotate(params),
        km_sequencer_editor_tool_scale(params),
    ]

# ------------------------------------------------------------------------------
# Refactoring (Testing Only)
#
# Allows running outside of Blender to generate data for diffing
#
# To compare:
#
#    python3 scripts/presets/keyconfig/keymap_data/blender_default.py && \
#      diff -u keymap_default.py.orig keymap_default.py && \
#      diff -u keymap_legacy.py.orig  keymap_legacy.py
#
# # begin code:
# import pprint
# for legacy in (False, True):
#     with open("keymap_default.py" if not legacy else "keymap_legacy.py", 'w') as fh:
#         fh.write(pprint.pformat(generate_keymaps(Params(legacy=legacy)), indent=2, width=80))
# import sys
# sys.exit()
# # end code


# ------------------------------------------------------------------------------
# PyLint (Testing Only)
#
# Command to lint:
#
#    pylint \
#        scripts/presets/keyconfig/keymap_data/blender_default.py \
#        --disable=C0111,C0209,C0301,C0302,C0413,C0415,R1705,R0902,R0903,R0913,R0914,R0915,W0511,W0622<|MERGE_RESOLUTION|>--- conflicted
+++ resolved
@@ -4595,7 +4595,6 @@
     return keymap
 
 
-<<<<<<< HEAD
 def km_grease_pencil_fill(_params):
     items = []
     keymap = (
@@ -4611,10 +4610,7 @@
     return keymap
 
 
-def km_grease_pencil_edit(params):
-=======
 def km_grease_pencil_edit_mode(params):
->>>>>>> 0ca9f633
     items = []
     keymap = (
         "Grease Pencil Edit Mode",
@@ -8616,15 +8612,10 @@
         km_grease_pencil_stroke_vertex_average(params),
         km_grease_pencil_stroke_vertex_smear(params),
         km_grease_pencil_stroke_vertex_replace(params),
-<<<<<<< HEAD
-        km_grease_pencil_paint(params),
-        km_grease_pencil_fill(params),
-        km_grease_pencil_edit(params),
-=======
         # Grease Pencil v3
         km_grease_pencil_paint_mode(params),
+        km_grease_pencil_fill(params),
         km_grease_pencil_edit_mode(params),
->>>>>>> 0ca9f633
         # Object mode.
         km_object_mode(params),
         km_object_non_modal(params),
