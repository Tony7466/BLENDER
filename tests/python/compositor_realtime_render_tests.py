#!/usr/bin/env python3
# SPDX-FileCopyrightText: 2015-2023 Blender Authors
#
# SPDX-License-Identifier: Apache-2.0

import argparse
import os
import sys


# When run from inside Blender, render and exit.
try:
    import bpy
    inside_blender = True
except ImportError:
    inside_blender = False

ENABLE_REALTIME_COMPOSITOR_SCRIPT = "import bpy; " \
<<<<<<< HEAD
    "bpy.data.scenes[0].node_tree.execution_mode = 'GPU'"
=======
    "bpy.context.preferences.experimental.use_experimental_compositors = True; " \
    "bpy.data.scenes[0].render.compositor_device = 'GPU'"
>>>>>>> 7b4232e8


def get_arguments(filepath, output_filepath):
    return [
        "--background",
        "--factory-startup",
        "--enable-autoexec",
        "--debug-memory",
        "--debug-exit-on-error",
        filepath,
        "-P", os.path.realpath(__file__),
        "--python-expr", ENABLE_REALTIME_COMPOSITOR_SCRIPT,
        "-o", output_filepath,
        "-F", "PNG",
        "-f", "1"
    ]


def create_argparse():
    parser = argparse.ArgumentParser()
    parser.add_argument("-blender", nargs="+")
    parser.add_argument("-testdir", nargs=1)
    parser.add_argument("-outdir", nargs=1)
    parser.add_argument("-oiiotool", nargs=1)
    parser.add_argument('--batch', default=False, action='store_true')
    return parser


def main():
    parser = create_argparse()
    args = parser.parse_args()

    blender = args.blender[0]
    test_dir = args.testdir[0]
    oiiotool = args.oiiotool[0]
    output_dir = args.outdir[0]

    from modules import render_report
    report = render_report.Report("Compositor Realtime", output_dir, oiiotool)
    report.set_reference_dir("compositor_realtime_renders")

    ok = report.run(test_dir, blender, get_arguments, batch=args.batch)

    sys.exit(not ok)


if not inside_blender and __name__ == "__main__":
    main()<|MERGE_RESOLUTION|>--- conflicted
+++ resolved
@@ -16,12 +16,7 @@
     inside_blender = False
 
 ENABLE_REALTIME_COMPOSITOR_SCRIPT = "import bpy; " \
-<<<<<<< HEAD
-    "bpy.data.scenes[0].node_tree.execution_mode = 'GPU'"
-=======
-    "bpy.context.preferences.experimental.use_experimental_compositors = True; " \
     "bpy.data.scenes[0].render.compositor_device = 'GPU'"
->>>>>>> 7b4232e8
 
 
 def get_arguments(filepath, output_filepath):
