MACRO(BLENDERLIB_NOLIST
  name
  sources
  includes)

  # Gather all headers
  FILE(GLOB_RECURSE INC_ALL *.h)
     
  INCLUDE_DIRECTORIES(${includes})
  ADD_LIBRARY(${name} ${INC_ALL} ${sources})

  # Group by location on disk
  SOURCE_GROUP(Files FILES CMakeLists.txt)
  SET(ALL_FILES ${sources} ${INC_ALL})
  FOREACH(SRC ${ALL_FILES})
    STRING(REGEX REPLACE ${CMAKE_CURRENT_SOURCE_DIR} "Files" REL_DIR "${SRC}")
    STRING(REGEX REPLACE "[\\\\/][^\\\\/]*$" "" REL_DIR "${REL_DIR}")
    STRING(REGEX REPLACE "^[\\\\/]" "" REL_DIR "${REL_DIR}")
    IF(REL_DIR)
      SOURCE_GROUP(${REL_DIR} FILES ${SRC})
    ELSE(REL_DIR)
      SOURCE_GROUP(Files FILES ${SRC})
    ENDIF(REL_DIR)
  ENDFOREACH(SRC)

  MESSAGE(STATUS "Configuring library ${name}")
ENDMACRO(BLENDERLIB_NOLIST)

MACRO(BLENDERLIB
  name
  sources
  includes)

  BLENDERLIB_NOLIST(${name} "${sources}" "${includes}")

  # Add to blender's list of libraries
  FILE(APPEND ${CMAKE_BINARY_DIR}/cmake_blender_libs.txt "${name};")
ENDMACRO(BLENDERLIB)

MACRO(SETUP_LIBDIRS)
  # see "cmake --help-policy CMP0003"
  if(COMMAND cmake_policy)
    CMAKE_POLICY(SET CMP0003 NEW)
  endif(COMMAND cmake_policy)
  
  LINK_DIRECTORIES(${JPEG_LIBPATH} ${PNG_LIBPATH} ${ZLIB_LIBPATH} ${FREETYPE_LIBPATH} ${LIBSAMPLERATE_LIBPATH})
  
  IF(WITH_PYTHON)
    LINK_DIRECTORIES(${PYTHON_LIBPATH})
  ENDIF(WITH_PYTHON)
  IF(WITH_INTERNATIONAL)
    LINK_DIRECTORIES(${ICONV_LIBPATH})
    LINK_DIRECTORIES(${GETTEXT_LIBPATH})
  ENDIF(WITH_INTERNATIONAL)
  IF(WITH_SDL)
    LINK_DIRECTORIES(${SDL_LIBPATH})
  ENDIF(WITH_SDL)
  IF(WITH_FFMPEG)
    LINK_DIRECTORIES(${FFMPEG_LIBPATH})
  ENDIF(WITH_FFMPEG)
  IF(WITH_OPENEXR)
    LINK_DIRECTORIES(${OPENEXR_LIBPATH})
  ENDIF(WITH_OPENEXR)
  IF(WITH_QUICKTIME)
    LINK_DIRECTORIES(${QUICKTIME_LIBPATH})
  ENDIF(WITH_QUICKTIME)
  IF(WITH_OPENAL)
    LINK_DIRECTORIES(${OPENAL_LIBPATH})
  ENDIF(WITH_OPENAL)
<<<<<<< HEAD
  IF(WITH_OPENCOLLADA)
    LINK_DIRECTORIES(${OPENCOLLADA_LIBPATH})
    LINK_DIRECTORIES(${PCRE_LIBPATH})
    LINK_DIRECTORIES(${EXPAT_LIBPATH})
  ENDIF(WITH_OPENCOLLADA)
=======
>>>>>>> 16c1a294
  IF(WITH_JACK)
    LINK_DIRECTORIES(${JACK_LIBPATH})
  ENDIF(WITH_JACK)
  IF(WITH_SNDFILE)
    LINK_DIRECTORIES(${SNDFILE_LIBPATH})
  ENDIF(WITH_SNDFILE)
  IF(WITH_FFTW3)
    LINK_DIRECTORIES(${FFTW3_LIBPATH})
  ENDIF(WITH_FFTW3)

  IF(WIN32)
    LINK_DIRECTORIES(${PTHREADS_LIBPATH})
  ENDIF(WIN32)
ENDMACRO(SETUP_LIBDIRS)

MACRO(SETUP_LIBLINKS
  target)
  SET(CMAKE_EXE_LINKER_FLAGS "${CMAKE_EXE_LINKER_FLAGS} ${PLATFORM_LINKFLAGS} ")
<<<<<<< HEAD
  #TARGET_LINK_LIBRARIES(${target} ${OPENGL_gl_LIBRARY} ${OPENGL_glu_LIBRARY} ${PYTHON_LIB} ${PYTHON_LINKFLAGS} ${JPEG_LIB} ${PNG_LIB} ${ZLIB_LIB} ${SDL_LIBRARY} ${LLIBS})

  TARGET_LINK_LIBRARIES(${target} ${OPENGL_gl_LIBRARY} ${OPENGL_glu_LIBRARY} ${PYTHON_LINKFLAGS} ${JPEG_LIBRARY} ${PNG_LIBRARIES} ${ZLIB_LIBRARIES} ${LLIBS})

  # since we are using the local libs for python when compiling msvc projects, we need to add _d when compiling debug versions
  IF(WIN32)
    TARGET_LINK_LIBRARIES(${target} debug ${PYTHON_LIB}_d)
    TARGET_LINK_LIBRARIES(${target} optimized ${PYTHON_LIB})
  ELSE(WIN32)
    TARGET_LINK_LIBRARIES(${target} ${PYTHON_LIB})
  ENDIF(WIN32)
  
  TARGET_LINK_LIBRARIES(${target} ${OPENGL_gl_LIBRARY} ${OPENGL_glu_LIBRARY} ${PYTHON_LINKFLAGS} ${JPEG_LIB} ${PNG_LIB} ${ZLIB_LIB} ${LLIBS})
  TARGET_LINK_LIBRARIES(${target} ${FREETYPE_LIBRARY} ${LIBSAMPLERATE_LIB})

  # since we are using the local libs for python when compiling msvc projects, we need to add _d when compiling debug versions

  IF(WIN32)
    TARGET_LINK_LIBRARIES(${target} debug ${PYTHON_LIB}_d)
    TARGET_LINK_LIBRARIES(${target} optimized ${PYTHON_LIB})
  ELSE(WIN32)
    TARGET_LINK_LIBRARIES(${target} ${PYTHON_LIB})
  ENDIF(WIN32)
=======

  TARGET_LINK_LIBRARIES(${target} ${OPENGL_gl_LIBRARY} ${OPENGL_glu_LIBRARY} ${JPEG_LIBRARY} ${PNG_LIBRARIES} ${ZLIB_LIBRARIES} ${LLIBS})

  # since we are using the local libs for python when compiling msvc projects, we need to add _d when compiling debug versions
  IF(WITH_PYTHON)
    TARGET_LINK_LIBRARIES(${target} ${PYTHON_LINKFLAGS})
  
    IF(WIN32)
      TARGET_LINK_LIBRARIES(${target} debug ${PYTHON_LIB}_d)
      TARGET_LINK_LIBRARIES(${target} optimized ${PYTHON_LIB})
    ELSE(WIN32)
      TARGET_LINK_LIBRARIES(${target} ${PYTHON_LIB})
    ENDIF(WIN32)
  ENDIF(WITH_PYTHON)
  
  TARGET_LINK_LIBRARIES(${target} ${OPENGL_glu_LIBRARY} ${JPEG_LIB} ${PNG_LIB} ${ZLIB_LIB})
  TARGET_LINK_LIBRARIES(${target} ${FREETYPE_LIBRARY} ${LIBSAMPLERATE_LIB})
>>>>>>> 16c1a294

  IF(WITH_INTERNATIONAL)
    TARGET_LINK_LIBRARIES(${target} ${GETTEXT_LIB})
	
    IF(WIN32)
      TARGET_LINK_LIBRARIES(${target} ${ICONV_LIB})
    ENDIF(WIN32)
  ENDIF(WITH_INTERNATIONAL)
  
  IF(WITH_OPENAL)
    TARGET_LINK_LIBRARIES(${target} ${OPENAL_LIBRARY})
  ENDIF(WITH_OPENAL)
  IF(WITH_FFTW3)  
    TARGET_LINK_LIBRARIES(${target} ${FFTW3_LIB})
  ENDIF(WITH_FFTW3)
  IF(WITH_JACK)
    TARGET_LINK_LIBRARIES(${target} ${JACK_LIB})
  ENDIF(WITH_JACK)
  IF(WITH_SNDFILE)
    TARGET_LINK_LIBRARIES(${target} ${SNDFILE_LIB})
  ENDIF(WITH_SNDFILE)
  IF(WITH_SDL)
    TARGET_LINK_LIBRARIES(${target} ${SDL_LIBRARY})
  ENDIF(WITH_SDL)
<<<<<<< HEAD
  IF(WIN32)
    TARGET_LINK_LIBRARIES(${target} ${ICONV_LIB})
  ENDIF(WIN32)
=======
>>>>>>> 16c1a294
  IF(WITH_QUICKTIME)
    TARGET_LINK_LIBRARIES(${target} ${QUICKTIME_LIB})
  ENDIF(WITH_QUICKTIME)
  IF(WITH_OPENEXR)
    TARGET_LINK_LIBRARIES(${target} ${OPENEXR_LIB})
  ENDIF(WITH_OPENEXR)
  IF(WITH_FFMPEG)
    TARGET_LINK_LIBRARIES(${target} ${FFMPEG_LIB})
  ENDIF(WITH_FFMPEG)
  IF(WITH_OPENCOLLADA)
    TARGET_LINK_LIBRARIES(${target} ${OPENCOLLADA_LIB})
    TARGET_LINK_LIBRARIES(${target} ${PCRE_LIB})
    TARGET_LINK_LIBRARIES(${target} ${EXPAT_LIB})
  ENDIF(WITH_OPENCOLLADA)
  IF(WIN32)
    TARGET_LINK_LIBRARIES(${target} ${PTHREADS_LIB})
  ENDIF(WIN32)
ENDMACRO(SETUP_LIBLINKS)
<|MERGE_RESOLUTION|>--- conflicted
+++ resolved
@@ -67,14 +67,11 @@
   IF(WITH_OPENAL)
     LINK_DIRECTORIES(${OPENAL_LIBPATH})
   ENDIF(WITH_OPENAL)
-<<<<<<< HEAD
   IF(WITH_OPENCOLLADA)
     LINK_DIRECTORIES(${OPENCOLLADA_LIBPATH})
     LINK_DIRECTORIES(${PCRE_LIBPATH})
     LINK_DIRECTORIES(${EXPAT_LIBPATH})
   ENDIF(WITH_OPENCOLLADA)
-=======
->>>>>>> 16c1a294
   IF(WITH_JACK)
     LINK_DIRECTORIES(${JACK_LIBPATH})
   ENDIF(WITH_JACK)
@@ -93,31 +90,6 @@
 MACRO(SETUP_LIBLINKS
   target)
   SET(CMAKE_EXE_LINKER_FLAGS "${CMAKE_EXE_LINKER_FLAGS} ${PLATFORM_LINKFLAGS} ")
-<<<<<<< HEAD
-  #TARGET_LINK_LIBRARIES(${target} ${OPENGL_gl_LIBRARY} ${OPENGL_glu_LIBRARY} ${PYTHON_LIB} ${PYTHON_LINKFLAGS} ${JPEG_LIB} ${PNG_LIB} ${ZLIB_LIB} ${SDL_LIBRARY} ${LLIBS})
-
-  TARGET_LINK_LIBRARIES(${target} ${OPENGL_gl_LIBRARY} ${OPENGL_glu_LIBRARY} ${PYTHON_LINKFLAGS} ${JPEG_LIBRARY} ${PNG_LIBRARIES} ${ZLIB_LIBRARIES} ${LLIBS})
-
-  # since we are using the local libs for python when compiling msvc projects, we need to add _d when compiling debug versions
-  IF(WIN32)
-    TARGET_LINK_LIBRARIES(${target} debug ${PYTHON_LIB}_d)
-    TARGET_LINK_LIBRARIES(${target} optimized ${PYTHON_LIB})
-  ELSE(WIN32)
-    TARGET_LINK_LIBRARIES(${target} ${PYTHON_LIB})
-  ENDIF(WIN32)
-  
-  TARGET_LINK_LIBRARIES(${target} ${OPENGL_gl_LIBRARY} ${OPENGL_glu_LIBRARY} ${PYTHON_LINKFLAGS} ${JPEG_LIB} ${PNG_LIB} ${ZLIB_LIB} ${LLIBS})
-  TARGET_LINK_LIBRARIES(${target} ${FREETYPE_LIBRARY} ${LIBSAMPLERATE_LIB})
-
-  # since we are using the local libs for python when compiling msvc projects, we need to add _d when compiling debug versions
-
-  IF(WIN32)
-    TARGET_LINK_LIBRARIES(${target} debug ${PYTHON_LIB}_d)
-    TARGET_LINK_LIBRARIES(${target} optimized ${PYTHON_LIB})
-  ELSE(WIN32)
-    TARGET_LINK_LIBRARIES(${target} ${PYTHON_LIB})
-  ENDIF(WIN32)
-=======
 
   TARGET_LINK_LIBRARIES(${target} ${OPENGL_gl_LIBRARY} ${OPENGL_glu_LIBRARY} ${JPEG_LIBRARY} ${PNG_LIBRARIES} ${ZLIB_LIBRARIES} ${LLIBS})
 
@@ -135,7 +107,6 @@
   
   TARGET_LINK_LIBRARIES(${target} ${OPENGL_glu_LIBRARY} ${JPEG_LIB} ${PNG_LIB} ${ZLIB_LIB})
   TARGET_LINK_LIBRARIES(${target} ${FREETYPE_LIBRARY} ${LIBSAMPLERATE_LIB})
->>>>>>> 16c1a294
 
   IF(WITH_INTERNATIONAL)
     TARGET_LINK_LIBRARIES(${target} ${GETTEXT_LIB})
@@ -160,12 +131,6 @@
   IF(WITH_SDL)
     TARGET_LINK_LIBRARIES(${target} ${SDL_LIBRARY})
   ENDIF(WITH_SDL)
-<<<<<<< HEAD
-  IF(WIN32)
-    TARGET_LINK_LIBRARIES(${target} ${ICONV_LIB})
-  ENDIF(WIN32)
-=======
->>>>>>> 16c1a294
   IF(WITH_QUICKTIME)
     TARGET_LINK_LIBRARIES(${target} ${QUICKTIME_LIB})
   ENDIF(WITH_QUICKTIME)
