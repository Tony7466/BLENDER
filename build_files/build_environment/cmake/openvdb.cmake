# SPDX-FileCopyrightText: 2017-2023 Blender Authors
#
# SPDX-License-Identifier: GPL-2.0-or-later

if(BUILD_MODE STREQUAL Debug)
  set(BLOSC_POST _d)
endif()

set(OPENVDB_EXTRA_ARGS
  ${DEFAULT_BOOST_FLAGS}
  -DUSE_STATIC_DEPENDENCIES=OFF   # This is the global toggle for static libs
  # Once the above switch is off, you can set it
  # for each individual library below.
  -DBLOSC_USE_STATIC_LIBS=ON
  -DTBB_USE_STATIC_LIBS=OFF
  -DBoost_USE_STATIC_LIBS=OFF
  -DZLIB_LIBRARY=${LIBDIR}/zlib/lib/${ZLIB_LIBRARY}
  -DZLIB_INCLUDE_DIR=${LIBDIR}/zlib/include/
  -DBlosc_INCLUDE_DIR=${LIBDIR}/blosc/include/
  -DBlosc_LIBRARY=${LIBDIR}/blosc/lib/libblosc${BLOSC_POST}${LIBEXT}
  -DBlosc_LIBRARY_RELEASE=${LIBDIR}/blosc/lib/libblosc${BLOSC_POST}${LIBEXT}
  -DBlosc_LIBRARY_DEBUG=${LIBDIR}/blosc/lib/libblosc${BLOSC_POST}${LIBEXT}
  -DOPENVDB_BUILD_UNITTESTS=OFF
  -DOPENVDB_BUILD_NANOVDB=ON
  -DNANOVDB_BUILD_TOOLS=OFF
  -DBlosc_ROOT=${LIBDIR}/blosc/
  -DTBB_ROOT=${LIBDIR}/tbb/
  -DTbb_INCLUDE_DIR=${LIBDIR}/tbb/include
  -DTbb_LEGACY_INCLUDE_DIR=${LIBDIR}/tbb/include
  -DOPENVDB_CORE_SHARED=ON
  -DOPENVDB_CORE_STATIC=OFF
  -DOPENVDB_BUILD_BINARIES=OFF
  -DCMAKE_DEBUG_POSTFIX=_d
  -DBLOSC_USE_STATIC_LIBS=ON
  -DUSE_NANOVDB=ON
  -DOPENVDB_BUILD_PYTHON_MODULE=ON
  -DOPENVDB_PYTHON_WRAP_ALL_GRID_TYPES=ON
  -DUSE_NUMPY=ON
  -DPython_EXECUTABLE=${PYTHON_BINARY}
  -Dpybind11_DIR=${LIBDIR}/pybind11/share/cmake/pybind11

  # OPENVDB_AX Disabled for now as it adds ~25MB distribution wise
  # with no blender code depending on it, seems wasteful.
  # -DOPENVDB_BUILD_AX=ON
  # -DOPENVDB_AX_SHARED=ON
  # -DOPENVDB_AX_STATIC=OFF
  # -DLLVM_DIR=${LIBDIR}/llvm/lib/cmake/llvm
)

set(OPENVDB_PATCH
  ${PATCH_CMD} -p 1 -d
    ${BUILD_DIR}/openvdb/src/openvdb <
    ${PATCH_DIR}/openvdb.diff &&
  ${PATCH_CMD} -p 1 -d
    ${BUILD_DIR}/openvdb/src/openvdb <
    ${PATCH_DIR}/openvdb_1706.diff &&
  ${PATCH_CMD} -p 1 -d
    ${BUILD_DIR}/openvdb/src/openvdb <
    ${PATCH_DIR}/openvdb_1733.diff
)

ExternalProject_Add(openvdb
  URL file://${PACKAGE_DIR}/${OPENVDB_FILE}
  DOWNLOAD_DIR ${DOWNLOAD_DIR}
  URL_HASH ${OPENVDB_HASH_TYPE}=${OPENVDB_HASH}
  CMAKE_GENERATOR ${PLATFORM_ALT_GENERATOR}
  PREFIX ${BUILD_DIR}/openvdb
  PATCH_COMMAND ${OPENVDB_PATCH}

  CMAKE_ARGS
    -DCMAKE_INSTALL_PREFIX=${LIBDIR}/openvdb
    ${DEFAULT_CMAKE_FLAGS}
    ${OPENVDB_EXTRA_ARGS}

  INSTALL_DIR ${LIBDIR}/openvdb
)

add_dependencies(
  openvdb
  external_tbb
  external_boost
  external_zlib
  external_blosc
  external_python
  external_numpy
  external_pybind11
)

if(WIN32)
  if(BLENDER_PLATFORM_ARM)
    set(OPENVDB_ARCH arm64)
  else()
    set(OPENVDB_ARCH amd64)
  endif()
  if(BUILD_MODE STREQUAL Release)
    ExternalProject_Add_Step(openvdb after_install
<<<<<<< HEAD
      COMMAND ${CMAKE_COMMAND} -E copy_directory ${LIBDIR}/openvdb/include ${HARVEST_TARGET}/openvdb/include
      COMMAND ${CMAKE_COMMAND} -E copy ${LIBDIR}/openvdb/lib/openvdb.lib ${HARVEST_TARGET}/openvdb/lib/openvdb.lib
      COMMAND ${CMAKE_COMMAND} -E copy ${LIBDIR}/openvdb/bin/openvdb.dll ${HARVEST_TARGET}/openvdb/bin/openvdb.dll
      COMMAND ${CMAKE_COMMAND} -E copy ${LIBDIR}/openvdb/lib/python${PYTHON_SHORT_VERSION}/site-packages/pyopenvdb.cp${PYTHON_SHORT_VERSION_NO_DOTS}-win_${OPENVDB_ARCH}.pyd ${HARVEST_TARGET}openvdb/python/pyopenvdb.cp${PYTHON_SHORT_VERSION_NO_DOTS}-win_${OPENVDB_ARCH}.pyd
=======
      COMMAND ${CMAKE_COMMAND} -E copy_directory
        ${LIBDIR}/openvdb/include
        ${HARVEST_TARGET}/openvdb/include
      COMMAND ${CMAKE_COMMAND} -E copy
        ${LIBDIR}/openvdb/lib/openvdb.lib
        ${HARVEST_TARGET}/openvdb/lib/openvdb.lib
      COMMAND ${CMAKE_COMMAND} -E copy
        ${LIBDIR}/openvdb/bin/openvdb.dll
        ${HARVEST_TARGET}/openvdb/bin/openvdb.dll
      COMMAND ${CMAKE_COMMAND} -E copy
        ${LIBDIR}/openvdb/lib/python${PYTHON_SHORT_VERSION}/site-packages/pyopenvdb.cp${PYTHON_SHORT_VERSION_NO_DOTS}-win_amd64.pyd
        ${HARVEST_TARGET}openvdb/python/pyopenvdb.cp${PYTHON_SHORT_VERSION_NO_DOTS}-win_amd64.pyd

>>>>>>> d284941e
      DEPENDEES install
    )
  endif()
  if(BUILD_MODE STREQUAL Debug)
    ExternalProject_Add_Step(openvdb after_install
<<<<<<< HEAD
      COMMAND ${CMAKE_COMMAND} -E copy ${LIBDIR}/openvdb/lib/openvdb_d.lib ${HARVEST_TARGET}/openvdb/lib/openvdb_d.lib
      COMMAND ${CMAKE_COMMAND} -E copy ${LIBDIR}/openvdb/bin/openvdb_d.dll ${HARVEST_TARGET}/openvdb/bin/openvdb_d.dll
      COMMAND ${CMAKE_COMMAND} -E copy ${LIBDIR}/openvdb/lib/python${PYTHON_SHORT_VERSION}/site-packages/pyopenvdb_d.cp${PYTHON_SHORT_VERSION_NO_DOTS}-win_${OPENVDB_ARCH}.pyd ${HARVEST_TARGET}openvdb/python/pyopenvdb_d.cp${PYTHON_SHORT_VERSION_NO_DOTS}-win_${OPENVDB_ARCH}.pyd
=======
      COMMAND ${CMAKE_COMMAND} -E copy
        ${LIBDIR}/openvdb/lib/openvdb_d.lib
        ${HARVEST_TARGET}/openvdb/lib/openvdb_d.lib
      COMMAND ${CMAKE_COMMAND} -E copy
        ${LIBDIR}/openvdb/bin/openvdb_d.dll
        ${HARVEST_TARGET}/openvdb/bin/openvdb_d.dll
      COMMAND ${CMAKE_COMMAND} -E copy
        ${LIBDIR}/openvdb/lib/python${PYTHON_SHORT_VERSION}/site-packages/pyopenvdb_d.cp${PYTHON_SHORT_VERSION_NO_DOTS}-win_amd64.pyd
        ${HARVEST_TARGET}openvdb/python/pyopenvdb_d.cp${PYTHON_SHORT_VERSION_NO_DOTS}-win_amd64.pyd

>>>>>>> d284941e
      DEPENDEES install
    )
  endif()
endif()<|MERGE_RESOLUTION|>--- conflicted
+++ resolved
@@ -94,12 +94,6 @@
   endif()
   if(BUILD_MODE STREQUAL Release)
     ExternalProject_Add_Step(openvdb after_install
-<<<<<<< HEAD
-      COMMAND ${CMAKE_COMMAND} -E copy_directory ${LIBDIR}/openvdb/include ${HARVEST_TARGET}/openvdb/include
-      COMMAND ${CMAKE_COMMAND} -E copy ${LIBDIR}/openvdb/lib/openvdb.lib ${HARVEST_TARGET}/openvdb/lib/openvdb.lib
-      COMMAND ${CMAKE_COMMAND} -E copy ${LIBDIR}/openvdb/bin/openvdb.dll ${HARVEST_TARGET}/openvdb/bin/openvdb.dll
-      COMMAND ${CMAKE_COMMAND} -E copy ${LIBDIR}/openvdb/lib/python${PYTHON_SHORT_VERSION}/site-packages/pyopenvdb.cp${PYTHON_SHORT_VERSION_NO_DOTS}-win_${OPENVDB_ARCH}.pyd ${HARVEST_TARGET}openvdb/python/pyopenvdb.cp${PYTHON_SHORT_VERSION_NO_DOTS}-win_${OPENVDB_ARCH}.pyd
-=======
       COMMAND ${CMAKE_COMMAND} -E copy_directory
         ${LIBDIR}/openvdb/include
         ${HARVEST_TARGET}/openvdb/include
@@ -110,20 +104,14 @@
         ${LIBDIR}/openvdb/bin/openvdb.dll
         ${HARVEST_TARGET}/openvdb/bin/openvdb.dll
       COMMAND ${CMAKE_COMMAND} -E copy
-        ${LIBDIR}/openvdb/lib/python${PYTHON_SHORT_VERSION}/site-packages/pyopenvdb.cp${PYTHON_SHORT_VERSION_NO_DOTS}-win_amd64.pyd
-        ${HARVEST_TARGET}openvdb/python/pyopenvdb.cp${PYTHON_SHORT_VERSION_NO_DOTS}-win_amd64.pyd
+        ${LIBDIR}/openvdb/lib/python${PYTHON_SHORT_VERSION}/site-packages/pyopenvdb.cp${PYTHON_SHORT_VERSION_NO_DOTS}-win_${OPENVDB_ARCH}.pyd
+        ${HARVEST_TARGET}openvdb/python/pyopenvdb.cp${PYTHON_SHORT_VERSION_NO_DOTS}-win_${OPENVDB_ARCH}.pyd
 
->>>>>>> d284941e
       DEPENDEES install
     )
   endif()
   if(BUILD_MODE STREQUAL Debug)
     ExternalProject_Add_Step(openvdb after_install
-<<<<<<< HEAD
-      COMMAND ${CMAKE_COMMAND} -E copy ${LIBDIR}/openvdb/lib/openvdb_d.lib ${HARVEST_TARGET}/openvdb/lib/openvdb_d.lib
-      COMMAND ${CMAKE_COMMAND} -E copy ${LIBDIR}/openvdb/bin/openvdb_d.dll ${HARVEST_TARGET}/openvdb/bin/openvdb_d.dll
-      COMMAND ${CMAKE_COMMAND} -E copy ${LIBDIR}/openvdb/lib/python${PYTHON_SHORT_VERSION}/site-packages/pyopenvdb_d.cp${PYTHON_SHORT_VERSION_NO_DOTS}-win_${OPENVDB_ARCH}.pyd ${HARVEST_TARGET}openvdb/python/pyopenvdb_d.cp${PYTHON_SHORT_VERSION_NO_DOTS}-win_${OPENVDB_ARCH}.pyd
-=======
       COMMAND ${CMAKE_COMMAND} -E copy
         ${LIBDIR}/openvdb/lib/openvdb_d.lib
         ${HARVEST_TARGET}/openvdb/lib/openvdb_d.lib
@@ -131,10 +119,9 @@
         ${LIBDIR}/openvdb/bin/openvdb_d.dll
         ${HARVEST_TARGET}/openvdb/bin/openvdb_d.dll
       COMMAND ${CMAKE_COMMAND} -E copy
-        ${LIBDIR}/openvdb/lib/python${PYTHON_SHORT_VERSION}/site-packages/pyopenvdb_d.cp${PYTHON_SHORT_VERSION_NO_DOTS}-win_amd64.pyd
-        ${HARVEST_TARGET}openvdb/python/pyopenvdb_d.cp${PYTHON_SHORT_VERSION_NO_DOTS}-win_amd64.pyd
+        ${LIBDIR}/openvdb/lib/python${PYTHON_SHORT_VERSION}/site-packages/pyopenvdb_d.cp${PYTHON_SHORT_VERSION_NO_DOTS}-win_${OPENVDB_ARCH}.pyd
+        ${HARVEST_TARGET}openvdb/python/pyopenvdb_d.cp${PYTHON_SHORT_VERSION_NO_DOTS}-win_${OPENVDB_ARCH}.pyd
 
->>>>>>> d284941e
       DEPENDEES install
     )
   endif()
