--- conflicted
+++ resolved
@@ -42,9 +42,6 @@
   endforeach()
 
   if(APPLE)
-<<<<<<< HEAD
-    if(NOT EXISTS "/usr/local/opt/bison/bin/bison")
-=======
     # Homebrew has different default locations for ARM and Intel macOS.
     if("${CMAKE_HOST_SYSTEM_PROCESSOR}" STREQUAL "arm64")
       set(HOMEBREW_LOCATION "/opt/homebrew")
@@ -52,7 +49,6 @@
       set(HOMEBREW_LOCATION "/usr/local")
     endif()
     if(NOT EXISTS "${HOMEBREW_LOCATION}/opt/bison/bin/bison")
->>>>>>> 29fb12da
       string(APPEND _software_missing " bison")
     endif()
   endif()
