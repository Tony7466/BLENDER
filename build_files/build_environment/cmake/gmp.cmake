# SPDX-FileCopyrightText: 2020-2023 Blender Authors
#
# SPDX-License-Identifier: GPL-2.0-or-later

set(GMP_EXTRA_ARGS -enable-cxx)

if(WIN32)
  cmake_to_msys_path("${BUILD_DIR}/gmp/src/external_gmp/compile" compilescript_path)

  set(arlib_joint_path "ar-lib lib.exe")
  set(GMP_CFLAGS "-nologo -W3 -utf-8 -MP -MD -Z7 -Ob0 -Od -Xcompiler -RTC1 -DWIN32 -D_WINDOWS")
  set(GMP_CC_CXX "${compilescript_path} cl")
  set(GMP_NM "dumpbin.exe -symbols -headers")

  set(GMP_CONFIGURE_ENV
    set AR=${arlib_joint_path} &&
    set NM=${GMP_NM} &&
    ${CONFIGURE_ENV_NO_PERL} &&
    set CC=${GMP_CC_CXX} &&
    set CXX=${GMP_CC_CXX} &&
    set CFLAGS=${GMP_CFLAGS} &&
    set AS=:
  )

<<<<<<< HEAD
  set(GMP_OPTIONS --disable-static --enable-shared --enable-cxx --verbose gmp_cv_check_libm_for_build=no ac_cv_prog_LEX=: ac_cv_prog_YACC=: ac_cv_prog_ac_ct_STRIP=: ac_cv_prog_RANLIB=: lt_cv_to_host_file_cmd=func_convert_file_noop lt_cv_to_tool_file_cmd=func_convert_file_noop)
=======
  set(GMP_OPTIONS
    --disable-static
    --enable-shared
    --enable-cxx
    --verbose
    gmp_cv_check_libm_for_build=no
    ac_cv_prog_LEX=:
    ac_cv_prog_YACC=:
    ac_cv_prog_ac_ct_STRIP=:
    ac_cv_prog_RANLIB=:
  )
>>>>>>> d284941e

  if(BLENDER_PLATFORM_ARM)
    set(GMP_OPTIONS
      ${GMP_OPTIONS}
      --enable-assembly=no
      --build=aarch64-pc-mingw32
    )
  else()
    set(GMP_OPTIONS
      ${GMP_OPTIONS}
      --enable-assembly=no
      --build=x86_64-pc-mingw32
      ac_cv_func_memset=yes
      gmp_cv_asm_w32=.word
    )
  endif()
else()
  set(GMP_CONFIGURE_ENV ${CONFIGURE_ENV_NO_PERL})
  set(GMP_OPTIONS --enable-static --disable-shared )
endif()

if(APPLE AND NOT BLENDER_PLATFORM_ARM)
  set(GMP_OPTIONS
    ${GMP_OPTIONS}
    --with-pic
  )
elseif(UNIX AND NOT APPLE)
  set(GMP_OPTIONS
    ${GMP_OPTIONS}
    --with-pic
    --enable-fat
  )
endif()

# Boolean crashes with Arm assembly, see #103423.
if(BLENDER_PLATFORM_ARM)
  set(GMP_OPTIONS
    ${GMP_OPTIONS}
    --disable-assembly
  )
endif()

ExternalProject_Add(external_gmp
  URL file://${PACKAGE_DIR}/${GMP_FILE}
  DOWNLOAD_DIR ${DOWNLOAD_DIR}
  URL_HASH ${GMP_HASH_TYPE}=${GMP_HASH}
  PREFIX ${BUILD_DIR}/gmp

  PATCH_COMMAND ${PATCH_CMD} -p 1 -d
    ${BUILD_DIR}/gmp/src/external_gmp <
    ${PATCH_DIR}/gmp.diff

  CONFIGURE_COMMAND ${GMP_CONFIGURE_ENV} &&
    cd ${BUILD_DIR}/gmp/src/external_gmp/ &&
    ${CONFIGURE_COMMAND} --prefix=${LIBDIR}/gmp ${GMP_OPTIONS} ${GMP_EXTRA_ARGS}

  BUILD_COMMAND ${CONFIGURE_ENV_NO_PERL} &&
    cd ${BUILD_DIR}/gmp/src/external_gmp/ &&
    make -j${MAKE_THREADS}

  INSTALL_COMMAND ${CONFIGURE_ENV_NO_PERL} &&
    cd ${BUILD_DIR}/gmp/src/external_gmp/ &&
    make install

  INSTALL_DIR ${LIBDIR}/gmp
)

if(BUILD_MODE STREQUAL Release AND WIN32)
  ExternalProject_Add_Step(external_gmp after_install
    COMMAND ${CMAKE_COMMAND} -E copy
      ${LIBDIR}/gmp/bin/gmp-10.dll
      ${HARVEST_TARGET}/gmp/lib/gmp-10.dll

    COMMAND ${CMAKE_COMMAND} -E copy
      ${LIBDIR}/gmp/lib/gmp.dll.lib
      ${HARVEST_TARGET}/gmp/lib/gmp.dll.lib

    COMMAND ${CMAKE_COMMAND} -E copy_directory
      ${LIBDIR}/gmp/include
      ${HARVEST_TARGET}/gmp/include

    DEPENDEES install
  )
endif()

if(WIN32)
  # gmpxx is somewhat special, it builds on top of the C style gmp library but exposes C++ bindings
  # given the C++ ABI between MSVC and mingw is not compatible, we need to build the bindings
  # with MSVC, while GMP can only be build with mingw.
  ExternalProject_Add(external_gmpxx
    URL file://${PACKAGE_DIR}/${GMP_FILE}
    DOWNLOAD_DIR ${DOWNLOAD_DIR}
    URL_HASH ${GMP_HASH_TYPE}=${GMP_HASH}
    PREFIX ${BUILD_DIR}/gmpxx

    PATCH_COMMAND COMMAND
      ${CMAKE_COMMAND} -E copy
        ${PATCH_DIR}/cmakelists_gmpxx.txt
        ${BUILD_DIR}/gmpxx/src/external_gmpxx/CMakeLists.txt &&
      ${CMAKE_COMMAND} -E copy
      ${PATCH_DIR}/config_gmpxx.h
      ${BUILD_DIR}/gmpxx/src/external_gmpxx/config.h

    CMAKE_ARGS
      -DCMAKE_INSTALL_PREFIX=${LIBDIR}/gmpxx
      ${DEFAULT_CMAKE_FLAGS}
      -DGMP_LIBRARY=${BUILD_DIR}/gmp/src/external_gmp/.libs/gmp.dll.lib
      -DGMP_INCLUDE_DIR=${BUILD_DIR}/gmp/src/external_gmp
      -DCMAKE_DEBUG_POSTFIX=_d

    INSTALL_DIR ${LIBDIR}/gmpxx
  )

  add_dependencies(
    external_gmpxx
    external_gmp
  )

  ExternalProject_Add_Step(external_gmpxx after_install
      COMMAND ${CMAKE_COMMAND} -E copy_directory
        ${LIBDIR}/gmpxx/
        ${HARVEST_TARGET}/gmp

    DEPENDEES install
  )

endif()<|MERGE_RESOLUTION|>--- conflicted
+++ resolved
@@ -22,9 +22,6 @@
     set AS=:
   )
 
-<<<<<<< HEAD
-  set(GMP_OPTIONS --disable-static --enable-shared --enable-cxx --verbose gmp_cv_check_libm_for_build=no ac_cv_prog_LEX=: ac_cv_prog_YACC=: ac_cv_prog_ac_ct_STRIP=: ac_cv_prog_RANLIB=: lt_cv_to_host_file_cmd=func_convert_file_noop lt_cv_to_tool_file_cmd=func_convert_file_noop)
-=======
   set(GMP_OPTIONS
     --disable-static
     --enable-shared
@@ -35,8 +32,9 @@
     ac_cv_prog_YACC=:
     ac_cv_prog_ac_ct_STRIP=:
     ac_cv_prog_RANLIB=:
+    lt_cv_to_host_file_cmd=func_convert_file_noop
+    lt_cv_to_tool_file_cmd=func_convert_file_noop
   )
->>>>>>> d284941e
 
   if(BLENDER_PLATFORM_ARM)
     set(GMP_OPTIONS
