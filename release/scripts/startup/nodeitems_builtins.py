--- conflicted
+++ resolved
@@ -142,10 +142,7 @@
         yield NodeItemCustom(draw=lambda self, layout, context: layout.separator())
 
     yield NodeItem("GeometryNodeDualMesh")
-<<<<<<< HEAD
-=======
     yield NodeItem("GeometryNodeExtrudeMesh")
->>>>>>> ec2e9a43
     yield NodeItem("GeometryNodeFlipFaces")
     yield NodeItem("GeometryNodeMeshBoolean")
     yield NodeItem("GeometryNodeMeshToCurve")
