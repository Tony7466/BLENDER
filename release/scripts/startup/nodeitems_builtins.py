# SPDX-License-Identifier: GPL-2.0-or-later
import bpy
import nodeitems_utils
from nodeitems_utils import (
    NodeCategory,
    NodeItem,
    NodeItemCustom,
)


# Subclasses for standard node types

class SortedNodeCategory(NodeCategory):
    def __init__(self, identifier, name, description="", items=None):
        # for builtin nodes the convention is to sort by name
        if isinstance(items, list):
            items = sorted(items, key=lambda item: item.label.lower())

        super().__init__(identifier, name, description=description, items=items)


class CompositorNodeCategory(SortedNodeCategory):
    @classmethod
    def poll(cls, context):
        return (context.space_data.type == 'NODE_EDITOR' and
                context.space_data.tree_type == 'CompositorNodeTree')


class ShaderNodeCategory(SortedNodeCategory):
    @classmethod
    def poll(cls, context):
        return (context.space_data.type == 'NODE_EDITOR' and
                context.space_data.tree_type == 'ShaderNodeTree')


class TextureNodeCategory(SortedNodeCategory):
    @classmethod
    def poll(cls, context):
        return (context.space_data.type == 'NODE_EDITOR' and
                context.space_data.tree_type == 'TextureNodeTree')


# Menu entry for node group tools.
def group_tools_draw(_self, layout, _context):
    layout.operator("node.group_make")
    layout.operator("node.group_ungroup")
    layout.separator()


# Maps node tree type to group node type.
node_tree_group_type = {
    'CompositorNodeTree': 'CompositorNodeGroup',
    'ShaderNodeTree': 'ShaderNodeGroup',
    'TextureNodeTree': 'TextureNodeGroup',
    'GeometryNodeTree': 'GeometryNodeGroup',
}


# Generic node group items generator for shader, compositor, geometry and texture node groups.
def node_group_items(context):
    if context is None:
        return
    space = context.space_data
    if not space:
        return

    yield NodeItemCustom(draw=group_tools_draw)

    if group_input_output_item_poll(context):
        yield NodeItem("NodeGroupInput")
        yield NodeItem("NodeGroupOutput")

    ntree = space.edit_tree
    if not ntree:
        return

    yield NodeItemCustom(draw=lambda self, layout, context: layout.separator())

    for group in context.blend_data.node_groups:
        if group.bl_idname != ntree.bl_idname:
            continue
        # filter out recursive groups
<<<<<<< HEAD
        if group.contains_group(ntree):
=======
        if group.contains_tree(ntree):
>>>>>>> 18f91c6f
            continue
        # filter out hidden nodetrees
        if group.name.startswith('.'):
            continue
        yield NodeItem(node_tree_group_type[group.bl_idname],
                       label=group.name,
                       settings={"node_tree": "bpy.data.node_groups[%r]" % group.name})


# only show input/output nodes inside node groups
def group_input_output_item_poll(context):
    space = context.space_data
    if space.edit_tree in bpy.data.node_groups.values():
        return True
    return False


# only show input/output nodes when editing line style node trees
def line_style_shader_nodes_poll(context):
    snode = context.space_data
    return (snode.tree_type == 'ShaderNodeTree' and
            snode.shader_type == 'LINESTYLE')


# only show nodes working in world node trees
def world_shader_nodes_poll(context):
    snode = context.space_data
    return (snode.tree_type == 'ShaderNodeTree' and
            snode.shader_type == 'WORLD')


# only show nodes working in object node trees
def object_shader_nodes_poll(context):
    snode = context.space_data
    return (snode.tree_type == 'ShaderNodeTree' and
            snode.shader_type == 'OBJECT')


def cycles_shader_nodes_poll(context):
    return context.engine == 'CYCLES'


def eevee_shader_nodes_poll(context):
    return context.engine == 'BLENDER_EEVEE'


def eevee_cycles_shader_nodes_poll(context):
    return (cycles_shader_nodes_poll(context) or
            eevee_shader_nodes_poll(context))


def object_cycles_shader_nodes_poll(context):
    return (object_shader_nodes_poll(context) and
            cycles_shader_nodes_poll(context))


def object_eevee_shader_nodes_poll(context):
    return (object_shader_nodes_poll(context) and
            eevee_shader_nodes_poll(context))


def object_eevee_cycles_shader_nodes_poll(context):
    return (object_shader_nodes_poll(context) and
            eevee_cycles_shader_nodes_poll(context))


# All standard node categories currently used in nodes.

shader_node_categories = [
    # Shader Nodes (Cycles and Eevee)
    ShaderNodeCategory("SH_NEW_INPUT", "Input", items=[
        NodeItem("ShaderNodeTexCoord"),
        NodeItem("ShaderNodeAttribute"),
        NodeItem("ShaderNodeLightPath"),
        NodeItem("ShaderNodeFresnel"),
        NodeItem("ShaderNodeLayerWeight"),
        NodeItem("ShaderNodeRGB"),
        NodeItem("ShaderNodeValue"),
        NodeItem("ShaderNodeTangent"),
        NodeItem("ShaderNodeNewGeometry"),
        NodeItem("ShaderNodeWireframe"),
        NodeItem("ShaderNodeBevel"),
        NodeItem("ShaderNodeAmbientOcclusion"),
        NodeItem("ShaderNodeObjectInfo"),
        NodeItem("ShaderNodeHairInfo"),
        NodeItem("ShaderNodePointInfo"),
        NodeItem("ShaderNodeVolumeInfo"),
        NodeItem("ShaderNodeParticleInfo"),
        NodeItem("ShaderNodeCameraData"),
        NodeItem("ShaderNodeUVMap"),
        NodeItem("ShaderNodeVertexColor"),
        NodeItem("ShaderNodeUVAlongStroke", poll=line_style_shader_nodes_poll),
    ]),
    ShaderNodeCategory("SH_NEW_OUTPUT", "Output", items=[
        NodeItem("ShaderNodeOutputMaterial", poll=object_eevee_cycles_shader_nodes_poll),
        NodeItem("ShaderNodeOutputLight", poll=object_cycles_shader_nodes_poll),
        NodeItem("ShaderNodeOutputAOV"),
        NodeItem("ShaderNodeOutputWorld", poll=world_shader_nodes_poll),
        NodeItem("ShaderNodeOutputLineStyle", poll=line_style_shader_nodes_poll),
    ]),
    ShaderNodeCategory("SH_NEW_SHADER", "Shader", items=[
        NodeItem("ShaderNodeMixShader", poll=eevee_cycles_shader_nodes_poll),
        NodeItem("ShaderNodeAddShader", poll=eevee_cycles_shader_nodes_poll),
        NodeItem("ShaderNodeBsdfDiffuse", poll=object_eevee_cycles_shader_nodes_poll),
        NodeItem("ShaderNodeBsdfPrincipled", poll=object_eevee_cycles_shader_nodes_poll),
        NodeItem("ShaderNodeBsdfGlossy", poll=object_eevee_cycles_shader_nodes_poll),
        NodeItem("ShaderNodeBsdfTransparent", poll=object_eevee_cycles_shader_nodes_poll),
        NodeItem("ShaderNodeBsdfRefraction", poll=object_eevee_cycles_shader_nodes_poll),
        NodeItem("ShaderNodeBsdfGlass", poll=object_eevee_cycles_shader_nodes_poll),
        NodeItem("ShaderNodeBsdfTranslucent", poll=object_eevee_cycles_shader_nodes_poll),
        NodeItem("ShaderNodeBsdfAnisotropic", poll=object_cycles_shader_nodes_poll),
        NodeItem("ShaderNodeBsdfVelvet", poll=object_cycles_shader_nodes_poll),
        NodeItem("ShaderNodeBsdfToon", poll=object_cycles_shader_nodes_poll),
        NodeItem("ShaderNodeSubsurfaceScattering", poll=object_eevee_cycles_shader_nodes_poll),
        NodeItem("ShaderNodeEmission", poll=eevee_cycles_shader_nodes_poll),
        NodeItem("ShaderNodeBsdfHair", poll=object_cycles_shader_nodes_poll),
        NodeItem("ShaderNodeBackground", poll=world_shader_nodes_poll),
        NodeItem("ShaderNodeHoldout", poll=object_eevee_cycles_shader_nodes_poll),
        NodeItem("ShaderNodeVolumeAbsorption", poll=eevee_cycles_shader_nodes_poll),
        NodeItem("ShaderNodeVolumeScatter", poll=eevee_cycles_shader_nodes_poll),
        NodeItem("ShaderNodeVolumePrincipled"),
        NodeItem("ShaderNodeEeveeSpecular", poll=object_eevee_shader_nodes_poll),
        NodeItem("ShaderNodeBsdfHairPrincipled", poll=object_cycles_shader_nodes_poll),
    ]),
    ShaderNodeCategory("SH_NEW_TEXTURE", "Texture", items=[
        NodeItem("ShaderNodeTexImage"),
        NodeItem("ShaderNodeTexEnvironment"),
        NodeItem("ShaderNodeTexSky"),
        NodeItem("ShaderNodeTexNoise"),
        NodeItem("ShaderNodeTexWave"),
        NodeItem("ShaderNodeTexVoronoi"),
        NodeItem("ShaderNodeTexMusgrave"),
        NodeItem("ShaderNodeTexGradient"),
        NodeItem("ShaderNodeTexMagic"),
        NodeItem("ShaderNodeTexChecker"),
        NodeItem("ShaderNodeTexBrick"),
        NodeItem("ShaderNodeTexPointDensity"),
        NodeItem("ShaderNodeTexIES"),
        NodeItem("ShaderNodeTexWhiteNoise"),
    ]),
    ShaderNodeCategory("SH_NEW_OP_COLOR", "Color", items=[
        NodeItem("ShaderNodeMix", label="Mix Color", settings={"data_type": "'RGBA'"}),
        NodeItem("ShaderNodeRGBCurve"),
        NodeItem("ShaderNodeInvert"),
        NodeItem("ShaderNodeLightFalloff"),
        NodeItem("ShaderNodeHueSaturation"),
        NodeItem("ShaderNodeGamma"),
        NodeItem("ShaderNodeBrightContrast"),
    ]),
    ShaderNodeCategory("SH_NEW_OP_VECTOR", "Vector", items=[
        NodeItem("ShaderNodeMapping"),
        NodeItem("ShaderNodeBump"),
        NodeItem("ShaderNodeDisplacement"),
        NodeItem("ShaderNodeVectorDisplacement"),
        NodeItem("ShaderNodeNormalMap"),
        NodeItem("ShaderNodeNormal"),
        NodeItem("ShaderNodeVectorCurve"),
        NodeItem("ShaderNodeVectorRotate"),
        NodeItem("ShaderNodeVectorTransform"),
    ]),
    ShaderNodeCategory("SH_NEW_CONVERTOR", "Converter", items=[
        NodeItem("ShaderNodeMapRange"),
        NodeItem("ShaderNodeFloatCurve"),
        NodeItem("ShaderNodeClamp"),
        NodeItem("ShaderNodeMath"),
        NodeItem("ShaderNodeMix"),
        NodeItem("ShaderNodeValToRGB"),
        NodeItem("ShaderNodeRGBToBW"),
        NodeItem("ShaderNodeShaderToRGB", poll=object_eevee_shader_nodes_poll),
        NodeItem("ShaderNodeVectorMath"),
        NodeItem("ShaderNodeSeparateColor"),
        NodeItem("ShaderNodeCombineColor"),
        NodeItem("ShaderNodeSeparateXYZ"),
        NodeItem("ShaderNodeCombineXYZ"),
        NodeItem("ShaderNodeWavelength"),
        NodeItem("ShaderNodeBlackbody"),
    ]),
    ShaderNodeCategory("SH_NEW_SCRIPT", "Script", items=[
        NodeItem("ShaderNodeScript"),
    ]),
    ShaderNodeCategory("SH_NEW_GROUP", "Group", items=node_group_items),
    ShaderNodeCategory("SH_NEW_LAYOUT", "Layout", items=[
        NodeItem("NodeFrame"),
        NodeItem("NodeReroute"),
    ]),
]

compositor_node_categories = [
    # Compositor Nodes
    CompositorNodeCategory("CMP_INPUT", "Input", items=[
        NodeItem("CompositorNodeRLayers"),
        NodeItem("CompositorNodeImage"),
        NodeItem("CompositorNodeMovieClip"),
        NodeItem("CompositorNodeMask"),
        NodeItem("CompositorNodeRGB"),
        NodeItem("CompositorNodeValue"),
        NodeItem("CompositorNodeTexture"),
        NodeItem("CompositorNodeBokehImage"),
        NodeItem("CompositorNodeTime"),
        NodeItem("CompositorNodeSceneTime"),
        NodeItem("CompositorNodeTrackPos"),
    ]),
    CompositorNodeCategory("CMP_OUTPUT", "Output", items=[
        NodeItem("CompositorNodeComposite"),
        NodeItem("CompositorNodeViewer"),
        NodeItem("CompositorNodeSplitViewer"),
        NodeItem("CompositorNodeOutputFile"),
        NodeItem("CompositorNodeLevels"),
    ]),
    CompositorNodeCategory("CMP_OP_COLOR", "Color", items=[
        NodeItem("CompositorNodeMixRGB"),
        NodeItem("CompositorNodeAlphaOver"),
        NodeItem("CompositorNodeInvert"),
        NodeItem("CompositorNodeCurveRGB"),
        NodeItem("CompositorNodeHueSat"),
        NodeItem("CompositorNodeColorBalance"),
        NodeItem("CompositorNodeHueCorrect"),
        NodeItem("CompositorNodeBrightContrast"),
        NodeItem("CompositorNodeGamma"),
        NodeItem("CompositorNodeExposure"),
        NodeItem("CompositorNodeColorCorrection"),
        NodeItem("CompositorNodePosterize"),
        NodeItem("CompositorNodeTonemap"),
        NodeItem("CompositorNodeZcombine"),
    ]),
    CompositorNodeCategory("CMP_CONVERTOR", "Converter", items=[
        NodeItem("CompositorNodeMath"),
        NodeItem("CompositorNodeValToRGB"),
        NodeItem("CompositorNodeSetAlpha"),
        NodeItem("CompositorNodePremulKey"),
        NodeItem("CompositorNodeIDMask"),
        NodeItem("CompositorNodeRGBToBW"),
        NodeItem("CompositorNodeSeparateColor"),
        NodeItem("CompositorNodeCombineColor"),
        NodeItem("CompositorNodeSeparateXYZ"),
        NodeItem("CompositorNodeCombineXYZ"),
        NodeItem("CompositorNodeSwitchView"),
        NodeItem("CompositorNodeConvertColorSpace"),
    ]),
    CompositorNodeCategory("CMP_OP_FILTER", "Filter", items=[
        NodeItem("CompositorNodeBlur"),
        NodeItem("CompositorNodeBilateralblur"),
        NodeItem("CompositorNodeDilateErode"),
        NodeItem("CompositorNodeDespeckle"),
        NodeItem("CompositorNodeFilter"),
        NodeItem("CompositorNodeBokehBlur"),
        NodeItem("CompositorNodeVecBlur"),
        NodeItem("CompositorNodeDefocus"),
        NodeItem("CompositorNodeGlare"),
        NodeItem("CompositorNodeInpaint"),
        NodeItem("CompositorNodeDBlur"),
        NodeItem("CompositorNodePixelate"),
        NodeItem("CompositorNodeSunBeams"),
        NodeItem("CompositorNodeDenoise"),
        NodeItem("CompositorNodeAntiAliasing"),
    ]),
    CompositorNodeCategory("CMP_OP_VECTOR", "Vector", items=[
        NodeItem("CompositorNodeNormal"),
        NodeItem("CompositorNodeMapValue"),
        NodeItem("CompositorNodeMapRange"),
        NodeItem("CompositorNodeNormalize"),
        NodeItem("CompositorNodeCurveVec"),
    ]),
    CompositorNodeCategory("CMP_MATTE", "Matte", items=[
        NodeItem("CompositorNodeKeying"),
        NodeItem("CompositorNodeKeyingScreen"),
        NodeItem("CompositorNodeChannelMatte"),
        NodeItem("CompositorNodeColorSpill"),
        NodeItem("CompositorNodeBoxMask"),
        NodeItem("CompositorNodeEllipseMask"),
        NodeItem("CompositorNodeLumaMatte"),
        NodeItem("CompositorNodeDiffMatte"),
        NodeItem("CompositorNodeDistanceMatte"),
        NodeItem("CompositorNodeChromaMatte"),
        NodeItem("CompositorNodeColorMatte"),
        NodeItem("CompositorNodeDoubleEdgeMask"),
        NodeItem("CompositorNodeCryptomatte"),
        NodeItem("CompositorNodeCryptomatteV2"),
    ]),
    CompositorNodeCategory("CMP_DISTORT", "Distort", items=[
        NodeItem("CompositorNodeScale"),
        NodeItem("CompositorNodeLensdist"),
        NodeItem("CompositorNodeMovieDistortion"),
        NodeItem("CompositorNodeTranslate"),
        NodeItem("CompositorNodeRotate"),
        NodeItem("CompositorNodeFlip"),
        NodeItem("CompositorNodeCrop"),
        NodeItem("CompositorNodeDisplace"),
        NodeItem("CompositorNodeMapUV"),
        NodeItem("CompositorNodeTransform"),
        NodeItem("CompositorNodeStabilize"),
        NodeItem("CompositorNodePlaneTrackDeform"),
        NodeItem("CompositorNodeCornerPin"),
    ]),
    CompositorNodeCategory("CMP_GROUP", "Group", items=node_group_items),
    CompositorNodeCategory("CMP_LAYOUT", "Layout", items=[
        NodeItem("NodeFrame"),
        NodeItem("NodeReroute"),
        NodeItem("CompositorNodeSwitch"),
    ]),
]

texture_node_categories = [
    # Texture Nodes
    TextureNodeCategory("TEX_INPUT", "Input", items=[
        NodeItem("TextureNodeCurveTime"),
        NodeItem("TextureNodeCoordinates"),
        NodeItem("TextureNodeTexture"),
        NodeItem("TextureNodeImage"),
    ]),
    TextureNodeCategory("TEX_OUTPUT", "Output", items=[
        NodeItem("TextureNodeOutput"),
        NodeItem("TextureNodeViewer"),
    ]),
    TextureNodeCategory("TEX_OP_COLOR", "Color", items=[
        NodeItem("TextureNodeMixRGB"),
        NodeItem("TextureNodeCurveRGB"),
        NodeItem("TextureNodeInvert"),
        NodeItem("TextureNodeHueSaturation"),
        NodeItem("TextureNodeCombineColor"),
        NodeItem("TextureNodeSeparateColor"),
    ]),
    TextureNodeCategory("TEX_PATTERN", "Pattern", items=[
        NodeItem("TextureNodeChecker"),
        NodeItem("TextureNodeBricks"),
    ]),
    TextureNodeCategory("TEX_TEXTURE", "Textures", items=[
        NodeItem("TextureNodeTexNoise"),
        NodeItem("TextureNodeTexDistNoise"),
        NodeItem("TextureNodeTexClouds"),
        NodeItem("TextureNodeTexBlend"),
        NodeItem("TextureNodeTexVoronoi"),
        NodeItem("TextureNodeTexMagic"),
        NodeItem("TextureNodeTexMarble"),
        NodeItem("TextureNodeTexWood"),
        NodeItem("TextureNodeTexMusgrave"),
        NodeItem("TextureNodeTexStucci"),
    ]),
    TextureNodeCategory("TEX_CONVERTOR", "Converter", items=[
        NodeItem("TextureNodeMath"),
        NodeItem("TextureNodeValToRGB"),
        NodeItem("TextureNodeRGBToBW"),
        NodeItem("TextureNodeValToNor"),
        NodeItem("TextureNodeDistance"),
    ]),
    TextureNodeCategory("TEX_DISTORT", "Distort", items=[
        NodeItem("TextureNodeScale"),
        NodeItem("TextureNodeTranslate"),
        NodeItem("TextureNodeRotate"),
        NodeItem("TextureNodeAt"),
    ]),
    TextureNodeCategory("TEX_GROUP", "Group", items=node_group_items),
    TextureNodeCategory("TEX_LAYOUT", "Layout", items=[
        NodeItem("NodeFrame"),
        NodeItem("NodeReroute"),
    ]),
]


def register():
    nodeitems_utils.register_node_categories('SHADER', shader_node_categories)
    nodeitems_utils.register_node_categories('COMPOSITING', compositor_node_categories)
    nodeitems_utils.register_node_categories('TEXTURE', texture_node_categories)


def unregister():
    nodeitems_utils.unregister_node_categories('SHADER')
    nodeitems_utils.unregister_node_categories('COMPOSITING')
    nodeitems_utils.unregister_node_categories('TEXTURE')


if __name__ == "__main__":
    register()<|MERGE_RESOLUTION|>--- conflicted
+++ resolved
@@ -80,11 +80,7 @@
         if group.bl_idname != ntree.bl_idname:
             continue
         # filter out recursive groups
-<<<<<<< HEAD
-        if group.contains_group(ntree):
-=======
         if group.contains_tree(ntree):
->>>>>>> 18f91c6f
             continue
         # filter out hidden nodetrees
         if group.name.startswith('.'):
