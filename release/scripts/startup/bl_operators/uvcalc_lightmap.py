--- conflicted
+++ resolved
@@ -552,10 +552,6 @@
 
     PREF_CONTEXT = bpy.props.EnumProperty(
             name="Selection",
-<<<<<<< HEAD
-            description="",
-=======
->>>>>>> f9bffb3c
             items=(("SEL_FACES", "Selected Faces", "Space all UVs evently"),
                    ("ALL_FACES", "All Faces", "Average space UVs edge length of each loop"),
                    ("ALL_OBJECTS", "Selected Mesh Object", "Average space UVs edge length of each loop")
