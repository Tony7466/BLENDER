# SPDX-License-Identifier: GPL-2.0-or-later
import bpy
from bpy.types import Menu
from bpy.app.translations import (
    pgettext_iface as iface_,
    contexts as i18n_contexts,
)


def add_node_type(layout, node_type, *, label=None):
    """Add a node type to a menu."""
    bl_rna = bpy.types.Node.bl_rna_get_subclass(node_type)
    if not label:
        label = bl_rna.name if bl_rna else iface_("Unknown")
    translation_context = bl_rna.translation_context if bl_rna else i18n_contexts.default
    props = layout.operator("node.add_node", text=label, text_ctxt=translation_context)
    props.type = node_type
    props.use_transform = True
    return props


def draw_node_group_add_menu(context, layout):
    """Add items to the layout used for interacting with node groups."""
    space_node = context.space_data
    node_tree = space_node.edit_tree
    all_node_groups = context.blend_data.node_groups

    layout.operator("node.group_make")
    layout.operator("node.group_ungroup")
    if node_tree in all_node_groups.values():
        layout.separator()
        add_node_type(layout, "NodeGroupInput")
        add_node_type(layout, "NodeGroupOutput")

    if node_tree:
        from nodeitems_builtins import node_tree_group_type

        groups = [
            group for group in context.blend_data.node_groups
            if (group.bl_idname == node_tree.bl_idname and
<<<<<<< HEAD
                not group.contains_group(node_tree) and
=======
                not group.contains_tree(node_tree) and
>>>>>>> 18f91c6f
                not group.name.startswith('.'))
        ]
        if groups:
            layout.separator()
            for group in groups:
                props = add_node_type(layout, node_tree_group_type[group.bl_idname], label=group.name)
                ops = props.settings.add()
                ops.name = "node_tree"
                ops.value = "bpy.data.node_groups[%r]" % group.name


def draw_assets_for_catalog(layout, catalog_path):
    layout.template_node_asset_menu_items(catalog_path=catalog_path)


def draw_root_assets(layout):
    layout.menu_contents("NODE_MT_node_add_root_catalogs")


classes = (
)

if __name__ == "__main__":  # only for live edit.
    from bpy.utils import register_class
    for cls in classes:
        register_class(cls)<|MERGE_RESOLUTION|>--- conflicted
+++ resolved
@@ -38,11 +38,7 @@
         groups = [
             group for group in context.blend_data.node_groups
             if (group.bl_idname == node_tree.bl_idname and
-<<<<<<< HEAD
-                not group.contains_group(node_tree) and
-=======
                 not group.contains_tree(node_tree) and
->>>>>>> 18f91c6f
                 not group.name.startswith('.'))
         ]
         if groups:
