# SPDX-License-Identifier: GPL-2.0-or-later
import bpy
from bpy.types import Menu
from bl_ui import node_add_menu
from bpy.app.translations import pgettext_iface as iface_


class NODE_MT_geometry_node_GEO_ATTRIBUTE(Menu):
    bl_idname = "NODE_MT_geometry_node_GEO_ATTRIBUTE"
    bl_label = "Attribute"

    def draw(self, _context):
        layout = self.layout
        node_add_menu.add_node_type(layout, "GeometryNodeAttributeStatistic")
        node_add_menu.add_node_type(layout, "GeometryNodeAttributeDomainSize")
        layout.separator()
        node_add_menu.add_node_type(layout, "GeometryNodeBlurAttribute")
        node_add_menu.add_node_type(layout, "GeometryNodeCaptureAttribute")
        node_add_menu.add_node_type(layout, "GeometryNodeRemoveAttribute")
        node_add_menu.add_node_type(layout, "GeometryNodeStoreNamedAttribute")
        node_add_menu.draw_assets_for_catalog(layout, self.bl_label)


class NODE_MT_geometry_node_GEO_COLOR(Menu):
    bl_idname = "NODE_MT_geometry_node_GEO_COLOR"
    bl_label = "Color"

    def draw(self, _context):
        layout = self.layout
        node_add_menu.add_node_type(layout, "ShaderNodeValToRGB")
        node_add_menu.add_node_type(layout, "ShaderNodeRGBCurve")
        layout.separator()
        node_add_menu.add_node_type(layout, "FunctionNodeCombineColor")
        props = node_add_menu.add_node_type(layout, "ShaderNodeMix", label=iface_("Mix Color"))
        ops = props.settings.add()
        ops.name = "data_type"
        ops.value = "'RGBA'"
        node_add_menu.add_node_type(layout, "FunctionNodeSeparateColor")
        node_add_menu.draw_assets_for_catalog(layout, self.bl_label)


class NODE_MT_geometry_node_GEO_CURVE(Menu):
    bl_idname = "NODE_MT_geometry_node_GEO_CURVE"
    bl_label = "Curve"

    def draw(self, _context):
        layout = self.layout
        layout.menu("NODE_MT_geometry_node_GEO_CURVE_READ")
        layout.menu("NODE_MT_geometry_node_GEO_CURVE_SAMPLE")
        layout.menu("NODE_MT_geometry_node_GEO_CURVE_WRITE")
        layout.separator()
        layout.menu("NODE_MT_geometry_node_GEO_CURVE_OPERATIONS")
        layout.menu("NODE_MT_geometry_node_GEO_PRIMITIVES_CURVE")
        layout.menu("NODE_MT_geometry_node_curve_topology")
        node_add_menu.draw_assets_for_catalog(layout, self.bl_label)


class NODE_MT_geometry_node_GEO_CURVE_READ(Menu):
    bl_idname = "NODE_MT_geometry_node_GEO_CURVE_READ"
    bl_label = "Read"

    def draw(self, _context):
        layout = self.layout
        node_add_menu.add_node_type(layout, "GeometryNodeInputCurveHandlePositions")
        node_add_menu.add_node_type(layout, "GeometryNodeCurveLength")
        node_add_menu.add_node_type(layout, "GeometryNodeInputTangent")
        node_add_menu.add_node_type(layout, "GeometryNodeInputCurveTilt")
        node_add_menu.add_node_type(layout, "GeometryNodeCurveEndpointSelection")
        node_add_menu.add_node_type(layout, "GeometryNodeCurveHandleTypeSelection")
        node_add_menu.add_node_type(layout, "GeometryNodeInputSplineCyclic")
        node_add_menu.add_node_type(layout, "GeometryNodeSplineLength")
        node_add_menu.add_node_type(layout, "GeometryNodeSplineParameter")
        node_add_menu.add_node_type(layout, "GeometryNodeInputSplineResolution")
        node_add_menu.draw_assets_for_catalog(layout, self.bl_label)


class NODE_MT_geometry_node_GEO_CURVE_SAMPLE(Menu):
    bl_idname = "NODE_MT_geometry_node_GEO_CURVE_SAMPLE"
    bl_label = "Sample"

    def draw(self, _context):
        layout = self.layout
        node_add_menu.add_node_type(layout, "GeometryNodeSampleCurve")
        node_add_menu.draw_assets_for_catalog(layout, self.bl_label)


class NODE_MT_geometry_node_GEO_CURVE_WRITE(Menu):
    bl_idname = "NODE_MT_geometry_node_GEO_CURVE_WRITE"
    bl_label = "Write"

    def draw(self, _context):
        layout = self.layout
        node_add_menu.add_node_type(layout, "GeometryNodeSetCurveNormal")
        node_add_menu.add_node_type(layout, "GeometryNodeSetCurveRadius")
        node_add_menu.add_node_type(layout, "GeometryNodeSetCurveTilt")
        node_add_menu.add_node_type(layout, "GeometryNodeSetCurveHandlePositions")
        node_add_menu.add_node_type(layout, "GeometryNodeCurveSetHandles")
        node_add_menu.add_node_type(layout, "GeometryNodeSetSplineCyclic")
        node_add_menu.add_node_type(layout, "GeometryNodeSetSplineResolution")
        node_add_menu.add_node_type(layout, "GeometryNodeCurveSplineType")
        node_add_menu.draw_assets_for_catalog(layout, self.bl_label)


class NODE_MT_geometry_node_GEO_CURVE_OPERATIONS(Menu):
    bl_idname = "NODE_MT_geometry_node_GEO_CURVE_OPERATIONS"
    bl_label = "Operations"

    def draw(self, _context):
        layout = self.layout
        node_add_menu.add_node_type(layout, "GeometryNodeCurveToMesh")
        node_add_menu.add_node_type(layout, "GeometryNodeCurveToPoints")
        node_add_menu.add_node_type(layout, "GeometryNodeDeformCurvesOnSurface")
        node_add_menu.add_node_type(layout, "GeometryNodeFillCurve")
        node_add_menu.add_node_type(layout, "GeometryNodeFilletCurve")
        node_add_menu.add_node_type(layout, "GeometryNodeInterpolateCurves")
        node_add_menu.add_node_type(layout, "GeometryNodeResampleCurve")
        node_add_menu.add_node_type(layout, "GeometryNodeReverseCurve")
        node_add_menu.add_node_type(layout, "GeometryNodeSubdivideCurve")
        node_add_menu.add_node_type(layout, "GeometryNodeTrimCurve")
        node_add_menu.draw_assets_for_catalog(layout, self.bl_label)


class NODE_MT_geometry_node_GEO_PRIMITIVES_CURVE(Menu):
    bl_idname = "NODE_MT_geometry_node_GEO_PRIMITIVES_CURVE"
    bl_label = "Primitives"

    def draw(self, _context):
        layout = self.layout
        node_add_menu.add_node_type(layout, "GeometryNodeCurveArc")
        node_add_menu.add_node_type(layout, "GeometryNodeCurvePrimitiveBezierSegment")
        node_add_menu.add_node_type(layout, "GeometryNodeCurvePrimitiveCircle")
        node_add_menu.add_node_type(layout, "GeometryNodeCurvePrimitiveLine")
        node_add_menu.add_node_type(layout, "GeometryNodeCurveSpiral")
        node_add_menu.add_node_type(layout, "GeometryNodeCurveQuadraticBezier")
        node_add_menu.add_node_type(layout, "GeometryNodeCurvePrimitiveQuadrilateral")
        node_add_menu.add_node_type(layout, "GeometryNodeCurveStar")
        node_add_menu.draw_assets_for_catalog(layout, self.bl_label)


class NODE_MT_geometry_node_curve_topology(Menu):
    bl_idname = "NODE_MT_geometry_node_curve_topology"
    bl_label = "Topology"

    def draw(self, _context):
        layout = self.layout
        node_add_menu.add_node_type(layout, "GeometryNodeOffsetPointInCurve")
        node_add_menu.add_node_type(layout, "GeometryNodeCurveOfPoint")
        node_add_menu.add_node_type(layout, "GeometryNodePointsOfCurve")
        node_add_menu.draw_assets_for_catalog(layout, self.bl_label)


class NODE_MT_geometry_node_GEO_GEOMETRY(Menu):
    bl_idname = "NODE_MT_geometry_node_GEO_GEOMETRY"
    bl_label = "Geometry"

    def draw(self, _context):
        layout = self.layout
        layout.menu("NODE_MT_geometry_node_GEO_GEOMETRY_READ")
        layout.menu("NODE_MT_geometry_node_GEO_GEOMETRY_SAMPLE")
        layout.menu("NODE_MT_geometry_node_GEO_GEOMETRY_WRITE")
        layout.separator()
        layout.menu("NODE_MT_geometry_node_GEO_GEOMETRY_OPERATIONS")
        layout.separator()
        node_add_menu.add_node_type(layout, "GeometryNodeJoinGeometry")
        node_add_menu.add_node_type(layout, "GeometryNodeGeometryToInstance")
        node_add_menu.draw_assets_for_catalog(layout, self.bl_label)


class NODE_MT_geometry_node_GEO_GEOMETRY_READ(Menu):
    bl_idname = "NODE_MT_geometry_node_GEO_GEOMETRY_READ"
    bl_label = "Read"

    def draw(self, _context):
        layout = self.layout
        node_add_menu.add_node_type(layout, "GeometryNodeInputID")
        node_add_menu.add_node_type(layout, "GeometryNodeInputIndex")
        node_add_menu.add_node_type(layout, "GeometryNodeInputNamedAttribute")
        node_add_menu.add_node_type(layout, "GeometryNodeInputNormal")
        node_add_menu.add_node_type(layout, "GeometryNodeInputPosition")
        node_add_menu.add_node_type(layout, "GeometryNodeInputRadius")
        node_add_menu.draw_assets_for_catalog(layout, self.bl_label)


class NODE_MT_geometry_node_GEO_GEOMETRY_WRITE(Menu):
    bl_idname = "NODE_MT_geometry_node_GEO_GEOMETRY_WRITE"
    bl_label = "Write"

    def draw(self, _context):
        layout = self.layout
        node_add_menu.add_node_type(layout, "GeometryNodeSetID")
        node_add_menu.add_node_type(layout, "GeometryNodeSetPosition")
        node_add_menu.draw_assets_for_catalog(layout, self.bl_label)


class NODE_MT_geometry_node_GEO_GEOMETRY_OPERATIONS(Menu):
    bl_idname = "NODE_MT_geometry_node_GEO_GEOMETRY_OPERATIONS"
    bl_label = "Operations"

    def draw(self, _context):
        layout = self.layout
        node_add_menu.add_node_type(layout, "GeometryNodeBoundBox")
        node_add_menu.add_node_type(layout, "GeometryNodeConvexHull")
        node_add_menu.add_node_type(layout, "GeometryNodeDeleteGeometry")
        node_add_menu.add_node_type(layout, "GeometryNodeDuplicateElements")
        node_add_menu.add_node_type(layout, "GeometryNodeMergeByDistance")
        node_add_menu.add_node_type(layout, "GeometryNodeTransform")
        layout.separator()
        node_add_menu.add_node_type(layout, "GeometryNodeSeparateComponents")
        node_add_menu.add_node_type(layout, "GeometryNodeSeparateGeometry")
        node_add_menu.draw_assets_for_catalog(layout, self.bl_label)


class NODE_MT_geometry_node_GEO_GEOMETRY_SAMPLE(Menu):
    bl_idname = "NODE_MT_geometry_node_GEO_GEOMETRY_SAMPLE"
    bl_label = "Sample"

    def draw(self, _context):
        layout = self.layout
        node_add_menu.add_node_type(layout, "GeometryNodeProximity")
        node_add_menu.add_node_type(layout, "GeometryNodeRaycast")
        node_add_menu.add_node_type(layout, "GeometryNodeSampleIndex")
        node_add_menu.add_node_type(layout, "GeometryNodeSampleNearest")
        node_add_menu.draw_assets_for_catalog(layout, self.bl_label)


class NODE_MT_geometry_node_GEO_INPUT(Menu):
    bl_idname = "NODE_MT_geometry_node_GEO_INPUT"
    bl_label = "Input"

    def draw(self, _context):
        layout = self.layout
        layout.menu("NODE_MT_geometry_node_GEO_INPUT_CONSTANT")
        layout.menu("NODE_MT_geometry_node_GEO_INPUT_GROUP")
        layout.menu("NODE_MT_geometry_node_GEO_INPUT_SCENE")
        node_add_menu.draw_assets_for_catalog(layout, self.bl_label)


class NODE_MT_geometry_node_GEO_INPUT_CONSTANT(Menu):
    bl_idname = "NODE_MT_geometry_node_GEO_INPUT_CONSTANT"
    bl_label = "Constant"

    def draw(self, _context):
        layout = self.layout
        node_add_menu.add_node_type(layout, "FunctionNodeInputBool")
        node_add_menu.add_node_type(layout, "FunctionNodeInputColor")
        node_add_menu.add_node_type(layout, "GeometryNodeInputImage")
        node_add_menu.add_node_type(layout, "FunctionNodeInputInt")
        node_add_menu.add_node_type(layout, "GeometryNodeInputMaterial")
        node_add_menu.add_node_type(layout, "FunctionNodeInputString")
        node_add_menu.add_node_type(layout, "ShaderNodeValue")
        node_add_menu.add_node_type(layout, "FunctionNodeInputVector")
        node_add_menu.draw_assets_for_catalog(layout, self.bl_label)


class NODE_MT_geometry_node_GEO_INPUT_GROUP(Menu):
    bl_idname = "NODE_MT_geometry_node_GEO_INPUT_GROUP"
    bl_label = "Group"

    def draw(self, _context):
        layout = self.layout
        node_add_menu.add_node_type(layout, "NodeGroupInput")
        node_add_menu.draw_assets_for_catalog(layout, self.bl_label)


class NODE_MT_geometry_node_GEO_INPUT_SCENE(Menu):
    bl_idname = "NODE_MT_geometry_node_GEO_INPUT_SCENE"
    bl_label = "Scene"

    def draw(self, _context):
        layout = self.layout
        node_add_menu.add_node_type(layout, "GeometryNodeCollectionInfo")
        node_add_menu.add_node_type(layout, "GeometryNodeImageInfo")
        node_add_menu.add_node_type(layout, "GeometryNodeIsViewport")
        node_add_menu.add_node_type(layout, "GeometryNodeObjectInfo")
        node_add_menu.add_node_type(layout, "GeometryNodeSelfObject")
        node_add_menu.add_node_type(layout, "GeometryNodeInputSceneTime")
        node_add_menu.draw_assets_for_catalog(layout, self.bl_label)


class NODE_MT_geometry_node_GEO_INSTANCE(Menu):
    bl_idname = "NODE_MT_geometry_node_GEO_INSTANCE"
    bl_label = "Instances"

    def draw(self, _context):
        layout = self.layout
        node_add_menu.add_node_type(layout, "GeometryNodeInstanceOnPoints")
        node_add_menu.add_node_type(layout, "GeometryNodeInstancesToPoints")
        layout.separator()
        node_add_menu.add_node_type(layout, "GeometryNodeRealizeInstances")
        node_add_menu.add_node_type(layout, "GeometryNodeRotateInstances")
        node_add_menu.add_node_type(layout, "GeometryNodeScaleInstances")
        node_add_menu.add_node_type(layout, "GeometryNodeTranslateInstances")
        layout.separator()
        node_add_menu.add_node_type(layout, "GeometryNodeInputInstanceRotation")
        node_add_menu.add_node_type(layout, "GeometryNodeInputInstanceScale")
        node_add_menu.draw_assets_for_catalog(layout, self.bl_label)


class NODE_MT_geometry_node_GEO_MATERIAL(Menu):
    bl_idname = "NODE_MT_geometry_node_GEO_MATERIAL"
    bl_label = "Material"

    def draw(self, _context):
        layout = self.layout
        node_add_menu.add_node_type(layout, "GeometryNodeReplaceMaterial")
        layout.separator()
        node_add_menu.add_node_type(layout, "GeometryNodeInputMaterialIndex")
        node_add_menu.add_node_type(layout, "GeometryNodeMaterialSelection")
        layout.separator()
        node_add_menu.add_node_type(layout, "GeometryNodeSetMaterial")
        node_add_menu.add_node_type(layout, "GeometryNodeSetMaterialIndex")
        node_add_menu.draw_assets_for_catalog(layout, self.bl_label)


class NODE_MT_geometry_node_GEO_MESH(Menu):
    bl_idname = "NODE_MT_geometry_node_GEO_MESH"
    bl_label = "Mesh"

    def draw(self, _context):
        layout = self.layout
        layout.menu("NODE_MT_geometry_node_GEO_MESH_READ")
        layout.menu("NODE_MT_geometry_node_GEO_MESH_SAMPLE")
        layout.menu("NODE_MT_geometry_node_GEO_MESH_WRITE")
        layout.separator()
        layout.menu("NODE_MT_geometry_node_GEO_MESH_OPERATIONS")
        layout.menu("NODE_MT_category_PRIMITIVES_MESH")
        layout.menu("NODE_MT_geometry_node_mesh_topology")
        layout.menu("NODE_MT_category_GEO_UV")
        node_add_menu.draw_assets_for_catalog(layout, self.bl_label)


class NODE_MT_geometry_node_GEO_MESH_READ(Menu):
    bl_idname = "NODE_MT_geometry_node_GEO_MESH_READ"
    bl_label = "Read"

    def draw(self, _context):
        layout = self.layout
        node_add_menu.add_node_type(layout, "GeometryNodeInputMeshEdgeAngle")
        node_add_menu.add_node_type(layout, "GeometryNodeInputMeshEdgeNeighbors")
        node_add_menu.add_node_type(layout, "GeometryNodeInputMeshEdgeVertices")
        node_add_menu.add_node_type(layout, "GeometryNodeEdgesToFaceGroups")
        node_add_menu.add_node_type(layout, "GeometryNodeInputMeshFaceArea")
        node_add_menu.add_node_type(layout, "GeometryNodeInputMeshFaceNeighbors")
        node_add_menu.add_node_type(layout, "GeometryNodeMeshFaceSetBoundaries")
        node_add_menu.add_node_type(layout, "GeometryNodeInputMeshFaceIsPlanar")
        node_add_menu.add_node_type(layout, "GeometryNodeInputShadeSmooth")
        node_add_menu.add_node_type(layout, "GeometryNodeInputMeshIsland")
        node_add_menu.add_node_type(layout, "GeometryNodeInputShortestEdgePaths")
        node_add_menu.add_node_type(layout, "GeometryNodeInputMeshVertexNeighbors")
        node_add_menu.draw_assets_for_catalog(layout, self.bl_label)


class NODE_MT_geometry_node_GEO_MESH_SAMPLE(Menu):
    bl_idname = "NODE_MT_geometry_node_GEO_MESH_SAMPLE"
    bl_label = "Sample"

    def draw(self, _context):
        layout = self.layout
        node_add_menu.add_node_type(layout, "GeometryNodeSampleNearestSurface")
        node_add_menu.add_node_type(layout, "GeometryNodeSampleUVSurface")
        node_add_menu.draw_assets_for_catalog(layout, self.bl_label)


class NODE_MT_geometry_node_GEO_MESH_WRITE(Menu):
    bl_idname = "NODE_MT_geometry_node_GEO_MESH_WRITE"
    bl_label = "Write"

    def draw(self, _context):
        layout = self.layout
        node_add_menu.add_node_type(layout, "GeometryNodeSetShadeSmooth")
        node_add_menu.draw_assets_for_catalog(layout, self.bl_label)


class NODE_MT_geometry_node_GEO_MESH_OPERATIONS(Menu):
    bl_idname = "NODE_MT_geometry_node_GEO_MESH_OPERATIONS"
    bl_label = "Operations"

    def draw(self, _context):
        layout = self.layout
        node_add_menu.add_node_type(layout, "GeometryNodeDualMesh")
        node_add_menu.add_node_type(layout, "GeometryNodeEdgePathsToCurves")
        node_add_menu.add_node_type(layout, "GeometryNodeEdgePathsToSelection")
        node_add_menu.add_node_type(layout, "GeometryNodeExtrudeMesh")
        node_add_menu.add_node_type(layout, "GeometryNodeFlipFaces")
        node_add_menu.add_node_type(layout, "GeometryNodeMeshBoolean")
        node_add_menu.add_node_type(layout, "GeometryNodeMeshToCurve")
        node_add_menu.add_node_type(layout, "GeometryNodeMeshToPoints")
        node_add_menu.add_node_type(layout, "GeometryNodeMeshToVolume")
        node_add_menu.add_node_type(layout, "GeometryNodeScaleElements")
        node_add_menu.add_node_type(layout, "GeometryNodeSplitEdges")
        node_add_menu.add_node_type(layout, "GeometryNodeSubdivideMesh")
        node_add_menu.add_node_type(layout, "GeometryNodeSubdivisionSurface")
        node_add_menu.add_node_type(layout, "GeometryNodeTriangulate")
        node_add_menu.draw_assets_for_catalog(layout, self.bl_label)


class NODE_MT_category_PRIMITIVES_MESH(Menu):
    bl_idname = "NODE_MT_category_PRIMITIVES_MESH"
    bl_label = "Primitives"

    def draw(self, _context):
        layout = self.layout
        node_add_menu.add_node_type(layout, "GeometryNodeMeshCone")
        node_add_menu.add_node_type(layout, "GeometryNodeMeshCube")
        node_add_menu.add_node_type(layout, "GeometryNodeMeshCylinder")
        node_add_menu.add_node_type(layout, "GeometryNodeMeshGrid")
        node_add_menu.add_node_type(layout, "GeometryNodeMeshIcoSphere")
        node_add_menu.add_node_type(layout, "GeometryNodeMeshCircle")
        node_add_menu.add_node_type(layout, "GeometryNodeMeshLine")
        node_add_menu.add_node_type(layout, "GeometryNodeMeshUVSphere")
        node_add_menu.draw_assets_for_catalog(layout, self.bl_label)


class NODE_MT_geometry_node_mesh_topology(Menu):
    bl_idname = "NODE_MT_geometry_node_mesh_topology"
    bl_label = "Topology"

    def draw(self, _context):
        layout = self.layout
        node_add_menu.add_node_type(layout, "GeometryNodeCornersOfFace"),
        node_add_menu.add_node_type(layout, "GeometryNodeCornersOfVertex"),
        node_add_menu.add_node_type(layout, "GeometryNodeEdgesOfCorner"),
        node_add_menu.add_node_type(layout, "GeometryNodeEdgesOfVertex"),
        node_add_menu.add_node_type(layout, "GeometryNodeFaceOfCorner"),
        node_add_menu.add_node_type(layout, "GeometryNodeOffsetCornerInFace"),
        node_add_menu.add_node_type(layout, "GeometryNodeVertexOfCorner"),
        node_add_menu.draw_assets_for_catalog(layout, self.bl_label)


class NODE_MT_category_GEO_OUTPUT(Menu):
    bl_idname = "NODE_MT_category_GEO_OUTPUT"
    bl_label = "Output"

    def draw(self, _context):
        layout = self.layout
        node_add_menu.add_node_type(layout, "NodeGroupOutput")
        node_add_menu.add_node_type(layout, "GeometryNodeViewer")
        node_add_menu.draw_assets_for_catalog(layout, self.bl_label)


class NODE_MT_category_GEO_POINT(Menu):
    bl_idname = "NODE_MT_category_GEO_POINT"
    bl_label = "Point"

    def draw(self, _context):
        layout = self.layout
        node_add_menu.add_node_type(layout, "GeometryNodeDistributePointsInVolume")
        node_add_menu.add_node_type(layout, "GeometryNodeDistributePointsOnFaces")
        layout.separator()
        node_add_menu.add_node_type(layout, "GeometryNodePoints")
        node_add_menu.add_node_type(layout, "GeometryNodePointsToVertices")
        node_add_menu.add_node_type(layout, "GeometryNodePointsToVolume")
        layout.separator()
        node_add_menu.add_node_type(layout, "GeometryNodeSetPointRadius")
        node_add_menu.draw_assets_for_catalog(layout, self.bl_label)


class NODE_MT_category_simulation(Menu):
    bl_idname = "NODE_MT_category_simulation"
    bl_label = "Simulation"

    def draw(self, _context):
        layout = self.layout
        node_add_menu.add_node_type(layout, "GeometryNodeSimulationInput")
        node_add_menu.add_node_type(layout, "GeometryNodeSimulationOutput", label="Simulation Output (Add this first)")
        node_add_menu.draw_assets_for_catalog(layout, self.bl_label)


class NODE_MT_category_GEO_TEXT(Menu):
    bl_idname = "NODE_MT_category_GEO_TEXT"
    bl_label = "Text"

    def draw(self, _context):
        layout = self.layout
        node_add_menu.add_node_type(layout, "GeometryNodeStringJoin")
        node_add_menu.add_node_type(layout, "FunctionNodeReplaceString")
        node_add_menu.add_node_type(layout, "FunctionNodeSliceString")
        layout.separator()
        node_add_menu.add_node_type(layout, "FunctionNodeStringLength")
        node_add_menu.add_node_type(layout, "GeometryNodeStringToCurves")
        node_add_menu.add_node_type(layout, "FunctionNodeValueToString")
        layout.separator()
        node_add_menu.add_node_type(layout, "FunctionNodeInputSpecialCharacters")
        node_add_menu.draw_assets_for_catalog(layout, self.bl_label)


class NODE_MT_category_GEO_TEXTURE(Menu):
    bl_idname = "NODE_MT_category_GEO_TEXTURE"
    bl_label = "Texture"

    def draw(self, _context):
        layout = self.layout
        node_add_menu.add_node_type(layout, "ShaderNodeTexBrick")
        node_add_menu.add_node_type(layout, "ShaderNodeTexChecker")
        node_add_menu.add_node_type(layout, "ShaderNodeTexGradient")
        node_add_menu.add_node_type(layout, "GeometryNodeImageTexture")
        node_add_menu.add_node_type(layout, "ShaderNodeTexMagic")
        node_add_menu.add_node_type(layout, "ShaderNodeTexMusgrave")
        node_add_menu.add_node_type(layout, "ShaderNodeTexNoise")
        node_add_menu.add_node_type(layout, "ShaderNodeTexVoronoi")
        node_add_menu.add_node_type(layout, "ShaderNodeTexWave")
        node_add_menu.add_node_type(layout, "ShaderNodeTexWhiteNoise")
        node_add_menu.draw_assets_for_catalog(layout, self.bl_label)


class NODE_MT_category_GEO_UTILITIES(Menu):
    bl_idname = "NODE_MT_category_GEO_UTILITIES"
    bl_label = "Utilities"

    def draw(self, _context):
        layout = self.layout
        layout.menu("NODE_MT_geometry_node_GEO_COLOR")
        layout.menu("NODE_MT_category_GEO_TEXT")
        layout.menu("NODE_MT_category_GEO_VECTOR")
        layout.separator()
        layout.menu("NODE_MT_category_GEO_UTILITIES_FIELD")
        layout.menu("NODE_MT_category_GEO_UTILITIES_MATH")
        layout.menu("NODE_MT_category_GEO_UTILITIES_ROTATION")
        layout.separator()
        node_add_menu.add_node_type(layout, "FunctionNodeRandomValue")
        node_add_menu.add_node_type(layout, "GeometryNodeSwitch")
        node_add_menu.draw_assets_for_catalog(layout, self.bl_label)


class NODE_MT_category_GEO_UTILITIES_FIELD(Menu):
    bl_idname = "NODE_MT_category_GEO_UTILITIES_FIELD"
    bl_label = "Field"

    def draw(self, _context):
        layout = self.layout
        node_add_menu.add_node_type(layout, "GeometryNodeAccumulateField")
        node_add_menu.add_node_type(layout, "GeometryNodeFieldAtIndex")
        node_add_menu.add_node_type(layout, "GeometryNodeFieldOnDomain")
        node_add_menu.draw_assets_for_catalog(layout, self.bl_label)


class NODE_MT_category_GEO_UTILITIES_ROTATION(Menu):
    bl_idname = "NODE_MT_category_GEO_UTILITIES_ROTATION"
    bl_label = "Rotation"

    def draw(self, _context):
        layout = self.layout
        node_add_menu.add_node_type(layout, "FunctionNodeAlignEulerToVector")
        node_add_menu.add_node_type(layout, "FunctionNodeRotateEuler")
        node_add_menu.draw_assets_for_catalog(layout, self.bl_label)


class NODE_MT_category_GEO_UTILITIES_MATH(Menu):
    bl_idname = "NODE_MT_category_GEO_UTILITIES_MATH"
    bl_label = "Math"

    def draw(self, _context):
        layout = self.layout
        node_add_menu.add_node_type(layout, "FunctionNodeBooleanMath")
        node_add_menu.add_node_type(layout, "ShaderNodeClamp")
        node_add_menu.add_node_type(layout, "FunctionNodeCompare")
        node_add_menu.add_node_type(layout, "ShaderNodeFloatCurve")
        node_add_menu.add_node_type(layout, "FunctionNodeFloatToInt")
        node_add_menu.add_node_type(layout, "ShaderNodeMapRange")
        node_add_menu.add_node_type(layout, "ShaderNodeMath")
        node_add_menu.add_node_type(layout, "ShaderNodeMix")
        node_add_menu.draw_assets_for_catalog(layout, self.bl_label)


class NODE_MT_category_GEO_UV(Menu):
    bl_idname = "NODE_MT_category_GEO_UV"
    bl_label = "UV"

    def draw(self, _context):
        layout = self.layout
        node_add_menu.add_node_type(layout, "GeometryNodeUVPackIslands")
        node_add_menu.add_node_type(layout, "GeometryNodeUVUnwrap")
        node_add_menu.draw_assets_for_catalog(layout, self.bl_label)


class NODE_MT_category_GEO_VECTOR(Menu):
    bl_idname = "NODE_MT_category_GEO_VECTOR"
    bl_label = "Vector"

    def draw(self, _context):
        layout = self.layout
        node_add_menu.add_node_type(layout, "ShaderNodeVectorCurve")
        node_add_menu.add_node_type(layout, "ShaderNodeVectorMath")
        node_add_menu.add_node_type(layout, "ShaderNodeVectorRotate")
        layout.separator()
        node_add_menu.add_node_type(layout, "ShaderNodeCombineXYZ")
        props = node_add_menu.add_node_type(layout, "ShaderNodeMix", label=iface_("Mix Vector"))
        ops = props.settings.add()
        ops.name = "data_type"
        ops.value = "'VECTOR'"
        node_add_menu.add_node_type(layout, "ShaderNodeSeparateXYZ")
        node_add_menu.draw_assets_for_catalog(layout, self.bl_label)


class NODE_MT_category_GEO_VOLUME(Menu):
    bl_idname = "NODE_MT_category_GEO_VOLUME"
    bl_label = "Volume"

    def draw(self, _context):
        layout = self.layout
        node_add_menu.add_node_type(layout, "GeometryNodeVolumeCube")
        node_add_menu.add_node_type(layout, "GeometryNodeVolumeToMesh")
        node_add_menu.draw_assets_for_catalog(layout, self.bl_label)


class NODE_MT_category_GEO_GROUP(Menu):
    bl_idname = "NODE_MT_category_GEO_GROUP"
    bl_label = "Group"

    def draw(self, context):
        layout = self.layout
        node_add_menu.draw_node_group_add_menu(context, layout)
        node_add_menu.draw_assets_for_catalog(layout, self.bl_label)


class NODE_MT_category_GEO_LAYOUT(Menu):
    bl_idname = "NODE_MT_category_GEO_LAYOUT"
    bl_label = "Layout"

    def draw(self, _context):
        layout = self.layout
        node_add_menu.add_node_type(layout, "NodeFrame")
        node_add_menu.add_node_type(layout, "NodeReroute")
        node_add_menu.draw_assets_for_catalog(layout, self.bl_label)


class NODE_MT_geometry_node_add_all(Menu):
    bl_idname = "NODE_MT_geometry_node_add_all"
    bl_label = ""

    def draw(self, _context):
        layout = self.layout
        layout.menu("NODE_MT_geometry_node_GEO_ATTRIBUTE")
        layout.menu("NODE_MT_geometry_node_GEO_INPUT")
        layout.menu("NODE_MT_category_GEO_OUTPUT")
        layout.separator()
        layout.menu("NODE_MT_geometry_node_GEO_GEOMETRY")
        layout.separator()
        layout.menu("NODE_MT_geometry_node_GEO_CURVE")
        layout.menu("NODE_MT_geometry_node_GEO_INSTANCE")
        layout.menu("NODE_MT_geometry_node_GEO_MESH")
        layout.menu("NODE_MT_category_GEO_POINT")
<<<<<<< HEAD
        layout.menu("NODE_MT_category_simulation")
        layout.menu("NODE_MT_category_GEO_TEXT")
=======
        layout.menu("NODE_MT_category_GEO_VOLUME")
        layout.separator()
        layout.menu("NODE_MT_geometry_node_GEO_MATERIAL")
>>>>>>> d9398bb5
        layout.menu("NODE_MT_category_GEO_TEXTURE")
        layout.menu("NODE_MT_category_GEO_UTILITIES")
        layout.separator()
        layout.menu("NODE_MT_category_GEO_GROUP")
        layout.menu("NODE_MT_category_GEO_LAYOUT")
        node_add_menu.draw_root_assets(layout)


classes = (
    NODE_MT_geometry_node_add_all,
    NODE_MT_geometry_node_GEO_ATTRIBUTE,
    NODE_MT_geometry_node_GEO_INPUT,
    NODE_MT_geometry_node_GEO_INPUT_CONSTANT,
    NODE_MT_geometry_node_GEO_INPUT_GROUP,
    NODE_MT_geometry_node_GEO_INPUT_SCENE,
    NODE_MT_category_GEO_OUTPUT,
    NODE_MT_geometry_node_GEO_CURVE,
    NODE_MT_geometry_node_GEO_CURVE_READ,
    NODE_MT_geometry_node_GEO_CURVE_SAMPLE,
    NODE_MT_geometry_node_GEO_CURVE_WRITE,
    NODE_MT_geometry_node_GEO_CURVE_OPERATIONS,
    NODE_MT_geometry_node_GEO_PRIMITIVES_CURVE,
    NODE_MT_geometry_node_curve_topology,
    NODE_MT_geometry_node_GEO_GEOMETRY,
    NODE_MT_geometry_node_GEO_GEOMETRY_READ,
    NODE_MT_geometry_node_GEO_GEOMETRY_WRITE,
    NODE_MT_geometry_node_GEO_GEOMETRY_OPERATIONS,
    NODE_MT_geometry_node_GEO_GEOMETRY_SAMPLE,
    NODE_MT_geometry_node_GEO_INSTANCE,
    NODE_MT_geometry_node_GEO_MESH,
    NODE_MT_geometry_node_GEO_MESH_READ,
    NODE_MT_geometry_node_GEO_MESH_SAMPLE,
    NODE_MT_geometry_node_GEO_MESH_WRITE,
    NODE_MT_geometry_node_GEO_MESH_OPERATIONS,
    NODE_MT_category_GEO_UV,
    NODE_MT_category_PRIMITIVES_MESH,
    NODE_MT_geometry_node_mesh_topology,
    NODE_MT_category_GEO_POINT,
<<<<<<< HEAD
    NODE_MT_category_simulation,
    NODE_MT_category_GEO_TEXT,
=======
    NODE_MT_category_GEO_VOLUME,
    NODE_MT_geometry_node_GEO_MATERIAL,
>>>>>>> d9398bb5
    NODE_MT_category_GEO_TEXTURE,
    NODE_MT_category_GEO_UTILITIES,
    NODE_MT_geometry_node_GEO_COLOR,
    NODE_MT_category_GEO_TEXT,
    NODE_MT_category_GEO_VECTOR,
    NODE_MT_category_GEO_UTILITIES_FIELD,
    NODE_MT_category_GEO_UTILITIES_MATH,
    NODE_MT_category_GEO_UTILITIES_ROTATION,
    NODE_MT_category_GEO_GROUP,
    NODE_MT_category_GEO_LAYOUT,
)

if __name__ == "__main__":  # only for live edit.
    from bpy.utils import register_class
    for cls in classes:
        register_class(cls)<|MERGE_RESOLUTION|>--- conflicted
+++ resolved
@@ -640,14 +640,11 @@
         layout.menu("NODE_MT_geometry_node_GEO_INSTANCE")
         layout.menu("NODE_MT_geometry_node_GEO_MESH")
         layout.menu("NODE_MT_category_GEO_POINT")
-<<<<<<< HEAD
+        layout.menu("NODE_MT_category_GEO_VOLUME")
+        layout.separator()
         layout.menu("NODE_MT_category_simulation")
-        layout.menu("NODE_MT_category_GEO_TEXT")
-=======
-        layout.menu("NODE_MT_category_GEO_VOLUME")
         layout.separator()
         layout.menu("NODE_MT_geometry_node_GEO_MATERIAL")
->>>>>>> d9398bb5
         layout.menu("NODE_MT_category_GEO_TEXTURE")
         layout.menu("NODE_MT_category_GEO_UTILITIES")
         layout.separator()
@@ -686,13 +683,10 @@
     NODE_MT_category_PRIMITIVES_MESH,
     NODE_MT_geometry_node_mesh_topology,
     NODE_MT_category_GEO_POINT,
-<<<<<<< HEAD
     NODE_MT_category_simulation,
     NODE_MT_category_GEO_TEXT,
-=======
     NODE_MT_category_GEO_VOLUME,
     NODE_MT_geometry_node_GEO_MATERIAL,
->>>>>>> d9398bb5
     NODE_MT_category_GEO_TEXTURE,
     NODE_MT_category_GEO_UTILITIES,
     NODE_MT_geometry_node_GEO_COLOR,
