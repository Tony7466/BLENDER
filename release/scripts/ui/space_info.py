--- conflicted
+++ resolved
@@ -26,10 +26,6 @@
     def draw(self, context):
         layout = self.layout
 
-<<<<<<< HEAD
-        wm = context.window_manager
-=======
->>>>>>> 2198cfdb
         window = context.window
         scene = context.scene
         rd = scene.render
@@ -368,15 +364,11 @@
         layout.separator()
         layout.operator("wm.url_open", text="Python API Reference", icon='URL').url = "http://www.blender.org/documentation/blender_python_api_%s/contents.html" % "_".join(str(v) for v in bpy.app.version)
         layout.operator("help.operator_cheat_sheet", icon='TEXT')
-<<<<<<< HEAD
-        layout.separator()
-=======
         layout.operator("wm.sysinfo", icon='TEXT')
         layout.separator()
         if sys.platform == "win32":
             layout.operator("wm.toggle_console", icon='CONSOLE')
             layout.separator()
->>>>>>> 2198cfdb
         layout.operator("anim.update_data_paths", text="FCurve/Driver 2.54 fix", icon='HELP')
         layout.separator()
         layout.operator("wm.splash")
